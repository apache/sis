--- conflicted
+++ resolved
@@ -28,11 +28,7 @@
   <parent>
     <groupId>org.apache.sis</groupId>
     <artifactId>parent</artifactId>
-<<<<<<< HEAD
-    <version>0.6-android-SNAPSHOT</version>
-=======
     <version>0.8-SNAPSHOT</version>
->>>>>>> 7c2d28f3
   </parent>
 
 
