--- conflicted
+++ resolved
@@ -187,11 +187,7 @@
                     }
 
                     @Override public Object next() {
-<<<<<<< HEAD
-                        return ((AbstractFeature) it.next()).getPropertyValue("sis:geometry");
-=======
-                        return ((Feature) it.next()).getPropertyValue(AttributeConvention.GEOMETRY);
->>>>>>> d43d8f57
+                        return ((AbstractFeature) it.next()).getPropertyValue(AttributeConvention.GEOMETRY);
                     }
                 });
                 geometry = getType().getValueClass().cast(geom);
