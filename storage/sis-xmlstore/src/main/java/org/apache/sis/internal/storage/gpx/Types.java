--- conflicted
+++ resolved
@@ -99,13 +99,8 @@
      * @deprecated We are not sure yet if we will keep this field. Decision is pending acquisition of
      *             more experience with the API proposed by {@link org.apache.sis.storage.FeatureSet}.
      */
-<<<<<<< HEAD
-    @Deprecated
+    @Deprecated(since="0.8")
     final FeatureNaming<DefaultFeatureType> names;
-=======
-    @Deprecated(since="0.8")
-    final FeatureNaming<FeatureType> names;
->>>>>>> f5bc633a
 
     /**
      * Accessor to the geometry implementation in use (Java2D, ESRI or JTS).
