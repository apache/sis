--- conflicted
+++ resolved
@@ -17,37 +17,18 @@
 package org.apache.sis.storage.earthobservation;
 
 import java.util.regex.Matcher;
-import java.io.BufferedReader;
-import java.io.IOException;
-import java.io.InputStreamReader;
-import org.apache.sis.internal.storage.AbstractResource;
-import org.opengis.metadata.Metadata;
-import org.opengis.util.FactoryException;
-import org.apache.sis.metadata.iso.DefaultMetadata;
-import org.apache.sis.storage.DataStoreException;
 import org.apache.sis.test.TestCase;
 import org.junit.Test;
 
-<<<<<<< HEAD
-import static org.apache.sis.test.Assert.*;
-import static org.apache.sis.test.TestUtilities.formatMetadata;
-import static org.apache.sis.storage.earthobservation.LandsatReader.DIM;
-=======
 import static org.junit.Assert.*;
-import static org.apache.sis.test.TestUtilities.date;
->>>>>>> 152b383d
 
 
 /**
  * Tests {@link LandsatReader}.
  *
  * @author  Thi Phuong Hao Nguyen (VNSC)
-<<<<<<< HEAD
- * @version 1.0
-=======
  * @author  Martin Desruisseaux (Geomatys)
  * @version 1.1
->>>>>>> 152b383d
  * @since   0.8
  * @module
  */
@@ -62,399 +43,4 @@
         assertTrue("matches", m.find());
         assertEquals("end", 22, m.end());
     }
-
-    /**
-     * Tests {@link LandsatReader#read(BufferedReader)}.
-     *
-     * <p><b>NOTE FOR MAINTAINER:</b> if the result of this test changes, consider updating
-     * <a href="./doc-files/LandsatMetadata.html">./doc-files/LandsatMetadata.html</a> accordingly.</p>
-     *
-     * @throws IOException if an error occurred while reading the test file.
-     * @throws DataStoreException if a property value can not be parsed as a number or a date.
-     * @throws FactoryException if an error occurred while creating the Coordinate Reference System.
-     */
-    @Test
-    @org.junit.Ignore("Requires GeoAPI 3.1.")
-    public void testRead() throws IOException, DataStoreException, FactoryException {
-        final Metadata actual;
-        try (BufferedReader in = new BufferedReader(new InputStreamReader(
-                LandsatReaderTest.class.getResourceAsStream("LandsatTest.txt"), "UTF-8")))
-        {
-            final LandsatReader reader = new LandsatReader(null, "LandsatTest.txt", new AbstractResource(null));
-            reader.read(in);
-            actual = reader.getMetadata();
-        }
-<<<<<<< HEAD
-        final String text = formatMetadata(DefaultMetadata.castOrCopy(actual).asTreeTable());
-        assertMultilinesEquals(
-                "Metadata\n"
-                + "  ├─Metadata identifier……………………………………………………………… LandsatTest\n"
-                + "  ├─Metadata standard (1 of 2)…………………………………………… Geographic Information — Metadata Part 1: Fundamentals\n"
-                + "  │   ├─Alternate title……………………………………………………………… ISO 19115-1\n"
-                + "  │   ├─Edition…………………………………………………………………………………… ISO 19115-1:2014(E)\n"
-                + "  │   ├─Identifier…………………………………………………………………………… 19115-1\n"
-                + "  │   ├─Cited responsible party\n"
-                + "  │   │   ├─Role………………………………………………………………………………… Principal investigator\n"
-                + "  │   │   └─Party……………………………………………………………………………… International Organization for Standardization\n"
-                + "  │   └─Presentation form………………………………………………………… Document digital\n"
-                + "  ├─Metadata standard (2 of 2)…………………………………………… Geographic Information — Metadata Part 2: Extensions for imagery and gridded data\n"
-                + "  │   ├─Alternate title……………………………………………………………… ISO 19115-2\n"
-                + "  │   ├─Edition…………………………………………………………………………………… ISO 19115-2:2009(E)\n"
-                + "  │   ├─Identifier…………………………………………………………………………… 19115-2\n"
-                + "  │   ├─Cited responsible party\n"
-                + "  │   │   ├─Role………………………………………………………………………………… Principal investigator\n"
-                + "  │   │   └─Party……………………………………………………………………………… International Organization for Standardization\n"
-                + "  │   └─Presentation form………………………………………………………… Document digital\n"
-                + "  ├─Spatial representation info (1 of 2)\n"
-                + "  │   ├─Number of dimensions………………………………………………… 2\n"
-                + "  │   ├─Axis dimension properties (1 of 2)…………… Sample\n"
-                + "  │   │   └─Dimension size……………………………………………………… 15000\n"
-                + "  │   ├─Axis dimension properties (2 of 2)…………… Line\n"
-                + "  │   │   └─Dimension size……………………………………………………… 15500\n"
-                + "  │   ├─Transformation parameter availability…… false\n"
-                + "  │   └─Check point availability……………………………………… false\n"
-                + "  ├─Spatial representation info (2 of 2)\n"
-                + "  │   ├─Number of dimensions………………………………………………… 2\n"
-                + "  │   ├─Axis dimension properties (1 of 2)…………… Sample\n"
-                + "  │   │   └─Dimension size……………………………………………………… 7600\n"
-                + "  │   ├─Axis dimension properties (2 of 2)…………… Line\n"
-                + "  │   │   └─Dimension size……………………………………………………… 7800\n"
-                + "  │   ├─Transformation parameter availability…… false\n"
-                + "  │   └─Check point availability……………………………………… false\n"
-                + "  ├─Reference system info………………………………………………………… EPSG:WGS 84 / UTM zone 49N\n"
-                + "  ├─Identification info\n"
-                + "  │   ├─Citation………………………………………………………………………………… LandsatTest\n"
-                + "  │   │   └─Date………………………………………………………………………………… 2016-06-27 16:48:12\n"
-                + "  │   │       └─Date type………………………………………………………… Creation\n"
-                + "  │   ├─Credit……………………………………………………………………………………… Derived from U.S. Geological Survey data\n"
-                + "  │   ├─Spatial resolution (1 of 2)\n"
-                + "  │   │   └─Distance……………………………………………………………………… 15.0\n"
-                + "  │   ├─Spatial resolution (2 of 2)\n"
-                + "  │   │   └─Distance……………………………………………………………………… 30.0\n"
-                + "  │   ├─Topic category………………………………………………………………… Geoscientific information\n"
-                + "  │   ├─Extent\n"
-                + "  │   │   └─Geographic element\n"
-                + "  │   │       ├─West bound longitude…………………………… 108°20′24″E\n"
-                + "  │   │       ├─East bound longitude…………………………… 110°26′24″E\n"
-                + "  │   │       ├─South bound latitude…………………………… 10°30′N\n"
-                + "  │   │       ├─North bound latitude…………………………… 12°37′12″N\n"
-                + "  │   │       └─Extent type code……………………………………… true\n"
-                + "  │   └─Resource format\n"
-                + "  │       └─Format specification citation……………… GeoTIFF Coverage Encoding Profile\n"
-                + "  │           └─Alternate title………………………………………… GeoTIFF\n"
-                + "  ├─Content info\n"
-                + "  │   ├─Processing level code……………………………………………… Pseudo LT1\n"
-                + "  │   │   ├─Authority…………………………………………………………………… Landsat\n"
-                + "  │   │   └─Code space………………………………………………………………… Landsat\n"
-                + "  │   ├─Attribute group (1 of 3)\n"
-                + "  │   │   ├─Content type…………………………………………………………… Physical measurement\n"
-                + "  │   │   ├─Attribute (1 of 8)\n"
-                + "  │   │   │   ├─Description…………………………………………………… Coastal Aerosol\n"
-                + "  │   │   │   ├─Name……………………………………………………………………… TestImage_B1.TIF\n"
-                + "  │   │   │   ├─Max value………………………………………………………… 65535.0\n"
-                + "  │   │   │   ├─Min value………………………………………………………… 1.0\n"
-                + "  │   │   │   ├─Scale factor………………………………………………… 0.0127\n"
-                + "  │   │   │   ├─Offset………………………………………………………………… -63.6\n"
-                + "  │   │   │   ├─Bound units…………………………………………………… nm\n"
-                + "  │   │   │   ├─Peak response……………………………………………… 433.0\n"
-                + "  │   │   │   └─Transfer function type……………………… Linear\n"
-                + "  │   │   ├─Attribute (2 of 8)\n"
-                + "  │   │   │   ├─Description…………………………………………………… Blue\n"
-                + "  │   │   │   ├─Name……………………………………………………………………… TestImage_B2.TIF\n"
-                + "  │   │   │   ├─Max value………………………………………………………… 65535.0\n"
-                + "  │   │   │   ├─Min value………………………………………………………… 1.0\n"
-                + "  │   │   │   ├─Scale factor………………………………………………… 0.013\n"
-                + "  │   │   │   ├─Offset………………………………………………………………… -65.1\n"
-                + "  │   │   │   ├─Bound units…………………………………………………… nm\n"
-                + "  │   │   │   ├─Peak response……………………………………………… 482.0\n"
-                + "  │   │   │   └─Transfer function type……………………… Linear\n"
-                + "  │   │   ├─Attribute (3 of 8)\n"
-                + "  │   │   │   ├─Description…………………………………………………… Green\n"
-                + "  │   │   │   ├─Name……………………………………………………………………… TestImage_B3.TIF\n"
-                + "  │   │   │   ├─Max value………………………………………………………… 65535.0\n"
-                + "  │   │   │   ├─Min value………………………………………………………… 1.0\n"
-                + "  │   │   │   ├─Scale factor………………………………………………… 0.012\n"
-                + "  │   │   │   ├─Offset………………………………………………………………… -60.0\n"
-                + "  │   │   │   ├─Bound units…………………………………………………… nm\n"
-                + "  │   │   │   ├─Peak response……………………………………………… 562.0\n"
-                + "  │   │   │   └─Transfer function type……………………… Linear\n"
-                + "  │   │   ├─Attribute (4 of 8)\n"
-                + "  │   │   │   ├─Description…………………………………………………… Red\n"
-                + "  │   │   │   ├─Name……………………………………………………………………… TestImage_B4.TIF\n"
-                + "  │   │   │   ├─Max value………………………………………………………… 65535.0\n"
-                + "  │   │   │   ├─Min value………………………………………………………… 1.0\n"
-                + "  │   │   │   ├─Scale factor………………………………………………… 0.0101\n"
-                + "  │   │   │   ├─Offset………………………………………………………………… -50.6\n"
-                + "  │   │   │   ├─Bound units…………………………………………………… nm\n"
-                + "  │   │   │   ├─Peak response……………………………………………… 655.0\n"
-                + "  │   │   │   └─Transfer function type……………………… Linear\n"
-                + "  │   │   ├─Attribute (5 of 8)\n"
-                + "  │   │   │   ├─Description…………………………………………………… Near-Infrared\n"
-                + "  │   │   │   ├─Name……………………………………………………………………… TestImage_B5.TIF\n"
-                + "  │   │   │   ├─Max value………………………………………………………… 65535.0\n"
-                + "  │   │   │   ├─Min value………………………………………………………… 1.0\n"
-                + "  │   │   │   ├─Scale factor………………………………………………… 0.00619\n"
-                + "  │   │   │   ├─Offset………………………………………………………………… -31.0\n"
-                + "  │   │   │   ├─Bound units…………………………………………………… nm\n"
-                + "  │   │   │   ├─Peak response……………………………………………… 865.0\n"
-                + "  │   │   │   └─Transfer function type……………………… Linear\n"
-                + "  │   │   ├─Attribute (6 of 8)\n"
-                + "  │   │   │   ├─Description…………………………………………………… Short Wavelength Infrared (SWIR) 1\n"
-                + "  │   │   │   ├─Name……………………………………………………………………… TestImage_B6.TIF\n"
-                + "  │   │   │   ├─Max value………………………………………………………… 65535.0\n"
-                + "  │   │   │   ├─Min value………………………………………………………… 1.0\n"
-                + "  │   │   │   ├─Scale factor………………………………………………… 0.00154\n"
-                + "  │   │   │   ├─Offset………………………………………………………………… -7.7\n"
-                + "  │   │   │   ├─Bound units…………………………………………………… nm\n"
-                + "  │   │   │   ├─Peak response……………………………………………… 1610.0\n"
-                + "  │   │   │   └─Transfer function type……………………… Linear\n"
-                + "  │   │   ├─Attribute (7 of 8)\n"
-                + "  │   │   │   ├─Description…………………………………………………… Short Wavelength Infrared (SWIR) 2\n"
-                + "  │   │   │   ├─Name……………………………………………………………………… TestImage_B7.TIF\n"
-                + "  │   │   │   ├─Max value………………………………………………………… 65535.0\n"
-                + "  │   │   │   ├─Min value………………………………………………………… 1.0\n"
-                + "  │   │   │   ├─Scale factor………………………………………………… 5.19E-4\n"
-                + "  │   │   │   ├─Offset………………………………………………………………… -2.6\n"
-                + "  │   │   │   ├─Bound units…………………………………………………… nm\n"
-                + "  │   │   │   ├─Peak response……………………………………………… 2200.0\n"
-                + "  │   │   │   └─Transfer function type……………………… Linear\n"
-                + "  │   │   └─Attribute (8 of 8)\n"
-                + "  │   │       ├─Description…………………………………………………… Cirrus\n"
-                + "  │   │       ├─Name……………………………………………………………………… TestImage_B9.TIF\n"
-                + "  │   │       ├─Max value………………………………………………………… 65535.0\n"
-                + "  │   │       ├─Min value………………………………………………………… 1.0\n"
-                + "  │   │       ├─Scale factor………………………………………………… 0.00242\n"
-                + "  │   │       ├─Offset………………………………………………………………… -12.1\n"
-                + "  │   │       ├─Bound units…………………………………………………… nm\n"
-                + "  │   │       ├─Peak response……………………………………………… 1375.0\n"
-                + "  │   │       └─Transfer function type……………………… Linear\n"
-                + "  │   ├─Attribute group (2 of 3)\n"
-                + "  │   │   ├─Content type…………………………………………………………… Physical measurement\n"
-                + "  │   │   └─Attribute\n"
-                + "  │   │       ├─Description…………………………………………………… Panchromatic\n"
-                + "  │   │       ├─Name……………………………………………………………………… TestImage_B8.TIF\n"
-                + "  │   │       ├─Max value………………………………………………………… 65535.0\n"
-                + "  │   │       ├─Min value………………………………………………………… 1.0\n"
-                + "  │   │       ├─Scale factor………………………………………………… 0.0115\n"
-                + "  │   │       ├─Offset………………………………………………………………… -57.3\n"
-                + "  │   │       ├─Bound units…………………………………………………… nm\n"
-                + "  │   │       ├─Peak response……………………………………………… 590.0\n"
-                + "  │   │       └─Transfer function type……………………… Linear\n"
-                + "  │   ├─Attribute group (3 of 3)\n"
-                + "  │   │   ├─Content type…………………………………………………………… Physical measurement\n"
-                + "  │   │   ├─Attribute (1 of 2)\n"
-                + "  │   │   │   ├─Description…………………………………………………… Thermal Infrared Sensor (TIRS) 1\n"
-                + "  │   │   │   ├─Name……………………………………………………………………… TestImage_B10.TIF\n"
-                + "  │   │   │   ├─Max value………………………………………………………… 65535.0\n"
-                + "  │   │   │   ├─Min value………………………………………………………… 1.0\n"
-                + "  │   │   │   ├─Scale factor………………………………………………… 3.34E-4\n"
-                + "  │   │   │   ├─Offset………………………………………………………………… 0.1\n"
-                + "  │   │   │   ├─Bound units…………………………………………………… nm\n"
-                + "  │   │   │   ├─Peak response……………………………………………… 10800.0\n"
-                + "  │   │   │   └─Transfer function type……………………… Linear\n"
-                + "  │   │   └─Attribute (2 of 2)\n"
-                + "  │   │       ├─Description…………………………………………………… Thermal Infrared Sensor (TIRS) 2\n"
-                + "  │   │       ├─Name……………………………………………………………………… TestImage_B11.TIF\n"
-                + "  │   │       ├─Max value………………………………………………………… 65535.0\n"
-                + "  │   │       ├─Min value………………………………………………………… 1.0\n"
-                + "  │   │       ├─Scale factor………………………………………………… 3.34E-4\n"
-                + "  │   │       ├─Offset………………………………………………………………… 0.1\n"
-                + "  │   │       ├─Bound units…………………………………………………… nm\n"
-                + "  │   │       ├─Peak response……………………………………………… 12000.0\n"
-                + "  │   │       └─Transfer function type……………………… Linear\n"
-                + "  │   ├─Illumination elevation angle…………………………… 58.8\n"
-                + "  │   ├─Illumination azimuth angle………………………………… 116.9\n"
-                + "  │   └─Cloud cover percentage…………………………………………… 8.3\n"
-                + "  ├─Resource lineage\n"
-                + "  │   └─Source……………………………………………………………………………………… Pseudo GLS\n"
-                + "  ├─Metadata scope\n"
-                + "  │   └─Resource scope………………………………………………………………… COVERAGE\n"
-                + "  ├─Acquisition information\n"
-                + "  │   ├─Acquisition requirement\n"
-                + "  │   │   └─Identifier………………………………………………………………… Software unit tests\n"
-                + "  │   ├─Operation\n"
-                + "  │   │   ├─Status…………………………………………………………………………… Completed\n"
-                + "  │   │   ├─Type………………………………………………………………………………… Real\n"
-                + "  │   │   └─Significant event\n"
-                + "  │   │       ├─Context……………………………………………………………… Acquisition\n"
-                + "  │   │       └─Time……………………………………………………………………… 2016-06-26 03:02:01\n"
-                + "  │   └─Platform\n"
-                + "  │       ├─Identifier………………………………………………………………… Pseudo LANDSAT\n"
-                + "  │       └─Instrument\n"
-                + "  │           └─Identifier……………………………………………………… Pseudo TIRS\n"
-                + "  ├─Date info………………………………………………………………………………………… 2016-06-27 16:48:12\n"
-                + "  │   └─Date type……………………………………………………………………………… Creation\n"
-                + "  └─Default locale+other locale………………………………………… en\n", text);
-=======
-        final ContentVerifier verifier = new ContentVerifier();
-        verifier.addPropertyToIgnore(Metadata.class, "metadataStandard");           // Because hard-coded in SIS.
-        verifier.addPropertyToIgnore(Metadata.class, "referenceSystemInfo");        // Very verbose and depends on EPSG connection.
-        verifier.addMetadataToVerify(actual);
-        verifier.addExpectedValues(
-            "defaultLocale+otherLocale[0]",                                                          "en",
-            "metadataIdentifier.code",                                                               "LandsatTest",
-            "metadataScope[0].resourceScope",                                                        ScopeCode.COVERAGE,
-            "dateInfo[0].date",                                                                      date("2016-06-27 16:48:12"),
-            "dateInfo[0].dateType",                                                                  DateType.CREATION,
-            "identificationInfo[0].topicCategory[0]",                                                TopicCategory.GEOSCIENTIFIC_INFORMATION,
-            "identificationInfo[0].citation.date[0].date",                                           date("2016-06-27 16:48:12"),
-            "identificationInfo[0].citation.date[0].dateType",                                       DateType.CREATION,
-            "identificationInfo[0].citation.title",                                                  "LandsatTest",
-            "identificationInfo[0].credit[0]",                                                       "Derived from U.S. Geological Survey data",
-            "identificationInfo[0].resourceFormat[0].formatSpecificationCitation.title",             "GeoTIFF Coverage Encoding Profile",
-            "identificationInfo[0].resourceFormat[0].formatSpecificationCitation.alternateTitle[0]", "GeoTIFF",
-            "identificationInfo[0].extent[0].geographicElement[0].extentTypeCode",                   true,
-            "identificationInfo[0].extent[0].geographicElement[0].westBoundLongitude",               108.34,
-            "identificationInfo[0].extent[0].geographicElement[0].eastBoundLongitude",               110.44,
-            "identificationInfo[0].extent[0].geographicElement[0].southBoundLatitude",                10.50,
-            "identificationInfo[0].extent[0].geographicElement[0].northBoundLatitude",                12.62,
-            "identificationInfo[0].spatialResolution[0].distance",                                    15.0,
-            "identificationInfo[0].spatialResolution[1].distance",                                    30.0,
-
-            "acquisitionInformation[0].platform[0].identifier.code",               "Pseudo LANDSAT",
-            "acquisitionInformation[0].platform[0].instrument[0].identifier.code", "Pseudo TIRS",
-            "acquisitionInformation[0].acquisitionRequirement[0].identifier.code", "Software unit tests",
-            "acquisitionInformation[0].operation[0].significantEvent[0].context",  Context.ACQUISITION,
-            "acquisitionInformation[0].operation[0].significantEvent[0].time",     date("2016-06-26 03:02:01.090"),
-            "acquisitionInformation[0].operation[0].status",                       Progress.COMPLETED,
-            "acquisitionInformation[0].operation[0].type",                         OperationType.REAL,
-
-            "contentInfo[0].processingLevelCode.authority.title",          "Landsat",
-            "contentInfo[0].processingLevelCode.codeSpace",                "Landsat",
-            "contentInfo[0].processingLevelCode.code",                     "Pseudo LT1",
-
-            "contentInfo[0].attributeGroup[0].attribute[0].description",   "Coastal Aerosol",
-            "contentInfo[0].attributeGroup[0].attribute[1].description",   "Blue",
-            "contentInfo[0].attributeGroup[0].attribute[2].description",   "Green",
-            "contentInfo[0].attributeGroup[0].attribute[3].description",   "Red",
-            "contentInfo[0].attributeGroup[0].attribute[4].description",   "Near-Infrared",
-            "contentInfo[0].attributeGroup[0].attribute[5].description",   "Short Wavelength Infrared (SWIR) 1",
-            "contentInfo[0].attributeGroup[0].attribute[6].description",   "Short Wavelength Infrared (SWIR) 2",
-            "contentInfo[0].attributeGroup[0].attribute[7].description",   "Cirrus",
-            "contentInfo[0].attributeGroup[1].attribute[0].description",   "Panchromatic",
-            "contentInfo[0].attributeGroup[2].attribute[0].description",   "Thermal Infrared Sensor (TIRS) 1",
-            "contentInfo[0].attributeGroup[2].attribute[1].description",   "Thermal Infrared Sensor (TIRS) 2",
-
-            "contentInfo[0].attributeGroup[0].attribute[0].minValue",      1.0,
-            "contentInfo[0].attributeGroup[0].attribute[1].minValue",      1.0,
-            "contentInfo[0].attributeGroup[0].attribute[2].minValue",      1.0,
-            "contentInfo[0].attributeGroup[0].attribute[3].minValue",      1.0,
-            "contentInfo[0].attributeGroup[0].attribute[4].minValue",      1.0,
-            "contentInfo[0].attributeGroup[0].attribute[5].minValue",      1.0,
-            "contentInfo[0].attributeGroup[0].attribute[6].minValue",      1.0,
-            "contentInfo[0].attributeGroup[0].attribute[7].minValue",      1.0,
-            "contentInfo[0].attributeGroup[1].attribute[0].minValue",      1.0,
-            "contentInfo[0].attributeGroup[2].attribute[0].minValue",      1.0,
-            "contentInfo[0].attributeGroup[2].attribute[1].minValue",      1.0,
-
-            "contentInfo[0].attributeGroup[0].attribute[0].maxValue",      65535.0,
-            "contentInfo[0].attributeGroup[0].attribute[1].maxValue",      65535.0,
-            "contentInfo[0].attributeGroup[0].attribute[2].maxValue",      65535.0,
-            "contentInfo[0].attributeGroup[0].attribute[3].maxValue",      65535.0,
-            "contentInfo[0].attributeGroup[0].attribute[4].maxValue",      65535.0,
-            "contentInfo[0].attributeGroup[0].attribute[5].maxValue",      65535.0,
-            "contentInfo[0].attributeGroup[0].attribute[6].maxValue",      65535.0,
-            "contentInfo[0].attributeGroup[0].attribute[7].maxValue",      65535.0,
-            "contentInfo[0].attributeGroup[1].attribute[0].maxValue",      65535.0,
-            "contentInfo[0].attributeGroup[2].attribute[0].maxValue",      65535.0,
-            "contentInfo[0].attributeGroup[2].attribute[1].maxValue",      65535.0,
-
-            "contentInfo[0].attributeGroup[0].attribute[0].peakResponse",    433.0,
-            "contentInfo[0].attributeGroup[0].attribute[1].peakResponse",    482.0,
-            "contentInfo[0].attributeGroup[0].attribute[2].peakResponse",    562.0,
-            "contentInfo[0].attributeGroup[0].attribute[3].peakResponse",    655.0,
-            "contentInfo[0].attributeGroup[0].attribute[4].peakResponse",    865.0,
-            "contentInfo[0].attributeGroup[0].attribute[5].peakResponse",   1610.0,
-            "contentInfo[0].attributeGroup[0].attribute[6].peakResponse",   2200.0,
-            "contentInfo[0].attributeGroup[0].attribute[7].peakResponse",   1375.0,
-            "contentInfo[0].attributeGroup[1].attribute[0].peakResponse",    590.0,
-            "contentInfo[0].attributeGroup[2].attribute[0].peakResponse",  10800.0,
-            "contentInfo[0].attributeGroup[2].attribute[1].peakResponse",  12000.0,
-
-            "contentInfo[0].attributeGroup[0].attribute[0].transferFunctionType",  TransferFunctionType.LINEAR,
-            "contentInfo[0].attributeGroup[0].attribute[1].transferFunctionType",  TransferFunctionType.LINEAR,
-            "contentInfo[0].attributeGroup[0].attribute[2].transferFunctionType",  TransferFunctionType.LINEAR,
-            "contentInfo[0].attributeGroup[0].attribute[3].transferFunctionType",  TransferFunctionType.LINEAR,
-            "contentInfo[0].attributeGroup[0].attribute[4].transferFunctionType",  TransferFunctionType.LINEAR,
-            "contentInfo[0].attributeGroup[0].attribute[5].transferFunctionType",  TransferFunctionType.LINEAR,
-            "contentInfo[0].attributeGroup[0].attribute[6].transferFunctionType",  TransferFunctionType.LINEAR,
-            "contentInfo[0].attributeGroup[0].attribute[7].transferFunctionType",  TransferFunctionType.LINEAR,
-            "contentInfo[0].attributeGroup[1].attribute[0].transferFunctionType",  TransferFunctionType.LINEAR,
-            "contentInfo[0].attributeGroup[2].attribute[0].transferFunctionType",  TransferFunctionType.LINEAR,
-            "contentInfo[0].attributeGroup[2].attribute[1].transferFunctionType",  TransferFunctionType.LINEAR,
-
-            "contentInfo[0].attributeGroup[0].attribute[0].scaleFactor",  2.0E-5,
-            "contentInfo[0].attributeGroup[0].attribute[1].scaleFactor",  2.0E-5,
-            "contentInfo[0].attributeGroup[0].attribute[2].scaleFactor",  2.0E-5,
-            "contentInfo[0].attributeGroup[0].attribute[3].scaleFactor",  2.0E-5,
-            "contentInfo[0].attributeGroup[0].attribute[4].scaleFactor",  2.0E-5,
-            "contentInfo[0].attributeGroup[0].attribute[5].scaleFactor",  2.0E-5,
-            "contentInfo[0].attributeGroup[0].attribute[6].scaleFactor",  2.0E-5,
-            "contentInfo[0].attributeGroup[0].attribute[7].scaleFactor",  2.0E-5,
-            "contentInfo[0].attributeGroup[1].attribute[0].scaleFactor",  2.0E-5,
-            "contentInfo[0].attributeGroup[2].attribute[0].scaleFactor",  0.000334,
-            "contentInfo[0].attributeGroup[2].attribute[1].scaleFactor",  0.000334,
-
-            "contentInfo[0].attributeGroup[0].attribute[0].offset",      -0.1,
-            "contentInfo[0].attributeGroup[0].attribute[1].offset",      -0.1,
-            "contentInfo[0].attributeGroup[0].attribute[2].offset",      -0.1,
-            "contentInfo[0].attributeGroup[0].attribute[3].offset",      -0.1,
-            "contentInfo[0].attributeGroup[0].attribute[4].offset",      -0.1,
-            "contentInfo[0].attributeGroup[0].attribute[5].offset",      -0.1,
-            "contentInfo[0].attributeGroup[0].attribute[6].offset",      -0.1,
-            "contentInfo[0].attributeGroup[0].attribute[7].offset",      -0.1,
-            "contentInfo[0].attributeGroup[1].attribute[0].offset",      -0.1,
-            "contentInfo[0].attributeGroup[2].attribute[0].offset",       0.1,
-            "contentInfo[0].attributeGroup[2].attribute[1].offset",       0.1,
-
-            "contentInfo[0].attributeGroup[0].attribute[0].units", "",
-            "contentInfo[0].attributeGroup[0].attribute[1].units", "",
-            "contentInfo[0].attributeGroup[0].attribute[2].units", "",
-            "contentInfo[0].attributeGroup[0].attribute[3].units", "",
-            "contentInfo[0].attributeGroup[0].attribute[4].units", "",
-            "contentInfo[0].attributeGroup[0].attribute[5].units", "",
-            "contentInfo[0].attributeGroup[0].attribute[6].units", "",
-            "contentInfo[0].attributeGroup[0].attribute[7].units", "",
-            "contentInfo[0].attributeGroup[1].attribute[0].units", "",
-
-            "contentInfo[0].attributeGroup[0].attribute[0].boundUnits",   "nm",
-            "contentInfo[0].attributeGroup[0].attribute[1].boundUnits",   "nm",
-            "contentInfo[0].attributeGroup[0].attribute[2].boundUnits",   "nm",
-            "contentInfo[0].attributeGroup[0].attribute[3].boundUnits",   "nm",
-            "contentInfo[0].attributeGroup[0].attribute[4].boundUnits",   "nm",
-            "contentInfo[0].attributeGroup[0].attribute[5].boundUnits",   "nm",
-            "contentInfo[0].attributeGroup[0].attribute[6].boundUnits",   "nm",
-            "contentInfo[0].attributeGroup[0].attribute[7].boundUnits",   "nm",
-            "contentInfo[0].attributeGroup[1].attribute[0].boundUnits",   "nm",
-            "contentInfo[0].attributeGroup[2].attribute[0].boundUnits",   "nm",
-            "contentInfo[0].attributeGroup[2].attribute[1].boundUnits",   "nm",
-
-            "contentInfo[0].attributeGroup[0].contentType[0]", CoverageContentType.PHYSICAL_MEASUREMENT,
-            "contentInfo[0].attributeGroup[1].contentType[0]", CoverageContentType.PHYSICAL_MEASUREMENT,
-            "contentInfo[0].attributeGroup[2].contentType[0]", CoverageContentType.PHYSICAL_MEASUREMENT,
-
-            "contentInfo[0].cloudCoverPercentage",         8.3,
-            "contentInfo[0].illuminationAzimuthAngle",   116.9,
-            "contentInfo[0].illuminationElevationAngle",  58.8,
-
-            "spatialRepresentationInfo[0].numberOfDimensions",                       2,
-            "spatialRepresentationInfo[1].numberOfDimensions",                       2,
-            "spatialRepresentationInfo[0].axisDimensionProperties[0].dimensionName", DimensionNameType.SAMPLE,
-            "spatialRepresentationInfo[1].axisDimensionProperties[0].dimensionName", DimensionNameType.SAMPLE,
-            "spatialRepresentationInfo[0].axisDimensionProperties[1].dimensionName", DimensionNameType.LINE,
-            "spatialRepresentationInfo[1].axisDimensionProperties[1].dimensionName", DimensionNameType.LINE,
-            "spatialRepresentationInfo[0].axisDimensionProperties[0].dimensionSize", 7600,
-            "spatialRepresentationInfo[0].axisDimensionProperties[1].dimensionSize", 7800,
-            "spatialRepresentationInfo[1].axisDimensionProperties[0].dimensionSize", 15000,
-            "spatialRepresentationInfo[1].axisDimensionProperties[1].dimensionSize", 15500,
-            "spatialRepresentationInfo[0].transformationParameterAvailability",      false,
-            "spatialRepresentationInfo[1].transformationParameterAvailability",      false,
-            "spatialRepresentationInfo[0].checkPointAvailability",                   false,
-            "spatialRepresentationInfo[1].checkPointAvailability",                   false,
-
-            "resourceLineage[0].source[0].description", "Pseudo GLS");
-
-        verifier.assertMetadataEquals();
->>>>>>> 152b383d
-    }
 }