/*
 * Licensed to the Apache Software Foundation (ASF) under one or more
 * contributor license agreements.  See the NOTICE file distributed with
 * this work for additional information regarding copyright ownership.
 * The ASF licenses this file to You under the Apache License, Version 2.0
 * (the "License"); you may not use this file except in compliance with
 * the License.  You may obtain a copy of the License at
 *
 *     http://www.apache.org/licenses/LICENSE-2.0
 *
 * Unless required by applicable law or agreed to in writing, software
 * distributed under the License is distributed on an "AS IS" BASIS,
 * WITHOUT WARRANTIES OR CONDITIONS OF ANY KIND, either express or implied.
 * See the License for the specific language governing permissions and
 * limitations under the License.
 */
package org.apache.sis.storage.landsat;

import java.awt.Dimension;
import java.io.BufferedReader;
import java.io.IOException;
import java.nio.charset.StandardCharsets;
import java.util.Optional;
import java.util.Arrays;
import java.util.Date;
import java.util.Locale;
import java.util.EnumMap;
import java.util.regex.Matcher;
import java.util.regex.Pattern;
import java.io.LineNumberReader;
import java.time.LocalDate;
import java.time.OffsetDateTime;
import java.time.OffsetTime;
import java.time.DateTimeException;
import java.time.temporal.Temporal;

import org.opengis.metadata.Metadata;
import org.opengis.metadata.citation.DateType;
import org.opengis.metadata.identification.TopicCategory;
import org.opengis.metadata.spatial.DimensionNameType;
import org.opengis.metadata.content.CoverageContentType;
import org.opengis.metadata.content.TransferFunctionType;
import org.opengis.metadata.maintenance.ScopeCode;
import org.opengis.parameter.ParameterValueGroup;
import org.opengis.referencing.crs.ProjectedCRS;
import org.opengis.util.NoSuchIdentifierException;
import org.opengis.util.FactoryException;

import org.apache.sis.measure.Units;
import org.apache.sis.metadata.iso.DefaultMetadata;
import org.apache.sis.metadata.iso.content.DefaultAttributeGroup;
import org.apache.sis.metadata.iso.content.DefaultSampleDimension;
import org.apache.sis.metadata.iso.content.DefaultCoverageDescription;
import org.apache.sis.metadata.sql.MetadataStoreException;
import org.apache.sis.referencing.CRS;
import org.apache.sis.referencing.CommonCRS;
import org.apache.sis.storage.DataStoreException;
import org.apache.sis.storage.DataStoreReferencingException;
import org.apache.sis.storage.event.StoreListeners;
import org.apache.sis.util.Characters;
import org.apache.sis.util.CharSequences;
import org.apache.sis.util.resources.Errors;
import org.apache.sis.util.resources.Vocabulary;
import org.apache.sis.internal.referencing.GeodeticObjectBuilder;
import org.apache.sis.internal.referencing.ReferencingFactoryContainer;
import org.apache.sis.internal.referencing.provider.PolarStereographicB;
import org.apache.sis.internal.referencing.provider.TransverseMercator;
import org.apache.sis.internal.storage.MetadataBuilder;
import org.apache.sis.internal.util.StandardDateFormat;
import org.apache.sis.internal.util.Constants;
import org.apache.sis.internal.util.Strings;

import static org.apache.sis.internal.util.CollectionsExt.singletonOrNull;


/**
 * Parses Landsat metadata as {@linkplain DefaultMetadata ISO 19115 Metadata} object.
 * This class reads the content of a given {@link BufferedReader} from buffer position
 * until the first occurrence of the {@code END} keyword. Lines beginning with the
 * {@code #} character (ignoring spaces) are treated as comment lines and ignored.
 *
 * <p>This class will parse properties found in the Landsat metadata file,
 * except {@code GROUP} and {@code END_GROUP}. Example:
 *
 * <pre class="text">
 *   DATE_ACQUIRED         = 2014-03-12
 *   SCENE_CENTER_TIME     = 03:02:01.5339408Z
 *   CORNER_UL_LAT_PRODUCT = 12.61111
 *   CORNER_UL_LON_PRODUCT = 108.33624
 *   CORNER_UR_LAT_PRODUCT = 12.62381
 *   CORNER_UR_LON_PRODUCT = 110.44017</pre>
 *
 * <h2>Note for maintainer</h2>
 * If the work performed by this class is modified, consider updating
 * <a href="./doc-files/MetadataMapping.html">./doc-files/MetadataMapping.html</a> accordingly.
 *
 * @author  Thi Phuong Hao Nguyen (VNSC)
 * @author  Rémi Maréchal (Geomatys)
 * @author  Martin Desruisseaux (Geomatys)
 * @version 1.4
 * @since   0.8
 */
final class MetadataReader extends MetadataBuilder {
    /**
     * The pattern determining if the value of {@code ORIGIN} key is of the form
     * “Image courtesy of the U.S. Geological Survey”.
     */
    static final Pattern CREDIT = Pattern.compile("\\bcourtesy\\h+of\\h+(the)?\\b\\s*", Pattern.CASE_INSENSITIVE);

    /**
     * Suffix of groups that describe the processing done on the data instead of the data themselves.
     */
    private static final String LINEAGE_SUFFIX = "_RECORD";

    /**
     * The {@value} suffix added to attribute names that are followed by a band number.
     * This band suffix is itself followed by the {@code '_'} character, then the band number.
     * Example: {@code "REFLECTANCE_ADD_BAND_1"}.
     */
    private static final String BAND_SUFFIX = "_BAND";

    /**
     * The keyword for end of metadata file.
     */
    private static final String END = "END";

    /**
     * The store for which metadata are read.
     */
    private final LandsatStore store;

    /**
     * Where to send the warnings.
     */
    private final StoreListeners listeners;

    /**
     * An identifier of the file being read, or {@code null} if unknown.
     * This is used mostly for formatting error messages.
     *
     * @see #getFilename()
     */
    private String filename;

    /**
     * Group in process of being parsed, or {@code null} if none.
     */
    private String group;

    /**
     * The last group where we fetched lineage (history) information.
     * The same file may contain many lineage groups.
     *
     * @see #parseLineage(String, int, String)
     */
    private String lineageGroup;

    /**
     * The acquisition time, or {@code null} if not yet known. This needs to be parsed in two steps:
     * first by parsing the {@code "DATE_ACQUIRED"} attribute, then {@code "SCENE_CENTER_TIME"}.
     *
     * @see #flushSceneTime()
     */
    private Temporal sceneTime;

    /**
     * Projected and geographic coordinate values, stocked temporarily before to be saved in the extent.
     * Values are in (<var>x</var>,<var>y</var>) or (<var>lon</var>,<var>lat</var>) order.
     * The first 8 values are the projected ones. The next 8 values are the geographic ones.
     * Corner order is UL, UR, LL, LR.
     */
    private final double[] corners;

    /**
     * Number of coordinates for the corners in a CRS type (geographic or projected).
     * This is 4 corners multiplied by the number of dimensions, which is 2.
     */
    private static final int NUM_COORDINATES = 8;

    /**
     * Index of projected and geographic coordinates in the {@link #corners} array.
     * Each kind of coordinates are stored as 4 corners of {@value #DIMENSION} coordinate values.
     */
    private static final int PROJECTED = 0, GEOGRAPHIC = NUM_COORDINATES;

    /**
     * Image width and height in pixels, as unsigned integers. Values are (<var>width</var>,<var>height</var>) tuples.
     * Tuples in this array are for {@link #PANCHROMATIC}, {@link #REFLECTIVE} or {@link #THERMAL} bands, in that order.
     */
    private final EnumMap<BandGroupName,Dimension> gridSizes;

    /**
     * The bands descriptions. The bands can be, in this exact order:
     *
     * <ol>
     *   <li>Coastal Aerosol</li>
     *   <li>Blue</li>
     *   <li>Green</li>
     *   <li>Red</li>
     *   <li>Near-Infrared</li>
     *   <li>Short Wavelength Infrared (SWIR) 1</li>
     *   <li>Short Wavelength Infrared (SWIR) 2</li>
     *   <li>Panchromatic</li>
     *   <li>Cirrus</li>
     *   <li>Thermal Infrared Sensor (TIRS) 1</li>
     *   <li>Thermal Infrared Sensor (TIRS) 2</li>
     * </ol>
     *
     * @see #band(String, int)
     */
    final EnumMap<BandName,Band> bands;

    /**
     * {@link BandName#values()}, fetched once for avoiding multiple array creations.
     */
    private final BandName[] bandEnumerations;

    /**
     * The enumeration for the {@code "DATUM"} element, to be used for creating the Coordinate Reference System.
     */
    private CommonCRS datum;

    /**
     * The Universal Transverse Mercator (UTM) zone as a number from 1 to 60 inclusive, or 0 if the zone has not
     * yet been determined. If the parser determined that the projection is Polar Stereographic, then this field
     * is set to -1.
     */
    private short utmZone;

    /**
     * The map projection parameters. This is used only for the polar stereographic case.
     */
    private ParameterValueGroup projection;

    /**
     * The referencing objects factories.
     */
    private final ReferencingFactoryContainer factories;

    /**
     * Creates a new metadata parser.
     *
     * @param  store      the store for which metadata are read.
     * @param  filename   an identifier of the file being read, or {@code null} if unknown.
     * @param  listeners  where to sent warnings that may occur during the parsing process.
     */
    MetadataReader(final LandsatStore store, final String filename, final StoreListeners listeners) {
        this.store       = store;
        this.filename    = filename;
        this.listeners   = listeners;
        this.factories   = new ReferencingFactoryContainer();
        this.corners     = new double[2*NUM_COORDINATES];       // 2 types of CRS: GEOGRAPHIC and PROJECTED.
        this.gridSizes   = new EnumMap<>(BandGroupName.class);
        this.bands       = new EnumMap<>(BandName.class);
        bandEnumerations = BandName.values();
        Arrays.fill(corners, Double.NaN);
    }

    /**
     * Parses the metadata from the given characters reader.
     * The parsing stop after the first {@code "END"} keyword.
     * See class javadoc for more information on the expected format.
     *
     * @param  reader  a reader opened on the Landsat file.
     *         It is caller's responsibility to close this reader.
     * @throws IOException if an I/O error occurred while reading the given stream.
     * @throws DataStoreException if the content is not a Landsat file.
     */
    void read(final BufferedReader reader) throws IOException, DataStoreException {
        newCoverage(true);              // Starts the description of a new image.
        String line;
        while ((line = reader.readLine()) != null) {
            int end  = CharSequences.skipTrailingWhitespaces(line, 0, line.length());
            int start = CharSequences.skipLeadingWhitespaces(line, 0, end);
            if (start < end && line.charAt(start) != '#') {
                /*
                 * Separate the line into its key and value. For example, in CORNER_UL_LAT_PRODUCT = 12.61111,
                 * the key will be CORNER_UL_LAT_PRODUCT and the value will be 12.61111.
                 */
                final int separator = line.indexOf('=', start);
                if (separator < 0) {
                    /*
                     * Landsat metadata ends with the END keyword, without value after that keyword.
                     * If we find it, stop reading. All remaining lines (if any) will be ignored.
                     */
                    if (end - start != END.length() || !line.regionMatches(true, start, END, 0, END.length())) {
                        throw new DataStoreException(errors().getString(Errors.Keys.NotAKeyValuePair_1, line));
                    }
                    return;
                }
                /*
                 * If the key ends with "_BAND_" followed by a number, remove the band number from the
                 * key and parse that number as an integer value. Exemple: "REFLECTANCE_ADD_BAND_1".
                 * We keep the "_BAND_" suffix in the key for avoiding ambiguity.
                 */
                String key = line.substring(start, CharSequences.skipTrailingWhitespaces(line, start, separator)).toUpperCase(Locale.US);
                int band = 0;
                for (int i=key.length(); --i >= 0;) {
                    final char c = key.charAt(i);
                    if (c < '0' || c > '9') {
                        if (c == '_') {
                            if (key.startsWith(BAND_SUFFIX, i - BAND_SUFFIX.length())) try {
                                band = Integer.parseInt(key.substring(++i));
                                key = key.substring(0, i);
                            } catch (NumberFormatException e) {
                                warning(key, reader, e);
                            }
                        }
                        break;
                    }
                }
                /*
                 * In a Landsat file, String values are between quotes. Example: STATION_ID = "LGN".
                 * If such quotes are found, remove them.
                 */
                start = CharSequences.skipLeadingWhitespaces(line, separator + 1, end);
                if (end - start >= 2 && line.charAt(start) == '"' && line.charAt(end - 1) == '"') {
                    start = CharSequences.skipLeadingWhitespaces(line, start + 1, --end);
                    end = CharSequences.skipTrailingWhitespaces(line, start, end);
                }
                final String value = line.substring(start, end);
                try {
                    if (group == null || !group.endsWith(LINEAGE_SUFFIX)) {
                        parseKeyValuePair(key, band, value);
                    } else {
                        if (!group.equals(lineageGroup)) {
                            lineageGroup = group;
                            newLineage();
                        }
                        parseLineage(key, band, value);
                    }
                } catch (IllegalArgumentException | DateTimeException e) {
                    warning(key, reader, e);
                }
            }
        }
        listeners.warning(errors().getString(Errors.Keys.UnexpectedEndOfFile_1, getFilename()));
    }

    /**
     * Parses the given string as a {@code double} value, returning a shared instance if possible.
     *
     * @param   value  the string value to parse.
     * @return  the parsed value.
     * @throws  NumberFormatException if the given value cannot be parsed.
     */
    private Double parseDouble(final String value) throws NumberFormatException {
        return shared(Double.valueOf(value));
    }

    /**
     * Parses the given value and stores it at the given index in the {@link #corners} array.
     * The given index must be one of the {@link #PROJECTED} or {@link #GEOGRAPHIC} constants
     * plus the coordinate index.
     */
    private void parseCorner(final int index, final String value) throws NumberFormatException {
        corners[index] = Double.parseDouble(value);
    }

    /**
     * Parses the given value and stores it in the {@link #gridSizes} map.
     *
     * @param  value  the value to parse.
     */
    private void parseGridSize(final BandGroupName group, final boolean isX, final String value) throws NumberFormatException {
        final int s = Integer.parseUnsignedInt(value);
        final Dimension size = gridSizes.computeIfAbsent(group, (k) -> new Dimension());
        if (isX) size.width  = s;
        else     size.height = s;
    }

    /**
     * Invoked for every key-value pairs found in the file for the main groups.
     * A mean group is any group other than {@linkplain #parseLineage lineage}.
     * Leading and trailing spaces, if any, have been removed from given argument.
     *
     * @param  key    the key in upper cases.
     * @param  band   the band number, or 0 if none.
     * @param  value  the value, without quotes if those quotes existed.
     * @throws NumberFormatException if the value was expected to be a string but the parsing failed.
     * @throws DateTimeException if the value was expected to be a date but the parsing failed,
     *         or if the result of the parsing was not of the expected type.
     * @throws IllegalArgumentException if the value is out of range.
     */
    private void parseKeyValuePair(final String key, final int band, final String value)
            throws IllegalArgumentException, DateTimeException, DataStoreException
    {
        switch (key) {
            case "GROUP":     group = value; break;
            case "END_GROUP": group = null;  break;
            /* ┌────────────────────────────────────┐
             * │ GROUP = METADATA_FILE_INFO     (L1)│
             * │         PRODUCT_CONTENTS       (L2)│
             * └────────────────────────────────────┘
             * Origin of the product.
             * Value is "Image courtesy of the U.S. Geological Survey".
             */
            case "ORIGIN": {
                final Matcher m = CREDIT.matcher(value);
                if (m.find()) {
                    newParty(MetadataBuilder.PartyType.ORGANISATION);
                    addAuthor(value.substring(m.end()));
                }
                addCredits(value);
                break;
            }
            /*
             * Example: "https://doi.org/10.5066/P9OGBGM6"
             */
//          case "DIGITAL_OBJECT_IDENTIFIER":
            /*
             * Product Request ID. NNNNNNNNNNNNN_UUUUU, where NNNNNNNNNNNNN = 13-digit Tracking,
             * Routing, and Metrics (TRAM) order number and UUUUU = 5-digit TRAM unit number.
             * Example: "0501403126384_00011"
             */
            case "REQUEST_ID": {
                addAcquisitionRequirement(null, value);
                break;
            }
            /*
             * Product: the filename prefix. Example: "LC08_L2SP_197030_20210812_20210819_02_T1"
             * Scene:   the unique Landsat scene identifier. Example: "LC81230522014071LGN00".
             * Format:  Ls8ppprrrYYYYDDDGGGVV
             */
            case "LANDSAT_PRODUCT_ID":
            case "LANDSAT_SCENE_ID": {
                addTitleOrIdentifier(value, MetadataBuilder.Scope.ALL);
                break;
            }
            /*
             * The date when the metadata file for the L1G product set was created.
             * The date is based on Universal Time Coordinated (UTC).
             * Date format is {@code YYYY-MM-DDTHH:MM:SSZ}.
             * Example: "2014-03-12T06:06:35Z".
             */
            case "FILE_DATE": {
                addCitationDate(StandardDateFormat.toDate(OffsetDateTime.parse(value)),
                                DateType.CREATION, MetadataBuilder.Scope.ALL);
                break;
            }
            /*
             * The Ground Station that received the data. Grounds station identifiers are specified in LSDS-547.
             * Example: "LGN" = Landsat Ground Network.
             */
// TODO     case "STATION_ID":
            /*
             * The processing software version that created the product. Can be "IAS_X.Y.Z" or "LPGS_X.Y.Z"
             * where X, Y and Z are major, minor and patch version numbers.
             * Example: "LPGS_2.3.0".
             */
// TODO     case "PROCESSING_SOFTWARE_VERSION":
            /* ┌────────────────────────────────────┐
             * │ GROUP = PRODUCT_METADATA       (L1)│
             * │         PRODUCT_CONTENTS       (L2)│
             * └────────────────────────────────────┘
             * The identifier to inform the user of the product type.
             * Value can be "L1T" or "L1GT".
             */
            case "PROCESSING_LEVEL":
            case "DATA_TYPE": {
                setProcessingLevelCode("Landsat", value);
                break;
            }
            /*
             * Indicates the source of the DEM used in the correction process.
             * Value can be "GLS2000", "RAMP" or "GTOPO30".
             */
            case "ELEVATION_SOURCE": {
                addSource(value, ScopeCode.MODEL, Vocabulary.formatInternational(Vocabulary.Keys.DigitalElevationModel));
                break;
            }
            /*
             * The output format of the image.
             * Value is "GEOTIFF".
             */
            case "OUTPUT_FORMAT": {
                String name = value;
                if (Constants.GEOTIFF.equalsIgnoreCase(name)) try {
                    name = Constants.GEOTIFF;       // Because `metadata.setPredefinedFormat(…)` is case-sensitive.
                    setPredefinedFormat(name);
                    break;
                } catch (MetadataStoreException e) {
                    warning(key, null, e);
                }
                addFormatName(name);
                break;
            }
            /*
             * Spacecraft from which the data were captured.
             * Example: "LANDSAT_8".
             */
            case "SPACECRAFT_ID": {
                addPlatform(null, value);
                break;
            }
            /*
             * Sensor(s) used to capture this scene.
             * Example: "OLI", "TIRS" or "OLI_TIRS".
             */
            case "SENSOR_ID": {
                addInstrument(null, value);
                break;
            }
            /*
             * The date the image was acquired.
             * Date format is {@code YYYY-MM-DD}.
             * Example: "2014-03-12".
             */
            case "DATE_ACQUIRED": {
                final LocalDate date = LocalDate.parse(value);
                if (sceneTime instanceof OffsetTime) {
                    sceneTime = date.atTime((OffsetTime) sceneTime);
                } else if (!date.equals(sceneTime)) {
                    flushSceneTime();
                    sceneTime = date;
                }
                break;
            }
            /*
             * Scene center time of the date the image was acquired.
             * Time format is {@code HH:MI:SS.SSSSSSSZ}.
             * Example: "03:02:01.5339408Z".
             */
            case "SCENE_CENTER_TIME": {
                final OffsetTime time = OffsetTime.parse(value);
                if (sceneTime instanceof LocalDate) {
                    sceneTime = ((LocalDate) sceneTime).atTime(time);
                } else {
                    sceneTime = time;
                }
                break;
            }
            /*
             * The longitude and latitude values for the upper-left (UL), upper-right (UR), lower-left (LL)
             * and lower-right (LR) corners of the product, measured at the center of the pixel.
             * Positive longitude value indicates east longitude; negative value indicates west longitude.
             * Positive latitude value indicates north latitude; negative value indicates south latitude.
             * Units are in degrees.
             */
            case "CORNER_UL_LON_PRODUCT": parseCorner(GEOGRAPHIC + 0, value); break;
            case "CORNER_UL_LAT_PRODUCT": parseCorner(GEOGRAPHIC + 1, value); break;
            case "CORNER_UR_LON_PRODUCT": parseCorner(GEOGRAPHIC + 2, value); break;
            case "CORNER_UR_LAT_PRODUCT": parseCorner(GEOGRAPHIC + 3, value); break;
            case "CORNER_LL_LON_PRODUCT": parseCorner(GEOGRAPHIC + 4, value); break;
            case "CORNER_LL_LAT_PRODUCT": parseCorner(GEOGRAPHIC + 5, value); break;
            case "CORNER_LR_LON_PRODUCT": parseCorner(GEOGRAPHIC + 6, value); break;
            case "CORNER_LR_LAT_PRODUCT": parseCorner(GEOGRAPHIC + 7, value); break;
            /*
             * The upper-left (UL), upper-right (UR), lower-left (LL) and lower-right (LR) corner map
             * projection X and Y coordinate, measured at the center of the pixel. Units are in meters.
             */
            case "CORNER_UL_PROJECTION_X_PRODUCT": parseCorner(PROJECTED + 0, value); break;
            case "CORNER_UL_PROJECTION_Y_PRODUCT": parseCorner(PROJECTED + 1, value); break;
            case "CORNER_UR_PROJECTION_X_PRODUCT": parseCorner(PROJECTED + 2, value); break;
            case "CORNER_UR_PROJECTION_Y_PRODUCT": parseCorner(PROJECTED + 3, value); break;
            case "CORNER_LL_PROJECTION_X_PRODUCT": parseCorner(PROJECTED + 4, value); break;
            case "CORNER_LL_PROJECTION_Y_PRODUCT": parseCorner(PROJECTED + 5, value); break;
            case "CORNER_LR_PROJECTION_X_PRODUCT": parseCorner(PROJECTED + 6, value); break;
            case "CORNER_LR_PROJECTION_Y_PRODUCT": parseCorner(PROJECTED + 7, value); break;
            /*
             * The number of product lines and samples for the panchromatic, reflective and thermal bands.
             * Those parameters are only present if the corresponding band is present in the product.
             */
            case "PANCHROMATIC_LINES":   parseGridSize(BandGroupName.PANCHROMATIC, false, value); break;
            case "PANCHROMATIC_SAMPLES": parseGridSize(BandGroupName.PANCHROMATIC, true,  value); break;
            case "REFLECTIVE_LINES":     parseGridSize(BandGroupName.REFLECTIVE,   false, value); break;
            case "REFLECTIVE_SAMPLES":   parseGridSize(BandGroupName.REFLECTIVE,   true,  value); break;
            case "THERMAL_LINES":        parseGridSize(BandGroupName.THERMAL,      false, value); break;
            case "THERMAL_SAMPLES":      parseGridSize(BandGroupName.THERMAL,      true,  value); break;
            /*
             * The grid cell size in meters used in creating the image for the band, if part of the product.
             * This parameter is only included if the corresponding band is included in the product.
             */
            case "GRID_CELL_SIZE_PANCHROMATIC":
            case "GRID_CELL_SIZE_REFLECTIVE":
            case "GRID_CELL_SIZE_THERMAL": {
                addResolution(Double.parseDouble(value));
                break;
            }
            /*
             * The file name of the TIFF image that contains the pixel values for a band.
             * This parameter is only present if the band is included in the product.
             */
            case "FILE_NAME_BAND_": {
                band(key, band).ifPresent((b) -> b.filename = value);
                break;
            }
            /*
             * Examples: UINT8, UINT16, INT16.
             */
            case "DATA_TYPE_BAND_": {
                final int s = value.lastIndexOf("INT");
                if (s >= 0) try {
                    final Integer n = Integer.valueOf(value.substring(s + 3));
                    sampleDimension(key, band).ifPresent((sd) -> sd.setBitsPerValue(n));
                } catch (NumberFormatException e) {
                    warning(key, null, e);
                }
                break;
            }
            /*
             * The file name for L1 metadata.
             * Exemple: "LC81230522014071LGN00_MTL.txt".
             */
            case "METADATA_FILE_NAME": {
                if (filename == null) {
                    filename = value;
                }
                break;
            }
            /* ┌────────────────────────────────────┐
             * │ GROUP = IMAGE_ATTRIBUTES           │
             * └────────────────────────────────────┘
             * The overall cloud coverage (percent) of the WRS-2 scene as a value between 0 and 100 inclusive.
             * -1 indicates that the score was not calculated.
             */
            case "CLOUD_COVER": {
                final double v = Double.parseDouble(value);
                if (v >= 0) setCloudCoverPercentage(v);
                break;
            }
            /*
             * The Sun azimuth angle in degrees for the image center location at the image center acquisition time.
             * Values are from -180 to 180 degrees inclusive.
             * A positive value indicates angles to the east or clockwise from the north.
             * A negative value indicates angles to the west or counterclockwise from the north.
             */
            case "SUN_AZIMUTH": {
                setIlluminationAzimuthAngle(Double.parseDouble(value));
                break;
            }
            /*
             * The Sun elevation angle in degrees for the image center location at the image center acquisition time.
             * Values are from -90 to 90 degrees inclusive.
             * A positive value indicates a daytime scene. A negative value indicates a nighttime scene.
             * Note: for reflectance calculation, the sun zenith angle is needed, which is 90 - sun elevation angle.
             */
            case "SUN_ELEVATION": {
                setIlluminationElevationAngle(Double.parseDouble(value));
                break;
            }
            /* ┌────────────────────────────────────┐
             * │ GROUP = MIN_MAX_PIXEL_VALUE        │
             * └────────────────────────────────────┘
             * Minimum achievable spectral radiance value for a band 1.
             * This parameter is only present if this band is included in the product.
             */
            case "QUANTIZE_CAL_MIN_BAND_": {
                final Double v = parseDouble(value);        // Done first in case an exception is thrown.
                sampleDimension(key, band).ifPresent((sd) -> sd.setMinValue(v));
                break;
            }
            /*
             * Maximum achievable spectral radiance value for a band 1.
             * This parameter is only present if this band is included in the product.
             */
            case "QUANTIZE_CAL_MAX_BAND_": {
                final Double v = parseDouble(value);        // Done first in case an exception is thrown.
                sampleDimension(key, band).ifPresent((sd) -> sd.setMaxValue(v));
                break;
            }
            /* ┌────────────────────────────────────┐
             * │ GROUP = RADIOMETRIC_RESCALING      │
             * └────────────────────────────────────┘
             * The additive or multiplicative rescaling factor used to convert calibrated
             * DN to Radiance units for a band. Radiance unit is W/(m² sr um)/DN.
             * Reflectance unit is dimensionless (a ratio).
             */
            case "RADIANCE_MULT_BAND_":    setTransferFunction(key, band, false, true,  value); break;
            case "REFLECTANCE_MULT_BAND_": setTransferFunction(key, band, true,  true,  value); break;
            case "RADIANCE_ADD_BAND_":     setTransferFunction(key, band, false, false, value); break;
            case "REFLECTANCE_ADD_BAND_":  setTransferFunction(key, band, true,  false, value); break;
            /* ┌────────────────────────────────────┐
             * │ GROUP = PROJECTION_PARAMETERS      │
             * └────────────────────────────────────┘
             * The map projection used in creating the image.
             * Universal Transverse Mercator (UTM) or Polar Stereographic (PS).
             */
            case "MAP_PROJECTION": {
                if ("UTM".equalsIgnoreCase(value)) {
                    projection = null;
                } else if ("PS".equalsIgnoreCase(value)) try {
                    projection = factories.getMathTransformFactory()
                                    .getDefaultParameters(Constants.EPSG + ':' + PolarStereographicB.IDENTIFIER);
                    utmZone = -1;
                } catch (NoSuchIdentifierException e) {
                    // Should never happen with Apache SIS implementation of MathTransformFactory.
                    throw new DataStoreReferencingException(e);
                }
                break;
            }
            /*
             * The datum used in creating the image. This is usually "WGS84".
             * We ignore the "ELLIPSOID" attribute because it is implied by the datum.
             */
            case "DATUM": {
                datum = CommonCRS.valueOf(Strings.toUpperCase(value, Characters.Filter.LETTERS_AND_DIGITS, true));
                break;
            }
            /*
             * The value used to indicate the zone number. This parameter is only included for the UTM projection.
             * If this parameter is defined more than once (which should be illegal), only the first occurrence is
             * retained. If the projection is polar stereographic, the parameter is ignored.
             */
            case "UTM_ZONE": {
                if (utmZone == 0) {
                    utmZone = Short.parseShort(value);
                }
                break;
            }
            /*
             * Polar Stereographic projection parameters. Most parameters do not vary, except the latitude of
             * true scale which is -71 for scenes over Antarctica and 71 for off-nadir scenes at the North Pole.
             * If the datum is WGS84, then this is equivalent to EPSG:3031 and EPSG:3995 respectively.
             */
            case "VERTICAL_LON_FROM_POLE": setProjectionParameter(key, Constants.CENTRAL_MERIDIAN,    value, false); break;
            case "TRUE_SCALE_LAT":         setProjectionParameter(key, Constants.STANDARD_PARALLEL_1, value, false); break;
            case "FALSE_EASTING":          setProjectionParameter(key, Constants.FALSE_EASTING,       value, true);  break;
            case "FALSE_NORTHING":         setProjectionParameter(key, Constants.FALSE_NORTHING,      value, true);  break;
        }
    }

    /**
     * Invoked for every key-value pairs found in a lineage group. This method does a work similar to
     * {@link #parseKeyValuePair(String, int, String)} except that the result is stored in a section
     * about data history. Note that the file can contains many distinct lineage sections.
     */
    private void parseLineage(final String key, final int band, String value) {
        switch (key) {
            case "GROUP":                       group = value;                break;
            case "END_GROUP":                   group = null;                 break;
            case "LANDSAT_PRODUCT_ID":          addSource(value, null, null); break;
            case "PROCESSING_LEVEL":            addProcessing(null, value);   break;
            case "PROCESSING_SOFTWARE_VERSION": addSoftwareReference(value);  break;
        }
    }

    /**
     * Sets a component of the linear transfer function.
     *
     * @param  key          the key without its band number. Used only for formatting warning messages.
     * @param  band         index of the band to set.
     * @param  reflectance  {@code true} if the parameter is about reflectance instead of radiance.
     * @param  isScale      {@code true} for setting the scale factor, or {@code false} for setting the offset.
     * @param  value        the value to set.
     */
    private void setTransferFunction(final String key, final int band, final boolean reflectance, final boolean isScale, final String value) {
        final Double v = parseDouble(value);            // Done first in case an exception is thrown.
        band(key, band).ifPresent((b) -> {
            if (b.band.group.reflectance == reflectance) {
                final DefaultSampleDimension sd = b.sampleDimension;
                sd.setTransferFunctionType(TransferFunctionType.LINEAR);
                if (isScale) {
                    sd.setScaleFactor(v);
                } else {
                    sd.setOffset(v);
                }
            }
        });
    }

    /**
     * Returns the band at the given index, creating it if needed.
     * If the given index is out of range, then this method logs a warning and returns an empty value.
     *
     * @param  key    the key without its band number. Used only for formatting warning messages.
     * @param  index  the band index.
     * @return information about the band, or {@code null} if none.
     */
    private Optional<Band> band(final String key, final int index) {
        if (index < 1 || index > bandEnumerations.length) {
            listeners.warning(errors().getString(Errors.Keys.UnexpectedValueInElement_2, key + index, index));
            return Optional.empty();
        }
        final BandName band = bandEnumerations[index - 1];
        Band data = bands.get(band);
        if (data == null) {
            data = new Band(store, band);
            bands.put(band, data);
        }
        return Optional.of(data);
    }

    /**
     * Returns metadata about sample dimension at the given index.
     */
    private Optional<DefaultSampleDimension> sampleDimension(final String key, final int index) {
        return band(key, index).map((band) -> band.sampleDimension);
    }

    /**
     * Sets a map projection parameter. The parameter is ignored if the projection has not been set.
     *
     * @param key       the Landsat key, for formatting error message if needed.
     * @param name      the projection parameter name.
     * @param value     the parameter value.
     * @param isLinear  {@code true} for value in metres, or {@code false} for value in degrees.
     */
    private void setProjectionParameter(final String key, final String name, final String value, final boolean isLinear) {
        if (projection != null) {
            projection.parameter(name).setValue(Double.parseDouble(value), isLinear ? Units.METRE : Units.DEGREE);
        } else {
            listeners.warning(errors().getString(Errors.Keys.UnexpectedProperty_2, filename, key));
        }
    }

    /**
     * Writes the value of {@link #sceneTime} into the metadata object as a temporal extent.
     *
     * @throws DateTimeException if {@link #sceneTime} is an instance of {@link OffsetTime}. This may
     *         happen if {@code SCENE_CENTER_TIME} attribute was found without {@code DATE_ACQUIRED}.
     */
    private void flushSceneTime() {
        final Temporal st = sceneTime;
        if (st != null) {
            sceneTime = null;                   // Clear now in case an exception it thrown below.
            final Date t = StandardDateFormat.toDate(st);
            addAcquisitionTime(t);
            addTemporalExtent(t, t);
        }
    }

    /**
     * Computes the bounding box for the 8 {@link #corners} values starting at the given index.
     * Valid indices are 0 for the projected envelope or 8 for the geographic bounding box.
     * Result is stored in the 4 values starting the given {@code base} index.
     *
     * @return {@code true} of success, or {@code false} if there is no bounding box.
     */
    private boolean toBoundingBox(int base) {
        double xmin = Double.POSITIVE_INFINITY;
        double ymin = Double.POSITIVE_INFINITY;
        double xmax = Double.NEGATIVE_INFINITY;
        double ymax = Double.NEGATIVE_INFINITY;
        for (int i = base + NUM_COORDINATES; --i >= base;) {
            double v = corners[i];
            if (v < ymin) ymin = v;
            if (v > ymax) ymax = v;
            v = corners[--i];
            if (v < xmin) xmin = v;
            if (v > xmax) xmax = v;
        }
        if (xmin < xmax && ymin < ymax) {
            corners[  base] = xmin;
            corners[++base] = xmax;
            corners[++base] = ymin;
            corners[++base] = ymax;
            return true;
        }
        return false;
    }

    /**
     * Returns the metadata about the resources described in the Landsat file.
     * The {@link #read(BufferedReader)} method must be invoked at least once before.
     *
     * @throws FactoryException if an error occurred while creating the Coordinate Reference System.
     */
    final Metadata getMetadata() throws FactoryException {
<<<<<<< HEAD
        addLanguage(Locale.ENGLISH, MetadataBuilder.Scope.METADATA);
        addResourceScope(ScopeCode.valueOf("COVERAGE"), null);
=======
        addLanguage(Locale.ENGLISH, StandardCharsets.US_ASCII, MetadataBuilder.Scope.METADATA);
        addResourceScope(ScopeCode.COVERAGE, null);
>>>>>>> 41cf5d33
        addTopicCategory(TopicCategory.GEOSCIENTIFIC_INFORMATION);
        try {
            flushSceneTime();
        } catch (DateTimeException e) {
            // May happen if the SCENE_CENTER_TIME attribute was found without DATE_ACQUIRED.
            warning(null, null, e);
        }
        /*
         * Create the Coordinate Reference System. We normally have only one of UTM or Polar Stereographic,
         * but this block is nevertheless capable to take both (such metadata are likely to be invalid, but
         * we cannot guess which one of the two CRS is correct).
         */
        if (datum != null) {
            if (utmZone > 0) {
                addReferenceSystem(datum.universal(1, TransverseMercator.Zoner.UTM.centralMeridian(utmZone)));
            }
            if (projection != null) {
                final double sp = projection.parameter(Constants.STANDARD_PARALLEL_1).doubleValue();
                ProjectedCRS crs = (ProjectedCRS) CRS.forCode(Constants.EPSG + ":" +
                        (sp >= 0 ? Constants.EPSG_ARCTIC_POLAR_STEREOGRAPHIC         // Standard parallel = 71°N
                                 : Constants.EPSG_ANTARCTIC_POLAR_STEREOGRAPHIC));   // Standard parallel = 71°S
                if (datum != CommonCRS.WGS84 || Math.abs(sp) != 71
                        || projection.parameter(Constants.FALSE_EASTING)   .doubleValue() != 0
                        || projection.parameter(Constants.FALSE_NORTHING)  .doubleValue() != 0
                        || projection.parameter(Constants.CENTRAL_MERIDIAN).doubleValue() != 0)
                {
                    crs = new GeodeticObjectBuilder(factories, listeners.getLocale())
                            .addName("Polar stereographic").setConversion(projection)
                            .createProjectedCRS(datum.geographic(), crs.getCoordinateSystem());
                }
                addReferenceSystem(crs);
            }
        }
        /*
         * Set information about envelope (or geographic area) and grid size.
         */
        if (toBoundingBox(GEOGRAPHIC)) {
            addExtent(corners, GEOGRAPHIC);
        }
        for (final Dimension size : gridSizes.values()) {
            if ((size.width | size.height) != 0) {
                newGridRepresentation(MetadataBuilder.GridType.GEORECTIFIED);
                setAxisName(0, DimensionNameType.SAMPLE);
                setAxisName(1, DimensionNameType.LINE);
                setAxisSize(0, Integer.toUnsignedLong(size.width));
                setAxisSize(1, Integer.toUnsignedLong(size.height));
            }
        }
        /*
         * At this point we are done configuring he metadata builder. Creates the ISO 19115 metadata instance,
         * then continue adding some more specific metadata elements by ourself. For example, information about
         * bands are splitted in 3 different AttributeGroups based on their grid size.
         */
        setISOStandards(true);
        final DefaultMetadata result = build();
        /*
         * Set information about all non-null bands. The bands are categorized in three groups:
         * PANCHROMATIC, REFLECTIVE and THERMAL.
         */
        final DefaultCoverageDescription content = (DefaultCoverageDescription) singletonOrNull(result.getContentInfo());
        if (content != null) {
            final EnumMap<BandGroupName,DefaultAttributeGroup> groups = new EnumMap<>(BandGroupName.class);
            for (final EnumMap.Entry<BandName,Band> entry : bands.entrySet()) {
                final DefaultAttributeGroup group = groups.computeIfAbsent(entry.getKey().group, (k) -> {
                    DefaultAttributeGroup g = new DefaultAttributeGroup(CoverageContentType.PHYSICAL_MEASUREMENT, null);
                    content.getAttributeGroups().add(g);
                    return g;
                });
                group.getAttributes().add(entry.getValue().sampleDimension);
            }
        }
        result.transitionTo(DefaultMetadata.State.FINAL);
        return result;
    }

    /**
     * Returns the filename to show in error messages, or a localized "unnamed" word if none.
     */
    private String getFilename() {
        return (filename != null) ? filename : Vocabulary.getResources(listeners.getLocale()).getString(Vocabulary.Keys.Unnamed);
    }

    /**
     * Prepends the group name before the given key, if a group name exists.
     * This is used only for formatting warning messages.
     */
    private String toLongName(String key) {
        if (group != null) {
            key = group + ':' + key;
        }
        return key;
    }

    /**
     * Invoked when a non-fatal exception occurred while reading metadata. This method
     * sends a record to the registered listeners if any, or logs the record otherwise.
     */
    private void warning(String key, final BufferedReader reader, final Exception e) {
        if (key != null) {
            String file = getFilename();
            if (reader instanceof LineNumberReader) {
                file = file + ":" + ((LineNumberReader) reader).getLineNumber();
            }
            key = errors().getString(Errors.Keys.CanNotReadPropertyInFile_2, toLongName(key), file);
        }
        listeners.warning(key, e);
    }

    /**
     * Returns the resources to use for formatting error messages.
     */
    private Errors errors() {
        return Errors.getResources(listeners.getLocale());
    }
}<|MERGE_RESOLUTION|>--- conflicted
+++ resolved
@@ -857,13 +857,8 @@
      * @throws FactoryException if an error occurred while creating the Coordinate Reference System.
      */
     final Metadata getMetadata() throws FactoryException {
-<<<<<<< HEAD
-        addLanguage(Locale.ENGLISH, MetadataBuilder.Scope.METADATA);
+        addLanguage(Locale.ENGLISH, StandardCharsets.US_ASCII, MetadataBuilder.Scope.METADATA);
         addResourceScope(ScopeCode.valueOf("COVERAGE"), null);
-=======
-        addLanguage(Locale.ENGLISH, StandardCharsets.US_ASCII, MetadataBuilder.Scope.METADATA);
-        addResourceScope(ScopeCode.COVERAGE, null);
->>>>>>> 41cf5d33
         addTopicCategory(TopicCategory.GEOSCIENTIFIC_INFORMATION);
         try {
             flushSceneTime();
