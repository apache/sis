--- conflicted
+++ resolved
@@ -282,7 +282,7 @@
             listeners.warning(e);
         }
         builder.addEncoding(encoding, MetadataBuilder.Scope.METADATA);
-        builder.addResourceScope(ScopeCode.COVERAGE, null);
+        builder.addResourceScope(ScopeCode.valueOf("COVERAGE"), null);
     }
 
     /**
@@ -297,21 +297,8 @@
     public synchronized Metadata getMetadata() throws DataStoreException {
         if (metadata == null) {
             final Reader reader = reader();
-<<<<<<< HEAD
-            final MetadataBuilder builder = reader.metadata;
-            try {
-                builder.setFormat(Constants.GEOTIFF);
-            } catch (MetadataStoreException e) {
-                builder.addFormatName(Constants.GEOTIFF);
-                listeners.warning(e);
-            }
-            builder.addEncoding(encoding, MetadataBuilder.Scope.METADATA);
-            builder.addResourceScope(ScopeCode.valueOf("COVERAGE"), null);
-            final Locale locale = getLocale();
-=======
             final MetadataBuilder builder = new MetadataBuilder();
             setFormatInfo(builder);
->>>>>>> 152b383d
             int n = 0;
             try {
                 ImageFileDirectory dir;
