--- conflicted
+++ resolved
@@ -390,13 +390,8 @@
      * @throws SQLException if an error occurs while executing the SQL statement.
      */
     @Override
-<<<<<<< HEAD
     protected Spliterator<AbstractFeature> createSourceIterator() throws Exception {
-        final String filter = (selection != null) ? selection.toString() : null;
-=======
-    protected Spliterator<Feature> createSourceIterator() throws Exception {
         final String filter = (selection != null && !selection.isEmpty()) ? selection.toString() : null;
->>>>>>> 1e0f827f
         selection   = null;     // Let the garbage collector do its work.
         filterToSQL = null;
 
