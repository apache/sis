/*
 * Licensed to the Apache Software Foundation (ASF) under one or more
 * contributor license agreements.  See the NOTICE file distributed with
 * this work for additional information regarding copyright ownership.
 * The ASF licenses this file to You under the Apache License, Version 2.0
 * (the "License"); you may not use this file except in compliance with
 * the License.  You may obtain a copy of the License at
 *
 *     http://www.apache.org/licenses/LICENSE-2.0
 *
 * Unless required by applicable law or agreed to in writing, software
 * distributed under the License is distributed on an "AS IS" BASIS,
 * WITHOUT WARRANTIES OR CONDITIONS OF ANY KIND, either express or implied.
 * See the License for the specific language governing permissions and
 * limitations under the License.
 */
package org.apache.sis.internal.sql.feature;

import java.util.Map;
import java.util.HashMap;
import java.util.Optional;
import java.util.stream.Stream;
import java.sql.Connection;
import java.sql.DatabaseMetaData;
import java.sql.ResultSet;
import java.sql.SQLException;
import org.opengis.util.GenericName;
import org.apache.sis.storage.DataStoreException;
import org.apache.sis.storage.InternalDataStoreException;
import org.apache.sis.internal.metadata.sql.Reflection;
import org.apache.sis.internal.metadata.sql.SQLBuilder;
import org.apache.sis.internal.storage.AbstractFeatureSet;
import org.apache.sis.util.collection.WeakValueHashMap;
import org.apache.sis.util.collection.Containers;
import org.apache.sis.util.collection.TreeTable;
import org.apache.sis.util.iso.DefaultNameSpace;
import org.apache.sis.util.Debug;

// Branch-dependent imports
import org.apache.sis.feature.AbstractFeature;
import org.apache.sis.feature.DefaultFeatureType;
import org.apache.sis.feature.DefaultAssociationRole;


/**
 * Description of a table in the database, including columns, primary keys and foreigner keys.
 * This class contains a {@code FeatureType} inferred from the table structure.
 * The {@code FeatureType} contains an {@link AttributeType} for each table column,
 * except foreigner keys which are represented by {@code FeatureAssociationRole}s.
 *
 * <h2>Multi-threading</h2>
 * This class is immutable (except for the cache) and safe for concurrent use by many threads.
 * The content of arrays in this class shall not be modified in order to preserve immutability.
 *
 * @author  Johann Sorel (Geomatys)
 * @author  Martin Desruisseaux (Geomatys)
 * @author  Alexis Manin (Geomatys)
 * @version 1.1
 * @since   1.0
 * @module
 */
final class Table extends AbstractFeatureSet {
    /**
     * Information about the database (syntax for building SQL statements, …) together with a cache of CRS.
     * Contains the provider of (pooled) connections to the database.
     */
    final Database<?> database;

    /**
     * The structure of this table represented as a feature. Each feature attribute is a table column,
     * except synthetic attributes like "sis:identifier". The feature may also contain associations
     * inferred from foreigner keys that are not immediately apparent in the table.
     *
     * @see #getType()
     */
    final DefaultFeatureType featureType;

    /**
     * The SQL query to execute for fetching data, or {@code null} for querying the table identified by {@link #name}.
     * This is non-null only if the user explicitly specified a SQL query to execute.
     *
     * @see #appendFromClause(SQLBuilder)
     */
    private final String query;

    /**
     * The name in the database of this {@code Table} object, together with its schema and catalog.
     * The catalog and schema parts are optional and can be null, but the table name is mandatory.
     *
     * @see #appendFromClause(SQLBuilder)
     */
    final TableReference name;

    /**
     * Attributes in feature instances, excluding operations and associations to other tables.
     * Elements are in the order of columns declared in the {@code SELECT <columns>} statement.
     * This array shall not be modified after construction.
     *
     * <p>Columns may have alias if it was necessary to avoid name collisions.
<<<<<<< HEAD
     * The alias is given by {@link Column#label} and will be the name used in {@code FeatureType}.</p>
=======
     * The alias is given by {@link Column#propertyName} and will be the name used in {@link FeatureType}.</p>
>>>>>>> 255c910a
     */
    final Column[] attributes;

    /**
     * The columns that constitute the primary key, or {@code null} if there is no primary key.
     */
    final PrimaryKey primaryKey;

    /**
     * The primary keys of other tables that are referenced by this table foreign key columns.
     * They are 0:1 relations. May be empty if there is no imported keys but never null.
     */
    final Relation[] importedKeys;

    /**
     * The foreign keys of other tables that reference this table primary key columns.
     * They are 0:N relations. May be empty if there is no exported keys but never null.
     */
    final Relation[] exportedKeys;

    /**
     * {@code true} if this table contains at least one geometry column.
     */
    final boolean hasGeometry;

    /**
     * Map from attribute name to columns. This is built from {@link #columns} array when first needed.
     *
     * @see #getColumn(String)
     */
    private Map<String,Column> attributeToColumns;

    /**
     * The converter of {@link ResultSet} rows to {@code Feature} instances.
     * Created when first needed.
     *
     * @see #adapter(Connection)
     */
    private FeatureAdapter adapter;

    /**
     * Feature instances already created for given primary keys. This map is used only when requesting feature
     * instances by identifiers (not for iterating over all features) and those identifiers are primary keys.
     * We create this map only for tables referenced by foreigner keys of other tables as enumerated by the
     * {@link Relation.Direction#IMPORT} and {@link Relation.Direction#EXPORT} cases; not for arbitrary
     * cross-reference cases. Values are usually {@code Feature} instances, but may also be {@code Collection<Feature>}.
     *
     * @see #instanceForPrimaryKeys()
     */
    private WeakValueHashMap<?,Object> instanceForPrimaryKeys;

    /**
     * Creates a description of the table analyzed by the given object.
     *
     * @param  database  information about the database (syntax for building SQL statements, …).
     * @param  analyzer  helper functions, e.g. for converting SQL types to Java types.
     * @param  query     the SQL query to use for fetching data, or {@code null} for querying
     *                   the table identified by {@link #name}.
     */
    Table(final Database<?> database, final FeatureAnalyzer analyzer, final String query) throws Exception {
        super(database.listeners);
        this.database = database;
        this.query    = query;
        name          = analyzer.id;
        importedKeys  = analyzer.getForeignerKeys(Relation.Direction.IMPORT);
        exportedKeys  = analyzer.getForeignerKeys(Relation.Direction.EXPORT);
        attributes    = analyzer.createAttributes();                 // Must be after `spec.getForeignerKeys(IMPORT)`.
        primaryKey    = analyzer.createAssociations(exportedKeys);   // Must be after `spec.createAttributes(…)`.
        featureType   = analyzer.buildFeatureType();
        hasGeometry   = analyzer.hasGeometry;
    }

    /**
     * Creates a new table as a projection (subset of columns) of the given table.
     *
     * @todo This constructor is not yet used because it is an unfinished work.
     *       We need to invent some mechanism for using a subset of the columns.
<<<<<<< HEAD
     *       A starting point is {@link org.apache.sis.internal.storage.query.FeatureQuery#expectedType(DefaultFeatureType)}.
=======
     *       A starting point is {@link org.apache.sis.storage.FeatureQuery#expectedType(FeatureType)}.
>>>>>>> 255c910a
     */
    Table(final Table parent) {
        super(parent);
        database = parent.database;
        query    = parent.query;
        name     = parent.name;

        // TODO: filter the columns.
        primaryKey   = parent.primaryKey;
        attributes   = parent.attributes;
        importedKeys = parent.importedKeys;
        exportedKeys = parent.exportedKeys;
        featureType  = parent.featureType;
        hasGeometry  = parent.hasGeometry;
    }

    /**
     * Sets the search tables on all {@link Relation} instances for which this operation has been deferred.
     * This happen when a table could not be obtained because of circular dependency. This method is invoked
     * after all tables have been created in order to fill such holes.
     *
     * @param  tables  all tables created.
     */
    final void setDeferredSearchTables(final Analyzer analyzer, final Map<GenericName,Table> tables) throws DataStoreException {
        for (final Relation.Direction direction : Relation.Direction.values()) {
            final Relation[] relations;
            switch (direction) {
                case IMPORT: relations = importedKeys; break;
                case EXPORT: relations = exportedKeys; break;
                default: continue;
            }
            for (final Relation relation : relations) {
                if (!relation.isSearchTableDefined()) {
                    /*
                     * `ClassCastException` should never occur below because `relation.propertyName` fields
                     * have been set to association names. If `ClassCastException` occurs here, it is a bug
                     * in our object constructions.
                     */
                    final DefaultAssociationRole association =
                            (DefaultAssociationRole) featureType.getProperty(relation.propertyName);

                    final Table table = tables.get(association.getValueType().getName());
                    if (table == null) {
                        throw new InternalDataStoreException(association.toString());
                    }
                    final PrimaryKey referenced;
                    switch (direction) {
                        case IMPORT: referenced = table.primaryKey; break;
                        case EXPORT: referenced =  this.primaryKey; break;
                        default: throw new AssertionError(direction);
                    }
                    if (referenced != null) {
                        relation.setSearchTable(analyzer, table, referenced, direction);
                    }
                }
            }
        }
    }


    // ────────────────────────────────────────────────────────────────────────────────────────
    //     End of table construction. Next methods are for visualizing the table structure.
    // ────────────────────────────────────────────────────────────────────────────────────────


    /**
     * Appends all children to the given parent. The children are added under the given node.
     * If the children array is empty, then this method does nothing.
     *
     * @param  parent    the node where to add children.
     * @param  children  the children to add, or an empty array if none.
     * @param  arrow     the symbol to use for relating the columns of two tables in a foreigner key.
     */
    @Debug
    private static void appendAll(final TreeTable.Node parent, final Relation[] children, final String arrow) {
        for (final Relation child : children) {
            child.appendTo(parent, arrow);
        }
    }

    /**
     * Creates a tree representation of this table for debugging purpose.
     *
     * @param  parent  the parent node where to add the tree representation.
     */
    @Debug
    final void appendTo(TreeTable.Node parent) {
        parent = Relation.newChild(parent, featureType.getName().toString());
        for (final Column attribute : attributes) {
            TableReference.newChild(parent, attribute.propertyName);
        }
        appendAll(parent, importedKeys, " → ");
        appendAll(parent, exportedKeys, " ← ");
    }

    /**
     * Formats a graphical representation of this table for debugging purpose. This representation
     * can be printed to the {@linkplain System#out standard output stream} (for example) if the
     * output device uses a monospaced font and supports Unicode.
     */
    @Override
    public String toString() {
        return TableReference.toString(this, (n) -> appendTo(n));
    }


    // ────────────────────────────────────────────────────────────────────────────────────────
    //     End of table structure visualization. Next methods are for fetching features.
    // ────────────────────────────────────────────────────────────────────────────────────────


    /**
     * Returns the table identifier composed of catalog, schema and table name.
     */
    @Override
    public final Optional<GenericName> getIdentifier() {
        return Optional.of(featureType.getName().toFullyQualifiedName());
    }

    /**
     * Returns the feature type inferred from the database structure analysis.
     */
    @Override
    public final DefaultFeatureType getType() {
        return featureType;
    }

    /**
     * Returns the column from an attribute name specified as XPath.
     * Current implementation interprets the {@code xpath} value only as the attribute name,
     * but a future implementation may parse something like a {@code "table/column"} syntax.
     * It may be necessary with {@code Table} that are actually views generated by queries.
     *
     * @param  xpath  the XPath (currently only attribute name).
     * @return column for the given XPath, or {@code null} if the specified attribute is not found.
     */
    final Column getColumn(final String xpath) {
        Map<String,Column> m;
        synchronized (this) {
            m = attributeToColumns;
            if (m == null) {
                m = new HashMap<>(Containers.hashMapCapacity(attributes.length));
                for (final Column c : attributes) {
                    String label = c.propertyName;
                    m.put(label, c);
                    final int s = label.lastIndexOf(DefaultNameSpace.DEFAULT_SEPARATOR);
                    if (s >= 0) {
                        m.putIfAbsent(label.substring(s+1), c);
                    }
                }
                attributeToColumns = m;
            }
        }
        return m.get(xpath);
    }

    /**
     * If this table imports the inverse of the given relation, returns the imported relation.
     * Otherwise returns {@code null}. This method is used for preventing infinite recursivity.
     *
     * @param  exported       the relation exported by another table.
     * @param  exportedOwner  {@code exported.owner.name}: table that contains the {@code exported} relation.
     * @return the inverse of the given relation, or {@code null} if none.
     */
    final Relation getInverseOf(final Relation exported, final TableReference exportedOwner) {
        if (name.equals(exported)) {
            for (final Relation relation : importedKeys) {
                if (relation.equals(exportedOwner) && relation.isInverseOf(exported)) {
                    return relation;
                }
            }
        }
        return null;
    }

    /**
     * Returns a cache for fetching feature instances by identifier. The map is created when this method is
     * first invoked. Keys are primary key values, typically as {@code String} or {@code Integer} instances
     * or arrays of those if the keys use more than one column. Values are usually {@code Feature} instances,
     * but may also be {@code Collection<Feature>}.
     */
    @SuppressWarnings("ReturnOfCollectionOrArrayField")
    final synchronized WeakValueHashMap<?,Object> instanceForPrimaryKeys() {
        if (instanceForPrimaryKeys == null) {
            instanceForPrimaryKeys = new WeakValueHashMap<>(primaryKey.valueClass);
        }
        return instanceForPrimaryKeys;
    }

    /**
     * Appends the catalog, schema and table name to the given builder after the {@code "FROM"} keyword.
     */
    final void appendFromClause(final SQLBuilder sql) {
        sql.append(" FROM ");
        if (query != null) {
            sql.append('(').append(query).append(") AS USER_QUERY");
        } else {
            sql.appendIdentifier(name.catalog, name.schema, name.table);
        }
    }

    /**
     * Returns the number of rows, or -1 if unknown. Note that some database drivers returns 0,
     * so it is better to consider 0 as "unknown" too. We do not cache this count because it may
     * change at any time.
     *
     * @param  metadata     information about the database.
     * @param  distinct     whether to count distinct values instead of all values.
     * @param  approximate  whether approximate or outdated values are acceptable.
     * @return number of rows (may be approximate), or -1 if unknown.
     */
    final long countRows(final DatabaseMetaData metadata, final boolean distinct, final boolean approximate) throws SQLException {
        long count = -1;
        final String[] names = TableReference.splitName(featureType.getName());
        try (ResultSet reflect = metadata.getIndexInfo(names[2], names[1], names[0], distinct, approximate)) {
            while (reflect.next()) {
                final long n = reflect.getLong(Reflection.CARDINALITY);
                if (!reflect.wasNull()) {
                    if (reflect.getShort(Reflection.TYPE) == DatabaseMetaData.tableIndexStatistic) {
                        return n;       // "Index statistic" type provides the number of rows in the table.
                    }
                    if (n > count) {    // Other index types may be inaccurate.
                        count = n;
                    }
                }
            }
        }
        return count;
    }

    /**
     * Returns the converter of {@link ResultSet} rows to {@code Feature} instances.
     * The converter is created the first time that this method is invoked, then cached.
     *
     * @param  connection  source of database metadata to use if the adapter needs to be created.
     */
    final synchronized FeatureAdapter adapter(final Connection connection) throws SQLException, InternalDataStoreException {
        if (adapter == null) {
            adapter = new FeatureAdapter(this, connection.getMetaData());
        }
        return adapter;
    }

    /**
     * Returns a stream of all features contained in this dataset.
     *
     * @param  parallel  {@code true} for a parallel stream (if supported), or {@code false} for a sequential stream.
     * @return all features contained in this dataset.
     * @throws DataStoreException if an error occurred while creating the stream.
     */
    @Override
    public Stream<AbstractFeature> features(final boolean parallel) throws DataStoreException {
        return new FeatureStream(this, parallel);
    }
}<|MERGE_RESOLUTION|>--- conflicted
+++ resolved
@@ -97,11 +97,7 @@
      * This array shall not be modified after construction.
      *
      * <p>Columns may have alias if it was necessary to avoid name collisions.
-<<<<<<< HEAD
-     * The alias is given by {@link Column#label} and will be the name used in {@code FeatureType}.</p>
-=======
-     * The alias is given by {@link Column#propertyName} and will be the name used in {@link FeatureType}.</p>
->>>>>>> 255c910a
+     * The alias is given by {@link Column#propertyName} and will be the name used in {@code FeatureType}.</p>
      */
     final Column[] attributes;
 
@@ -179,11 +175,7 @@
      *
      * @todo This constructor is not yet used because it is an unfinished work.
      *       We need to invent some mechanism for using a subset of the columns.
-<<<<<<< HEAD
-     *       A starting point is {@link org.apache.sis.internal.storage.query.FeatureQuery#expectedType(DefaultFeatureType)}.
-=======
-     *       A starting point is {@link org.apache.sis.storage.FeatureQuery#expectedType(FeatureType)}.
->>>>>>> 255c910a
+     *       A starting point is {@link org.apache.sis.storage.FeatureQuery#expectedType(DefaultFeatureType)}.
      */
     Table(final Table parent) {
         super(parent);
