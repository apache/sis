--- conflicted
+++ resolved
@@ -251,11 +251,7 @@
      */
     private boolean fetch(final Consumer<? super AbstractFeature> action, final boolean all) throws Exception {
         while (result.next()) {
-<<<<<<< HEAD
-            final AbstractFeature feature = adapter.createFeature(result);
-=======
-            final Feature feature = adapter.createFeature(spatialInformation, result);
->>>>>>> a63fa19b
+            final AbstractFeature feature = adapter.createFeature(spatialInformation, result);
             for (int i=0; i < dependencies.length; i++) {
                 WeakValueHashMap<?,Object> instances = null;
                 Object key = null, value = null;
