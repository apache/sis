--- conflicted
+++ resolved
@@ -140,11 +140,7 @@
      * Formats the given filter as a SQL {@code WHERE} statement body
      * and verifies that the result is equal to the expected string.
      */
-<<<<<<< HEAD
-    private void verifySQL(final Filter<? super AbstractFeature> filter, final String expected) {
-=======
-    private void verifySQL(final Filter<Feature> filter, final String expected) {
->>>>>>> 7d712579
+    private void verifySQL(final Filter<AbstractFeature> filter, final String expected) {
         final SelectionClause sql = new SelectionClause(table);
         assertTrue(sql.tryAppend(SelectionClauseWriter.DEFAULT, filter));
         assertEquals(expected, sql.toString());
