--- conflicted
+++ resolved
@@ -163,47 +163,8 @@
         try (TestDatabase tmp = database) {                 // TODO: omit `tmp` with JDK16.
             tmp.executeSQL(SQLStoreTest.class, scripts);
             final StorageConnector connector = new StorageConnector(tmp.source);
-<<<<<<< HEAD
-            try (SQLStore store = new SQLStore(new SQLStoreProvider(), connector,
-                    ResourceDefinition.table(null, inMemory ? null : SCHEMA, "Cities")))
-            {
-                final FeatureSet cities = store.findResource("Cities");
-                /*
-                 * Feature properties should be in same order than columns in the database table, except for
-                 * the generated identifier. Note that the country is an association to another feature.
-                 */
-                verifyFeatureType(cities.getType(),
-                        new String[] {"sis:identifier", "pk:country", "country",   "native_name", "english_name", "population",  "parks"},
-                        new Object[] {null,             String.class, "Countries", String.class,  String.class,   Integer.class, "Parks"});
-
-                verifyFeatureType(store.findResource("Countries").getType(),
-                        new String[] {"sis:identifier", "code",       "native_name"},
-                        new Object[] {null,             String.class, String.class});
-
-                verifyFeatureType(store.findResource("Parks").getType(),
-                        new String[] {"sis:identifier", "pk:country", "FK_City", "city",       "native_name", "english_name"},
-                        new Object[] {null,             String.class, "Cities",  String.class, String.class,  String.class});
-
-                final Map<String,Integer> countryCount = new HashMap<>();
-                try (Stream<AbstractFeature> features = cities.features(false)) {
-                    features.forEach((f) -> verifyContent(f, countryCount, true));
-                }
-                assertEquals(Integer.valueOf(2), countryCount.remove("CAN"));
-                assertEquals(Integer.valueOf(1), countryCount.remove("FRA"));
-                assertEquals(Integer.valueOf(1), countryCount.remove("JPN"));
-                assertTrue(countryCount.isEmpty());
-                /*
-                 * Verify overloaded stream operations (sorting, etc.).
-                 */
-                verifySimpleQuerySorting(store);
-                verifySimpleWhere(store);
-                verifyStreamOperations(store.findResource("Cities"));
-                canada = null;
-            }
-=======
             final ResourceDefinition table = ResourceDefinition.table(null, inMemory ? null : SCHEMA, "Cities");
             testTableQuery(connector, table);
->>>>>>> 1e0f827f
             /*
              * Verify using SQL statements instead of tables.
              */
@@ -231,7 +192,7 @@
         try (SQLStore store = new SQLStore(new SQLStoreProvider(), connector, table)) {
             verifyFeatureTypes(store);
             final Map<String,Integer> countryCount = new HashMap<>();
-            try (Stream<Feature> features = store.findResource("Cities").features(false)) {
+            try (Stream<AbstractFeature> features = store.findResource("Cities").features(false)) {
                 features.forEach((f) -> verifyContent(f, countryCount));
             }
             assertEquals(Integer.valueOf(2), countryCount.remove("CAN"));
@@ -316,11 +277,7 @@
      * @param  feature       a feature returned by the stream.
      * @param  countryCount  number of time that the each country has been seen while iterating over the cities.
      */
-<<<<<<< HEAD
-    private void verifyContent(final AbstractFeature feature, final Map<String,Integer> countryCount, final boolean isTable) {
-=======
-    private void verifyContent(final Feature feature, final Map<String,Integer> countryCount) {
->>>>>>> 1e0f827f
+    private void verifyContent(final AbstractFeature feature, final Map<String,Integer> countryCount) {
         final String city = feature.getPropertyValue("native_name").toString();
         final City c;
         boolean isCanada = false;
@@ -515,13 +472,8 @@
         {
             final FeatureSet cities = store.findResource("LargeCities");
             final Map<String,Integer> countryCount = new HashMap<>();
-<<<<<<< HEAD
             try (Stream<AbstractFeature> features = cities.features(false)) {
-                features.forEach((f) -> verifyContent(f, countryCount, false));
-=======
-            try (Stream<Feature> features = cities.features(false)) {
                 features.forEach((f) -> verifyContent(f, countryCount));
->>>>>>> 1e0f827f
             }
             assertEquals(Integer.valueOf(1), countryCount.remove("CAN"));
             assertEquals(Integer.valueOf(1), countryCount.remove("FRA"));
