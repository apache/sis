/*
 * Licensed to the Apache Software Foundation (ASF) under one or more
 * contributor license agreements.  See the NOTICE file distributed with
 * this work for additional information regarding copyright ownership.
 * The ASF licenses this file to You under the Apache License, Version 2.0
 * (the "License"); you may not use this file except in compliance with
 * the License.  You may obtain a copy of the License at
 *
 *     http://www.apache.org/licenses/LICENSE-2.0
 *
 * Unless required by applicable law or agreed to in writing, software
 * distributed under the License is distributed on an "AS IS" BASIS,
 * WITHOUT WARRANTIES OR CONDITIONS OF ANY KIND, either express or implied.
 * See the License for the specific language governing permissions and
 * limitations under the License.
 */
package org.apache.sis.storage.shapefile;

import java.io.File;
import java.io.InputStream;
import java.sql.SQLFeatureNotSupportedException;
import java.text.DecimalFormat;
import java.text.MessageFormat;
import java.util.List;
import java.util.ResourceBundle;
import java.util.logging.Level;
import java.util.logging.Logger;

import org.apache.sis.feature.DefaultFeatureType;
import org.apache.sis.internal.shapefile.*;
import org.apache.sis.internal.shapefile.jdbc.*;
import org.apache.sis.internal.shapefile.jdbc.connection.DBFConnection;
import org.apache.sis.internal.shapefile.jdbc.metadata.DBFDatabaseMetaData;
import org.apache.sis.internal.shapefile.jdbc.resultset.*;
import org.apache.sis.internal.shapefile.jdbc.sql.SQLIllegalParameterException;
import org.apache.sis.internal.shapefile.jdbc.sql.SQLInvalidStatementException;
import org.apache.sis.internal.shapefile.jdbc.sql.SQLUnsupportedParsingFeatureException;
import org.apache.sis.internal.shapefile.jdbc.statement.DBFStatement;
import org.apache.sis.storage.DataStoreClosedException;
import org.apache.sis.util.logging.Logging;
import org.apache.sis.feature.AbstractFeature;

/**
 * Input Stream of features.
 *
 * <div class="warning">This is an experimental class,
 * not yet target for any Apache SIS release at this time.</div>
 *
 * @author  Marc Le Bihan
 * @version 0.5
 * @since   0.5
 * @module
 */
public class InputFeatureStream extends InputStream {
    /** Logger. */
    private static Logger LOGGER = Logging.getLogger(InputFeatureStream.class.getSimpleName());

    /** Resource bundle. */
    private ResourceBundle rsc = ResourceBundle.getBundle(InputFeatureStream.class.getName());

    /** Dedicated connection to DBF. */
    private DBFConnection connection;

    /** Statement. */
    private DBFStatement stmt;

    /** ResultSet. */
    private DBFRecordBasedResultSet rs;

    /** SQL Statement executed. */
    private String sql;

    /** Marks the end of file. */
    private boolean endOfFile;

    /** Shapefile. */
    private File shapefile;

    /** Database file. */
    private File databaseFile;

    /** Shapefile index. */
    private File shapefileIndex;

    /** Indicates that the shape file has a valid index provided with it. */
    private boolean hasShapefileIndex;

    /** Type of the features contained in this shapefile. */
    private DefaultFeatureType featuresType;

    /** Shapefile reader. */
    private ShapefileByteReader shapefileReader;

    /**
     * Create an input stream of features over a connection.
     * @param shpfile Shapefile.
     * @param dbaseFile Database file.
     * @param shpfileIndex Shapefile index, null if none provided, will be checked for existence.
     * @param sqlStatement SQL Statement to run, if null, a SELECT * FROM DBF will occurs.
     * @throws InvalidShapefileFormatException if the shapefile format is invalid.
     * @throws InvalidDbaseFileFormatException if the Dbase file format is invalid.
     * @throws ShapefileNotFoundException if the shapefile has not been found.
     * @throws DbaseFileNotFoundException if the database file has not been found.
     */
    public InputFeatureStream(File shpfile, File dbaseFile, File shpfileIndex, String sqlStatement) throws InvalidDbaseFileFormatException, InvalidShapefileFormatException, ShapefileNotFoundException, DbaseFileNotFoundException {
        try {
            this.connection = (DBFConnection)new DBFDriver().connect(dbaseFile.getAbsolutePath(), null);

            if (sqlStatement == null) {
                this.sql = MessageFormat.format("SELECT * FROM {0}", dbaseFile.getName());
            }
            else {
                this.sql = sqlStatement;
            }

            this.shapefile = shpfile;
            this.databaseFile = dbaseFile;

            if (shpfileIndex != null && (shpfileIndex.exists() && shpfileIndex.isFile())) {
                this.shapefileIndex = shpfileIndex;
                this.hasShapefileIndex = true;
            }
            else {
                this.hasShapefileIndex = false;
            }

            this.shapefileReader = new ShapefileByteReader(this.shapefile, this.databaseFile, this.shapefileIndex);
            this.featuresType = this.shapefileReader.getFeaturesType();

            try {
                executeQuery();
            }
            catch(SQLConnectionClosedException e) {
                // This would be an internal trouble because in this function (at least) it should be open.
                throw new RuntimeException(e.getMessage(), e);
            }
            catch(SQLInvalidStatementException e) {
                // This would be an internal trouble because if any SQL statement is executed for the dbase file initialization, it should has a correct syntax or grammar.
                throw new RuntimeException(e.getMessage(), e);
            }
        }
        catch(SQLInvalidDbaseFileFormatException ex) {
            // Promote this exception to an DataStoreException compatible exception.
            throw new InvalidDbaseFileFormatException(ex.getMessage(), ex);
        }
        catch(SQLDbaseFileNotFoundException ex) {
            // Promote this exception to an DataStoreException compatible exception.
            throw new DbaseFileNotFoundException(ex.getMessage(), ex);
        }
        catch(SQLShapefileNotFoundException ex) {
            // Promote this exception to an DataStoreException compatible exception.
            throw new ShapefileNotFoundException(ex.getMessage(), ex);
        }
    }

    /**
     * Create an input stream of features over a connection, responding to a SELECT * FROM DBF statement.
     * @param shpfile Shapefile.
     * @param dbaseFile Database file.
     * @param shpfileIndex Shapefile index, null if none provided, will be checked for existence.
     * @throws InvalidShapefileFormatException if the shapefile format is invalid.
     * @throws InvalidDbaseFileFormatException if the Dbase file format is invalid.
     * @throws ShapefileNotFoundException if the shapefile has not been found.
     * @throws DbaseFileNotFoundException if the database file has not been found.
     */
    public InputFeatureStream(File shpfile, File dbaseFile, File shpfileIndex) throws InvalidDbaseFileFormatException, InvalidShapefileFormatException, ShapefileNotFoundException, DbaseFileNotFoundException {
        this(shpfile, dbaseFile, shpfileIndex, null);
    }

    /**
     * Create an input stream of features over a connection, responding to a SELECT * FROM DBF statement.
     * @param shpfile Shapefile.
     * @param dbaseFile Database file.
     * @throws InvalidShapefileFormatException if the shapefile format is invalid.
     * @throws InvalidDbaseFileFormatException if the Dbase file format is invalid.
     * @throws ShapefileNotFoundException if the shapefile has not been found.
     * @throws DbaseFileNotFoundException if the database file has not been found.
     */
    public InputFeatureStream(File shpfile, File dbaseFile) throws InvalidDbaseFileFormatException, InvalidShapefileFormatException, ShapefileNotFoundException, DbaseFileNotFoundException {
        this(shpfile, dbaseFile, null);
    }

    /**
     * @see java.io.InputStream#read()
     */
    @Override
    public int read() {
        throw new UnsupportedOperationException("InputFeatureStream doesn't allow the use of read(). Use readFeature() instead.");
    }

    /**
     * @see java.io.InputStream#available()
     */
    @Override
    public int available() {
        throw new UnsupportedOperationException("InputFeatureStream doesn't allow the use of available(). Use readFeature() will return null when feature are no more available.");
    }

    /**
     * @see java.io.InputStream#close()
     */
    @Override
    public void close() {
        this.rs.close();
        this.stmt.close();
        this.connection.close();
    }

    /**
     * Read next feature responding to the SQL query.
     * @return Feature, null if no more feature is available.
     * @throws DataStoreClosedException if the current connection used to query the shapefile has been closed.
     * @throws DataStoreQueryException if the statement used to query the shapefile content is incorrect, or requires a shapefile index to be executed and none is available.
     * @throws DataStoreQueryResultException if the shapefile results cause a trouble (wrong format, for example).
     * @throws InvalidShapefileFormatException if the shapefile structure shows a problem.
     */
    public AbstractFeature readFeature() throws DataStoreClosedException, DataStoreQueryException, DataStoreQueryResultException, InvalidShapefileFormatException {
        try {
            return internalReadFeature();
        }
        catch(SQLConnectionClosedException e) {
            throw new DataStoreClosedException(e.getMessage(), e);
        }
        catch(SQLInvalidStatementException | SQLIllegalParameterException | SQLNoSuchFieldException | SQLUnsupportedParsingFeatureException | SQLFeatureNotSupportedException e) {
            throw new DataStoreQueryException(e.getMessage(), e);
        }
        catch(SQLNotNumericException | SQLNotDateException e) {
            throw new DataStoreQueryResultException(e.getMessage(), e);
        }
        catch(SQLNoDirectAccessAvailableException e) {
            throw new DataStoreQueryException(e.getMessage(), e);
        }
    }

    /**
     * Return the features type.
     * @return Features type.
     */
    public DefaultFeatureType getFeaturesType() {
        return this.featuresType;
    }

    /**
     * Returns the shapefile descriptor.
     * @return Shapefile descriptor.
     */
    public ShapefileDescriptor getShapefileDescriptor() {
        return this.shapefileReader.getShapefileDescriptor();
    }

    /**
     * Returns the database fields descriptors.
     * @return List of fields descriptors.
     */
    public List<DBase3FieldDescriptor> getDatabaseFieldsDescriptors() {
        return this.shapefileReader.getFieldsDescriptors();
    }

    /**
     * Checks if the shapefile has an index provided with it.
     * @return true if an index file (.shx) has been given with the shapefile.
     */
    public boolean hasShapefileIndex() {
        return this.hasShapefileIndex;
    }

    /**
     * Read next feature responding to the SQL query.
     * @return Feature, null if no more feature is available.
     * @throws SQLNotNumericException if a field expected numeric isn't.
     * @throws SQLNotDateException if a field expected of date kind, isn't.
     * @throws SQLNoSuchFieldException if a field doesn't exist.
     * @throws SQLIllegalParameterException if a parameter is illegal in the query.
     * @throws SQLInvalidStatementException if the SQL statement is invalid.
     * @throws SQLConnectionClosedException if the connection is closed.
     * @throws SQLUnsupportedParsingFeatureException if a SQL ability is not currently available through this driver.
     * @throws SQLFeatureNotSupportedException if a SQL ability is not currently available through this driver.
     * @throws InvalidShapefileFormatException if the shapefile format is invalid.
     * @throws SQLNoDirectAccessAvailableException if the underlying SQL statement requires a direct access in the shapefile, but the shapefile cannot allow it.
     */
    private AbstractFeature internalReadFeature() throws SQLConnectionClosedException, SQLInvalidStatementException, SQLIllegalParameterException, SQLNoSuchFieldException, SQLUnsupportedParsingFeatureException, SQLNotNumericException, SQLNotDateException, SQLFeatureNotSupportedException, InvalidShapefileFormatException, SQLNoDirectAccessAvailableException {
        try {
            if (this.endOfFile) {
                return null;
            }

            int previousRecordNumber = this.rs.getRowNum();

            if (this.rs.next() == false) {
                this.endOfFile = true;
                return null;
            }

            int currentRecordNumber = this.rs.getRowNum();

            // On the shapefile, only jump in another place if a direct access is needed.
            boolean directAccesRequired = currentRecordNumber != (previousRecordNumber + 1);

            if (directAccesRequired) {
                try {
                    if (LOGGER.isLoggable(Level.FINER)) {
                        MessageFormat format = new MessageFormat(this.rsc.getString("log.shapefile_reading_with_direct_access"));
                        LOGGER.finer(format.format(new Object[] {previousRecordNumber, currentRecordNumber}));
                    }

                    this.shapefileReader.setRowNum(currentRecordNumber);
                }
                catch(SQLInvalidRecordNumberForDirectAccessException e) {
                    // This would be an internal API problem, because as soon as we handle a shapefile index, we shall go through its relative shape feature file correctly.
                    throw new RuntimeException(e.getMessage(), e);
                }
            }
            else {
                if (LOGGER.isLoggable(Level.FINER)) {
                    MessageFormat format = new MessageFormat(this.rsc.getString("log.shapefile_reading_with_sequential_access"));
                    LOGGER.finer(format.format(new Object[] {previousRecordNumber, currentRecordNumber}));
                }
            }
<<<<<<< HEAD
            
            AbstractFeature feature = this.featuresType.newInstance();
=======

            Feature feature = this.featuresType.newInstance();
>>>>>>> b2ac9237
            this.shapefileReader.completeFeature(feature);
            DBFDatabaseMetaData metadata = (DBFDatabaseMetaData)this.connection.getMetaData();

            try(DBFBuiltInMemoryResultSetForColumnsListing rsDatabase = (DBFBuiltInMemoryResultSetForColumnsListing)metadata.getColumns(null, null, null, null)) {
                while(rsDatabase.next()) {
                    String fieldName = rsDatabase.getString("COLUMN_NAME");
                    Object fieldValue = this.rs.getObject(fieldName);

                    // FIXME To allow features to be filled again, the values are converted to String again : feature should allow any kind of data.
                    String stringValue;

                    if (fieldValue == null) {
                        stringValue = null;
                    }
                    else {
                        if (fieldValue instanceof Integer || fieldValue instanceof Long) {
                            stringValue = MessageFormat.format("{0,number,#0}", fieldValue); // Avoid thousand separator.
                        }
                        else {
                            if (fieldValue instanceof Double || fieldValue instanceof Float) {
                                // Avoid thousand separator.
                                DecimalFormat df = new DecimalFormat();
                                df.setGroupingUsed(false);
                                stringValue = df.format(fieldValue);
                            }
                            else
                                stringValue = fieldValue.toString();
                        }
                    }

                    feature.setPropertyValue(fieldName, stringValue);
                }

                return feature;
            }
            catch(SQLNoResultException e) {
                // This an internal trouble, if it occurs.
                throw new RuntimeException(e.getMessage(), e);
            }
        }
        catch(SQLNoResultException e) {
            // We are trying to prevent this. If it occurs, we have an internal problem.
            throw new RuntimeException(e.getMessage(), e);
        }
    }

    /**
     * Execute the wished SQL query.
     * @throws SQLConnectionClosedException if the connection is closed.
     * @throws SQLInvalidStatementException if the given SQL Statement is invalid.
     */
    private void executeQuery() throws SQLConnectionClosedException, SQLInvalidStatementException {
        this.stmt = (DBFStatement)this.connection.createStatement();
        this.rs = (DBFRecordBasedResultSet)this.stmt.executeQuery(this.sql);
    }
}<|MERGE_RESOLUTION|>--- conflicted
+++ resolved
@@ -316,13 +316,8 @@
                     LOGGER.finer(format.format(new Object[] {previousRecordNumber, currentRecordNumber}));
                 }
             }
-<<<<<<< HEAD
-            
+
             AbstractFeature feature = this.featuresType.newInstance();
-=======
-
-            Feature feature = this.featuresType.newInstance();
->>>>>>> b2ac9237
             this.shapefileReader.completeFeature(feature);
             DBFDatabaseMetaData metadata = (DBFDatabaseMetaData)this.connection.getMetaData();
 
