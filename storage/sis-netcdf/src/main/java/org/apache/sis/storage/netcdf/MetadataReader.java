/*
 * Licensed to the Apache Software Foundation (ASF) under one or more
 * contributor license agreements.  See the NOTICE file distributed with
 * this work for additional information regarding copyright ownership.
 * The ASF licenses this file to You under the Apache License, Version 2.0
 * (the "License"); you may not use this file except in compliance with
 * the License.  You may obtain a copy of the License at
 *
 *     http://www.apache.org/licenses/LICENSE-2.0
 *
 * Unless required by applicable law or agreed to in writing, software
 * distributed under the License is distributed on an "AS IS" BASIS,
 * WITHOUT WARRANTIES OR CONDITIONS OF ANY KIND, either express or implied.
 * See the License for the specific language governing permissions and
 * limitations under the License.
 */
package org.apache.sis.storage.netcdf;

import java.net.URI;
import java.net.URISyntaxException;
import java.util.Date;
import java.util.List;
import java.util.Set;
import java.util.LinkedHashSet;
import java.util.Map;
import java.util.HashMap;
import java.util.Arrays;
import java.util.ArrayList;
import java.util.Collection;
import java.util.Collections;
import java.io.IOException;
import javax.measure.Unit;
import javax.measure.UnitConverter;
import javax.measure.IncommensurableException;
import javax.measure.format.ParserException;

import org.opengis.util.CodeList;
import org.opengis.util.NameFactory;
import org.opengis.util.InternationalString;
import org.opengis.metadata.Metadata;
import org.opengis.metadata.Identifier;
import org.opengis.metadata.spatial.*;
import org.opengis.metadata.content.*;
import org.opengis.metadata.citation.*;
import org.opengis.metadata.identification.*;
import org.opengis.metadata.maintenance.ScopeCode;
import org.opengis.metadata.constraint.Restriction;
import org.opengis.referencing.crs.VerticalCRS;

import org.apache.sis.util.iso.Types;
import org.apache.sis.util.iso.DefaultNameFactory;
import org.apache.sis.util.iso.SimpleInternationalString;
import org.apache.sis.storage.DataStoreException;
import org.apache.sis.metadata.iso.DefaultMetadata;
import org.apache.sis.metadata.iso.citation.*;
import org.apache.sis.metadata.iso.identification.*;
import org.apache.sis.metadata.iso.lineage.DefaultSource;
import org.apache.sis.metadata.iso.lineage.DefaultLineage;
import org.apache.sis.metadata.iso.quality.DefaultDataQuality;
import org.apache.sis.internal.netcdf.Axis;
import org.apache.sis.internal.netcdf.Decoder;
import org.apache.sis.internal.netcdf.Variable;
import org.apache.sis.internal.netcdf.GridGeometry;
import org.apache.sis.internal.storage.io.IOUtilities;
import org.apache.sis.internal.storage.MetadataBuilder;
import org.apache.sis.internal.storage.wkt.StoreFormat;
import org.apache.sis.internal.system.DefaultFactories;
import org.apache.sis.internal.util.CollectionsExt;
import org.apache.sis.util.resources.Errors;
import org.apache.sis.util.CharSequences;
import org.apache.sis.measure.Units;

// The following dependency is used only for static final String constants.
// Consequently the compiled class files should not have this dependency.
import ucar.nc2.constants.ACDD;
import ucar.nc2.constants.CDM;
import ucar.nc2.constants.CF;

import static java.util.Collections.singleton;
import static org.apache.sis.storage.netcdf.AttributeNames.*;


/**
 * Mapping from netCDF metadata to ISO 19115-2 metadata. The {@link String} constants declared in
 * the {@linkplain AttributeNames parent class} are the name of attributes examined by this class.
 * The current implementation searches the attribute values in the following places, in that order:
 *
 * <ol>
 *   <li>{@code "NCISOMetadata"} group</li>
 *   <li>{@code "CFMetadata"} group</li>
 *   <li>Global attributes</li>
 *   <li>{@code "THREDDSMetadata"} group</li>
 * </ol>
 *
 * The {@code "CFMetadata"} group has precedence over the global attributes because the
 * {@linkplain AttributeNames#LONGITUDE longitude} and {@linkplain AttributeNames#LATITUDE latitude}
 * resolutions are often more accurate in that group.
 *
 * <div class="section">Known limitations</div>
 * <ul>
 *   <li>{@code "degrees_west"} and {@code "degrees_south"} units not correctly handled.</li>
 *   <li>Units of measurement not yet declared in the {@link Band} elements.</li>
 *   <li>{@link AttributeNames#FLAG_VALUES} and {@link AttributeNames#FLAG_MASKS}
 *       not yet included in the {@link RangeElementDescription} elements.</li>
 *   <li>Services (WMS, WCS, OPeNDAP, THREDDS) <i>etc.</i>) and transfer options not yet declared.</li>
 * </ul>
 *
 * @author  Martin Desruisseaux (Geomatys)
 * @version 0.8
 * @since   0.3
 * @module
 */
final class MetadataReader extends MetadataBuilder {
    /**
     * Whether the reader should include experimental fields.
     * They are fields for which we are unsure of the proper ISO 19115 location.
     */
    private static final boolean EXPERIMENTAL = true;

    /**
     * Names of groups where to search for metadata, in precedence order.
     * The {@code null} value stands for global attributes.
     *
     * <p>REMINDER: if modified, update class javadoc too.</p>
     */
    private static final String[] SEARCH_PATH = {"NCISOMetadata", "CFMetadata", null, "THREDDSMetadata"};

    /**
     * Names of global attributes identifying services.
     */
    private static final String[] SERVICES = {"wms_service", "wcs_service"};

    /**
     * The character to use as a separator in comma-separated list. This separator is used for parsing the
     * {@link AttributeNames#KEYWORDS} attribute value for instance.
     */
    private static final char SEPARATOR = ',';

    /**
     * The character to use for quoting strings in a comma-separated list. Quoted strings may contain comma.
     *
     * <div class="note"><b>Example:</b>
     * John Doe, Jane Lee, "L J Smith, Jr."
     * </div>
     */
    private static final char QUOTE = '"';

    /**
     * The vertical coordinate reference system to be given to the object created by {@link #addExtent()}.
     *
     * @todo Should be set to {@code CommonCRS.MEAN_SEA_LEVEL}.
     */
    private static final VerticalCRS VERTICAL_CRS = null;

    /**
     * The source of netCDF attributes from which to infer ISO metadata.
     * This source is set at construction time.
     *
     * <p>This {@code MetadataReader} class does <strong>not</strong> close this source.
     * Closing this source after usage is the user responsibility.</p>
     */
    private final Decoder decoder;

    /**
     * The actual search path, as a subset of {@link #SEARCH_PATH} with only the name of the groups
     * which have been found in the NeCDF file.
     */
    private final String[] searchPath;

    /**
     * The name factory, created when first needed.
     *
     * The type is {@link NameFactory} on the JDK6 branch. However we have to force the SIS
     * implementation on the GeoAPI 3.0 branch because the older interface is missing a method.
     */
    private transient DefaultNameFactory nameFactory;

    /**
     * The contact, used at metadata creation time for avoiding to construct identical objects
     * more than once.
     *
     * <p>The point of contact is stored in the two following places. The semantic of those two
     * contacts is not strictly identical, but the distinction is not used in netCDF file:</p>
     *
     * <ul>
     *   <li>{@link DefaultMetadata#getContacts()}</li>
     *   <li>{@link DefaultDataIdentification#getPointOfContacts()}</li>
     * </ul>
     *
     * An object very similar is used as the creator. The point of contact and the creator
     * are often identical except for their role attribute.
     */
    private transient ResponsibleParty pointOfContact;

    /**
     * Creates a new <cite>netCDF to ISO</cite> mapper for the given source.
     *
     * @param  decoder  the source of netCDF attributes.
     */
    MetadataReader(final Decoder decoder) {
        this.decoder = decoder;
        decoder.setSearchPath(SEARCH_PATH);
        searchPath = decoder.getSearchPath();
    }

    /**
     * Invoked when a non-fatal exception occurred while reading metadata.
     * This method sends a record to the registered listeners if any,
     * or logs the record otherwise.
     */
    private void warning(final Exception e) {
        decoder.listeners.warning(null, e);
    }

    /**
     * Returns the localized error resource bundle for the locale given by
     * {@link org.apache.sis.util.logging.WarningListeners#getLocale()}.
     *
     * @return the localized error resource bundle.
     */
    private Errors errors() {
        return Errors.getResources(decoder.listeners.getLocale());
    }

    /**
     * Splits comma-separated values. Leading and trailing spaces are removed for each item
     * unless the item is between double quotes. Empty strings are ignored unless between double quotes.
     * If a value begin with double quotes, all content will be copied verbatim until the closing double quote.
     * A double quote is considered as a closing double quote if just before a comma separator (ignoring spaces).
     */
    static List<String> split(final String value) {
        if (value == null) {
            return Collections.emptyList();
        }
        final List<String> items = new ArrayList<>();
        int start = 0;      // Index of the first character of the next item to add in the list.
        int end;            // Index after the last character of the next item to add in the list.
        int next;           // Index of the next separator (comma) after 'end'.
        final int length = CharSequences.skipTrailingWhitespaces(value, 0, value.length());
split:  while ((start = CharSequences.skipLeadingWhitespaces(value, start, length)) < length) {
            if (value.charAt(start) == QUOTE) {
                next = ++start;                                 // Skip the quote character.
                do {
                    end = value.indexOf(QUOTE, next);           // End of quoted text, may have comma separator before.
                    if (end < 0) break split;
                    next = CharSequences.skipLeadingWhitespaces(value, end+1, length);
                } while (next < length && value.charAt(next) != SEPARATOR);
            } else {
                next = value.indexOf(SEPARATOR, start);         // Unquoted text - comma is the item separator.
                if (next < 0) break;
                end = CharSequences.skipTrailingWhitespaces(value, start, next);
            }
            if (start != end) {
                items.add(value.substring(start, end));
            }
            start = next+1;
        }
        if (start < length) {
            items.add(value.substring(start, length));
        }
        return items;
    }

    /**
     * Trims the leading and trailing spaces of the given string.
     * If the string is null, empty or contains only spaces, then this method returns {@code null}.
     */
    private static String trim(String value) {
        if (value != null) {
            value = value.trim();
            if (value.isEmpty()) {
                value = null;
            }
        }
        return value;
    }

    /**
     * Reads the attribute value for the given name, then trims the leading and trailing spaces.
     * If the value is null, empty or contains only spaces, then this method returns {@code null}.
     */
    private String stringValue(final String name) {
        return trim(decoder.stringValue(name));
    }

    /**
     * Returns the given string as an {@code InternationalString} if non-null, or {@code null} otherwise.
     * This method does not trim leading or trailing spaces, since this is often already done by the caller.
     */
    private static InternationalString toInternationalString(final String value) {
        return (value != null) ? new SimpleInternationalString(value) : null;
    }

    /**
     * Returns the code value for the given name, or {@code null} if the given name is not recognized.
     * In the later case, this method emits a warning.
     */
    private <T extends CodeList<T>> T forCodeName(final Class<T> codeType, final String name) {
        final T code = Types.forCodeName(codeType, name, false);
        if (code == null && name != null) {
            /*
             * CodeLists are not enums, but using the error message for enums is not completly wrong since
             * if we did not allowed CodeList to create new elements, then we are using it like an enum.
             */
            decoder.listeners.warning(errors().getString(Errors.Keys.UnknownEnumValue_2, codeType, name), null);
        }
        return code;
    }

    /**
     * Adds the given element in the given collection if the element is not already present in the collection.
     * We define this method because the metadata API uses collections while the SIS implementation uses lists.
     * The lists are usually very short (typically 0 or 1 element), so the call to {@link List#contains(Object)}
     * should be cheap.
     */
    private static <T> void addIfAbsent(final Collection<T> collection, final T element) {
        if (!collection.contains(element)) {
            collection.add(element);
        }
    }

    /**
     * Adds the given element in the given collection if the element is non-null.
     * If the element is non-null and the collection is null, a new collection is
     * created. The given collection, or the new collection if it has been created,
     * is returned.
     */
    private static <T> Set<T> addIfNonNull(Set<T> collection, final T element) {
        if (element != null) {
            if (collection == null) {
                collection = new LinkedHashSet<>(4);
            }
            collection.add(element);
        }
        return collection;
    }

    /**
     * Returns {@code true} if the given netCDF attribute is either null or equals to the
     * string value of the given metadata value.
     *
     * @param metadata  The value stored in the metadata object.
     * @param attribute The value parsed from the netCDF file.
     */
    private static boolean canShare(final CharSequence metadata, final String attribute) {
        return (attribute == null) || (metadata != null && metadata.toString().equals(attribute));
    }

    /**
     * Returns {@code true} if the given netCDF attribute is either null or equals to one
     * of the values in the given collection.
     *
     * @param  metadata   the value stored in the metadata object.
     * @param  attribute  the value parsed from the netCDF file.
     */
    private static boolean canShare(final Collection<String> metadata, final String attribute) {
        return (attribute == null) || metadata.contains(attribute);
    }

    /**
     * Returns {@code true} if the given URL is null, or if the given resource contains that URL.
     *
     * @param  resource  the value stored in the metadata object.
     * @param  url       the value parsed from the netCDF file.
     */
    private static boolean canShare(final OnlineResource resource, final String url) {
        return (url == null) || (resource != null && canShare(resource.getLinkage().toString(), url));
    }

    /**
     * Returns {@code true} if the given email is null, or if the given address contains that email.
     *
     * @param  address  the value stored in the metadata object.
     * @param  email    the value parsed from the netCDF file.
     */
    private static boolean canShare(final Address address, final String email) {
        return (email == null) || (address != null && canShare(address.getElectronicMailAddresses(), email));
    }

    /**
     * Creates a URI form the given path, or returns {@code null} if the given URL is null or can not be parsed.
     * In the later case, a warning will be emitted.
     */
    private URI createURI(final String url) {
        if (url != null) try {
            return new URI(url);
        } catch (URISyntaxException e) {
            warning(e);
        }
        return null;
    }

    /**
     * Creates an {@code OnlineResource} element if the given URL is not null. Since ISO 19115
     * declares the URL as a mandatory attribute, this method will ignore all other attributes
     * if the given URL is null.
     *
     * @param  url   the URL (mandatory - if {@code null}, no resource will be created).
     * @return the online resource, or {@code null} if the URL was null.
     */
    private OnlineResource createOnlineResource(final String url) {
        final URI uri = createURI(url);
        if (uri == null) {
            return null;
        }
        final DefaultOnlineResource resource = new DefaultOnlineResource(uri);
        final String protocol = uri.getScheme();
        resource.setProtocol(protocol);
        if ("http".equalsIgnoreCase(protocol) || "https".equalsIgnoreCase(protocol)) {
            resource.setApplicationProfile("web browser");
        }
        resource.setFunction(OnLineFunction.INFORMATION);
        return resource;
    }

    /**
     * Creates an {@code Address} element if at least one of the given attributes is non-null.
     */
    private static Address createAddress(final String email) {
        if (email != null) {
            final DefaultAddress address = new DefaultAddress();
            address.setElectronicMailAddresses(singleton(email));
            return address;
        }
        return null;
    }

    /**
     * Creates a {@code Contact} element if at least one of the given attributes is non-null.
     */
    private static Contact createContact(final Address address, final OnlineResource url) {
        if (address != null || url != null) {
            final DefaultContact contact = new DefaultContact();
            if (address != null) contact.setAddresses(singleton(address));
            if (url     != null) contact.setOnlineResources(singleton(url));
            return contact;
        }
        return null;
    }

    /**
     * Creates a {@code Responsibility} element if at least one of the name, email or URL attributes is defined.
     * For more consistent results, the caller should restrict the {@linkplain Decoder#setSearchPath search path}
     * to a single group before invoking this method.
     *
     * <p>Implementation note: this method tries to reuse the existing {@link #pointOfContact} instance,
     * or part of it, if it is suitable.</p>
     *
     * @param  keys              the group of attribute names to use for fetching the values.
     * @param  isPointOfContact  {@code true} if this responsible party is the "main" one. This will force the
     *         role to {@link Role#POINT_OF_CONTACT} and enable the use of {@code "institution"} attribute as
     *         a fallback if there is no value for {@link Responsible#INSTITUTION}.
     * @return the responsible party, or {@code null} if none.
     *
     * @see AttributeNames#CREATOR
     * @see AttributeNames#CONTRIBUTOR
     * @see AttributeNames#PUBLISHER
     */
<<<<<<< HEAD
    private ResponsibleParty createResponsibleParty(final Responsible keys, final boolean isPointOfContact) {
        final String individualName   = stringValue(keys.NAME);
        final String organisationName = stringValue(keys.INSTITUTION);
        final String email            = stringValue(keys.EMAIL);
        final String url              = stringValue(keys.URL);
=======
    private Responsibility createResponsibleParty(final Responsible keys, final boolean isPointOfContact) {
        String individualName   = stringValue(keys.NAME);
        String organisationName = stringValue(keys.INSTITUTION);
        final String email      = stringValue(keys.EMAIL);
        final String url        = stringValue(keys.URL);
        if (organisationName == null && isPointOfContact) {
            organisationName = stringValue("institution");
        }
>>>>>>> 13d6317f
        if (individualName == null && organisationName == null && email == null && url == null) {
            return null;
        }
        /*
         * The "individual" name may actually be an institution name, either because a "*_type" attribute
         * said so or because the "individual" name is the same than the institution name. In such cases,
         * reorganize the names in order to avoid duplication.
         */
        if (organisationName == null) {
            if (isOrganisation(keys)) {
                organisationName = individualName;
                individualName = null;
            }
        } else if (organisationName.equalsIgnoreCase(individualName)) {
            individualName = null;
        }
        Role role = forCodeName(Role.class, stringValue(keys.ROLE));
        if (role == null) {
            role = isPointOfContact ? Role.POINT_OF_CONTACT : keys.DEFAULT_ROLE;
        }
        /*
         * Verify if we can share the existing 'pointOfContact' instance. This is often the case in practice.
         * If we can not share the whole existing instance, we usually can share parts of it like the address.
         */
        ResponsibleParty responsibility = pointOfContact;
        Contact          contact        = null;
        Address          address        = null;
        OnlineResource   resource       = null;
        if (responsibility != null) {
            { // Additional indentation for having the same level than SIS branches for GeoAPI snapshots (makes merges easier).
                contact = responsibility.getContactInfo();
                if (contact != null) {
                    address  = contact.getAddress();
                    resource = contact.getOnlineResource();
                }
                if (!canShare(resource, url)) {
                    resource       = null;
                    contact        = null;                  // Clear the parents all the way up to the root.
                    responsibility = null;
                }
                if (!canShare(address, email)) {
                    address        = null;
                    contact        = null;                  // Clear the parents all the way up to the root.
                    responsibility = null;
                }
                if (responsibility != null) {
                    if (!canShare(responsibility.getOrganisationName(), organisationName) ||
                        !canShare(responsibility.getIndividualName(),   individualName))
                    {
                        responsibility = null;
                    }
                }
            }
        }
        /*
         * If we can not share the exiting instance, we have to build a new one. If there is both
         * an individual and organisation name, then the individual is considered a member of the
         * organisation. This structure shall be kept consistent with the check in the above block.
         */
        if (responsibility == null) {
            if (contact == null) {
                if (address  == null) address  = createAddress(email);
                if (resource == null) resource = createOnlineResource(url);
                contact = createContact(address, resource);
            }
            if (individualName != null || organisationName != null || contact != null) {        // Do not test role.
                AbstractParty party = null;
                if (individualName   != null) party = new DefaultIndividual(individualName, null, null);
<<<<<<< HEAD
                if (organisationName != null) party = new DefaultOrganisation(organisationName, null, (DefaultIndividual) party, null);
                if (party            == null) party = new AbstractParty(); // We don't know if this is an individual or an organisation.
=======
                if (organisationName != null) party = new DefaultOrganisation(organisationName, null, (Individual) party, null);
                if (party            == null) party = isOrganisation(keys) ? new DefaultOrganisation() : new DefaultIndividual();
>>>>>>> 13d6317f
                if (contact          != null) party.setContactInfo(singleton(contact));
                responsibility = new DefaultResponsibleParty(role);
                ((DefaultResponsibleParty) responsibility).setParties(singleton(party));
            }
        }
        return responsibility;
    }

    /**
     * Returns {@code true} if the responsible party described by the given keys is an organization.
     * In case of doubt, this method returns {@code false}. This is consistent with ACDD recommendation,
     * which set the default value to {@code "person"}.
     */
    private boolean isOrganisation(final Responsible keys) {
        final String type = stringValue(keys.TYPE);
        return "institution".equalsIgnoreCase(type) || "group".equalsIgnoreCase(type);
    }

    /**
     * Adds a {@code DataIdentification/Citation} element if at least one of the required attributes is non-null.
     * This method will initialize the {@link #pointOfContact} field, than reuse it if non-null and suitable.
     *
     * <p>This method opportunistically collects the name of all publishers.
     * Those names are useful to {@link #addIdentificationInfo(Set)}.</p>
     *
     * @return the name of all publishers, or {@code null} if none.
     */
    private Set<InternationalString> addCitation() {
        String title = stringValue(TITLE);
        if (title == null) {
            title = stringValue("full_name");   // THREDDS attribute documented in TITLE javadoc.
            if (title == null) {
                title = stringValue("name");    // THREDDS attribute documented in TITLE javadoc.
                if (title == null) {
                    title = decoder.getTitle();
                }
            }
        }
        addTitle(title);
        addEdition(stringValue(PRODUCT_VERSION));
        addOtherCitationDetails(stringValue(REFERENCES));
        addCitationDate(decoder.dateValue(METADATA_CREATION), DateType.CREATION,    Scope.ALL);
        addCitationDate(decoder.dateValue(METADATA_MODIFIED), DateType.REVISION,    Scope.ALL);
        addCitationDate(decoder.dateValue(DATE_CREATED),      DateType.CREATION,    Scope.RESOURCE);
        addCitationDate(decoder.dateValue(DATE_MODIFIED),     DateType.REVISION,    Scope.RESOURCE);
        addCitationDate(decoder.dateValue(DATE_ISSUED),       DateType.PUBLICATION, Scope.RESOURCE);
        /*
         * Add the responsible party which is declared in global attributes, or in
         * the THREDDS attributes if no information was found in global attributes.
         * This responsible party is taken as the point of contact.
         */
        for (final String path : searchPath) {
            decoder.setSearchPath(path);
            final ResponsibleParty party = createResponsibleParty(CREATOR, true);
            if (party != pointOfContact) {
                addPointOfContact(party, Scope.ALL);
                if (pointOfContact == null) {
                    pointOfContact = party;
                }
            }
        }
        /*
         * There is no distinction in netCDF files between "point of contact" and "creator".
         * We take the first one as the data originator.
         */
        addCitedResponsibleParty(pointOfContact, Role.ORIGINATOR);
        /*
         * Add the contributors only after we did one full pass over the creators. We keep those two
         * loops separated in order to increase the chances that pointOfContact has been initialized
         * (it may not have been initialized on the first pass).
         */
        Set<InternationalString> publisher = null;
        for (final String path : searchPath) {
            decoder.setSearchPath(path);
            final ResponsibleParty contributor = createResponsibleParty(CONTRIBUTOR, false);
            if (contributor != pointOfContact) {
                addCitedResponsibleParty(contributor, null);
            }
            final ResponsibleParty r = createResponsibleParty(PUBLISHER, false);
            if (r != null) {
                addDistributor(r);
                /*
                 * TODO: There is some transfert option, etc. that we could set there.
                 * See UnidataDD2MI.xsl for options for OPeNDAP, THREDDS, etc.
                 */
                publisher = addIfNonNull(publisher, r.getOrganisationName());
                publisher = addIfNonNull(publisher, toInternationalString(r.getIndividualName()));
            }
        }
        decoder.setSearchPath(searchPath);
        return publisher;
    }

    /**
     * Adds a {@code DataIdentification} element if at least one of the required attributes is non-null.
     *
     * @param  publisher   the publisher names, built by the caller in an opportunist way.
     */
    private void addIdentificationInfo(final Set<InternationalString> publisher) {
        boolean     hasExtent = false;
        Set<String> project   = null;
        Set<String> standard  = null;
        final Set<String> keywords = new LinkedHashSet<>();
        for (final String path : searchPath) {
            decoder.setSearchPath(path);
            keywords.addAll(split(stringValue(KEYWORDS.TEXT)));
            standard = addIfNonNull(standard, stringValue(STANDARD_NAME.TEXT));
            project  = addIfNonNull(project,  stringValue(PROJECT));
            for (final String keyword : split(stringValue(ACCESS_CONSTRAINT))) {
                addAccessConstraint(forCodeName(Restriction.class, keyword));
            }
            addTopicCategory(forCodeName(TopicCategory.class, stringValue(TOPIC_CATEGORY)));
            addSpatialRepresentation(forCodeName(SpatialRepresentationType.class, stringValue(DATA_TYPE)));
            if (!hasExtent) {
                /*
                 * Takes only ONE extent, because a netCDF file may declare many time the same
                 * extent with different precision. The groups are ordered in such a way that
                 * the first extent should be the most accurate one.
                 */
                hasExtent = addExtent();
            }
        }
        /*
         * For the following properties, use only the first non-empty attribute value found on the search path.
         */
        decoder.setSearchPath(searchPath);
        addAbstract               (stringValue(SUMMARY));
        addPurpose                (stringValue(PURPOSE));
        addSupplementalInformation(stringValue(COMMENT));
        addCredits                (stringValue(ACKNOWLEDGEMENT));
        addCredits                (stringValue("acknowledgment"));          // Legacy spelling.
        addUseLimitation          (stringValue(LICENSE));
<<<<<<< HEAD
        addKeywords(standard,  KeywordType.THEME,       stringValue(STANDARD_NAME_VOCABULARY));
        addKeywords(keywords,  KeywordType.THEME,       stringValue(VOCABULARY));
        addKeywords(project,   KeywordType.valueOf("PROJECT"), null);
        addKeywords(publisher, KeywordType.valueOf("DATA_CENTRE"), null);
=======
        addKeywords(standard,  KeywordType.THEME,       stringValue(STANDARD_NAME.VOCABULARY));
        addKeywords(keywords,  KeywordType.THEME,       stringValue(KEYWORDS.VOCABULARY));
        addKeywords(project,   KeywordType.PROJECT,     null);
        addKeywords(publisher, KeywordType.DATA_CENTRE, null);
        /*
         * Add geospatial bounds as a geometric object. This optional operation requires
         * an external library (ESRI or JTS) to be present on the classpath.
         */
        final String wkt = stringValue(GEOSPATIAL_BOUNDS);
        if (wkt != null) {
            addBoundingPolygon(new StoreFormat(decoder.geomlib, decoder.listeners).parseGeometry(wkt,
                    stringValue(GEOSPATIAL_BOUNDS + "_crs"), stringValue(GEOSPATIAL_BOUNDS + "_vertical_crs")));
        }
>>>>>>> 13d6317f
    }

    /**
     * Adds information about axes and cell geometry.
     * This is the {@code <gmd:spatialRepresentationInfo>} element in XML.
     *
     * @param  cs  the grid geometry (related to the netCDF coordinate system).
     */
    private void addSpatialRepresentationInfo(final GridGeometry cs) throws IOException, DataStoreException {
        final Axis[] axes = cs.getAxes();
        for (int i=axes.length; i>0;) {
            final int dim = axes.length - i;
            final Axis axis = axes[--i];
            /*
             * Axes usually have exactly one dimension. However some netCDF axes are backed by a two-dimensional
             * conversion grid. In such case, our Axis constructor should have ensured that the first element in
             * the 'sourceDimensions' and 'sourceSizes' arrays are for the grid dimension which is most closely
             * oriented toward the axis direction.
             */
            if (axis.sourceSizes.length >= 1) {
                setAxisLength(dim, axis.sourceSizes[0]);
            }
            final AttributeNames.Dimension attributeNames = axis.attributeNames;
            if (attributeNames != null) {
                setAxisName(dim, attributeNames.DEFAULT_NAME_TYPE);
                final Number value = decoder.numericValue(attributeNames.RESOLUTION);
                if (value != null) {
                    setAxisResolution(dim, value.doubleValue());
                }
            }
        }
        setCellGeometry(CellGeometry.AREA);
    }

    /**
     * Adds the extent declared in the current group. For more consistent results, the caller should restrict
     * the {@linkplain Decoder#setSearchPath search path} to a single group before invoking this method.
     *
     * @return {@code true} if at least one numerical value has been added.
     */
    private boolean addExtent() {
        addExtent(stringValue(GEOGRAPHIC_IDENTIFIER));
        /*
         * If at least one geographic ordinates is available, add a GeographicBoundingBox.
         */
        final Number xmin = decoder.numericValue(LONGITUDE.MINIMUM);
        final Number xmax = decoder.numericValue(LONGITUDE.MAXIMUM);
        final Number ymin = decoder.numericValue(LATITUDE .MINIMUM);
        final Number ymax = decoder.numericValue(LATITUDE .MAXIMUM);
        final Number zmin = decoder.numericValue(VERTICAL .MINIMUM);
        final Number zmax = decoder.numericValue(VERTICAL .MAXIMUM);
        boolean hasExtent = (xmin != null || xmax != null || ymin != null || ymax != null);
        if (hasExtent) {
            final UnitConverter xConv = getConverterTo(decoder.unitValue(LONGITUDE.UNITS), Units.DEGREE);
            final UnitConverter yConv = getConverterTo(decoder.unitValue(LATITUDE .UNITS), Units.DEGREE);
            addExtent(new double[] {valueOf(xmin, xConv), valueOf(xmax, xConv),
                                    valueOf(ymin, yConv), valueOf(ymax, yConv)}, 0);
        }
        /*
         * If at least one vertical ordinates above is available, add a VerticalExtent.
         */
        if (zmin != null || zmax != null) {
            final UnitConverter c = getConverterTo(decoder.unitValue(VERTICAL.UNITS), Units.METRE);
            double min = valueOf(zmin, c);
            double max = valueOf(zmax, c);
            if (CF.POSITIVE_DOWN.equals(stringValue(VERTICAL.POSITIVE))) {
                final double tmp = min;
                min = -max;
                max = -tmp;
            }
            addVerticalExtent(min, max, VERTICAL_CRS);
            hasExtent = true;
        }
        /*
         * Get the start and end times as Date objects if available, or as numeric values otherwise.
         * In the later case, the unit symbol tells how to convert to Date objects.
         */
        Date startTime = decoder.dateValue(TIME.MINIMUM);
        Date endTime   = decoder.dateValue(TIME.MAXIMUM);
        if (startTime == null && endTime == null) {
            final Number tmin = decoder.numericValue(TIME.MINIMUM);
            final Number tmax = decoder.numericValue(TIME.MAXIMUM);
            if (tmin != null || tmax != null) {
                final String symbol = stringValue(TIME.UNITS);
                if (symbol != null) {
                    final Date[] dates = decoder.numberToDate(symbol, tmin, tmax);
                    startTime = dates[0];
                    endTime   = dates[1];
                }
            }
        }
        /*
         * If at least one time values above is available, add a temporal extent.
         * This operation requires the the sis-temporal module. If not available,
         * we will report a warning and leave the temporal extent missing.
         */
        if (startTime != null || endTime != null) try {
            addTemporalExtent(startTime, endTime);
            hasExtent = true;
        } catch (UnsupportedOperationException e) {
            warning(e);
        }
        return hasExtent;
    }

    /**
     * Returns the converter from the given source unit (which may be {@code null}) to the
     * given target unit, or {@code null} if none or incompatible.
     */
    private UnitConverter getConverterTo(final Unit<?> source, final Unit<?> target) {
        if (source != null) try {
            return source.getConverterToAny(target);
        } catch (IncommensurableException e) {
            warning(e);
        }
        return null;
    }

    /**
     * Returns the values of the given number if non-null, or NaN if null. If the given
     * converter is non-null, it is applied.
     */
    private static double valueOf(final Number value, final UnitConverter converter) {
        double n = Double.NaN;
        if (value != null) {
            n = value.doubleValue();
            if (converter != null) {
                n = converter.convert(n);
            }
        }
        return n;
    }

    /**
     * Adds information about acquisition (program, platform).
     */
    private void addAcquisitionInfo() {
        final Term[] attributes = {
            AttributeNames.PROGRAM,
            AttributeNames.PLATFORM,
            AttributeNames.INSTRUMENT
        };
        for (int i=0; i<attributes.length; i++) {
            final Term at = attributes[i];
            final String authority = stringValue(at.VOCABULARY);
            for (final String keyword : split(stringValue(at.TEXT))) {
                switch (i) {
                    case 0: {
                        if (EXPERIMENTAL) {
                            addAcquisitionOperation(authority, keyword);
                        }
                        break;
                    }
                    case 1: addPlatform  (authority, keyword); break;
                    case 2: addInstrument(authority, keyword); break;
                }
            }
        }
    }

    /**
     * Adds information about all netCDF variables. This is the {@code <gmd:contentInfo>} element in XML.
     * This method groups variables by their domains, i.e. variables having the same set of axes are grouped together.
     */
    private void addContentInfo() {
        final Map<List<String>, List<Variable>> contents = new HashMap<>(4);
        for (final Variable variable : decoder.getVariables()) {
            if (variable.isCoverage(2)) {
                final List<String> dimensions = Arrays.asList(variable.getGridDimensionNames());
                CollectionsExt.addToMultiValuesMap(contents, dimensions, variable);
            }
        }
        final String processingLevel = stringValue(PROCESSING_LEVEL);
        for (final List<Variable> group : contents.values()) {
            /*
             * Instantiate a CoverageDescription for each distinct set of netCDF dimensions
             * (e.g. longitude,latitude,time). This separation is based on the fact that a
             * coverage has only one domain for every range of values.
             */
            newCoverage(false);
            setProcessingLevelCode(null, processingLevel);
            for (final Variable variable : group) {
                addSampleDimension(variable);
                final Object[] names    = variable.getAttributeValues(FLAG_NAMES,    false);
                final Object[] meanings = variable.getAttributeValues(FLAG_MEANINGS, false);
                final Object[] masks    = variable.getAttributeValues(FLAG_MASKS,    true);
                final Object[] values   = variable.getAttributeValues(FLAG_VALUES,   true);
                final int length = Math.max(masks.length, Math.max(values.length, Math.max(names.length, meanings.length)));
                for (int i=0; i<length; i++) {
                    addSampleValueDescription(variable,
                            (i < names   .length) ? (String) names   [i] : null,
                            (i < meanings.length) ? (String) meanings[i] : null,
                            (i < masks   .length) ? (Number) masks   [i] : null,
                            (i < values  .length) ? (Number) values  [i] : null);
                }
            }
        }
    }

    /**
     * Adds metadata about a sample dimension (or band) from the given variable.
     * This is the {@code <gmd:dimension>} element in XML.
     *
     * @param  variable  the netCDF variable.
     */
    private void addSampleDimension(final Variable variable) {
        newSampleDimension();
        final String name = trim(variable.getName());
        if (name != null) {
            if (nameFactory == null) {
                nameFactory = DefaultFactories.forBuildin(NameFactory.class, DefaultNameFactory.class);
                // Real dependency injection to be used in a future version.
            }
            setBandIdentifier(nameFactory.createMemberName(null, name,
                    nameFactory.createTypeName(null, variable.getDataTypeName())));
        }
        Object[] v = variable.getAttributeValues(CF.STANDARD_NAME, false);
        final String id = (v.length == 1) ? trim((String) v[0]) : null;
        if (id != null && !id.equals(name)) {
            v = variable.getAttributeValues(ACDD.standard_name_vocabulary, false);
            addBandName(v.length == 1 ? (String) v[0] : null, id);
        }
        final String description = trim(variable.getDescription());
        if (description != null && !description.equals(name) && !description.equals(id)) {
            addBandDescription(description);
        }
        final String units = variable.getUnitsString();
        if (units != null) try {
            setSampleUnits(Units.valueOf(units));
        } catch (ClassCastException | ParserException e) {
            decoder.listeners.warning(errors().getString(Errors.Keys.CanNotAssignUnitToDimension_2, name, units), e);
        }
        double scale  = Double.NaN;
        double offset = Double.NaN;
        v = variable.getAttributeValues(CDM.SCALE_FACTOR, true); if (v.length == 1) scale  = ((Number) v[0]).doubleValue();
        v = variable.getAttributeValues(CDM.ADD_OFFSET,   true); if (v.length == 1) offset = ((Number) v[0]).doubleValue();
        setTransferFunction(scale, offset);
        addContentType(forCodeName(CoverageContentType.class, stringValue(ACDD.coverage_content_type)));
    }

    /**
     * Adds metadata about the meaning of a sample value.
     * This is the {@code <gmd:rangeElementDescription>} element in XML.
     *
     * <p><b>Note:</b> ISO 19115 range elements are approximatively equivalent to
     * {@code org.apache.sis.coverage.Category} in the {@code sis-coverage} module.</p>
     *
     * @param  variable  the netCDF variable.
     * @param  name      one of the elements in the {@link AttributeNames#FLAG_NAMES} attribute, or {@code null}.
     * @param  meaning   one of the elements in the {@link AttributeNames#FLAG_MEANINGS} attribute or {@code null}.
     * @param  mask      one of the elements in the {@link AttributeNames#FLAG_MASKS} attribute or {@code null}.
     * @param  value     one of the elements in the {@link AttributeNames#FLAG_VALUES} attribute or {@code null}.
     */
    private void addSampleValueDescription(final Variable variable,
            final String name, final String meaning, final Number mask, final Number value)
    {
        addSampleValueDescription(name, meaning);
        // TODO: create a record from values (and possibly from the masks).
        //       if (pixel & mask == value) then we have that range element.
    }

    /**
     * Adds a globally unique identifier for the current netCDF {@linkplain #decoder}.
     * The current implementation builds the identifier from the following attributes:
     *
     * <ul>
     *   <li>{@code AttributeNames.IDENTIFIER.VOCABULARY} used as the {@linkplain Identifier#getAuthority() authority}.</li>
     *   <li>{@code AttributeNames.IDENTIFIER.TEXT}, or {@link ucar.nc2.NetcdfFile#getId()} if no identifier attribute was found,
     *       or the filename without extension if {@code getId()} returned nothing.</li>
     * </ul>
     *
     * This method should be invoked last, after we made our best effort to set the title.
     */
    private void addFileIdentifier() {
        String identifier = stringValue(IDENTIFIER.TEXT);
        String authority;
        if (identifier != null) {
            authority = stringValue(IDENTIFIER.VOCABULARY);
        } else {
            identifier = decoder.getId();
            if (identifier == null) {
                identifier = IOUtilities.filenameWithoutExtension(decoder.getFilename());
                if (identifier == null) {
                    return;
                }
            }
            authority = null;
        }
        if (authority == null) {
            addTitleOrIdentifier(identifier, Scope.ALL);
        } else {
            addIdentifier(authority, identifier, Scope.ALL);
        }
    }

    /**
     * Creates an ISO {@code Metadata} object from the information found in the netCDF file.
     *
     * @return the ISO metadata object.
     * @throws IOException if an I/O operation was necessary but failed.
     * @throws DataStoreException if a logical error occurred.
     */
    public Metadata read() throws IOException, DataStoreException {
        addResourceScope(ScopeCode.DATASET, null);
        Set<InternationalString> publisher = addCitation();
        addIdentificationInfo(publisher);
        for (final String service : SERVICES) {
            final String name = stringValue(service);
            if (name != null) {
                addResourceScope(ScopeCode.SERVICE, name);
            }
        }
        addAcquisitionInfo();
        addContentInfo();
        /*
         * Add the dimension information, if any. This metadata node
         * is built from the netCDF CoordinateSystem objects.
         */
        for (final GridGeometry cs : decoder.getGridGeometries()) {
            if (cs.getSourceDimensions() >= Variable.MIN_DIMENSION &&
                cs.getTargetDimensions() >= Variable.MIN_DIMENSION)
            {
                addSpatialRepresentationInfo(cs);
            }
        }
        addFileIdentifier();
        /*
         * Add history in Metadata.dataQualityInfo.lineage.statement as specified by UnidataDD2MI.xsl.
         * However Metadata.resourceLineage.statement could be a more appropriate place.
         * See https://issues.apache.org/jira/browse/SIS-361
         */
        final DefaultMetadata metadata = build(false);
        for (final String path : searchPath) {
            decoder.setSearchPath(path);
            DefaultLineage lineage = null;
            String value = stringValue(HISTORY);
            if (value != null) {
                lineage = new DefaultLineage();
                lineage.setStatement(new SimpleInternationalString(value));
            }
            value = stringValue(SOURCE);
            if (value != null) {
                if (lineage == null) lineage = new DefaultLineage();
                addIfAbsent(lineage.getSources(), new DefaultSource(value));
            }
            if (lineage != null) {
                final DefaultDataQuality quality = new DefaultDataQuality(ScopeCode.DATASET);
                quality.setLineage(lineage);
                addIfAbsent(metadata.getDataQualityInfo(), quality);
            }
        }
        decoder.setSearchPath(searchPath);
        metadata.setMetadataStandards(Citations.ISO_19115);
        addCompleteMetadata(createURI(stringValue(METADATA_LINK)));
        return metadata;
    }
}<|MERGE_RESOLUTION|>--- conflicted
+++ resolved
@@ -456,14 +456,7 @@
      * @see AttributeNames#CONTRIBUTOR
      * @see AttributeNames#PUBLISHER
      */
-<<<<<<< HEAD
     private ResponsibleParty createResponsibleParty(final Responsible keys, final boolean isPointOfContact) {
-        final String individualName   = stringValue(keys.NAME);
-        final String organisationName = stringValue(keys.INSTITUTION);
-        final String email            = stringValue(keys.EMAIL);
-        final String url              = stringValue(keys.URL);
-=======
-    private Responsibility createResponsibleParty(final Responsible keys, final boolean isPointOfContact) {
         String individualName   = stringValue(keys.NAME);
         String organisationName = stringValue(keys.INSTITUTION);
         final String email      = stringValue(keys.EMAIL);
@@ -471,7 +464,6 @@
         if (organisationName == null && isPointOfContact) {
             organisationName = stringValue("institution");
         }
->>>>>>> 13d6317f
         if (individualName == null && organisationName == null && email == null && url == null) {
             return null;
         }
@@ -540,13 +532,8 @@
             if (individualName != null || organisationName != null || contact != null) {        // Do not test role.
                 AbstractParty party = null;
                 if (individualName   != null) party = new DefaultIndividual(individualName, null, null);
-<<<<<<< HEAD
                 if (organisationName != null) party = new DefaultOrganisation(organisationName, null, (DefaultIndividual) party, null);
-                if (party            == null) party = new AbstractParty(); // We don't know if this is an individual or an organisation.
-=======
-                if (organisationName != null) party = new DefaultOrganisation(organisationName, null, (Individual) party, null);
                 if (party            == null) party = isOrganisation(keys) ? new DefaultOrganisation() : new DefaultIndividual();
->>>>>>> 13d6317f
                 if (contact          != null) party.setContactInfo(singleton(contact));
                 responsibility = new DefaultResponsibleParty(role);
                 ((DefaultResponsibleParty) responsibility).setParties(singleton(party));
@@ -679,16 +666,10 @@
         addCredits                (stringValue(ACKNOWLEDGEMENT));
         addCredits                (stringValue("acknowledgment"));          // Legacy spelling.
         addUseLimitation          (stringValue(LICENSE));
-<<<<<<< HEAD
-        addKeywords(standard,  KeywordType.THEME,       stringValue(STANDARD_NAME_VOCABULARY));
-        addKeywords(keywords,  KeywordType.THEME,       stringValue(VOCABULARY));
+        addKeywords(standard,  KeywordType.THEME,       stringValue(STANDARD_NAME.VOCABULARY));
+        addKeywords(keywords,  KeywordType.THEME,       stringValue(KEYWORDS.VOCABULARY));
         addKeywords(project,   KeywordType.valueOf("PROJECT"), null);
         addKeywords(publisher, KeywordType.valueOf("DATA_CENTRE"), null);
-=======
-        addKeywords(standard,  KeywordType.THEME,       stringValue(STANDARD_NAME.VOCABULARY));
-        addKeywords(keywords,  KeywordType.THEME,       stringValue(KEYWORDS.VOCABULARY));
-        addKeywords(project,   KeywordType.PROJECT,     null);
-        addKeywords(publisher, KeywordType.DATA_CENTRE, null);
         /*
          * Add geospatial bounds as a geometric object. This optional operation requires
          * an external library (ESRI or JTS) to be present on the classpath.
@@ -698,7 +679,6 @@
             addBoundingPolygon(new StoreFormat(decoder.geomlib, decoder.listeners).parseGeometry(wkt,
                     stringValue(GEOSPATIAL_BOUNDS + "_crs"), stringValue(GEOSPATIAL_BOUNDS + "_vertical_crs")));
         }
->>>>>>> 13d6317f
     }
 
     /**
