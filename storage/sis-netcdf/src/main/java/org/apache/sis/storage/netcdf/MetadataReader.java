/*
 * Licensed to the Apache Software Foundation (ASF) under one or more
 * contributor license agreements.  See the NOTICE file distributed with
 * this work for additional information regarding copyright ownership.
 * The ASF licenses this file to You under the Apache License, Version 2.0
 * (the "License"); you may not use this file except in compliance with
 * the License.  You may obtain a copy of the License at
 *
 *     http://www.apache.org/licenses/LICENSE-2.0
 *
 * Unless required by applicable law or agreed to in writing, software
 * distributed under the License is distributed on an "AS IS" BASIS,
 * WITHOUT WARRANTIES OR CONDITIONS OF ANY KIND, either express or implied.
 * See the License for the specific language governing permissions and
 * limitations under the License.
 */
package org.apache.sis.storage.netcdf;

import java.net.URI;
import java.net.URISyntaxException;
import java.util.Date;
import java.util.List;
import java.util.Set;
import java.util.Map;
import java.util.LinkedHashSet;
import java.util.LinkedHashMap;
import java.util.Arrays;
import java.util.ArrayList;
import java.util.Collection;
import java.util.Collections;
import java.io.IOException;
import javax.measure.Unit;
import javax.measure.UnitConverter;
import javax.measure.IncommensurableException;
import javax.measure.format.ParserException;

import org.opengis.util.CodeList;
import org.opengis.util.NameFactory;
import org.opengis.util.InternationalString;
import org.opengis.metadata.Metadata;
import org.opengis.metadata.Identifier;
import org.opengis.metadata.spatial.*;
import org.opengis.metadata.content.*;
import org.opengis.metadata.citation.*;
import org.opengis.metadata.identification.*;
import org.opengis.metadata.maintenance.ScopeCode;
import org.opengis.metadata.constraint.Restriction;
import org.opengis.referencing.cs.AxisDirection;
import org.opengis.referencing.crs.VerticalCRS;
import org.opengis.referencing.crs.CoordinateReferenceSystem;

import org.apache.sis.util.iso.Types;
import org.apache.sis.storage.DataStoreException;
import org.apache.sis.storage.event.StoreListeners;
import org.apache.sis.metadata.iso.DefaultMetadata;
import org.apache.sis.metadata.iso.citation.*;
import org.apache.sis.metadata.iso.identification.*;
import org.apache.sis.metadata.sql.MetadataStoreException;
import org.apache.sis.internal.netcdf.Axis;
import org.apache.sis.internal.netcdf.Decoder;
import org.apache.sis.internal.netcdf.Variable;
import org.apache.sis.internal.netcdf.VariableRole;
import org.apache.sis.internal.netcdf.Dimension;
import org.apache.sis.internal.netcdf.Grid;
import org.apache.sis.internal.storage.io.IOUtilities;
import org.apache.sis.internal.storage.MetadataBuilder;
import org.apache.sis.internal.storage.wkt.StoreFormat;
import org.apache.sis.internal.referencing.AxisDirections;
import org.apache.sis.internal.util.CollectionsExt;
import org.apache.sis.internal.util.Strings;
import org.apache.sis.util.resources.Errors;
import org.apache.sis.util.CharSequences;
import org.apache.sis.referencing.CRS;
import org.apache.sis.measure.Units;
import org.apache.sis.math.Vector;

// The following dependency is used only for static final String constants.
// Consequently the compiled class files should not have this dependency.
import ucar.nc2.constants.ACDD;
import ucar.nc2.constants.CDM;
import ucar.nc2.constants.CF;

import static java.util.Collections.singleton;
import static org.apache.sis.storage.netcdf.AttributeNames.*;
import static org.apache.sis.internal.util.CollectionsExt.first;


/**
 * Mapping from netCDF metadata to ISO 19115-2 metadata. The {@link String} constants declared in
 * the {@linkplain AttributeNames parent class} are the name of attributes examined by this class.
 * The current implementation searches the attribute values in the following places, in that order:
 *
 * <ol>
 *   <li>{@code "NCISOMetadata"} group</li>
 *   <li>{@code "CFMetadata"} group</li>
 *   <li>Global attributes</li>
 *   <li>{@code "THREDDSMetadata"} group</li>
 * </ol>
 *
 * The {@code "CFMetadata"} group has precedence over the global attributes because the
 * {@linkplain AttributeNames#LONGITUDE longitude} and {@linkplain AttributeNames#LATITUDE latitude}
 * resolutions are often more accurate in that group.
 *
 * <h2>Known limitations</h2>
 * <ul>
 *   <li>{@code "degrees_west"} and {@code "degrees_south"} units not correctly handled.</li>
 *   <li>Units of measurement not yet declared in the {@link Band} elements.</li>
 *   <li>{@link AttributeNames#FLAG_VALUES} and {@link AttributeNames#FLAG_MASKS}
 *       not yet included in the {@link RangeElementDescription} elements.</li>
 *   <li>Services (WMS, WCS, OPeNDAP, THREDDS) <i>etc.</i>) and transfer options not yet declared.</li>
 * </ul>
 *
 * @author  Martin Desruisseaux (Geomatys)
 * @author  Thi Phuong Hao Nguyen (VNSC)
 * @author  Alexis Manin (Geomatys)
 * @version 1.2
 * @since   0.3
 * @module
 */
final class MetadataReader extends MetadataBuilder {
    /**
     * Whether the reader should include experimental fields.
     * They are fields for which we are unsure of the proper ISO 19115 location.
     */
    private static final boolean EXPERIMENTAL = true;

    /**
     * Names of global attributes identifying services.
     */
    private static final String[] SERVICES = {"wms_service", "wcs_service"};

    /**
     * The character to use as a separator in comma-separated list. This separator is used for parsing the
     * {@link AttributeNames#KEYWORDS} attribute value for instance.
     */
    private static final char SEPARATOR = ',';

    /**
     * The character to use for quoting strings in a comma-separated list. Quoted strings may contain comma.
     *
     * <div class="note"><b>Example:</b>
     * John Doe, Jane Lee, "L J Smith, Jr."
     * </div>
     */
    private static final char QUOTE = '"';

    /**
     * The source of netCDF attributes from which to infer ISO metadata.
     * This source is set at construction time.
     *
     * <p>This {@code MetadataReader} class does <strong>not</strong> close this source.
     * Closing this source after usage is the user responsibility.</p>
     */
    private final Decoder decoder;

    /**
     * The actual search path, as a subset of {@link org.apache.sis.internal.netcdf.Convention#SEARCH_PATH}
     * with only the name of the groups which have been found in the NeCDF file.
     */
    private final String[] searchPath;

    /**
     * The contact, used at metadata creation time for avoiding to construct identical objects
     * more than once.
     *
     * <p>The point of contact is stored in the two following places. The semantic of those two
     * contacts is not strictly identical, but the distinction is not used in netCDF file:</p>
     *
     * <ul>
     *   <li>{@link DefaultMetadata#getContacts()}</li>
     *   <li>{@link DefaultDataIdentification#getPointOfContacts()}</li>
     * </ul>
     *
     * An object very similar is used as the creator. The point of contact and the creator
     * are often identical except for their role attribute.
     */
    private transient ResponsibleParty pointOfContact;

    /**
     * The vertical coordinate reference system to be given to the object created by {@link #addExtent()}.
     * This is set to the first vertical CRS found.
     */
    private VerticalCRS verticalCRS;

    /**
     * Whether at least one grid coverage has been found during iteration over variables.
     */
    private boolean hasGridCoverages;

    /**
     * Creates a new <cite>netCDF to ISO</cite> mapper for the given source.
     *
     * @param  decoder  the source of netCDF attributes.
     */
    MetadataReader(final Decoder decoder) {
        this.decoder = decoder;
        decoder.setSearchPath(decoder.convention().getSearchPath());
        searchPath = decoder.getSearchPath();
    }

    /**
     * Invoked when a non-fatal exception occurred while reading metadata.
     * This method sends a record to the registered listeners if any,
     * or logs the record otherwise.
     */
    private void warning(final Exception e) {
        decoder.listeners.warning(e);
    }

    /**
     * Logs a warning using the localized error resource bundle for the locale given by
     * {@link StoreListeners#getLocale()}.
     *
     * @param  key  one of {@link Errors.Keys} values.
     */
    private void warning(final short key, final Object p1, final Object p2, final Exception e) {
        final StoreListeners listeners = decoder.listeners;
        listeners.warning(Errors.getResources(listeners.getLocale()).getString(key, p1, p2), e);
    }

    /**
     * Splits comma-separated values. Leading and trailing spaces are removed for each item
     * unless the item is between double quotes. Empty strings are ignored unless between double quotes.
     * If a value begin with double quotes, all content will be copied verbatim until the closing double quote.
     * A double quote is considered as a closing double quote if just before a comma separator (ignoring spaces).
     */
    static List<String> split(final String value) {
        if (value == null) {
            return Collections.emptyList();
        }
        final List<String> items = new ArrayList<>();
        int start = 0;      // Index of the first character of the next item to add in the list.
        int end;            // Index after the last character of the next item to add in the list.
        int next;           // Index of the next separator (comma) after `end`.
        final int length = CharSequences.skipTrailingWhitespaces(value, 0, value.length());
split:  while ((start = CharSequences.skipLeadingWhitespaces(value, start, length)) < length) {
            if (value.charAt(start) == QUOTE) {
                next = ++start;                                 // Skip the quote character.
                do {
                    end = value.indexOf(QUOTE, next);           // End of quoted text, may have comma separator before.
                    if (end < 0) break split;
                    next = CharSequences.skipLeadingWhitespaces(value, end+1, length);
                } while (next < length && value.charAt(next) != SEPARATOR);
            } else {
                next = value.indexOf(SEPARATOR, start);         // Unquoted text - comma is the item separator.
                if (next < 0) break;
                end = CharSequences.skipTrailingWhitespaces(value, start, next);
            }
            if (start != end) {
                items.add(value.substring(start, end));
            }
            start = next+1;
        }
        if (start < length) {
            items.add(value.substring(start, length));
        }
        return items;
    }

    /**
     * Reads the attribute value for the given name, then trims the leading and trailing spaces.
     * If the value is null, empty or contains only spaces, then this method returns {@code null}.
     */
    private String stringValue(final String name) {
        return Strings.trimOrNull(decoder.stringValue(name));
    }

    /**
     * Reads the numeric value for the given value, or returns {@code NaN} if none.
     */
    private double numericValue(final String name) {
        final Number v = decoder.numericValue(name);
        return (v != null) ? v.doubleValue() : Double.NaN;
    }

    /**
     * Returns the enumeration constant for the given name, or {@code null} if the given name is not recognized.
     * In the later case, this method emits a warning.
     */
    private <T extends Enum<T>> T forEnumName(final Class<T> enumType, final String name) {
        final T code = Types.forEnumName(enumType, name);
        if (code == null && name != null) {
            warning(Errors.Keys.UnknownEnumValue_2, enumType, name, null);
        }
        return code;
    }

    /**
     * Returns the code value for the given name, or {@code null} if the given name is not recognized.
     * In the later case, this method emits a warning.
     */
    private <T extends CodeList<T>> T forCodeName(final Class<T> codeType, final String name) {
        final T code = Types.forCodeName(codeType, name, false);
        if (code == null && name != null) {
            /*
             * CodeLists are not enums, but using the error message for enums is not completly wrong since
             * if we did not allowed CodeList to create new elements, then we are using it like an enum.
             */
            warning(Errors.Keys.UnknownEnumValue_2, codeType, name, null);
        }
        return code;
    }

    /**
     * Adds the given element in the given collection if the element is non-null.
     * If the element is non-null and the collection is null, a new collection is
     * created. The given collection, or the new collection if it has been created,
     * is returned.
     */
    private static <T> Set<T> addIfNonNull(Set<T> collection, final T element) {
        if (element != null) {
            if (collection == null) {
                collection = new LinkedHashSet<>(4);
            }
            collection.add(element);
        }
        return collection;
    }

    /**
     * Returns {@code true} if the given netCDF attribute is either null or equals to the
     * string value of the given metadata value.
     *
     * @param metadata  The value stored in the metadata object.
     * @param attribute The value parsed from the netCDF file.
     */
    private static boolean canShare(final CharSequence metadata, final String attribute) {
        return (attribute == null) || (metadata != null && metadata.toString().equals(attribute));
    }

    /**
     * Returns {@code true} if the given netCDF attribute is either null or equals to one
     * of the values in the given collection.
     *
     * @param  metadata   the value stored in the metadata object.
     * @param  attribute  the value parsed from the netCDF file.
     */
    private static boolean canShare(final Collection<String> metadata, final String attribute) {
        return (attribute == null) || metadata.contains(attribute);
    }

    /**
     * Returns {@code true} if the given URL is null, or if the given resource contains that URL.
     *
     * @param  resource  the value stored in the metadata object.
     * @param  url       the value parsed from the netCDF file.
     */
    private static boolean canShare(final OnlineResource resource, final String url) {
        return (url == null) || (resource != null && canShare(resource.getLinkage().toString(), url));
    }

    /**
     * Returns {@code true} if the given email is null, or if the given address contains that email.
     *
     * @param  address  the value stored in the metadata object.
     * @param  email    the value parsed from the netCDF file.
     */
    private static boolean canShare(final Address address, final String email) {
        return (email == null) || (address != null && canShare(address.getElectronicMailAddresses(), email));
    }

    /**
     * Creates a URI form the given path, or returns {@code null} if the given URL is null or can not be parsed.
     * In the later case, a warning will be emitted.
     */
    private URI createURI(final String url) {
        if (url != null) try {
            return new URI(url);
        } catch (URISyntaxException e) {
            warning(e);
        }
        return null;
    }

    /**
     * Creates an {@code OnlineResource} element if the given URL is not null. Since ISO 19115
     * declares the URL as a mandatory attribute, this method will ignore all other attributes
     * if the given URL is null.
     *
     * @param  url   the URL (mandatory - if {@code null}, no resource will be created).
     * @return the online resource, or {@code null} if the URL was null.
     */
    private OnlineResource createOnlineResource(final String url) {
        final URI uri = createURI(url);
        if (uri == null) {
            return null;
        }
        final DefaultOnlineResource resource = new DefaultOnlineResource(uri);
        final String protocol = uri.getScheme();
        resource.setProtocol(protocol);
        if ("http".equalsIgnoreCase(protocol) || "https".equalsIgnoreCase(protocol)) {
            resource.setApplicationProfile("web browser");
        }
        resource.setFunction(OnLineFunction.INFORMATION);
        return resource;
    }

    /**
     * Creates an {@code Address} element if at least one of the given attributes is non-null.
     */
    private static Address createAddress(final String email) {
        if (email != null) {
            final DefaultAddress address = new DefaultAddress();
            address.setElectronicMailAddresses(singleton(email));
            return address;
        }
        return null;
    }

    /**
     * Creates a {@code Contact} element if at least one of the given attributes is non-null.
     */
    private static Contact createContact(final Address address, final OnlineResource url) {
        if (address != null || url != null) {
            final DefaultContact contact = new DefaultContact();
            if (address != null) contact.setAddresses(singleton(address));
            if (url     != null) contact.setOnlineResources(singleton(url));
            return contact;
        }
        return null;
    }

    /**
     * Creates a {@code Responsibility} element if at least one of the name, email or URL attributes is defined.
     * For more consistent results, the caller should restrict the {@linkplain Decoder#setSearchPath search path}
     * to a single group before invoking this method.
     *
     * <p>Implementation note: this method tries to reuse the existing {@link #pointOfContact} instance,
     * or part of it, if it is suitable.</p>
     *
     * @param  keys              the group of attribute names to use for fetching the values.
     * @param  isPointOfContact  {@code true} if this responsible party is the "main" one. This will force the
     *         role to {@link Role#POINT_OF_CONTACT} and enable the use of {@code "institution"} attribute as
     *         a fallback if there is no value for {@link Responsible#INSTITUTION}.
     * @return the responsible party, or {@code null} if none.
     *
     * @see AttributeNames#CREATOR
     * @see AttributeNames#CONTRIBUTOR
     * @see AttributeNames#PUBLISHER
     */
    private ResponsibleParty createResponsibleParty(final Responsible keys, final boolean isPointOfContact) {
        String individualName   = stringValue(keys.NAME);
        String organisationName = stringValue(keys.INSTITUTION);
        final String email      = stringValue(keys.EMAIL);
        final String url        = stringValue(keys.URL);
        if (organisationName == null && isPointOfContact) {
            organisationName = stringValue("institution");
        }
        if (individualName == null && organisationName == null && email == null && url == null) {
            return null;
        }
        /*
         * The "individual" name may actually be an institution name, either because a "*_type" attribute
         * said so or because the "individual" name is the same than the institution name. In such cases,
         * reorganize the names in order to avoid duplication.
         */
        if (organisationName == null) {
            if (isOrganisation(keys)) {
                organisationName = individualName;
                individualName = null;
            }
        } else if (organisationName.equalsIgnoreCase(individualName)) {
            individualName = null;
        }
        Role role = forCodeName(Role.class, stringValue(keys.ROLE));
        if (role == null) {
            role = isPointOfContact ? Role.POINT_OF_CONTACT : keys.DEFAULT_ROLE;
        }
        /*
         * Verify if we can share the existing `pointOfContact` instance. This is often the case in practice.
         * If we can not share the whole existing instance, we usually can share parts of it like the address.
         */
        ResponsibleParty responsibility = pointOfContact;
        Contact        contact        = null;
        Address        address        = null;
        OnlineResource resource       = null;
        if (responsibility != null) {
            final Party party = first(responsibility.getParties());
            if (party != null) {
                contact = first(party.getContactInfo());
                if (contact != null) {
                    address  = first(contact.getAddresses());
                    resource = first(contact.getOnlineResources());
                }
                if (!canShare(resource, url)) {
                    resource       = null;
                    contact        = null;                  // Clear the parents all the way up to the root.
                    responsibility = null;
                }
                if (!canShare(address, email)) {
                    address        = null;
                    contact        = null;                  // Clear the parents all the way up to the root.
                    responsibility = null;
                }
                if (responsibility != null) {
                    if (party instanceof Organisation) {
                        // Individual (if any) is considered an organisation member. See comment in next block.
                        if (!canShare(party.getName(), organisationName) ||
                            !canShare(first(((Organisation) party).getIndividual()).getName(), individualName))
                        {
                            responsibility = null;
                        }
                    } else if (!canShare(party.getName(), individualName)) {
                        responsibility = null;
                    }
                }
            }
        }
        /*
         * If we can not share the exiting instance, we have to build a new one. If there is both
         * an individual and organisation name, then the individual is considered a member of the
         * organisation. This structure shall be kept consistent with the check in the above block.
         */
        if (responsibility == null) {
            if (contact == null) {
                if (address  == null) address  = createAddress(email);
                if (resource == null) resource = createOnlineResource(url);
                contact = createContact(address, resource);
            }
            if (individualName != null || organisationName != null || contact != null) {        // Do not test role.
                AbstractParty party = null;
                if (individualName   != null) party = new DefaultIndividual(individualName, null, null);
                if (organisationName != null) party = new DefaultOrganisation(organisationName, null, (Individual) party, null);
                if (party            == null) party = isOrganisation(keys) ? new DefaultOrganisation() : new DefaultIndividual();
                if (contact          != null) party.setContactInfo(singleton(contact));
                responsibility = new DefaultResponsibleParty(role);
                ((DefaultResponsibleParty) responsibility).setParties(singleton(party));
            }
        }
        return responsibility;
    }

    /**
     * Returns {@code true} if the responsible party described by the given keys is an organization.
     * In case of doubt, this method returns {@code false}. This is consistent with ACDD recommendation,
     * which set the default value to {@code "person"}.
     */
    private boolean isOrganisation(final Responsible keys) {
        final String type = stringValue(keys.TYPE);
        return "institution".equalsIgnoreCase(type) || "group".equalsIgnoreCase(type);
    }

    /**
     * Adds a {@code DataIdentification/Citation} element if at least one of the required attributes is non-null.
     * This method will initialize the {@link #pointOfContact} field, then reuses it if non-null and suitable.
     *
     * <p>This method opportunistically collects the name of all publishers.
     * Those names are useful to {@link #addIdentificationInfo(Set)}.</p>
     *
     * @return the name of all publishers, or {@code null} if none.
     */
    private Set<InternationalString> addCitation() {
        String title = stringValue(TITLE);
        if (title == null) {
            title = stringValue("full_name");   // THREDDS attribute documented in TITLE javadoc.
            if (title == null) {
                title = stringValue("name");    // THREDDS attribute documented in TITLE javadoc.
                if (title == null) {
                    title = decoder.getTitle();
                }
            }
        }
        addTitle(title);
        addEdition(stringValue(PRODUCT_VERSION));
        addOtherCitationDetails(stringValue(REFERENCES));
        addCitationDate(decoder.dateValue(METADATA_CREATION), DateType.CREATION,    Scope.ALL);
        addCitationDate(decoder.dateValue(METADATA_MODIFIED), DateType.REVISION,    Scope.ALL);
        addCitationDate(decoder.dateValue(DATE_CREATED),      DateType.CREATION,    Scope.RESOURCE);
        addCitationDate(decoder.dateValue(DATE_MODIFIED),     DateType.REVISION,    Scope.RESOURCE);
        addCitationDate(decoder.dateValue(DATE_ISSUED),       DateType.PUBLICATION, Scope.RESOURCE);
        /*
         * Add the responsible party which is declared in global attributes, or in
         * the THREDDS attributes if no information was found in global attributes.
         * This responsible party is taken as the point of contact.
         */
        for (final String path : searchPath) {
            decoder.setSearchPath(path);
            final ResponsibleParty party = createResponsibleParty(CREATOR, true);
            if (party != pointOfContact) {
                addPointOfContact(party, Scope.RESOURCE);
                if (pointOfContact == null) {
                    pointOfContact = party;
                }
            }
        }
        /*
         * There is no distinction in netCDF files between "point of contact" and "creator".
         * We take the first one as the data originator.
         */
        addCitedResponsibleParty(pointOfContact, Role.ORIGINATOR);
        /*
         * Add the contributors only after we did one full pass over the creators. We keep those two
         * loops separated in order to increase the chances that pointOfContact has been initialized
         * (it may not have been initialized on the first pass).
         */
        Set<InternationalString> publisher = null;
        for (final String path : searchPath) {
            decoder.setSearchPath(path);
            final ResponsibleParty contributor = createResponsibleParty(CONTRIBUTOR, false);
            if (contributor != pointOfContact) {
                addCitedResponsibleParty(contributor, null);
            }
            final ResponsibleParty r = createResponsibleParty(PUBLISHER, false);
            if (r != null) {
                addDistributor(r);
                for (final Party party : r.getParties()) {
                    publisher = addIfNonNull(publisher, party.getName());
                }
            }
        }
        decoder.setSearchPath(searchPath);
        return publisher;
    }

    /**
     * Adds a {@code DataIdentification} element if at least one of the required attributes is non-null.
     *
     * @param  publisher   the publisher names, built by the caller in an opportunist way.
     */
    private void addIdentificationInfo(final Set<InternationalString> publisher) throws IOException, DataStoreException {
        boolean     hasExtent = false;
        Set<String> project   = null;
        Set<String> standard  = null;
        final Set<String> keywords = new LinkedHashSet<>();
        for (final String path : searchPath) {
            decoder.setSearchPath(path);
            keywords.addAll(split(stringValue(KEYWORDS.TEXT)));
            standard = addIfNonNull(standard, stringValue(STANDARD_NAME.TEXT));
            project  = addIfNonNull(project,  stringValue(PROJECT));
            for (final String keyword : split(stringValue(ACCESS_CONSTRAINT))) {
                addAccessConstraint(forCodeName(Restriction.class, keyword));
            }
<<<<<<< HEAD
            addTopicCategory(forCodeName(TopicCategory.class, stringValue(TOPIC_CATEGORY)));
            SpatialRepresentationType dt = forCodeName(SpatialRepresentationType.class, stringValue(DATA_TYPE));
            addSpatialRepresentation(dt);
            hasDataType |= (dt != null);
=======
            addTopicCategory(forEnumName(TopicCategory.class, stringValue(TOPIC_CATEGORY)));
            addSpatialRepresentation(forCodeName(SpatialRepresentationType.class, stringValue(DATA_TYPE)));
>>>>>>> 2f745617
            if (!hasExtent) {
                /*
                 * Takes only ONE extent, because a netCDF file may declare many time the same
                 * extent with different precision. The groups are ordered in such a way that
                 * the first extent should be the most accurate one.
                 */
                hasExtent = addExtent();
            }
        }
        /*
         * For the following properties, use only the first non-empty attribute value found on the search path.
         */
        decoder.setSearchPath(searchPath);
        addAbstract               (stringValue(SUMMARY));
        addPurpose                (stringValue(PURPOSE));
        addSupplementalInformation(stringValue(COMMENT));
        addCredits                (stringValue(ACKNOWLEDGEMENT));
        addCredits                (stringValue("acknowledgment"));          // Legacy spelling.
        addUseLimitation          (stringValue(LICENSE));
        addKeywords(standard,  KeywordType.THEME,       stringValue(STANDARD_NAME.VOCABULARY));
        addKeywords(keywords,  KeywordType.THEME,       stringValue(KEYWORDS.VOCABULARY));
        addKeywords(project,   KeywordType.PROJECT,     null);
        addKeywords(publisher, KeywordType.DATA_CENTRE, null);
        /*
         * Add geospatial bounds as a geometric object. This optional operation requires
         * an external library (ESRI or JTS) to be present on the classpath.
         */
        final String wkt = stringValue(GEOSPATIAL_BOUNDS);
        if (wkt != null) {
            addBoundingPolygon(new StoreFormat(decoder.geomlib, decoder.listeners).parseGeometry(wkt,
                    stringValue(GEOSPATIAL_BOUNDS + "_crs"), stringValue(GEOSPATIAL_BOUNDS + "_vertical_crs")));
        }
        final String[] format = decoder.getFormatDescription();
        String id = format[0];
        if (NetcdfStoreProvider.NAME.equalsIgnoreCase(id)) try {
            setFormat(NetcdfStoreProvider.NAME);
            id = null;
        } catch (MetadataStoreException e) {
            // Will add `id` at the end of this method.
            warning(e);
        }
        if (format.length >= 2) {
            addFormatName(format[1]);
            if (format.length >= 3) {
                setFormatEdition(format[2]);
            }
        }
        addFormatName(id);          // Do nothing is `id` is null.
    }

    /**
     * Adds information about axes and cell geometry.
     * This is the {@code <mdb:spatialRepresentationInfo>} element in XML.
     *
     * @param  cs  the grid geometry (related to the netCDF coordinate system).
     * @throws ArithmeticException if the size of an axis exceeds {@link Integer#MAX_VALUE}, or other overflow occurs.
     */
    private void addSpatialRepresentationInfo(final Grid cs) throws IOException, DataStoreException {
        /*
         * We work on grid axes instead of Coordinate Reference System axes because
         * `metadata/spatialRepresentationInfo/axisDimensionProperties/dimensionSize`
         * seems to imply that.
         */
        final Axis[] axes = cs.getAxes(decoder);
        for (int i=0; i<axes.length; i++) {
            final Axis axis = axes[i];
            /*
             * Axes usually have exactly one dimension. However some netCDF axes are backed by a two-dimensional
             * conversion grid. In such case, our Axis constructor should have ensured that the first element in
             * the `sourceDimensions` and `sourceSizes` arrays are for the grid dimension which is most closely
             * oriented toward the axis direction.
             */
            final int d = i;    // Because lambda expressions want final variable.
            axis.getMainSize().ifPresent((s) -> setAxisSize(d, s));
            final AttributeNames.Dimension attributeNames;
            switch (axis.abbreviation) {
                case 'λ': case 'θ':           attributeNames = AttributeNames.LONGITUDE; break;
                case 'φ': case 'Ω':           attributeNames = AttributeNames.LATITUDE;  break;
                case 'h': case 'H': case 'D': attributeNames = AttributeNames.VERTICAL;  break;
                case 't': case 'T':           attributeNames = AttributeNames.TIME;      break;
                default : continue;
            }
            final DimensionNameType name = attributeNames.DEFAULT_NAME_TYPE;
            setAxisName(i, name);
            final String res = stringValue(attributeNames.RESOLUTION);
            if (res != null) try {
                /*
                 * ACDD convention recommends to write units after the resolution.
                 * Examples: "100 meters", "0.1 degree".
                 */
                final int s = res.indexOf(' ');
                final double value;
                Unit<?> units = null;
                if (s < 0) {
                    value = numericValue(attributeNames.RESOLUTION);
                } else {
                    value = Double.parseDouble(res.substring(0, s).trim());
                    final String symbol = res.substring(s+1).trim();
                    if (!symbol.isEmpty()) try {
                        units = Units.valueOf(symbol);
                    } catch (ParserException e) {
                        warning(Errors.Keys.CanNotAssignUnitToDimension_2, name, units, e);
                    }
                }
                setAxisResolution(i, value, units);
            } catch (NumberFormatException e) {
                warning(e);
            }
        }
        setCellGeometry(CellGeometry.AREA);
    }

    /**
     * Adds the extent declared in the current group. For more consistent results, the caller should restrict
     * the {@linkplain Decoder#setSearchPath search path} to a single group before invoking this method.
     * The {@link #verticalCRS} field should have been set before to invoke this method.
     *
     * @return {@code true} if at least one numerical value has been added.
     */
    private boolean addExtent() {
        addExtent(stringValue(GEOGRAPHIC_IDENTIFIER));
        final double[] extent = new double[4];
        /*
         * If at least one geographic coordinate is available, add a GeographicBoundingBox.
         */
        boolean hasExtent;
        hasExtent  = fillExtent(LONGITUDE, Units.DEGREE, AxisDirection.EAST,  extent, 0);
        hasExtent |= fillExtent(LATITUDE,  Units.DEGREE, AxisDirection.NORTH, extent, 2);
        if (hasExtent) {
            addExtent(extent, 0);
            hasExtent = true;
        }
        /*
         * If at least one vertical coordinate is available, add a VerticalExtent.
         */
        if (fillExtent(VERTICAL, Units.METRE, null, extent, 0)) {
            addVerticalExtent(extent[0], extent[1], verticalCRS);
            hasExtent = true;
        }
        /*
         * Get the start and end times as Date objects if available, or as numeric values otherwise.
         * In the later case, the unit symbol tells how to convert to Date objects.
         */
        Date startTime = decoder.dateValue(TIME.MINIMUM);
        Date endTime   = decoder.dateValue(TIME.MAXIMUM);
        if (startTime == null && endTime == null) {
            final Number tmin = decoder.numericValue(TIME.MINIMUM);
            final Number tmax = decoder.numericValue(TIME.MAXIMUM);
            if (tmin != null || tmax != null) {
                final String symbol = stringValue(TIME.UNITS);
                if (symbol != null) {
                    final Date[] dates = decoder.numberToDate(symbol, tmin, tmax);
                    startTime = dates[0];
                    endTime   = dates[1];
                }
            }
        }
        /*
         * If at least one time value above is available, add a temporal extent.
         */
        if (startTime != null || endTime != null) {
            addTemporalExtent(startTime, endTime);
            hasExtent = true;
        }
        return hasExtent;
    }

    /**
     * Fills one dimension of the geographic bounding box or vertical extent.
     * The extent values are written in the given {@code extent} array.
     *
     * @param  dim         the dimension for which to get the extent.
     * @param  targetUnit  the destination unit of the extent.
     * @param  positive    the direction considered positive, or {@code null} if the unit symbol is not expected to contain a direction.
     * @param  extent      where to store the minimum and maximum values.
     * @param  index       index where to store the minimum value in {@code extent}. The maximum value is stored at {@code index+1}.
     * @return {@code true} if a minimum or a maximum value has been found.
     */
    private boolean fillExtent(final AttributeNames.Dimension dim, final Unit<?> targetUnit, final AxisDirection positive,
                               final double[] extent, final int index)
    {
        double min = numericValue(dim.MINIMUM);
        double max = numericValue(dim.MAXIMUM);
        boolean hasExtent = !Double.isNaN(min) || !Double.isNaN(max);
        if (hasExtent) {
            final String symbol = stringValue(dim.UNITS);
            if (symbol != null) {
                try {
                    final UnitConverter c = Units.valueOf(symbol).getConverterToAny(targetUnit);
                    min = c.convert(min);
                    max = c.convert(max);
                } catch (ParserException | IncommensurableException e) {
                    warning(e);
                }
                boolean reverse = false;
                if (positive != null) {
                    reverse = AxisDirections.opposite(positive).equals(Axis.direction(symbol));
                } else if (dim.POSITIVE != null) {
                    // For now, only the vertical axis have a "positive" attribute.
                    reverse = CF.POSITIVE_DOWN.equals(stringValue(dim.POSITIVE));
                }
                if (reverse) {
                    final double tmp = min;
                    min = -max;
                    max = -tmp;
                }
            }
        }
        extent[index  ] = min;
        extent[index+1] = max;
        return hasExtent;
    }

    /**
     * Adds information about acquisition (program, platform).
     */
    private void addAcquisitionInfo() {
        final Term[] attributes = {
            AttributeNames.PROGRAM,
            AttributeNames.PLATFORM,
            AttributeNames.INSTRUMENT
        };
        for (int i=0; i<attributes.length; i++) {
            final Term at = attributes[i];
            final String authority = stringValue(at.VOCABULARY);
            for (final String keyword : split(stringValue(at.TEXT))) {
                switch (i) {
                    case 0: {
                        if (EXPERIMENTAL) {
                            addAcquisitionOperation(authority, keyword);
                        }
                        break;
                    }
                    case 1: addPlatform  (authority, keyword); break;
                    case 2: addInstrument(authority, keyword); break;
                }
            }
        }
    }

    /**
     * Adds information about all netCDF variables. This is the {@code <mdb:contentInfo>} element in XML.
     * This method groups variables by their domains, i.e. variables having the same set of axes are grouped together.
     */
    @SuppressWarnings("null")
    private void addContentInfo() {
        /*
         * Prepare a list of features and coverages, but without writing metadata now.
         * We differ metadata writing for giving us a chance to group related contents.
         */
        final Set<Dimension> features = new LinkedHashSet<>();
        final Map<List<String>, List<Variable>> coverages = new LinkedHashMap<>(4);
        for (final Variable variable : decoder.getVariables()) {
            if (VariableRole.isCoverage(variable)) {
                final List<org.apache.sis.internal.netcdf.Dimension> dimensions = variable.getGridDimensions();
                final String[] names = new String[dimensions.size()];
                for (int i=0; i<names.length; i++) {
                    names[i] = dimensions.get(i).getName();
                }
                CollectionsExt.addToMultiValuesMap(coverages, Arrays.asList(names), variable);
                hasGridCoverages = true;
            } else if (variable.getRole() == VariableRole.FEATURE_PROPERTY) {
                /*
                 * For feature property, we should take only the first dimension.
                 * If a second dimension exists, it is for character strings.
                 */
                features.add(variable.getGridDimensions().get(0));
            }
        }
        /*
         * Now write the metadata. Note that the spatial repersentation types added below are actually
         * parts of `DataIdentification` instead of `ContentInformation`, but we add them here because
         * we have the information here.
         */
        if (!features .isEmpty()) addSpatialRepresentation(SpatialRepresentationType.TEXT_TABLE);
        if (!coverages.isEmpty()) addSpatialRepresentation(SpatialRepresentationType.GRID);
        for (final Dimension feature : features) {
            final String name = feature.getName();
            if (name != null) {
                addFeatureType(decoder.nameFactory.createLocalName(decoder.namespace, name), feature.length());
            }
        }
        final String processingLevel = stringValue(PROCESSING_LEVEL);
        for (final List<Variable> group : coverages.values()) {
            /*
             * Instantiate a CoverageDescription for each distinct set of netCDF dimensions
             * (e.g. longitude,latitude,time). This separation is based on the fact that a
             * coverage has only one domain for every range of values.
             */
            newCoverage(false);
            setProcessingLevelCode(null, processingLevel);
            for (final Variable variable : group) {
                addSampleDimension(variable);
                final CharSequence[] names    = variable.getAttributeAsStrings(FLAG_NAMES, ' ');
                final CharSequence[] meanings = variable.getAttributeAsStrings(FLAG_MEANINGS, ' ');
                final Vector         masks    = variable.getAttributeAsVector (FLAG_MASKS);
                final Vector         values   = variable.getAttributeAsVector (FLAG_VALUES);
                final int s1 = (names    != null) ? names.length    : 0;
                final int s2 = (meanings != null) ? meanings.length : 0;
                final int s3 = (masks    != null) ? masks .size()   : 0;
                final int s4 = (values   != null) ? values.size()   : 0;
                final int length = Math.max(s1, Math.max(s2, Math.max(s3, s4)));
                for (int i=0; i<length; i++) {
                    addSampleValueDescription(variable,
                            (i < s1) ? names     [i] : null,
                            (i < s2) ? meanings  [i] : null,
                            (i < s3) ? masks .get(i) : null,
                            (i < s4) ? values.get(i) : null);
                }
            }
        }
    }

    /**
     * Adds metadata about a sample dimension (or band) from the given variable.
     * This is the {@code <mrc:dimension>} element in XML.
     *
     * @param  variable  the netCDF variable.
     */
    private void addSampleDimension(final Variable variable) {
        newSampleDimension();
        final String name = Strings.trimOrNull(variable.getName());
        if (name != null) {
            final NameFactory f = decoder.nameFactory;
            final StringBuilder buffer = new StringBuilder(20);
            variable.writeDataTypeName(buffer);
            setBandIdentifier(f.createMemberName(null, name, f.createTypeName(null, buffer.toString())));
        }
        final String id = Strings.trimOrNull(variable.getStandardName());
        if (!id.equals(name)) {
            addBandName(variable.getAttributeAsString(ACDD.standard_name_vocabulary), id);
        }
        final String description = Strings.trimOrNull(variable.getDescription());
        if (description != null && !description.equals(name) && !description.equals(id)) {
            addBandDescription(description);
        }
        setSampleUnits(variable.getUnit());
        setTransferFunction(variable.getAttributeAsNumber(CDM.SCALE_FACTOR),
                            variable.getAttributeAsNumber(CDM.ADD_OFFSET));
        addContentType(forCodeName(CoverageContentType.class, stringValue(ACDD.coverage_content_type)));
    }

    /**
     * Adds metadata about the meaning of a sample value.
     * This is the {@code <mrc:rangeElementDescription>} element in XML.
     *
     * <p><b>Note:</b> ISO 19115 range elements are approximately equivalent to
     * {@code org.apache.sis.coverage.Category} in the {@code sis-coverage} module.</p>
     *
     * @param  variable  the netCDF variable.
     * @param  name      one of the elements in the {@link AttributeNames#FLAG_NAMES} attribute, or {@code null}.
     * @param  meaning   one of the elements in the {@link AttributeNames#FLAG_MEANINGS} attribute or {@code null}.
     * @param  mask      one of the elements in the {@link AttributeNames#FLAG_MASKS} attribute or {@code null}.
     * @param  value     one of the elements in the {@link AttributeNames#FLAG_VALUES} attribute or {@code null}.
     */
    private void addSampleValueDescription(final Variable variable,
            final CharSequence name, final CharSequence meaning, final Number mask, final Number value)
    {
        addSampleValueDescription(name, meaning);
        // TODO: create a record from values (and possibly from the masks).
        //       if (pixel & mask == value) then we have that range element.
    }

    /**
     * Adds a globally unique identifier for the current netCDF {@linkplain #decoder}.
     * The current implementation builds the identifier from the following attributes:
     *
     * <ul>
     *   <li>{@code AttributeNames.IDENTIFIER.VOCABULARY} used as the {@linkplain Identifier#getAuthority() authority}.</li>
     *   <li>{@code AttributeNames.IDENTIFIER.TEXT}, or {@link ucar.nc2.NetcdfFile#getId()} if no identifier attribute was found,
     *       or the filename without extension if {@code getId()} returned nothing.</li>
     * </ul>
     *
     * This method should be invoked last, after we made our best effort to set the title.
     */
    private void addFileIdentifier() {
        String identifier = stringValue(IDENTIFIER.TEXT);
        String authority;
        if (identifier != null) {
            authority = stringValue(IDENTIFIER.VOCABULARY);
        } else {
            identifier = decoder.getId();
            if (identifier == null) {
                identifier = IOUtilities.filenameWithoutExtension(decoder.getFilename());
                if (identifier == null) {
                    return;
                }
            }
            authority = null;
        }
        if (authority == null) {
            addTitleOrIdentifier(identifier, Scope.RESOURCE);
        } else {
            addIdentifier(authority, identifier, Scope.RESOURCE);
        }
    }

    /**
     * Creates an ISO {@code Metadata} object from the information found in the netCDF file.
     * The returned metadata is unmodifiable, for allowing the caller to share a unique instance.
     *
     * @return the ISO metadata object.
     * @throws IOException if an I/O operation was necessary but failed.
     * @throws DataStoreException if a logical error occurred.
     * @throws ArithmeticException if the size of an axis exceeds {@link Integer#MAX_VALUE}, or other overflow occurs.
     */
    public Metadata read() throws IOException, DataStoreException {
        for (final CoordinateReferenceSystem crs : decoder.getReferenceSystemInfo()) {
            addReferenceSystem(crs);
            if (verticalCRS == null) {
                verticalCRS = CRS.getVerticalComponent(crs, false);
            }
        }
        addResourceScope(ScopeCode.DATASET, null);
        addIdentificationInfo(addCitation());
        for (final String service : SERVICES) {
            final String name = stringValue(service);
            if (name != null) {
                addResourceScope(ScopeCode.SERVICE, name);
            }
        }
        addAcquisitionInfo();
        addContentInfo();
        /*
         * Add the dimension information, if any. This metadata node
         * is built from the netCDF CoordinateSystem objects.
         */
        for (final Grid cs : decoder.getGridCandidates()) {
            if (cs.getSourceDimensions() >= Grid.MIN_DIMENSION &&
                cs.getTargetDimensions() >= Grid.MIN_DIMENSION)
            {
                addSpatialRepresentationInfo(cs);
            }
        }
        setISOStandards(hasGridCoverages);
        addFileIdentifier();
        /*
         * Departure: UnidataDD2MI.xsl puts the source in Metadata.dataQualityInfo.lineage.statement.
         * However since ISO 19115:2014, Metadata.resourceLineage.statement seems a more appropriate place.
         * See https://issues.apache.org/jira/browse/SIS-361
         */
        for (final String path : searchPath) {
            decoder.setSearchPath(path);
            addLineage(stringValue(HISTORY));
            addSource(stringValue(SOURCE), null, null);
        }
        decoder.setSearchPath(searchPath);
        final DefaultMetadata metadata = build(false);
        addCompleteMetadata(createURI(stringValue(METADATA_LINK)));
        metadata.transitionTo(DefaultMetadata.State.FINAL);
        return metadata;
    }
}<|MERGE_RESOLUTION|>--- conflicted
+++ resolved
@@ -630,15 +630,8 @@
             for (final String keyword : split(stringValue(ACCESS_CONSTRAINT))) {
                 addAccessConstraint(forCodeName(Restriction.class, keyword));
             }
-<<<<<<< HEAD
             addTopicCategory(forCodeName(TopicCategory.class, stringValue(TOPIC_CATEGORY)));
-            SpatialRepresentationType dt = forCodeName(SpatialRepresentationType.class, stringValue(DATA_TYPE));
-            addSpatialRepresentation(dt);
-            hasDataType |= (dt != null);
-=======
-            addTopicCategory(forEnumName(TopicCategory.class, stringValue(TOPIC_CATEGORY)));
             addSpatialRepresentation(forCodeName(SpatialRepresentationType.class, stringValue(DATA_TYPE)));
->>>>>>> 2f745617
             if (!hasExtent) {
                 /*
                  * Takes only ONE extent, because a netCDF file may declare many time the same
