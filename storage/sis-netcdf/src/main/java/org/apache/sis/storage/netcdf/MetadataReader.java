/*
 * Licensed to the Apache Software Foundation (ASF) under one or more
 * contributor license agreements.  See the NOTICE file distributed with
 * this work for additional information regarding copyright ownership.
 * The ASF licenses this file to You under the Apache License, Version 2.0
 * (the "License"); you may not use this file except in compliance with
 * the License.  You may obtain a copy of the License at
 *
 *     http://www.apache.org/licenses/LICENSE-2.0
 *
 * Unless required by applicable law or agreed to in writing, software
 * distributed under the License is distributed on an "AS IS" BASIS,
 * WITHOUT WARRANTIES OR CONDITIONS OF ANY KIND, either express or implied.
 * See the License for the specific language governing permissions and
 * limitations under the License.
 */
package org.apache.sis.storage.netcdf;

import java.net.URI;
import java.net.URISyntaxException;
import java.util.Date;
import java.util.List;
import java.util.Set;
import java.util.LinkedHashSet;
import java.util.Map;
import java.util.HashMap;
import java.util.Arrays;
import java.util.Collection;
import java.io.IOException;
import javax.measure.unit.Unit;
import javax.measure.unit.SI;
import javax.measure.unit.NonSI;
import javax.measure.converter.UnitConverter;
import javax.measure.converter.ConversionException;

import org.opengis.util.NameFactory;
import org.opengis.util.InternationalString;
import org.opengis.metadata.Metadata;
import org.opengis.metadata.Identifier;
import org.opengis.metadata.spatial.*;
import org.opengis.metadata.content.*;
import org.opengis.metadata.citation.*;
import org.opengis.metadata.identification.*;
import org.opengis.metadata.extent.Extent;
import org.opengis.metadata.maintenance.ScopeCode;
import org.opengis.metadata.constraint.Restriction;
import org.opengis.referencing.crs.VerticalCRS;

import org.opengis.util.CodeList;
import org.apache.sis.util.iso.Types;
import org.apache.sis.util.iso.DefaultNameFactory;
import org.apache.sis.util.iso.SimpleInternationalString;
import org.apache.sis.metadata.iso.DefaultMetadata;
import org.apache.sis.metadata.iso.DefaultMetadataScope;
import org.apache.sis.metadata.iso.DefaultIdentifier;
import org.apache.sis.metadata.iso.extent.*;
import org.apache.sis.metadata.iso.spatial.*;
import org.apache.sis.metadata.iso.content.*;
import org.apache.sis.metadata.iso.citation.*;
import org.apache.sis.metadata.iso.distribution.*;
import org.apache.sis.metadata.iso.identification.*;
import org.apache.sis.metadata.iso.lineage.DefaultLineage;
import org.apache.sis.metadata.iso.quality.DefaultDataQuality;
import org.apache.sis.metadata.iso.constraint.DefaultLegalConstraints;
import org.apache.sis.internal.netcdf.Axis;
import org.apache.sis.internal.netcdf.Decoder;
import org.apache.sis.internal.netcdf.Variable;
import org.apache.sis.internal.netcdf.GridGeometry;
import org.apache.sis.internal.system.DefaultFactories;
import org.apache.sis.util.resources.Errors;
import org.apache.sis.measure.Units;

// The following dependency is used only for static final String constants.
// Consequently the compiled class files should not have this dependency.
import ucar.nc2.constants.CF;

import static java.util.Collections.singleton;
import static org.apache.sis.storage.netcdf.AttributeNames.*;
import static org.apache.sis.internal.util.CollectionsExt.first;


/**
 * Mapping from NetCDF metadata to ISO 19115-2 metadata. The {@link String} constants declared in
 * the {@linkplain AttributeNames parent class} are the name of attributes examined by this class.
 * The current implementation searches the attribute values in the following places, in that order:
 *
 * <ol>
 *   <li>{@code "NCISOMetadata"} group</li>
 *   <li>{@code "CFMetadata"} group</li>
 *   <li>Global attributes</li>
 *   <li>{@code "THREDDSMetadata"} group</li>
 * </ol>
 *
 * The {@code "CFMetadata"} group has precedence over the global attributes because the
 * {@linkplain #LONGITUDE longitude} and {@linkplain #LATITUDE latitude} resolutions are
 * often more accurate in that group.
 *
 * <div class="section">Known limitations</div>
 * <ul>
 *   <li>{@code "degrees_west"} and {@code "degrees_south"} units not correctly handled.</li>
 *   <li>Units of measurement not yet declared in the {@link Band} elements.</li>
 *   <li>{@link #FLAG_VALUES} and {@link #FLAG_MASKS} not yet included in the
 *       {@link RangeElementDescription} elements.</li>
 *   <li>Services (WMS, WCS, OPeNDAP, THREDDS) <i>etc.</i>) and transfer options not yet declared.</li>
 * </ul>
 *
 * @author  Martin Desruisseaux (Geomatys)
 * @since   0.3
 * @version 0.5
 * @module
 */
final class MetadataReader {
    /**
     * Names of groups where to search for metadata, in precedence order.
     * The {@code null} value stands for global attributes.
     *
     * <p>REMINDER: if modified, update class javadoc too.</p>
     */
    private static final String[] SEARCH_PATH = {"NCISOMetadata", "CFMetadata", null, "THREDDSMetadata"};

    /**
     * Names of global attributes identifying services.
     */
    private static final String[] SERVICES = {"wms_service", "wcs_service"};

    /**
     * The string to use as a keyword separator. This separator is used for parsing the
     * {@value org.apache.sis.metadata.netcdf.AttributeNames#KEYWORDS} attribute value.
     * This is a regular expression.
     */
    private static final String KEYWORD_SEPARATOR = ",";

    /**
     * The vertical coordinate reference system to be given to the object created by {@link #createExtent()}.
     *
     * @todo Should be set to {@link org.apache.sis.referencing.crs.DefaultVerticalCRS#GEOIDAL_HEIGHT}
     *       after we ported the {@code sis-referencing} module.
     */
    private static final VerticalCRS VERTICAL_CRS = null;

    /**
     * The source of NetCDF attributes from which to infer ISO metadata.
     * This source is set at construction time.
     *
     * <p>This {@code MetadataReader} class does <strong>not</strong> close this source.
     * Closing this source after usage is the user responsibility.</p>
     */
    private final Decoder decoder;

    /**
     * The actual search path, as a subset of {@link #SEARCH_PATH} with only the name of the groups
     * which have been found in the NeCDF file.
     */
    private final String[] searchPath;

    /**
     * The name factory, created when first needed.
     *
     * The type is {@link NameFactory} on the JDK6 branch. However we have to force the SIS
     * implementation on the GeoAPI 3.0 branch because the older interface is missing a method.
     */
    private transient DefaultNameFactory nameFactory;

    /**
     * The contact, used at metadata creation time for avoiding to construct identical objects
     * more than once.
     *
     * <p>The point of contact is stored in the two following places. The semantic of those two
     * contacts is not strictly identical, but the distinction is not used in NetCDF file:</p>
     *
     * <ul>
     *   <li>{@link DefaultMetadata#getContacts()}</li>
     *   <li>{@link DefaultDataIdentification#getPointOfContacts()}</li>
     * </ul>
     *
     * An object very similar is used as the creator. The point of contact and the creator
     * are often identical except for their role attribute.
     */
    private transient ResponsibleParty pointOfContact;

    /**
     * Creates a new <cite>NetCDF to ISO</cite> mapper for the given source.
     *
     * @param  decoder  the source of NetCDF attributes.
     * @throws IOException if an I/O operation was necessary but failed.
     */
    MetadataReader(final Decoder decoder) throws IOException {
        this.decoder = decoder;
        decoder.setSearchPath(SEARCH_PATH);
        searchPath = decoder.getSearchPath();
    }

    /**
     * Invoked when a non-fatal exception occurred while reading metadata.
     * This method sends a record to the registered listeners if any,
     * or logs the record otherwise.
     */
    private void warning(final Exception e) {
        decoder.listeners.warning(null, e);
    }

    /**
     * Returns the localized error resource bundle for the locale given by {@link #getLocale()}.
     *
     * @return the localized error resource bundle.
     */
    private Errors errors() {
        return Errors.getResources(decoder.listeners.getLocale());
    }

    /**
     * Reads the attribute value for the given name, then trims the leading and trailing spaces.
     * If the value is null, empty or contains only spaces, then this method returns {@code null}.
     */
    private String stringValue(final String name) throws IOException {
        String value = decoder.stringValue(name);
        if (value != null) {
            value = value.trim();
            if (value.isEmpty()) {
                value = null;
            }
        }
        return value;
    }

    /**
     * Returns the given string as an {@code InternationalString} if non-null, or {@code null} otherwise.
     * This method does not trim leading or trailing spaces, since this is often already done by the caller.
     */
    private static InternationalString toInternationalString(final String value) {
        return (value != null) ? new SimpleInternationalString(value) : null;
    }

    /**
     * Returns the enumeration constant for the given name, or {@code null} if the given name is not recognized.
     * In the later case, this method emits a warning.
     */
    private <T extends Enum<T>> T forEnumName(final Class<T> enumType, final String name) {
        final T code = Types.forEnumName(enumType, name);
        if (code == null && name != null) {
            decoder.listeners.warning(errors().getString(Errors.Keys.UnknownEnumValue_2, enumType, name), null);
        }
        return code;
    }

    /**
     * Returns the code value for the given name, or {@code null} if the given name is not recognized.
     * In the later case, this method emits a warning.
     */
    private <T extends CodeList<T>> T forCodeName(final Class<T> codeType, final String name) {
        final T code = Types.forCodeName(codeType, name, false);
        if (code == null && name != null) {
            /*
             * CodeLists are not enums, but using the error message for enums is not completly wrong since
             * if we did not allowed CodeList to create new elements, then we are using it like an enum.
             */
            decoder.listeners.warning(errors().getString(Errors.Keys.UnknownEnumValue_2, codeType, name), null);
        }
        return code;
    }

    /**
     * Adds the given element in the given collection if the element is not already present in the collection.
     * We define this method because the metadata API uses collections while the SIS implementation uses lists.
     * The lists are usually very short (typically 0 or 1 element), so the call to {@link List#contains(Object)}
     * should be cheap.
     */
    private static <T> void addIfAbsent(final Collection<T> collection, final T element) {
        if (!collection.contains(element)) {
            collection.add(element);
        }
    }

    /**
     * Adds the given element in the given collection if the element is non-null.
     * If the element is non-null and the collection is null, a new collection is
     * created. The given collection, or the new collection if it has been created,
     * is returned.
     */
    private static <T> Set<T> addIfNonNull(Set<T> collection, final T element) {
        if (element != null) {
            if (collection == null) {
                collection = new LinkedHashSet<>(4);
            }
            collection.add(element);
        }
        return collection;
    }

    /**
     * Returns {@code true} if the given NetCDF attribute is either null or equals to the
     * string value of the given metadata value.
     *
     * @param metadata  The value stored in the metadata object.
     * @param attribute The value parsed from the NetCDF file.
     */
    private static boolean canShare(final CharSequence metadata, final String attribute) {
        return (attribute == null) || (metadata != null && metadata.toString().equals(attribute));
    }

    /**
     * Returns {@code true} if the given NetCDF attribute is either null or equals to one
     * of the values in the given collection.
     *
     * @param  metadata   the value stored in the metadata object.
     * @param  attribute  the value parsed from the NetCDF file.
     */
    private static boolean canShare(final Collection<String> metadata, final String attribute) {
        return (attribute == null) || metadata.contains(attribute);
    }

    /**
     * Returns {@code true} if the given URL is null, or if the given resource contains that URL.
     *
     * @param  resource  the value stored in the metadata object.
     * @param  url       the value parsed from the NetCDF file.
     */
    private static boolean canShare(final OnlineResource resource, final String url) {
        return (url == null) || (resource != null && canShare(resource.getLinkage().toString(), url));
    }

    /**
     * Returns {@code true} if the given email is null, or if the given address contains that email.
     *
     * @param  address  the value stored in the metadata object.
     * @param  email    the value parsed from the NetCDF file.
     */
    private static boolean canShare(final Address address, final String email) {
        return (email == null) || (address != null && canShare(address.getElectronicMailAddresses(), email));
    }

    /**
     * Creates an {@code OnlineResource} element if the given URL is not null. Since ISO 19115
     * declares the URL as a mandatory attribute, this method will ignore all other attributes
     * if the given URL is null.
     *
     * @param  url  the URL (mandatory - if {@code null}, no resource will be created).
     * @return the online resource, or {@code null} if the URL was null.
     */
    private OnlineResource createOnlineResource(final String url) {
        if (url != null) try {
            final DefaultOnlineResource resource = new DefaultOnlineResource(new URI(url));
            resource.setProtocol("http");
            resource.setApplicationProfile("web browser");
            resource.setFunction(OnLineFunction.INFORMATION);
            return resource;
        } catch (URISyntaxException e) {
            warning(e);
        }
        return null;
    }

    /**
     * Creates an {@code Address} element if at least one of the given attributes is non-null.
     */
    private static Address createAddress(final String email) {
        if (email != null) {
            final DefaultAddress address = new DefaultAddress();
            address.setElectronicMailAddresses(singleton(email));
            return address;
        }
        return null;
    }

    /**
     * Creates a {@code Contact} element if at least one of the given attributes is non-null.
     */
    private static Contact createContact(final Address address, final OnlineResource url) {
        if (address != null || url != null) {
            final DefaultContact contact = new DefaultContact();
            if (address != null) contact.setAddresses(singleton(address));
            if (url     != null) contact.setOnlineResources(singleton(url));
            return contact;
        }
        return null;
    }

    /**
     * Creates a {@code Responsibility} element if at least one of the name, email or URL attributes is defined.
     * For more consistent results, the caller should restrict the {@linkplain Decoder#setSearchPath search path}
     * to a single group before invoking this method.
     *
     * <p>Implementation note: this method tries to reuse the existing {@link #pointOfContact} instance,
     * or part of it, if it is suitable.</p>
     *
     * @param  keys  the group of attribute names to use for fetching the values.
     * @param  isPointOfContact {@code true} for forcing the role to {@link Role#POINT_OF_CONTACT}.
     * @return the responsible party, or {@code null} if none.
     * @throws IOException if an I/O operation was necessary but failed.
     *
     * @see AttributeNames#CREATOR
     * @see AttributeNames#CONTRIBUTOR
     * @see AttributeNames#PUBLISHER
     */
    private ResponsibleParty createResponsibleParty(final Responsible keys, final boolean isPointOfContact)
            throws IOException
    {
        final String individualName   = stringValue(keys.NAME);
        final String organisationName = stringValue(keys.INSTITUTION);
        final String email            = stringValue(keys.EMAIL);
        final String url              = stringValue(keys.URL);
        if (individualName == null && organisationName == null && email == null && url == null) {
            return null;
        }
        Role role = forCodeName(Role.class, stringValue(keys.ROLE));
        if (role == null) {
            role = isPointOfContact ? Role.POINT_OF_CONTACT : keys.DEFAULT_ROLE;
        }
        /*
         * Verify if we can share the existing 'pointOfContact' instance. This is often the case in practice.
         * If we can not share the whole existing instance, we usually can share parts of it like the address.
         */
        ResponsibleParty responsibility = pointOfContact;
        Contact          contact        = null;
        Address          address        = null;
        OnlineResource   resource       = null;
        if (responsibility != null) {
            { // Additional indentation for having the same level than SIS branches for GeoAPI snapshots (makes merges easier).
                contact = responsibility.getContactInfo();
                if (contact != null) {
                    address  = contact.getAddress();
                    resource = contact.getOnlineResource();
                }
                if (!canShare(resource, url)) {
                    resource       = null;
                    contact        = null; // Clear the parents all the way up to the root.
                    responsibility = null;
                }
                if (!canShare(address, email)) {
                    address        = null;
                    contact        = null; // Clear the parents all the way up to the root.
                    responsibility = null;
                }
                if (responsibility != null) {
                    if (!canShare(responsibility.getOrganisationName(), organisationName) ||
                        !canShare(responsibility.getIndividualName(),   individualName))
                    {
                        responsibility = null;
                    }
                }
            }
        }
        /*
         * If we can not share the exiting instance, we have to build a new one. If there is both
         * an individual and organisation name, then the individual is considered a member of the
         * organisation. This structure shall be kept consistent with the check in the above block.
         */
        if (responsibility == null) {
            if (contact == null) {
                if (address  == null) address  = createAddress(email);
                if (resource == null) resource = createOnlineResource(url);
                contact = createContact(address, resource);
            }
            if (individualName != null || organisationName != null || contact != null) {        // Do not test role.
                AbstractParty party = null;
                if (individualName   != null) party = new DefaultIndividual(individualName, null, null);
                if (organisationName != null) party = new DefaultOrganisation(organisationName, null, (DefaultIndividual) party, null);
                if (party            == null) party = new AbstractParty(); // We don't know if this is an individual or an organisation.
                if (contact          != null) party.setContactInfo(singleton(contact));
                responsibility = new DefaultResponsibleParty(role);
                ((DefaultResponsibleParty) responsibility).setParties(singleton(party));
            }
        }
        return responsibility;
    }

    /**
     * Creates a {@code Citation} element if at least one of the required attributes is non-null.
     * This method will reuse the {@link #pointOfContact} field, if non-null and suitable.
     *
     * @param  identifier  the citation {@code <gmd:identifier>} attribute.
     * @throws IOException if an I/O operation was necessary but failed.
     */
    private Citation createCitation(final Identifier identifier) throws IOException {
        String title = stringValue(TITLE);
        if (title == null) {
            title = stringValue("full_name");   // THREDDS attribute documented in TITLE javadoc.
            if (title == null) {
                title = stringValue("name");    // THREDDS attribute documented in TITLE javadoc.
                if (title == null) {
                    title = decoder.getTitle();
                }
            }
        }
        final Date   creation   = decoder.dateValue(DATE_CREATED);
        final Date   modified   = decoder.dateValue(DATE_MODIFIED);
        final Date   issued     = decoder.dateValue(DATE_ISSUED);
        final String references =       stringValue(REFERENCES);
        final DefaultCitation citation = new DefaultCitation(title);
        if (identifier != null) {
            citation.setIdentifiers(singleton(identifier));
        }
        if (creation != null) citation.setDates(singleton(new DefaultCitationDate(creation, DateType.CREATION)));
        if (modified != null) citation.getDates()  .add  (new DefaultCitationDate(modified, DateType.REVISION));
        if (issued   != null) citation.getDates()  .add  (new DefaultCitationDate(issued,   DateType.PUBLICATION));
        if (pointOfContact != null) {
            // Same responsible party than the contact, except for the role.
            final DefaultResponsibleParty np = new DefaultResponsibleParty(pointOfContact);
            np.setRole(Role.ORIGINATOR);
            citation.setCitedResponsibleParties(singleton(np));
        }
        for (final String path : searchPath) {
            decoder.setSearchPath(path);
            final ResponsibleParty contributor = createResponsibleParty(CONTRIBUTOR, false);
            if (contributor != null && contributor != pointOfContact) {
                addIfAbsent(citation.getCitedResponsibleParties(), contributor);
            }
        }
        decoder.setSearchPath(searchPath);
        if (references != null) {
            citation.setOtherCitationDetails(new SimpleInternationalString(references));
        }
        return citation.isEmpty() ? null : citation;
    }

    /**
     * Creates a {@code DataIdentification} element if at least one of the required attributes is non-null.
     * This method will reuse the {@link #pointOfContact} value, if non-null and suitable.
     *
     * @param  identifier  the citation {@code <gmd:identifier>} attribute.
     * @param  publisher   the publisher names, built by the caller in an opportunist way.
     * @throws IOException if an I/O operation was necessary but failed.
     */
    private DataIdentification createIdentificationInfo(final Identifier identifier,
            final Set<InternationalString> publisher) throws IOException
    {
        DefaultDataIdentification identification = null;
        Set<InternationalString>  project        = null;
        DefaultLegalConstraints   constraints    = null;
        boolean hasExtent = false;
        for (final String path : searchPath) {
            decoder.setSearchPath(path);
            final Keywords standard = createKeywords(KeywordType.THEME, true);
            final Keywords keywords = createKeywords(KeywordType.THEME, false);
            final String   topic    = stringValue(TOPIC_CATEGORY);
            final String   type     = stringValue(DATA_TYPE);
            final String   credits  = stringValue(ACKNOWLEDGMENT);
            final String   license  = stringValue(LICENSE);
            final String   access   = stringValue(ACCESS_CONSTRAINT);
            final Extent   extent   = hasExtent ? null : createExtent();
            if (standard!=null || keywords!=null || topic != null || type!=null || credits!=null || license!=null || access!= null || extent!=null) {
                if (identification == null) {
                    identification = new DefaultDataIdentification();
                }
                if (topic    != null) addIfAbsent(identification.getTopicCategories(), forCodeName(TopicCategory.class, topic));
                if (type     != null) addIfAbsent(identification.getSpatialRepresentationTypes(), forCodeName(SpatialRepresentationType.class, type));
                if (standard != null) addIfAbsent(identification.getDescriptiveKeywords(), standard);
                if (keywords != null) addIfAbsent(identification.getDescriptiveKeywords(), keywords);
                if (credits  != null) addIfAbsent(identification.getCredits(), credits);
                if (license  != null) addIfAbsent(identification.getResourceConstraints(), constraints = new DefaultLegalConstraints(license));
                if (access   != null) {
                    for (String keyword : access.split(KEYWORD_SEPARATOR)) {
                        keyword = keyword.trim();
                        if (!keyword.isEmpty()) {
                            if (constraints == null) {
                                identification.getResourceConstraints().add(constraints = new DefaultLegalConstraints());
                            }
                            addIfAbsent(constraints.getAccessConstraints(), forCodeName(Restriction.class, keyword));
                        }
                    }
                }
                if (extent != null) {
                    // Takes only ONE extent, because a NetCDF file may declare many time the same
                    // extent with different precision. The groups are ordered in such a way that
                    // the first extent should be the most accurate one.
                    identification.setExtents(singleton(extent));
                    hasExtent = true;
                }
            }
            project = addIfNonNull(project, toInternationalString(stringValue(PROJECT)));
        }
        decoder.setSearchPath(searchPath);
        final Citation citation = createCitation(identifier);
        final String   summary  = stringValue(SUMMARY);
        final String   purpose  = stringValue(PURPOSE);
        if (identification == null) {
            if (citation==null && summary==null && purpose==null && project==null && publisher==null && pointOfContact==null) {
                return null;
            }
            identification = new DefaultDataIdentification();
        }
        identification.setCitation(citation);
        identification.setAbstract(toInternationalString(summary));
        identification.setPurpose (toInternationalString(purpose));
        if (pointOfContact != null) {
            identification.setPointOfContacts(singleton(pointOfContact));
        }
        addKeywords(identification, project,   KeywordType.valueOf("project"));
        addKeywords(identification, publisher, KeywordType.valueOf("dataCentre"));
        identification.setSupplementalInformation(toInternationalString(stringValue(COMMENT)));
        return identification;
    }

    /**
     * Adds the given keywords to the given identification info if the given set is non-null.
     */
    private void addKeywords(final DefaultDataIdentification addTo,
            final Set<InternationalString> words, final KeywordType type)
    {
        if (words != null) {
            final DefaultKeywords keywords = new DefaultKeywords();
            keywords.setKeywords(words);
            keywords.setType(type);
            addTo.getDescriptiveKeywords().add(keywords);
        }
    }

    /**
     * Returns the keywords if at least one required attribute is found, or {@code null} otherwise.
     * For more consistent results, the caller should restrict the {@linkplain Decoder#setSearchPath
     * search path} to a single group before invoking this method.
     *
     * @throws IOException if an I/O operation was necessary but failed.
     */
    private Keywords createKeywords(final KeywordType type, final boolean standard) throws IOException {
        final String list = stringValue(standard ? STANDARD_NAME : KEYWORDS);
        DefaultKeywords keywords = null;
        if (list != null) {
            final Set<InternationalString> words = new LinkedHashSet<>();
            for (String keyword : list.split(KEYWORD_SEPARATOR)) {
                keyword = keyword.trim();
                if (!keyword.isEmpty()) {
                    words.add(new SimpleInternationalString(keyword));
                }
            }
            if (!words.isEmpty()) {
                keywords = new DefaultKeywords();
                keywords.setKeywords(words);
                keywords.setType(type);
                final String vocabulary = stringValue(standard ? STANDARD_NAME_VOCABULARY : VOCABULARY);
                if (vocabulary != null) {
                    keywords.setThesaurusName(new DefaultCitation(vocabulary));
                }
            }
        }
        return keywords;
    }

    /**
     * Creates a {@code <gmd:spatialRepresentationInfo>} element from the given grid geometries.
     *
     * @param  cs  the grid geometry (related to the NetCDF coordinate system).
     * @return the grid spatial representation info.
     * @throws IOException if an I/O operation was necessary but failed.
     */
    private GridSpatialRepresentation createSpatialRepresentationInfo(final GridGeometry cs) throws IOException {
        final DefaultGridSpatialRepresentation grid = new DefaultGridSpatialRepresentation();
        grid.setNumberOfDimensions(cs.getTargetDimensions());
        final Axis[] axes = cs.getAxes();
        for (int i=axes.length; --i>=0;) {
            final Axis axis = axes[i];
            if (axis.sourceDimensions.length != 0) {
                final DefaultDimension dimension = new DefaultDimension();
                dimension.setDimensionSize(axis.sourceSizes[0]);
                final AttributeNames.Dimension attributeNames = axis.attributeNames;
                if (attributeNames != null) {
                    dimension.setDimensionName(attributeNames.DEFAULT_NAME_TYPE);
                    final Number value = decoder.numericValue(attributeNames.RESOLUTION);
                    if (value != null) {
                        dimension.setResolution((value instanceof Double) ? (Double) value : value.doubleValue());
                    }
                }
                grid.getAxisDimensionProperties().add(dimension);
            }
        }
        grid.setCellGeometry(CellGeometry.AREA);
        return grid;
    }

    /**
     * Returns the extent declared in the given group, or {@code null} if none. For more consistent results,
     * the caller should restrict the {@linkplain Decoder#setSearchPath search path} to a single group before
     * invoking this method.
     */
    private Extent createExtent() throws IOException {
        DefaultExtent extent = null;
        final Number xmin = decoder.numericValue(LONGITUDE.MINIMUM);
        final Number xmax = decoder.numericValue(LONGITUDE.MAXIMUM);
        final Number ymin = decoder.numericValue(LATITUDE .MINIMUM);
        final Number ymax = decoder.numericValue(LATITUDE .MAXIMUM);
        final Number zmin = decoder.numericValue(VERTICAL .MINIMUM);
        final Number zmax = decoder.numericValue(VERTICAL .MAXIMUM);
        /*
         * If at least one geographic ordinates above is available, add a GeographicBoundingBox.
         */
        if (xmin != null || xmax != null || ymin != null || ymax != null) {
            final UnitConverter xConv = getConverterTo(decoder.unitValue(LONGITUDE.UNITS), NonSI.DEGREE_ANGLE);
            final UnitConverter yConv = getConverterTo(decoder.unitValue(LATITUDE .UNITS), NonSI.DEGREE_ANGLE);
            extent = new DefaultExtent(null, new DefaultGeographicBoundingBox(
                    valueOf(xmin, xConv), valueOf(xmax, xConv),
                    valueOf(ymin, yConv), valueOf(ymax, yConv)), null, null);
        }
        /*
         * If at least one vertical ordinates above is available, add a VerticalExtent.
         */
        if (zmin != null || zmax != null) {
            final UnitConverter c = getConverterTo(decoder.unitValue(VERTICAL.UNITS), SI.METRE);
            double min = valueOf(zmin, c);
            double max = valueOf(zmax, c);
            if (CF.POSITIVE_DOWN.equals(stringValue(VERTICAL.POSITIVE))) {
                final double tmp = min;
                min = -max;
                max = -tmp;
            }
            if (extent == null) {
                extent = new DefaultExtent();
            }
            extent.setVerticalElements(singleton(new DefaultVerticalExtent(min, max, VERTICAL_CRS)));
        }
        /*
         * Get the start and end times as Date objects if available, or as numeric values otherwise.
         * In the later case, the unit symbol tells how to convert to Date objects.
         */
        Date startTime = decoder.dateValue(TIME.MINIMUM);
        Date endTime   = decoder.dateValue(TIME.MAXIMUM);
        if (startTime == null && endTime == null) {
            final Number tmin = decoder.numericValue(TIME.MINIMUM);
            final Number tmax = decoder.numericValue(TIME.MAXIMUM);
            if (tmin != null || tmax != null) {
                final String symbol = stringValue(TIME.UNITS);
                if (symbol != null) {
                    final Date[] dates = decoder.numberToDate(symbol, tmin, tmax);
                    startTime = dates[0];
                    endTime   = dates[1];
                }
            }
        }
        /*
         * If at least one time values above is available, add a temporal extent.
         * This operation requires the the sis-temporal module. If not available,
         * we will report a warning and leave the temporal extent missing.
         */
        if (startTime != null || endTime != null) try {
            final DefaultTemporalExtent t = new DefaultTemporalExtent();
            t.setBounds(startTime, endTime);
            if (extent == null) {
                extent = new DefaultExtent();
            }
            extent.setTemporalElements(singleton(t));
        } catch (UnsupportedOperationException e) {
            warning(e);
        }
        /*
         * Add the geographic identifier, if present.
         */
        final String identifier = stringValue(GEOGRAPHIC_IDENTIFIER);
        if (identifier != null) {
            if (extent == null) {
                extent = new DefaultExtent();
            }
            extent.setGeographicElements(singleton(new DefaultGeographicDescription(identifier)));
        }
        return extent;
    }

    /**
     * Returns the converter from the given source unit (which may be {@code null}) to the
     * given target unit, or {@code null} if none or incompatible.
     */
    private UnitConverter getConverterTo(final Unit<?> source, final Unit<?> target) {
        if (source != null) try {
            return source.getConverterToAny(target);
        } catch (ConversionException e) {
            warning(e);
        }
        return null;
    }

    /**
     * Returns the values of the given number if non-null, or NaN if null. If the given
     * converter is non-null, it is applied.
     */
    private static double valueOf(final Number value, final UnitConverter converter) {
        double n = Double.NaN;
        if (value != null) {
            n = value.doubleValue();
            if (converter != null) {
                n = converter.convert(n);
            }
        }
        return n;
    }

    /**
     * Creates a {@code <gmd:contentInfo>} elements from all applicable NetCDF attributes.
     *
     * @return the content information.
     * @throws IOException if an I/O operation was necessary but failed.
     */
    private Collection<DefaultCoverageDescription> createContentInfo() throws IOException {
        final Map<List<String>, DefaultCoverageDescription> contents = new HashMap<>(4);
        final String processingLevel = stringValue(PROCESSING_LEVEL);
        for (final Variable variable : decoder.getVariables()) {
            if (!variable.isCoverage(2)) {
                continue;
            }
            DefaultAttributeGroup group = null;
            /*
             * Instantiate a CoverageDescription for each distinct set of NetCDF dimensions
             * (e.g. longitude,latitude,time). This separation is based on the fact that a
             * coverage has only one domain for every range of values.
             */
            final List<String> dimensions = Arrays.asList(variable.getGridDimensionNames());
            DefaultCoverageDescription content = contents.get(dimensions);
            if (content == null) {
                /*
                 * If there is some NetCDF attributes that can be stored only in the ImageDescription
                 * subclass, instantiate that subclass. Otherwise instantiate the more generic class.
                 */
                if (processingLevel != null) {
                    content = new DefaultImageDescription();
                    content.setProcessingLevelCode(new DefaultIdentifier(processingLevel));
                } else {
                    content = new DefaultCoverageDescription();
                }
                contents.put(dimensions, content);
            } else {
                group = first(content.getAttributeGroups());
            }
            if (group == null) {
                group = new DefaultAttributeGroup();
                content.setAttributeGroups(singleton(group));
            }
            group.getAttributes().add(createSampleDimension(variable));
            final Object[] names    = variable.getAttributeValues(FLAG_NAMES,    false);
            final Object[] meanings = variable.getAttributeValues(FLAG_MEANINGS, false);
            final Object[] masks    = variable.getAttributeValues(FLAG_MASKS,    true);
            final Object[] values   = variable.getAttributeValues(FLAG_VALUES,   true);
            final int length = Math.max(masks.length, Math.max(values.length, Math.max(names.length, meanings.length)));
            for (int i=0; i<length; i++) {
                final RangeElementDescription element = createRangeElementDescription(variable,
                        (i < names   .length) ? (String) names   [i] : null,
                        (i < meanings.length) ? (String) meanings[i] : null,
                        (i < masks   .length) ? (Number) masks   [i] : null,
                        (i < values  .length) ? (Number) values  [i] : null);
                if (element != null) {
                    content.getRangeElementDescriptions().add(element);
                }
            }
        }
        return contents.values();
    }

    /**
     * Creates a {@code <gmd:dimension>} element from the given variable.
     *
     * @param  variable  the NetCDF variable.
     * @return the sample dimension information.
     * @throws IOException if an I/O operation was necessary but failed.
     */
    private Band createSampleDimension(final Variable variable) throws IOException {
        final DefaultBand band = new DefaultBand();
        String name = variable.getName();
        if (name != null && !(name = name.trim()).isEmpty()) {
            if (nameFactory == null) {
<<<<<<< HEAD
                nameFactory = DefaultFactories.forBuildin(NameFactory.class, DefaultNameFactory.class); // Real dependency injection to be used in a future version.
=======
                nameFactory = DefaultFactories.forBuildin(NameFactory.class);
                // Real dependency injection to be used in a future version.
>>>>>>> c5c42e4e
            }
            band.setSequenceIdentifier(nameFactory.createMemberName(null, name,
                    nameFactory.createTypeName(null, variable.getDataTypeName())));
        }
        String description = variable.getDescription();
        if (description != null && !(description = description.trim()).isEmpty() && !description.equals(name)) {
            band.setDescription(new SimpleInternationalString(description));
        }
        final String units = variable.getUnitsString();
        if (units != null) try {
            band.setUnits(Units.valueOf(units));
        } catch (RuntimeException e) { // IllegalArgumentException or ClassCastException (specific to this branch).
            decoder.listeners.warning(errors().getString(Errors.Keys.CanNotAssignUnitToDimension_2, name, units), e);
        }
        return band;
    }

    /**
     * Creates a {@code <gmd:rangeElementDescription>} elements from the given information.
     *
     * <p><b>Note:</b> ISO 19115 range elements are approximatively equivalent to
     * {@link org.apache.sis.coverage.Category} in the {@code sis-coverage} module.</p>
     *
     * @param  variable  the NetCDF variable.
     * @param  name      one of the elements in the {@link AttributeNames#FLAG_NAMES} attribute, or {@code null}.
     * @param  meaning   one of the elements in the {@link AttributeNames#FLAG_MEANINGS} attribute or {@code null}.
     * @param  mask      one of the elements in the {@link AttributeNames#FLAG_MASKS} attribute or {@code null}.
     * @param  value     one of the elements in the {@link AttributeNames#FLAG_VALUES} attribute or {@code null}.
     * @return the sample dimension information or {@code null} if none.
     * @throws IOException if an I/O operation was necessary but failed.
     */
    private RangeElementDescription createRangeElementDescription(final Variable variable,
            final String name, final String meaning, final Number mask, final Number value) throws IOException
    {
        if (name != null && meaning != null) {
            final DefaultRangeElementDescription element = new DefaultRangeElementDescription();
            element.setName(new SimpleInternationalString(name));
            element.setDefinition(new SimpleInternationalString(meaning));
            // TODO: create a record from values (and possibly from the masks).
            //       if (pixel & mask == value) then we have that range element.
            return element;
        }
        return null;
    }

    /**
     * Returns a globally unique identifier for the current NetCDF {@linkplain #decoder}.
     * The default implementation builds the identifier from the following attributes:
     *
     * <ul>
     *   <li>{@value #NAMING_AUTHORITY} used as the {@linkplain Identifier#getAuthority() authority}.</li>
     *   <li>{@value #IDENTIFIER}, or {@link ucar.nc2.NetcdfFile#getId()} if no identifier attribute was found.</li>
     * </ul>
     *
     * @return the globally unique identifier, or {@code null} if none.
     * @throws IOException if an I/O operation was necessary but failed.
     */
    private Identifier getFileIdentifier() throws IOException {
        String identifier = stringValue(IDENTIFIER);
        if (identifier == null) {
            identifier = decoder.getId();
            if (identifier == null) {
                return null;
            }
        }
        final String namespace = stringValue(NAMING_AUTHORITY);
        return new DefaultIdentifier((namespace != null) ? new DefaultCitation(namespace) : null, identifier);
    }

    /**
     * Creates an ISO {@code Metadata} object from the information found in the NetCDF file.
     *
     * @return the ISO metadata object.
     * @throws IOException if an I/O operation was necessary but failed.
     */
    public Metadata read() throws IOException {
        final DefaultMetadata metadata = new DefaultMetadata();
        metadata.setMetadataStandards(Citations.ISO_19115);
        final Identifier identifier = getFileIdentifier();
        metadata.setMetadataIdentifier(identifier);
        final Date creation = decoder.dateValue(METADATA_CREATION);
        if (creation != null) {
            metadata.setDateInfo(singleton(new DefaultCitationDate(creation, DateType.CREATION)));
        }
        metadata.setMetadataScopes(singleton(new DefaultMetadataScope(ScopeCode.DATASET, null)));
        for (final String service : SERVICES) {
            final String name = stringValue(service);
            if (name != null) {
                addIfAbsent(metadata.getMetadataScopes(), new DefaultMetadataScope(ScopeCode.SERVICE, name));
            }
        }
        /*
         * Add the responsible party which is declared in global attributes, or in
         * the THREDDS attributes if no information was found in global attributes.
         */
        for (final String path : searchPath) {
            decoder.setSearchPath(path);
            final ResponsibleParty party = createResponsibleParty(CREATOR, true);
            if (party != null && party != pointOfContact) {
                addIfAbsent(metadata.getContacts(), party);
                if (pointOfContact == null) {
                    pointOfContact = party;
                }
            }
        }
        /*
         * Add the publisher AFTER the creator, because this method may
         * reuse the 'creator' field (if non-null and if applicable).
         */
        Set<InternationalString> publisher = null;
        DefaultDistribution distribution   = null;
        for (final String path : searchPath) {
            decoder.setSearchPath(path);
            final ResponsibleParty r = createResponsibleParty(PUBLISHER, false);
            if (r != null) {
                if (distribution == null) {
                    distribution = new DefaultDistribution();
                    metadata.setDistributionInfo(distribution);
                }
                final DefaultDistributor distributor = new DefaultDistributor(r);
                // TODO: There is some transfert option, etc. that we could set there.
                // See UnidataDD2MI.xsl for options for OPeNDAP, THREDDS, etc.
                addIfAbsent(distribution.getDistributors(), distributor);
                publisher = addIfNonNull(publisher, r.getOrganisationName());
                publisher = addIfNonNull(publisher, toInternationalString(r.getIndividualName()));
            }
            // Also add history.
            final String history = stringValue(HISTORY);
            if (history != null) {
                final DefaultDataQuality quality = new DefaultDataQuality();
                final DefaultLineage lineage = new DefaultLineage();
                lineage.setStatement(new SimpleInternationalString(history));
                quality.setLineage(lineage);
                addIfAbsent(metadata.getDataQualityInfo(), quality);
            }
        }
        /*
         * Add the identification info AFTER the responsible parties (both creator and publisher),
         * because this method will reuse the 'creator' and 'publisher' information (if non-null).
         */
        final DataIdentification identification = createIdentificationInfo(identifier, publisher);
        if (identification != null) {
            metadata.setIdentificationInfo(singleton(identification));
        }
        metadata.setContentInfo(createContentInfo());
        /*
         * Add the dimension information, if any. This metadata node
         * is built from the NetCDF CoordinateSystem objects.
         */
        for (final GridGeometry cs : decoder.getGridGeometries()) {
            if (cs.getSourceDimensions() >= Variable.MIN_DIMENSION && cs.getTargetDimensions() >= Variable.MIN_DIMENSION) {
                metadata.getSpatialRepresentationInfo().add(createSpatialRepresentationInfo(cs));
            }
        }
        return metadata;
    }
}<|MERGE_RESOLUTION|>--- conflicted
+++ resolved
@@ -853,12 +853,8 @@
         String name = variable.getName();
         if (name != null && !(name = name.trim()).isEmpty()) {
             if (nameFactory == null) {
-<<<<<<< HEAD
-                nameFactory = DefaultFactories.forBuildin(NameFactory.class, DefaultNameFactory.class); // Real dependency injection to be used in a future version.
-=======
-                nameFactory = DefaultFactories.forBuildin(NameFactory.class);
+                nameFactory = DefaultFactories.forBuildin(NameFactory.class, DefaultNameFactory.class);
                 // Real dependency injection to be used in a future version.
->>>>>>> c5c42e4e
             }
             band.setSequenceIdentifier(nameFactory.createMemberName(null, name,
                     nameFactory.createTypeName(null, variable.getDataTypeName())));
