--- conflicted
+++ resolved
@@ -935,15 +935,10 @@
         newSampleDimension();
         final String name = trim(variable.getName());
         if (name != null) {
-<<<<<<< HEAD
             final DefaultNameFactory f = decoder.nameFactory;
-            setBandIdentifier(f.createMemberName(null, name, f.createTypeName(null, variable.getDataTypeName())));
-=======
-            final NameFactory f = decoder.nameFactory;
             final StringBuilder buffer = new StringBuilder(20);
             variable.writeDataTypeName(buffer);
             setBandIdentifier(f.createMemberName(null, name, f.createTypeName(null, buffer.toString())));
->>>>>>> b818b0eb
         }
         final String id = variable.getAttributeAsString(CF.STANDARD_NAME);
         if (id != null && !id.equals(name)) {
