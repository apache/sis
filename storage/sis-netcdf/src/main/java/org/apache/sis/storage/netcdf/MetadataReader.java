--- conflicted
+++ resolved
@@ -48,11 +48,7 @@
 import org.opengis.referencing.crs.VerticalCRS;
 
 import org.apache.sis.util.iso.Types;
-<<<<<<< HEAD
-import org.apache.sis.util.iso.DefaultNameSpace;
 import org.apache.sis.util.iso.DefaultNameFactory;
-=======
->>>>>>> 649526ef
 import org.apache.sis.util.iso.SimpleInternationalString;
 import org.apache.sis.metadata.iso.DefaultMetadata;
 import org.apache.sis.metadata.iso.DefaultMetadataScope;
@@ -178,7 +174,7 @@
      * An object very similar is used as the creator. The point of contact and the creator
      * are often identical except for their role attribute.
      */
-    private transient Responsibility pointOfContact;
+    private transient ResponsibleParty pointOfContact;
 
     /**
      * Creates a new <cite>NetCDF to ISO</cite> mapper for the given source.
@@ -340,7 +336,7 @@
      * @see AttributeNames#CONTRIBUTOR
      * @see AttributeNames#PUBLISHER
      */
-    private Responsibility createResponsibleParty(final Responsible keys, final boolean isPointOfContact)
+    private ResponsibleParty createResponsibleParty(final Responsible keys, final boolean isPointOfContact)
             throws IOException
     {
         final String individualName   = decoder.stringValue(keys.NAME);
@@ -358,17 +354,16 @@
          * Verify if we can share the existing 'pointOfContact' instance. This is often the case in practice.
          * If we can not share the whole existing instance, we usually can share parts of it like the address.
          */
-        Responsibility responsibility = pointOfContact;
-        Contact        contact        = null;
-        Address        address        = null;
-        OnlineResource resource       = null;
+        ResponsibleParty responsibility = pointOfContact;
+        Contact          contact        = null;
+        Address          address        = null;
+        OnlineResource   resource       = null;
         if (responsibility != null) {
-            final Party party = first(responsibility.getParties());
-            if (party != null) {
-                contact = first(party.getContactInfo());
+            { // Additional indentation for having the same level than SIS branches for GeoAPI snapshots (makes merges easier).
+                contact = responsibility.getContactInfo();
                 if (contact != null) {
-                    address  = first(contact.getAddresses());
-                    resource = first(contact.getOnlineResources());
+                    address  = contact.getAddress();
+                    resource = contact.getOnlineResource();
                 }
                 if (!canShare(resource, url)) {
                     resource       = null;
@@ -381,14 +376,9 @@
                     responsibility = null;
                 }
                 if (responsibility != null) {
-                    if (party instanceof Organisation) {
-                        // Individual (if any) is considered an organisation member. See comment in next block.
-                        if (!canShare(party.getName(), organisationName) ||
-                            !canShare(first(((Organisation) party).getIndividual()).getName(), individualName))
-                        {
-                            responsibility = null;
-                        }
-                    } else if (!canShare(party.getName(), individualName)) {
+                    if (!canShare(responsibility.getOrganisationName(), organisationName) ||
+                        !canShare(responsibility.getIndividualName(),   individualName))
+                    {
                         responsibility = null;
                     }
                 }
@@ -408,10 +398,11 @@
             if (individualName != null || organisationName != null || contact != null) { // Do not test role.
                 AbstractParty party = null;
                 if (individualName   != null) party = new DefaultIndividual(individualName, null, null);
-                if (organisationName != null) party = new DefaultOrganisation(organisationName, null, (Individual) party, null);
+                if (organisationName != null) party = new DefaultOrganisation(organisationName, null, (DefaultIndividual) party, null);
                 if (party            == null) party = new AbstractParty(); // We don't know if this is an individual or an organisation.
                 if (contact          != null) party.setContactInfo(singleton(contact));
-                responsibility = new DefaultResponsibility(role, null, party);
+                responsibility = new DefaultResponsibleParty(role);
+                ((DefaultResponsibleParty) responsibility).setParties(singleton(party));
             }
         }
         return responsibility;
@@ -448,13 +439,13 @@
         if (issued   != null) citation.getDates()  .add  (new DefaultCitationDate(issued,   DateType.PUBLICATION));
         if (pointOfContact != null) {
             // Same responsible party than the contact, except for the role.
-            final DefaultResponsibility np = new DefaultResponsibility(pointOfContact);
+            final DefaultResponsibleParty np = new DefaultResponsibleParty(pointOfContact);
             np.setRole(Role.ORIGINATOR);
             citation.setCitedResponsibleParties(singleton(np));
         }
         for (final String path : searchPath) {
             decoder.setSearchPath(path);
-            final Responsibility contributor = createResponsibleParty(CONTRIBUTOR, false);
+            final ResponsibleParty contributor = createResponsibleParty(CONTRIBUTOR, false);
             if (contributor != null && contributor != pointOfContact) {
                 addIfAbsent(citation.getCitedResponsibleParties(), contributor);
             }
@@ -767,7 +758,7 @@
                 }
                 contents.put(dimensions, content);
             } else {
-                group = (DefaultAttributeGroup) first(content.getAttributeGroups());
+                group = first(content.getAttributeGroups());
             }
             if (group == null) {
                 group = new DefaultAttributeGroup();
@@ -900,7 +891,7 @@
          */
         for (final String path : searchPath) {
             decoder.setSearchPath(path);
-            final Responsibility party = createResponsibleParty(CREATOR, true);
+            final ResponsibleParty party = createResponsibleParty(CREATOR, true);
             if (party != null && party != pointOfContact) {
                 addIfAbsent(metadata.getContacts(), party);
                 if (pointOfContact == null) {
@@ -916,7 +907,7 @@
         DefaultDistribution distribution   = null;
         for (final String path : searchPath) {
             decoder.setSearchPath(path);
-            final Responsibility r = createResponsibleParty(PUBLISHER, false);
+            final ResponsibleParty r = createResponsibleParty(PUBLISHER, false);
             if (r != null) {
                 if (distribution == null) {
                     distribution = new DefaultDistribution();
@@ -926,9 +917,8 @@
                 // TODO: There is some transfert option, etc. that we could set there.
                 // See UnidataDD2MI.xsl for options for OPeNDAP, THREDDS, etc.
                 addIfAbsent(distribution.getDistributors(), distributor);
-                for (final Party party : r.getParties()) {
-                    publisher = addIfNonNull(publisher, party.getName());
-                }
+                publisher = addIfNonNull(publisher, r.getOrganisationName());
+                publisher = addIfNonNull(publisher, toInternationalString(r.getIndividualName()));
             }
             // Also add history.
             final String history = decoder.stringValue(HISTORY);
