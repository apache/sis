--- conflicted
+++ resolved
@@ -107,12 +107,8 @@
         Objects.requireNonNull(listeners);
         this.geomlib     = geomlib;
         this.listeners   = listeners;
-<<<<<<< HEAD
         this.nameFactory = DefaultFactories.forBuildin(NameFactory.class, DefaultNameFactory.class);
-=======
-        this.nameFactory = DefaultFactories.forBuildin(NameFactory.class);
         this.datumCache  = new Datum[CRSBuilder.DATUM_CACHE_SIZE];
->>>>>>> 2caa9ba2
     }
 
     /**
