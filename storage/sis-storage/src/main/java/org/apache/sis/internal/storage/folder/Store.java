/*
 * Licensed to the Apache Software Foundation (ASF) under one or more
 * contributor license agreements.  See the NOTICE file distributed with
 * this work for additional information regarding copyright ownership.
 * The ASF licenses this file to You under the Apache License, Version 2.0
 * (the "License"); you may not use this file except in compliance with
 * the License.  You may obtain a copy of the License at
 *
 *     http://www.apache.org/licenses/LICENSE-2.0
 *
 * Unless required by applicable law or agreed to in writing, software
 * distributed under the License is distributed on an "AS IS" BASIS,
 * WITHOUT WARRANTIES OR CONDITIONS OF ANY KIND, either express or implied.
 * See the License for the specific language governing permissions and
 * limitations under the License.
 */
package org.apache.sis.internal.storage.folder;

import java.util.Map;
import java.util.List;
import java.util.ArrayList;
import java.util.Collection;
import java.util.Locale;
import java.util.TimeZone;
import java.util.Optional;
import java.util.logging.Level;
import java.util.concurrent.ConcurrentHashMap;
import java.nio.charset.Charset;
import java.nio.file.Path;
import java.nio.file.Files;
import java.nio.file.DirectoryStream;
import java.nio.file.DirectoryIteratorException;
import java.io.IOException;
import java.io.UncheckedIOException;
import org.opengis.util.GenericName;
import org.opengis.util.NameFactory;
import org.opengis.util.NameSpace;
import org.opengis.metadata.Metadata;
import org.opengis.metadata.maintenance.ScopeCode;
import org.opengis.parameter.ParameterValueGroup;
import org.apache.sis.setup.OptionKey;
import org.apache.sis.storage.Resource;
import org.apache.sis.storage.Aggregate;
import org.apache.sis.storage.DataOptionKey;
import org.apache.sis.storage.DataStore;
import org.apache.sis.storage.DataStores;
import org.apache.sis.storage.DataStoreProvider;
import org.apache.sis.storage.StorageConnector;
import org.apache.sis.storage.DataStoreException;
import org.apache.sis.storage.UnsupportedStorageException;
import org.apache.sis.storage.aggregate.CoverageAggregator;
import org.apache.sis.util.collection.BackingStoreException;
import org.apache.sis.internal.util.UnmodifiableArrayList;
import org.apache.sis.internal.storage.MetadataBuilder;
import org.apache.sis.internal.storage.StoreUtilities;
import org.apache.sis.internal.storage.StoreResource;
import org.apache.sis.internal.storage.Resources;
import org.apache.sis.util.iso.DefaultNameFactory;


/**
 * A folder store acts as an aggregate of multiple files in a single store.
 * Only visible files are considered; all hidden files are excluded.
 * Each visible file will be tested and eventually opened by another store.
 * This approach allows to discover the content of a folder or archive without
 * testing each file one by one.
 *
 * <h2>Limitations</h2>
 * <ul>
 *   <li>Current version is read-only.</li>
 *   <li>Current version does not watch for external modifications in directory content.</li>
 *   <li>Current version open all files in the directory and keep those files open.
 *       If the directory is large, it will be a problem.</li>
 *   <li>We could open data stores concurrently. This is not yet done.</li>
 * </ul>
 *
 * @author  Johann Sorel (Geomatys)
 * @author  Martin Desruisseaux (Geomatys)
 * @version 1.4
 * @since   0.8
 */
class Store extends DataStore implements StoreResource, UnstructuredAggregate, DirectoryStream.Filter<Path> {
    /**
     * The data store for the root directory specified by the user.
     * May be {@code this} if this store instance is for the root directory.
     */
    private final Store originator;

    /**
     * The {@link StoreProvider#LOCATION} parameter value.
     */
    protected final Path location;

    /**
     * An identifier for this folder, or {@code null} if not yet created. Only the root folder specified by
     * user has an initially null identifier. All sub-folders shall have a non-null identifier determined
     * at construction time.
     *
     * @see #identifier(NameFactory)
     */
    private GenericName identifier;

    /**
     * Formatting conventions of dates and numbers, or {@code null} if unspecified.
     */
    protected final Locale locale;

    /**
     * Timezone of dates in the data store, or {@code null} if unspecified.
     */
    protected final TimeZone timezone;

    /**
     * Character encoding used by the data store, or {@code null} if unspecified.
     */
    protected final Charset encoding;

    /**
     * All data stores (including sub-folders) found in the directory structure, including the root directory.
     * This is used for avoiding never-ending loop with symbolic links.
     */
    final Map<Path,DataStore> children;

    /**
     * Information about the data store as a whole, created when first needed.
     *
     * @see #getMetadata()
     */
    private transient Metadata metadata;

    /**
     * Resources in the folder given at construction time, created when first needed.
     *
     * @see #components()
     */
    transient Collection<Resource> components;

    /**
     * The provider to use for probing the directory content, opening files and creating new files.
     * The provider is determined by the format name specified at construction time.
     * This field is {@code null} if that format name is null.
     */
    protected final DataStoreProvider componentProvider;

    /**
     * {@code true} if {@link #sharedRepository(Path)} has already been invoked for {@link #location} path.
     * This is used for avoiding to report the same message many times.
     */
    private transient boolean sharedRepositoryReported;

    /**
     * A structured view of this aggregate, or {@code null} if not net computed.
     * May be {@code this} if {@link CoverageAggregator} cannot do better than current resource.
     *
     * @see #getStructuredView()
     */
    private transient Resource structuredView;

    /**
     * Creates a new folder store from the given file, path or URI.
     * The folder store will attempt to open only the files of the given format, if non-null.
     * If a null format is specified, then the folder store will attempt to open any file
     * found in the directory (this may produce confusing results).
     *
     * @param  provider   the factory that created this {@code DataStore} instance, or {@code null} if unspecified.
     * @param  connector  information about the storage (URL, stream, <i>etc</i>).
     * @param  path       the value of {@code connector.getStorageAs(Path.class)}.
     * @param  format     format to use for reading or writing the directory content, or {@code null}.
     * @throws UnsupportedStorageException if the given format name is unknown.
     * @throws DataStoreException if an error occurred while fetching the directory {@link Path}.
     * @throws IOException if an error occurred while using the directory {@code Path}.
     */
    @SuppressWarnings("ThisEscapedInObjectConstruction")    // Okay because 'children' does not escape.
    Store(final DataStoreProvider provider, final StorageConnector connector, final Path path, final DataStoreProvider format)
            throws DataStoreException, IOException
    {
        super(provider, connector);
        originator = this;
        location   = path;
        locale     = connector.getOption(OptionKey.LOCALE);
        timezone   = connector.getOption(OptionKey.TIMEZONE);
        encoding   = connector.getOption(OptionKey.ENCODING);
        children   = new ConcurrentHashMap<>();
        children.put(path.toRealPath(), this);
        componentProvider = format;
    }

    /**
     * Creates a new sub-folder store as a child of the given folder store.
     *
     * @param  parent     the parent folder store.
     * @param  connector  information about the storage (URL, stream, <i>etc</i>).
     * @throws DataStoreException if an error occurred while opening the stream.
     */
    private Store(final Store parent, final StorageConnector connector, final NameFactory nameFactory) throws DataStoreException {
        super(parent, parent.getProvider(), connector, false);
        originator        = parent;
        locale            = connector.getOption(OptionKey.LOCALE);
        timezone          = connector.getOption(OptionKey.TIMEZONE);
        encoding          = connector.getOption(OptionKey.ENCODING);
        location          = connector.commit(Path.class, StoreProvider.NAME);
        children          = parent.children;
        componentProvider = parent.componentProvider;
        identifier        = nameFactory.createLocalName(parent.identifier(nameFactory).scope(), super.getDisplayName());
    }

    /**
     * Returns the data store for the root directory specified by the user.
     */
    @Override
    public DataStore getOriginator() {
        return originator;
    }

    /**
     * Returns the parameters used to open this data store.
     */
    @Override
    public Optional<ParameterValueGroup> getOpenParameters() {
        final String format = StoreUtilities.getFormatName(componentProvider);
        final ParameterValueGroup pg = (provider != null ? provider.getOpenParameters() : StoreProvider.PARAMETERS).createValue();
        pg.parameter(DataStoreProvider.LOCATION).setValue(location);
        if (locale   != null) pg.parameter("locale"  ).setValue(locale  );
        if (timezone != null) pg.parameter("timezone").setValue(timezone);
        if (encoding != null) pg.parameter("encoding").setValue(encoding);
        if (format   != null) pg.parameter("format"  ).setValue(format);
        return Optional.of(pg);
    }

    /**
     * Invoked during iteration for omitting hidden files.
     */
    @Override
    public boolean accept(final Path entry) throws IOException {
        return !Files.isHidden(entry);
    }

    /**
     * Returns the name of this folder.
     */
    @Override
    public Optional<GenericName> getIdentifier() {
        return Optional.of(identifier(null));
    }

    /**
     * Returns the name of this folder, creating it if needed.
     * Only the root folder may have its creation delayed.
     *
     * @param  nameFactory  the factory to use for creating the root folder, or {@code null} for the default.
     */
    private synchronized GenericName identifier(NameFactory nameFactory) {
        if (identifier == null) {
            if (nameFactory == null) {
                nameFactory = DefaultNameFactory.provider();
            }
            GenericName name = nameFactory.createLocalName(null, super.getDisplayName());
            NameSpace   ns   = nameFactory.createNameSpace(name, Map.of("separator", "/"));
            identifier       = nameFactory.createLocalName(ns, ".");
        }
        return identifier;
    }

    /**
     * Returns information about the data store as a whole.
     * Those metadata contains the directory name in the resource title.
     *
     * @return information about resources in the data store.
     */
    @Override
    public synchronized Metadata getMetadata() {
        if (metadata == null) {
            final MetadataBuilder mb = new MetadataBuilder();
<<<<<<< HEAD
            mb.addResourceScope(ScopeCode.valueOf("COLLECTION"), Resources.formatInternational(Resources.Keys.DirectoryContent_1, getDisplayName()));
            mb.addLanguage(locale,   MetadataBuilder.Scope.RESOURCE);
            mb.addEncoding(encoding, MetadataBuilder.Scope.RESOURCE);
=======
            mb.addResourceScope(ScopeCode.COLLECTION, Resources.formatInternational(Resources.Keys.DirectoryContent_1, getDisplayName()));
            mb.addLanguage(locale, encoding, MetadataBuilder.Scope.RESOURCE);
>>>>>>> 41cf5d33
            final GenericName identifier = identifier(null);
            String name = null;
            if (identifier != null) {
                name = identifier.toString();
                if (".".equals(name)) name = null;
            }
            if (name == null) {
                name = super.getDisplayName();              // User-specified folder (root of this resource).
            }
            mb.addTitleOrIdentifier(name, MetadataBuilder.Scope.RESOURCE);
            metadata = mb.buildAndFreeze();
        }
        return metadata;
    }

    /**
     * Returns all resources found in the folder given at construction time.
     * Only the resources recognized by a {@link DataStore} will be included.
     * Sub-folders are represented by other folder {@code Store} instances;
     * their resources are available by invoking {@link Aggregate#components()}
     * on them (this method does not traverse sub-folders recursively by itself).
     * Resources are in no particular order.
     */
    @Override
    @SuppressWarnings("ReturnOfCollectionOrArrayField")
    public synchronized Collection<Resource> components() throws DataStoreException {
        if (components == null) {
            final List<DataStore> resources = new ArrayList<>();
            final NameFactory nameFactory = DefaultNameFactory.provider();
            try (DirectoryStream<Path> stream = Files.newDirectoryStream(location, this)) {
                for (final Path candidate : stream) {
                    /*
                     * The candidate path may be a symbolic link to a file that we have previously read.
                     * In such case, use the existing data store.   A use case is a directory containing
                     * hundred of GeoTIFF files all accompanied by ".prj" files having identical content.
                     * (Note: those ".prj" files should be invisible since they should be identified as
                     * GeoTIFF auxiliary files, but current Store implementation does not know that).
                     */
                    final Path real = candidate.toRealPath();
                    DataStore next = children.get(real);
                    if (next instanceof Store) {
                        ((Store) next).sharedRepository(real);          // Warn about directories only.
                    }
                    if (next == null) {
                        /*
                         * The candidate file has never been read before. Try to read it now.
                         * If the file format is unknown (UnsupportedStorageException), we will
                         * check if we can open it as a child folder store before to skip it.
                         */
                        final StorageConnector connector = new StorageConnector(candidate);
                        connector.setOption(OptionKey.LOCALE,   locale);
                        connector.setOption(OptionKey.TIMEZONE, timezone);
                        connector.setOption(OptionKey.ENCODING, encoding);
                        connector.setOption(DataOptionKey.PARENT_LISTENERS, listeners);
                        try {
                            if (componentProvider == null) {
                                next = DataStores.open(connector);          // May throw UnsupportedStorageException.
                            } else if (componentProvider.probeContent(connector).isSupported()) {
                                next = componentProvider.open(connector);   // Open a file of specified format.
                            } else if (Files.isDirectory(candidate)) {
                                next = new Store(this, connector, nameFactory);        // Open a sub-directory.
                            } else {
                                connector.closeAllExcept(null);             // Not the format specified at construction time.
                                continue;
                            }
                        } catch (UnsupportedStorageException ex) {
                            if (!Files.isDirectory(candidate)) {
                                connector.closeAllExcept(null);
                                listeners.warning(Level.FINE, null, ex);
                                continue;
                            }
                            next = new Store(this, connector, nameFactory);
                        } catch (DataStoreException ex) {
                            try {
                                connector.closeAllExcept(null);
                            } catch (DataStoreException s) {
                                ex.addSuppressed(s);
                            }
                            throw ex;
                        }
                        /*
                         * At this point we got the data store. It could happen that a store for
                         * the same file has been added concurrently, so we need to check again.
                         */
                        final DataStore existing = children.putIfAbsent(real, next);
                        if (existing != null) {
                            next.close();
                            next = existing;
                            if (next instanceof Store) {
                                ((Store) next).sharedRepository(real);      // Warn about directories only.
                            }
                        }
                    }
                    resources.add(next);
                }
            } catch (DirectoryIteratorException | UncheckedIOException ex) {
                // The cause is an IOException (no other type allowed).
                throw new DataStoreException(canNotRead(), ex.getCause());
            } catch (IOException ex) {
                throw new DataStoreException(canNotRead(), ex);
            } catch (BackingStoreException ex) {
                throw ex.unwrapOrRethrow(DataStoreException.class);
            }
            components = UnmodifiableArrayList.wrap(resources.toArray(Resource[]::new));
        }
        return components;              // Safe because unmodifiable list.
    }

    /**
     * Builds an error message for an error occurring while reading files in the directory.
     */
    private String canNotRead() {
        return message(Resources.Keys.CanNotReadDirectory_1, getDisplayName());
    }

    /**
     * Logs a warning about a file that could be read, but happen to be a directory that we have read previously.
     * We could add the existing {@link Aggregate} instance in the parent {@code Aggregate} that we are building,
     * but doing so may create a cycle. Current version logs a warning instead because users may not be prepared
     * to handle cycles. Note that we have no guarantee that a cycle really exists at this stage, only that it may
     * exist.
     */
    private void sharedRepository(final Path candidate) {
        if (!sharedRepositoryReported) {
            sharedRepositoryReported = true;
            listeners.warning(message(Resources.Keys.SharedDirectory_1, candidate));
        }
    }

    /**
     * Returns a more structured (if possible) view of this resource.
     *
     * @return structured view. May be {@code this} if this method cannot do better than current resource.
     * @throws DataStoreException if an error occurred during the attempt to create a structured view.
     */
    @Override
    public synchronized Resource getStructuredView() throws DataStoreException {
        if (structuredView == null) {
            final CoverageAggregator aggregator = new CoverageAggregator(listeners);
            aggregator.addComponents(this);
            structuredView = aggregator.build(identifier);
        }
        return structuredView;
    }

    /**
     * Returns the resource bundle to use for error message in exceptions.
     */
    final Resources messages() {
        return Resources.forLocale(getLocale());
    }

    /**
     * Returns a localized string for the given key and value.
     *
     * @param  key  one of the {@link Resources.Keys} constants ending with {@code _1} suffix.
     */
    final String message(final short key, final Object value) {
        return messages().getString(key, value);
    }

    /**
     * Closes all children resources.
     * This method can be invoked asynchronously for interrupting a long reading process
     * if the children stores also support asynchronous close operations.
     */
    @Override
    public void close() throws DataStoreException {
        listeners.close();                          // Should never fail.
        final Collection<Resource> resources;
        synchronized (this) {
            resources      = components;
            components     = List.of();
            identifier     = null;
            metadata       = null;
            structuredView = null;
            children.clear();
        }
        if (resources != null && !resources.isEmpty()) {
            ConcurrentCloser.RESOURCES.closeAll(resources);
        }
    }
}<|MERGE_RESOLUTION|>--- conflicted
+++ resolved
@@ -271,14 +271,8 @@
     public synchronized Metadata getMetadata() {
         if (metadata == null) {
             final MetadataBuilder mb = new MetadataBuilder();
-<<<<<<< HEAD
             mb.addResourceScope(ScopeCode.valueOf("COLLECTION"), Resources.formatInternational(Resources.Keys.DirectoryContent_1, getDisplayName()));
-            mb.addLanguage(locale,   MetadataBuilder.Scope.RESOURCE);
-            mb.addEncoding(encoding, MetadataBuilder.Scope.RESOURCE);
-=======
-            mb.addResourceScope(ScopeCode.COLLECTION, Resources.formatInternational(Resources.Keys.DirectoryContent_1, getDisplayName()));
             mb.addLanguage(locale, encoding, MetadataBuilder.Scope.RESOURCE);
->>>>>>> 41cf5d33
             final GenericName identifier = identifier(null);
             String name = null;
             if (identifier != null) {
