/*
 * Licensed to the Apache Software Foundation (ASF) under one or more
 * contributor license agreements.  See the NOTICE file distributed with
 * this work for additional information regarding copyright ownership.
 * The ASF licenses this file to You under the Apache License, Version 2.0
 * (the "License"); you may not use this file except in compliance with
 * the License.  You may obtain a copy of the License at
 *
 *     http://www.apache.org/licenses/LICENSE-2.0
 *
 * Unless required by applicable law or agreed to in writing, software
 * distributed under the License is distributed on an "AS IS" BASIS,
 * WITHOUT WARRANTIES OR CONDITIONS OF ANY KIND, either express or implied.
 * See the License for the specific language governing permissions and
 * limitations under the License.
 */
package org.apache.sis.storage.aggregate;

import java.util.Map;
import java.util.List;
import java.util.Arrays;
import java.util.Spliterator;
import java.util.function.Consumer;
import java.util.stream.Stream;
import java.util.stream.StreamSupport;
import org.opengis.util.GenericName;
import org.apache.sis.feature.FeatureOperations;
import org.apache.sis.feature.DefaultFeatureType;
import org.apache.sis.feature.DefaultAssociationRole;
import org.apache.sis.internal.feature.AttributeConvention;
import org.apache.sis.storage.FeatureQuery;
import org.apache.sis.storage.FeatureSet;
import org.apache.sis.storage.DataStoreException;
import org.apache.sis.storage.event.StoreListeners;
import org.apache.sis.util.ArraysExt;
import org.apache.sis.util.collection.BackingStoreException;
import org.apache.sis.util.collection.Containers;

// Branch-dependent imports
import org.apache.sis.feature.AbstractFeature;
import org.apache.sis.feature.AbstractIdentifiedType;
import org.apache.sis.feature.AbstractOperation;
import org.apache.sis.filter.Filter;
import org.apache.sis.filter.Expression;
import org.apache.sis.filter.DefaultFilterFactory;
import org.apache.sis.internal.geoapi.filter.BinaryComparisonOperator;


/**
 * Features containing association to features from two different sources, joined by a SQL-like {@code JOIN} condition.
 * Each feature in this {@code FeatureSet} contains two or three properties:
 *
 * <ul>
 *   <li>An optional identifier created from the identifiers of the left and right features.</li>
 *   <li>Zero or one association to a "left"  feature.</li>
 *   <li>Zero or one association to a "right" feature.</li>
 * </ul>
 *
 * The left and right features appear together in an {@code JoinFeatureSet} instance when a value from
 * {@code leftProperty} in the first feature is equal to a value from {@code rightProperty} in the second feature.
 *
 * <h2>Implementation note</h2>
 * If iterations in one feature set is cheaper than iterations in the other feature set, then the "costly" or larger
 * {@code FeatureSet} should be on the left side and the "cheap" {@code FeatureSet} should be on the right side.
 *
 * <p>This implementation is read-only.</p>
 *
 * @author  Johann Sorel (Geomatys)
 * @author  Martin Desruisseaux (Geomatys)
 * @version 1.1
 * @since   1.0
 * @module
 */
public class JoinFeatureSet extends AggregatedFeatureSet {
    /**
     * Specifies whether values on both sides are required (inner join), or only one side (outer join).
     */
    public enum Type {
        /**
         * Only records having a value on both side will be included.
         * The {@link JoinFeatureSet} {@code "left"} and {@code "right"} properties will never be null.
         */
        INNER(false, false),

        /**
         * All records from the left side will be included. If there is no matching feature on the right side,
         * then the {@link JoinFeatureSet} {@code "right"} property will be {@code null}.
         */
        LEFT_OUTER(true, false),

        /**
         * All records from the right side will be included. If there is no matching feature on the left side,
         * then the {@link JoinFeatureSet} {@code "left"} property will be {@code null}.
         */
        RIGHT_OUTER(true, true);

        /**
         * Whether to include all "main" feature instances even if there is no match in the other side.
         * This is {@code true} for outer joins and {@code false} for inner joins.
         */
        final boolean isOuterJoin;

        /**
         * {@code true} if the "main" side is the right side instead of the left side.
         * See {@link JoinFeatureSet.Iterator} for a definition of "main side".
         */
        final boolean swapSides;

        /**
         * Creates an enumeration.
         */
        private Type(final boolean isOuterJoin, final boolean swapSides) {
            this.isOuterJoin = isOuterJoin;
            this.swapSides   = swapSides;
        }

        /**
         * Returns the minimum occurrences for properties on the left or right side.
         *
         * @param right  {@code false} for the left side, or {@code true} for the right side.
         */
        final int minimumOccurs(final boolean right) {
            return !isOuterJoin | (swapSides == right) ? 1 : 0;
        }

        /**
         * Returns the enumeration value for the given characteristics.
         */
        static Type valueOf(final boolean isOuterJoin, final boolean swapSides) {
            return isOuterJoin ? (swapSides ? RIGHT_OUTER : LEFT_OUTER) : INNER;
        }
    }

    /**
     * The type of features included in this set. Contains two associations as described in class javadoc.
     */
    private final DefaultFeatureType type;

    /**
     * The first source of features.
     */
    public final FeatureSet left;

    /**
     * The second source of features.
     */
    public final FeatureSet right;

    /**
     * Name of the associations to the {@link #left} features.
     * This may be the name of the {@link #left} feature type, but not necessarily.
     */
    private final String leftName;

    /**
     * Name of the associations to the {@link #right} features.
     * This may be the name of the {@link #right} feature type, but not necessarily.
     */
    private final String rightName;

    /**
     * {@code true} if the "main" side is the right side instead of the left side.
     * See {@link JoinFeatureSet.Iterator} for a definition of "main side".
     */
    private final boolean swapSides;

    /**
     * Whether to include all "main" feature instances even if there is no match in the other side.
     * This is {@code true} for outer joins and {@code false} for inner joins.
     */
    private final boolean isOuterJoin;

    /**
     * The join condition in the form <var>property from left feature</var> = <var>property from right feature</var>.
     * This condition specifies also if the comparison is {@linkplain BinaryComparisonOperator#isMatchingCase() case
     * sensitive} and {@linkplain BinaryComparisonOperator#getMatchAction() how to compare multi-values}.
     */
    public final BinaryComparisonOperator<? super AbstractFeature> condition;

    /**
     * The factory to use for creating {@code Query} expressions for retrieving subsets of feature sets.
     */
    private final DefaultFilterFactory<AbstractFeature,?,?> factory;

    /**
     * Creates a new feature set joining the two given sets. The {@code featureInfo} map defines the name,
     * description or other information for the {@code FeatureType} created by this method. It can contain all
     * the properties described in {@link org.apache.sis.feature.DefaultFeatureType} plus the following ones:
     *
     * <ul>
     *   <li>{@code "identifierDelimiter"} — string to insert between left and right identifiers in the identifiers
     *     generated by the join operation. If this property is not specified, then no identifier will be generated.</li>
     *   <li>{@code "identifierPrefix"} — string to insert at the beginning of join identifiers (optional).</li>
     *   <li>{@code "identifierSuffix"} — string to insert at the end of join identifiers (optional).</li>
     * </ul>
     *
     * @param  parent       listeners of the parent resource, or {@code null} if none.
     * @param  left         the first source of features. This is often (but not necessarily) the largest set.
     * @param  leftAlias    name of the associations to the {@code left} features, or {@code null} for a default name.
     * @param  right        the second source of features. Should be the set in which iterations are cheapest.
     * @param  rightAlias   name of the associations to the {@code right} features, or {@code null} for a default name.
     * @param  joinType     whether values on both sides are required (inner join), or only one side (outer join).
     * @param  condition    join condition as <var>property from left feature</var> = <var>property from right feature</var>.
     * @param  featureInfo  information about the {@code FeatureType} of this feature set.
     * @throws DataStoreException if an error occurred while creating the feature set.
     */
    public JoinFeatureSet(final StoreListeners parent,
                          final FeatureSet left,  String leftAlias,
                          final FeatureSet right, String rightAlias,
                          final Type joinType, final BinaryComparisonOperator<? super AbstractFeature> condition,
                          Map<String,?> featureInfo)
            throws DataStoreException
    {
        super(parent);
        final DefaultFeatureType leftType  = left.getType();
        final DefaultFeatureType rightType = right.getType();
        final GenericName leftName  = leftType.getName();
        final GenericName rightName = rightType.getName();
        if (leftAlias  == null) leftAlias  = leftName.toString();
        if (rightAlias == null) rightAlias = rightName.toString();
        this.left        = left;
        this.right       = right;
        this.leftName    = leftAlias;
        this.rightName   = rightAlias;
        this.swapSides   = joinType.swapSides;
        this.isOuterJoin = joinType.isOuterJoin;
        this.condition   = condition;
        this.factory     = DefaultFilterFactory.forFeatures();
        /*
         * We could build the FeatureType only when first needed, but the type is required by the iterators.
         * Since we are going to need the type for any use of this JoinFeatureSet, better to create it now.
         */
<<<<<<< HEAD
        AbstractIdentifiedType[] properties = new AbstractIdentifiedType[] {
            new DefaultAssociationRole(name(leftAlias),  leftType,  joinType.minimumOccurs(false), 1),
            new DefaultAssociationRole(name(rightAlias), rightType, joinType.minimumOccurs(true),  1)
=======
        PropertyType[] properties = new PropertyType[] {
            new DefaultAssociationRole(properties(leftAlias),  leftType,  joinType.minimumOccurs(false), 1),
            new DefaultAssociationRole(properties(rightAlias), rightType, joinType.minimumOccurs(true),  1)
>>>>>>> f5bc633a
        };
        final String identifierDelimiter = Containers.property(featureInfo, "identifierDelimiter", String.class);
        if (identifierDelimiter != null && AttributeConvention.hasIdentifier(leftType)
                                        && AttributeConvention.hasIdentifier(rightType))
        {
<<<<<<< HEAD
            final AbstractOperation identifier = FeatureOperations.compound(
                    name(AttributeConvention.IDENTIFIER_PROPERTY), identifierDelimiter,
=======
            final Operation identifier = FeatureOperations.compound(
                    properties(AttributeConvention.IDENTIFIER_PROPERTY), identifierDelimiter,
>>>>>>> f5bc633a
                    Containers.property(featureInfo, "identifierPrefix", String.class),
                    Containers.property(featureInfo, "identifierSuffix", String.class), properties);
            properties = ArraysExt.insert(properties, 0, 1);
            properties[0] = identifier;
        }
        if (featureInfo == null) {
            featureInfo = properties(leftName.tip().toString() + '-' + rightName.tip());
        }
        type = new DefaultFeatureType(featureInfo, false, null, properties);
    }

    /**
     * Creates a minimal {@code properties} map for feature type or property type constructors.
     * This minimalist map contain only the mandatory entry, which is the name.
     */
    private static Map<String,?> properties(final Object name) {
        return Map.of(DefaultFeatureType.NAME_KEY, name);
    }

    /**
     * Returns the two feature sets used by this {@code JoinFeatureSet}.
     * The "main" dependency is at index 0 and the other dependency at index 1.
     *
     * @return the dependencies in a list of size 2 with the "main" dependency first.
     */
    @Override
    final List<FeatureSet> dependencies() {
        final FeatureSet[] sets = new FeatureSet[] {left, right};
        if (swapSides) ArraysExt.swap(sets, 0, 1);
        return Arrays.asList(sets);
    }

    /**
     * Specifies whether values on both sides are required (inner join), or only one side (outer join).
     *
     * @return whether values on both sides are required (inner join), or only one side (outer join).
     */
    public Type getJoinType() {
        return Type.valueOf(isOuterJoin, swapSides);
    }

    /**
     * Returns a description of properties that are common to all features in this dataset.
     * This type may contain one identifier and always contains two associations,
     * to the {@linkplain #left} and {@link #right} set of features respectively.
     *
     * @return a description of properties that are common to all features in this dataset.
     */
    @Override
    public DefaultFeatureType getType() {
        return type;
    }

    /**
     * Returns a stream of all features contained in this dataset.
     *
     * @param  parallel  {@code true} for a parallel stream (if supported), or {@code false} for a sequential stream.
     * @return all features contained in this dataset.
     * @throws DataStoreException if an error occurred while creating the stream.
     */
    @Override
    public Stream<AbstractFeature> features(final boolean parallel) throws DataStoreException {
        final Iterator it = new Iterator();
        return StreamSupport.stream(it, parallel).onClose(it);
    }

    /**
     * Creates a new features containing an association to the two given features.
     * The {@code main} feature cannot be null (this is not verified).
     */
    private AbstractFeature join(AbstractFeature main, AbstractFeature filtered) {
        if (swapSides) {
            final AbstractFeature t = main;
            main = filtered;
            filtered = t;
        }
        final AbstractFeature f = type.newInstance();
        f.setPropertyValue(leftName,  main);
        f.setPropertyValue(rightName, filtered);
        return f;
    }

    /**
     * Iterator over the features resulting from the inner or outer join operation.
     * The {@link #run()} method disposes the resources.
     */
    private final class Iterator implements Spliterator<AbstractFeature>, Consumer<AbstractFeature>, Runnable {
        /**
         * The main stream or a split iterator to close when the {@link #run()} method will be invoked.
         * This is initially the stream from which {@link #mainIterator} has been created. However, if
         * {@link #trySplit()} has been invoked, then this handler may be the other {@code Iterator}
         * instance which itself contains a reference to the stream to close, thus forming a chain.
         */
        private Runnable mainCloseHandler;

        /**
         * An iterator over all features in the "main" (usually left) side. The "main" side is the side which
         * may include all features: in a "left outer join" this is the left side, and in a "right outer join"
         * this is the right side. For inner join we arbitrarily take the left side in accordance with public
         * class javadoc, which suggests to put the most costly or larger set on the left side.
         *
         * <p>Only one iteration will be performed on those features, contrarily to the other side where we may
         * iterate over the same elements many times.</p>
         */
        private final Spliterator<AbstractFeature> mainIterator;

        /**
         * A feature fetched from the {@link #mainIterator}. The join operation will match this feature with
         * zero, one or more features from the other side. A {@code null} value means that this feature needs
         * to be retrieved with {@code mainIterator.tryAdvance(…)}.
         */
        private AbstractFeature mainFeature;

        /**
         * The stream over features in the other (usually right) side. A new stream will be created every time a new
         * feature from the main side is processed. For this reason, it should be the cheapest stream if possible.
         */
        private Stream<AbstractFeature> filteredStream;

        /**
         * Iterator for the {@link #filteredStream}. A new iterator will be recreated every time a new feature
         * from the main side is processed.
         */
        private Spliterator<AbstractFeature> filteredIterator;

        /**
         * A feature fetched from the {@link #filteredIterator}, or {@code null} if none.
         */
        private AbstractFeature filteredFeature;

        /**
         * Creates a new iterator. We do not use parallelized {@code mainStream} here because the {@code accept(…)}
         * methods used by this {@code Iterator} cannot be invoked concurrently by different threads. It does not
         * present parallelization at a different level since this {@code Iterator} supports {@link #trySplit()},
         * so the {@link Stream} wrapping it can use parallelization.
         */
        Iterator() throws DataStoreException {
            final Stream<AbstractFeature> mainStream = (swapSides ? right : left).features(false);
            mainCloseHandler = mainStream::close;
            mainIterator = mainStream.spliterator();
        }

        /**
         * Creates an iterator resulting from the call to {@link #trySplit()}.
         */
        private Iterator(final Spliterator<AbstractFeature> it) {
            mainIterator = it;
        }

        /**
         * If this iterator can be partitioned, returns a spliterator covering a prefix of the feature set.
         * Upon return from this method, this iterator will cover a suffix of the feature set.
         * Returns {@code null} if this iterator cannot be partitioned.
         */
        @Override
        public Spliterator<AbstractFeature> trySplit() {
            final Spliterator<AbstractFeature> s = mainIterator.trySplit();
            if (s == null) {
                return null;
            }
            final Iterator it = new Iterator(s);
            it.mainCloseHandler = mainCloseHandler;
            mainCloseHandler = it;
            return it;
        }

        /**
         * Specifies that the iterator will return only non-null elements. Whether those elements will
         * be ordered depends on whether the main iterator provides ordered elements in the first place.
         *
         * <p><b>NOTE:</b> to be strict, we should check if the "filtered" stream is also ordered. But this
         * is more difficult to check. Current implementation assumes that if the "mean" stream is ordered,
         * then the other stream is ordered too. Furthermore, the {@link #trySplit()} method works only on
         * the main stream, so at least the {@code trySplit} requirement about prefix and suffix order is
         * still fulfill even if the other stream is unordered.</p>
         */
        @Override
        public int characteristics() {
            return (mainIterator.characteristics() & ORDERED) | NONNULL;
        }

        /**
         * Estimated size is unknown.
         */
        @Override
        public long estimateSize() {
            return Long.MAX_VALUE;
        }

        /**
         * Closes the streams used by this iterator, together with the streams used by any spliterator
         * created by {@link #trySplit()}. This method is registered to {@link Stream#onClose(Runnable)}.
         */
        @Override
        public void run() {
            closeFilteredIterator();
            final Runnable toClose = mainCloseHandler;
            if (toClose != null) {
                mainCloseHandler = null;            // Cleared first in case of error.
                toClose.run();
            }
        }

        /**
         * Invoked when iteration on the filtered stream ended, before to move on the next feature of the main stream.
         * This method is idempotent: it has no effect if the stream is already closed.
         */
        private void closeFilteredIterator() {
            final Stream<AbstractFeature> stream = filteredStream;
            filteredStream   = null;                // Cleared before call to close() in case of error.
            filteredIterator = null;
            filteredFeature  = null;                // Used as a sentinel value by this.forEachRemaining(…).
            mainFeature      = null;                // Indicate that we will need to advance in mainIterator.
            if (stream != null) {
                stream.close();
            }
        }

        /**
         * Creates a new iterator over the filtered set of features (usually the right side).
         * The filtering condition is determined by the current {@link #mainFeature}.
         */
        private void createFilteredIterator() {
            final Expression<? super AbstractFeature, ?> expression1, expression2;
            final FeatureSet filteredSet;
            if (swapSides) {
                expression1 = condition.getOperand2();
                expression2 = condition.getOperand1();
                filteredSet = left;
            } else {
                expression1 = condition.getOperand1();
                expression2 = condition.getOperand2();
                filteredSet = right;
            }
            final Object mainValue = expression1.apply(mainFeature);
            final Filter<? super AbstractFeature> filter;
            if (mainValue != null) {
                filter = factory.equal(expression2, factory.literal(mainValue));
            } else {
                filter = factory.isNull(expression2);
            }
            final FeatureQuery query = new FeatureQuery();
            query.setSelection(filter);
            try {
                filteredStream = filteredSet.subset(query).features(false);
            } catch (DataStoreException e) {
                throw new BackingStoreException(e);
            }
            filteredIterator = filteredStream.spliterator();
        }

        /**
         * Executes the given action on all remaining features in the {@code JoinFeatureSet}.
         */
        @Override
        public void forEachRemaining(final Consumer<? super AbstractFeature> action) {
            final Consumer<AbstractFeature> forFiltered = (final AbstractFeature feature) -> {
                if (feature != null) {
                    action.accept(join(mainFeature, filteredFeature = feature));
                }
            };
            final Consumer<AbstractFeature> forMain = (final AbstractFeature feature) -> {
                if (feature != null) {
                    mainFeature = feature;
                    createFilteredIterator();
                    filteredIterator.forEachRemaining(forFiltered);
                    final boolean none = (filteredFeature == null);
                    closeFilteredIterator();
                    if (none && isOuterJoin) {
                        action.accept(join(feature, null));
                    }
                    // Do not close the main stream since it may be in use by other Spliterators.
                }
            };
            forMain.accept(mainFeature);                // In case some 'tryAdvance' has been invoked before.
            mainIterator.forEachRemaining(forMain);
        }

        /**
         * Callback for {@code Spliterator.tryAdvance(this)} on {@link #filteredIterator}.
         * Used by {@link #tryAdvance(Consumer)} implementation only.
         */
        @Override
        public void accept(final AbstractFeature feature) {
            filteredFeature = feature;
        }

        /**
         * Executes the given action on the next feature in the {@code JoinFeatureSet}.
         */
        @Override
        public boolean tryAdvance​(final Consumer<? super AbstractFeature> action) {
            for (;;) {
                if (mainFeature == null) {
                    do if (!mainIterator.tryAdvance(this)) {
                        return false;
                    } while (filteredFeature == null);
                    mainFeature = filteredFeature;
                    filteredFeature = null;
                }
                if (filteredIterator == null) {
                    createFilteredIterator();
                }
                final boolean none = (filteredFeature == null);
                while (filteredIterator.tryAdvance(this)) {
                    if (filteredFeature != null) {
                        action.accept(join(mainFeature, filteredFeature));
                        return true;
                    }
                }
                final AbstractFeature feature = mainFeature;
                closeFilteredIterator();
                if (none && isOuterJoin) {
                    action.accept(join(feature, null));
                    return true;
                }
            }
        }
    }
}<|MERGE_RESOLUTION|>--- conflicted
+++ resolved
@@ -230,27 +230,16 @@
          * We could build the FeatureType only when first needed, but the type is required by the iterators.
          * Since we are going to need the type for any use of this JoinFeatureSet, better to create it now.
          */
-<<<<<<< HEAD
         AbstractIdentifiedType[] properties = new AbstractIdentifiedType[] {
-            new DefaultAssociationRole(name(leftAlias),  leftType,  joinType.minimumOccurs(false), 1),
-            new DefaultAssociationRole(name(rightAlias), rightType, joinType.minimumOccurs(true),  1)
-=======
-        PropertyType[] properties = new PropertyType[] {
             new DefaultAssociationRole(properties(leftAlias),  leftType,  joinType.minimumOccurs(false), 1),
             new DefaultAssociationRole(properties(rightAlias), rightType, joinType.minimumOccurs(true),  1)
->>>>>>> f5bc633a
         };
         final String identifierDelimiter = Containers.property(featureInfo, "identifierDelimiter", String.class);
         if (identifierDelimiter != null && AttributeConvention.hasIdentifier(leftType)
                                         && AttributeConvention.hasIdentifier(rightType))
         {
-<<<<<<< HEAD
             final AbstractOperation identifier = FeatureOperations.compound(
-                    name(AttributeConvention.IDENTIFIER_PROPERTY), identifierDelimiter,
-=======
-            final Operation identifier = FeatureOperations.compound(
                     properties(AttributeConvention.IDENTIFIER_PROPERTY), identifierDelimiter,
->>>>>>> f5bc633a
                     Containers.property(featureInfo, "identifierPrefix", String.class),
                     Containers.property(featureInfo, "identifierSuffix", String.class), properties);
             properties = ArraysExt.insert(properties, 0, 1);
