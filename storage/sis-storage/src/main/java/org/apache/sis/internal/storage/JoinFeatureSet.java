/*
 * Licensed to the Apache Software Foundation (ASF) under one or more
 * contributor license agreements.  See the NOTICE file distributed with
 * this work for additional information regarding copyright ownership.
 * The ASF licenses this file to You under the Apache License, Version 2.0
 * (the "License"); you may not use this file except in compliance with
 * the License.  You may obtain a copy of the License at
 *
 *     http://www.apache.org/licenses/LICENSE-2.0
 *
 * Unless required by applicable law or agreed to in writing, software
 * distributed under the License is distributed on an "AS IS" BASIS,
 * WITHOUT WARRANTIES OR CONDITIONS OF ANY KIND, either express or implied.
 * See the License for the specific language governing permissions and
 * limitations under the License.
 */
package org.apache.sis.internal.storage;

import java.util.Map;
import java.util.List;
import java.util.Arrays;
import java.util.Collections;
import java.util.Spliterator;
import java.util.function.Consumer;
import java.util.stream.Stream;
import java.util.stream.StreamSupport;
import org.opengis.util.GenericName;
import org.apache.sis.feature.FeatureOperations;
import org.apache.sis.feature.DefaultFeatureType;
import org.apache.sis.feature.DefaultAssociationRole;
import org.apache.sis.internal.feature.AttributeConvention;
import org.apache.sis.storage.FeatureQuery;
import org.apache.sis.storage.FeatureSet;
import org.apache.sis.storage.DataStoreException;
import org.apache.sis.storage.event.StoreListeners;
import org.apache.sis.util.ArraysExt;
import org.apache.sis.util.collection.BackingStoreException;
import org.apache.sis.util.collection.Containers;

// Branch-dependent imports
import org.apache.sis.feature.AbstractFeature;
import org.apache.sis.feature.AbstractIdentifiedType;
import org.apache.sis.feature.AbstractOperation;
import org.apache.sis.filter.Filter;
import org.apache.sis.filter.Expression;
import org.apache.sis.filter.DefaultFilterFactory;
import org.apache.sis.internal.geoapi.filter.BinaryComparisonOperator;


/**
 * Features containing association to features from two different sources, joined by a SQL-like {@code JOIN} condition.
 * Each feature in this {@code FeatureSet} contains two or three properties:
 *
 * <ul>
 *   <li>An optional identifier created from the identifiers of the left and right features.</li>
 *   <li>Zero or one association to a "left"  feature.</li>
 *   <li>Zero or one association to a "right" feature.</li>
 * </ul>
 *
 * The left and right features appear together in an {@code JoinFeatureSet} instance when a value from
 * {@code leftProperty} in the first feature is equal to a value from {@code rightProperty} in the second feature.
 *
 * <h2>Implementation note</h2>
 * If iterations in one feature set is cheaper than iterations in the other feature set, then the "costly" or larger
 * {@code FeatureSet} should be on the left side and the "cheap" {@code FeatureSet} should be on the right side.
 *
 * <p>This implementation is read-only.</p>
 *
 * @author  Johann Sorel (Geomatys)
 * @author  Martin Desruisseaux (Geomatys)
 * @version 1.1
 * @since   1.0
 * @module
 */
public class JoinFeatureSet extends AggregatedFeatureSet {
    /**
     * Specifies whether values on both sides are required (inner join), or only one side (outer join).
     */
    public enum Type {
        /**
         * Only records having a value on both side will be included.
         * The {@link JoinFeatureSet} {@code "left"} and {@code "right"} properties will never be null.
         */
        INNER(false, false),

        /**
         * All records from the left side will be included. If there is no matching feature on the right side,
         * then the {@link JoinFeatureSet} {@code "right"} property will be {@code null}.
         */
        LEFT_OUTER(true, false),

        /**
         * All records from the right side will be included. If there is no matching feature on the left side,
         * then the {@link JoinFeatureSet} {@code "left"} property will be {@code null}.
         */
        RIGHT_OUTER(true, true);

        /**
         * Whether to include all "main" feature instances even if there is no match in the other side.
         * This is {@code true} for outer joins and {@code false} for inner joins.
         */
        final boolean isOuterJoin;

        /**
         * {@code true} if the "main" side is the right side instead of the left side.
         * See {@link JoinFeatureSet.Iterator} for a definition of "main side".
         */
        final boolean swapSides;

        /**
         * Creates an enumeration.
         */
        private Type(final boolean isOuterJoin, final boolean swapSides) {
            this.isOuterJoin = isOuterJoin;
            this.swapSides   = swapSides;
        }

        /**
         * Returns the minimum occurrences for properties on the left or right side.
         *
         * @param right  {@code false} for the left side, or {@code true} for the right side.
         */
        final int minimumOccurs(final boolean right) {
            return !isOuterJoin | (swapSides == right) ? 1 : 0;
        }

        /**
         * Returns the enumeration value for the given characteristics.
         */
        static Type valueOf(final boolean isOuterJoin, final boolean swapSides) {
            return isOuterJoin ? (swapSides ? RIGHT_OUTER : LEFT_OUTER) : INNER;
        }
    }

    /**
     * The type of features included in this set. Contains two associations as described in class javadoc.
     */
    private final DefaultFeatureType type;

    /**
     * The first source of features.
     */
    public final FeatureSet left;

    /**
     * The second source of features.
     */
    public final FeatureSet right;

    /**
     * Name of the associations to the {@link #left} features.
     * This may be the name of the {@link #left} feature type, but not necessarily.
     */
    private final String leftName;

    /**
     * Name of the associations to the {@link #right} features.
     * This may be the name of the {@link #right} feature type, but not necessarily.
     */
    private final String rightName;

    /**
     * {@code true} if the "main" side is the right side instead of the left side.
     * See {@link JoinFeatureSet.Iterator} for a definition of "main side".
     */
    private final boolean swapSides;

    /**
     * Whether to include all "main" feature instances even if there is no match in the other side.
     * This is {@code true} for outer joins and {@code false} for inner joins.
     */
    private final boolean isOuterJoin;

    /**
     * The join condition in the form <var>property from left feature</var> = <var>property from right feature</var>.
     * This condition specifies also if the comparison is {@linkplain BinaryComparisonOperator#isMatchingCase() case
     * sensitive} and {@linkplain BinaryComparisonOperator#getMatchAction() how to compare multi-values}.
     */
    public final BinaryComparisonOperator<? super AbstractFeature> condition;

    /**
     * The factory to use for creating {@code Query} expressions for retrieving subsets of feature sets.
     */
    private final DefaultFilterFactory<AbstractFeature,?,?> factory;

    /**
     * Creates a new feature set joining the two given sets. The {@code featureInfo} map defines the name,
     * description or other information for the {@code FeatureType} created by this method. It can contain all
     * the properties described in {@link org.apache.sis.feature.DefaultFeatureType} plus the following ones:
     *
     * <ul>
     *   <li>{@code "identifierDelimiter"} — string to insert between left and right identifiers in the identifiers
     *     generated by the join operation. If this property is not specified, then no identifier will be generated.</li>
     *   <li>{@code "identifierPrefix"} — string to insert at the beginning of join identifiers (optional).</li>
     *   <li>{@code "identifierSuffix"} — string to insert at the end of join identifiers (optional).</li>
     * </ul>
     *
     * @param  parent       listeners of the parent resource, or {@code null} if none.
     * @param  left         the first source of features. This is often (but not necessarily) the largest set.
     * @param  leftAlias    name of the associations to the {@code left} features, or {@code null} for a default name.
     * @param  right        the second source of features. Should be the set in which iterations are cheapest.
     * @param  rightAlias   name of the associations to the {@code right} features, or {@code null} for a default name.
     * @param  joinType     whether values on both sides are required (inner join), or only one side (outer join).
     * @param  condition    join condition as <var>property from left feature</var> = <var>property from right feature</var>.
<<<<<<< HEAD
     * @param  featureInfo  information about the {@code FeatureType} of this
=======
     * @param  featureInfo  information about the {@link FeatureType} of this feature set.
>>>>>>> f0b94416
     * @throws DataStoreException if an error occurred while creating the feature set.
     */
    public JoinFeatureSet(final StoreListeners parent,
                          final FeatureSet left,  String leftAlias,
                          final FeatureSet right, String rightAlias,
                          final Type joinType, final BinaryComparisonOperator<? super AbstractFeature> condition,
                          Map<String,?> featureInfo)
            throws DataStoreException
    {
        super(parent);
        final DefaultFeatureType leftType  = left.getType();
        final DefaultFeatureType rightType = right.getType();
        final GenericName leftName  = leftType.getName();
        final GenericName rightName = rightType.getName();
        if (leftAlias  == null) leftAlias  = leftName.toString();
        if (rightAlias == null) rightAlias = rightName.toString();
        this.left        = left;
        this.right       = right;
        this.leftName    = leftAlias;
        this.rightName   = rightAlias;
        this.swapSides   = joinType.swapSides;
        this.isOuterJoin = joinType.isOuterJoin;
        this.condition   = condition;
        this.factory     = DefaultFilterFactory.forFeatures();
        /*
         * We could build the FeatureType only when first needed, but the type is required by the iterators.
         * Since we are going to need the type for any use of this JoinFeatureSet, better to create it now.
         */
        AbstractIdentifiedType[] properties = new AbstractIdentifiedType[] {
            new DefaultAssociationRole(name(leftAlias),  leftType,  joinType.minimumOccurs(false), 1),
            new DefaultAssociationRole(name(rightAlias), rightType, joinType.minimumOccurs(true),  1)
        };
        final String identifierDelimiter = Containers.property(featureInfo, "identifierDelimiter", String.class);
        if (identifierDelimiter != null && AttributeConvention.hasIdentifier(leftType)
                                        && AttributeConvention.hasIdentifier(rightType))
        {
            final AbstractOperation identifier = FeatureOperations.compound(
                    name(AttributeConvention.IDENTIFIER_PROPERTY), identifierDelimiter,
                    Containers.property(featureInfo, "identifierPrefix", String.class),
                    Containers.property(featureInfo, "identifierSuffix", String.class), properties);
            properties = ArraysExt.insert(properties, 0, 1);
            properties[0] = identifier;
        }
        if (featureInfo == null) {
            featureInfo = name(leftName.tip().toString() + '-' + rightName.tip());
        }
        type = new DefaultFeatureType(featureInfo, false, null, properties);
    }

    /**
     * Creates a minimal {@code properties} map for feature type or property type constructors.
     * This minimalist map contain only the mandatory entry, which is the name.
     */
    private static Map<String,?> name(final Object name) {
        return Collections.singletonMap(DefaultFeatureType.NAME_KEY, name);
    }

    /**
     * Returns the two feature sets used by this {@code JoinFeatureSet}.
     * The "main" dependency is at index 0 and the other dependency at index 1.
     *
     * @return the dependencies in a list of size 2 with the "main" dependency first.
     */
    @Override
    final List<FeatureSet> dependencies() {
        final FeatureSet[] sets = new FeatureSet[] {left, right};
        if (swapSides) ArraysExt.swap(sets, 0, 1);
        return Arrays.asList(sets);
    }

    /**
     * Specifies whether values on both sides are required (inner join), or only one side (outer join).
     *
     * @return whether values on both sides are required (inner join), or only one side (outer join).
     */
    public Type getJoinType() {
        return Type.valueOf(isOuterJoin, swapSides);
    }

    /**
     * Returns a description of properties that are common to all features in this dataset.
     * This type may contain one identifier and always contains two associations,
     * to the {@linkplain #left} and {@link #right} set of features respectively.
     *
     * @return a description of properties that are common to all features in this dataset.
     */
    @Override
    public DefaultFeatureType getType() {
        return type;
    }

    /**
     * Returns a stream of all features contained in this dataset.
     *
     * @param  parallel  {@code true} for a parallel stream (if supported), or {@code false} for a sequential stream.
     * @return all features contained in this dataset.
     * @throws DataStoreException if an error occurred while creating the stream.
     */
    @Override
    public Stream<AbstractFeature> features(final boolean parallel) throws DataStoreException {
        final Iterator it = new Iterator();
        return StreamSupport.stream(it, parallel).onClose(it);
    }

    /**
     * Creates a new features containing an association to the two given features.
     * The {@code main} feature can not be null (this is not verified).
     */
    private AbstractFeature join(AbstractFeature main, AbstractFeature filtered) {
        if (swapSides) {
            final AbstractFeature t = main;
            main = filtered;
            filtered = t;
        }
        final AbstractFeature f = type.newInstance();
        f.setPropertyValue(leftName,  main);
        f.setPropertyValue(rightName, filtered);
        return f;
    }

    /**
     * Iterator over the features resulting from the inner or outer join operation.
     * The {@link #run()} method disposes the resources.
     */
    private final class Iterator implements Spliterator<AbstractFeature>, Consumer<AbstractFeature>, Runnable {
        /**
         * The main stream or a split iterator to close when the {@link #run()} method will be invoked.
         * This is initially the stream from which {@link #mainIterator} has been created. However if
         * {@link #trySplit()} has been invoked, then this handler may be the other {@code Iterator}
         * instance which itself contains a reference to the stream to close, thus forming a chain.
         */
        private Runnable mainCloseHandler;

        /**
         * An iterator over all features in the "main" (usually left) side. The "main" side is the side which
         * may include all features: in a "left outer join" this is the left side, and in a "right outer join"
         * this is the right side. For inner join we arbitrarily take the left side in accordance with public
         * class javadoc, which suggests to put the most costly or larger set on the left side.
         *
         * <p>Only one iteration will be performed on those features, contrarily to the other side where we may
         * iterate over the same elements many times.</p>
         */
        private final Spliterator<AbstractFeature> mainIterator;

        /**
         * A feature fetched from the {@link #mainIterator}. The join operation will match this feature with
         * zero, one or more features from the other side. A {@code null} value means that this feature needs
         * to be retrieved with {@code mainIterator.tryAdvance(…)}.
         */
        private AbstractFeature mainFeature;

        /**
         * The stream over features in the other (usually right) side. A new stream will be created every time a new
         * feature from the main side is processed. For this reason, it should be the cheapest stream if possible.
         */
        private Stream<AbstractFeature> filteredStream;

        /**
         * Iterator for the {@link #filteredStream}. A new iterator will be recreated every time a new feature
         * from the main side is processed.
         */
        private Spliterator<AbstractFeature> filteredIterator;

        /**
         * A feature fetched from the {@link #filteredIterator}, or {@code null} if none.
         */
        private AbstractFeature filteredFeature;

        /**
         * Creates a new iterator. We do not use parallelized {@code mainStream} here because the {@code accept(…)}
         * methods used by this {@code Iterator} can not be invoked concurrently by different threads. It does not
         * present parallelization at a different level since this {@code Iterator} supports {@link #trySplit()},
         * so the {@link Stream} wrapping it can use parallelization.
         */
        Iterator() throws DataStoreException {
            final Stream<AbstractFeature> mainStream = (swapSides ? right : left).features(false);
            mainCloseHandler = mainStream::close;
            mainIterator = mainStream.spliterator();
        }

        /**
         * Creates an iterator resulting from the call to {@link #trySplit()}.
         */
        private Iterator(final Spliterator<AbstractFeature> it) {
            mainIterator = it;
        }

        /**
         * If this iterator can be partitioned, returns a spliterator covering a prefix of the feature set.
         * Upon return from this method, this iterator will cover a suffix of the feature set.
         * Returns {@code null} if this iterator can not be partitioned.
         */
        @Override
        public Spliterator<AbstractFeature> trySplit() {
            final Spliterator<AbstractFeature> s = mainIterator.trySplit();
            if (s == null) {
                return null;
            }
            final Iterator it = new Iterator(s);
            it.mainCloseHandler = mainCloseHandler;
            mainCloseHandler = it;
            return it;
        }

        /**
         * Specifies that the iterator will return only non-null elements. Whether those elements will
         * be ordered depends on whether the main iterator provides ordered elements in the first place.
         *
         * <p><b>NOTE:</b> to be strict, we should check if the "filtered" stream is also ordered. But this
         * is more difficult to check. Current implementation assumes that if the "mean" stream is ordered,
         * then the other stream is ordered too. Furthermore the {@link #trySplit()} method works only on
         * the main stream, so at least the {@code trySplit} requirement about prefix and suffix order is
         * still fulfill even if the other stream is unordered.</p>
         */
        @Override
        public int characteristics() {
            return (mainIterator.characteristics() & ORDERED) | NONNULL;
        }

        /**
         * Estimated size is unknown.
         */
        @Override
        public long estimateSize() {
            return Long.MAX_VALUE;
        }

        /**
         * Closes the streams used by this iterator, together with the streams used by any spliterator
         * created by {@link #trySplit()}. This method is registered to {@link Stream#onClose(Runnable)}.
         */
        @Override
        public void run() {
            closeFilteredIterator();
            final Runnable toClose = mainCloseHandler;
            if (toClose != null) {
                mainCloseHandler = null;            // Cleared first in case of error.
                toClose.run();
            }
        }

        /**
         * Invoked when iteration on the filtered stream ended, before to move on the next feature of the main stream.
         * This method is idempotent: it has no effect if the stream is already closed.
         */
        private void closeFilteredIterator() {
            final Stream<AbstractFeature> stream = filteredStream;
            filteredStream   = null;                // Cleared before call to close() in case of error.
            filteredIterator = null;
            filteredFeature  = null;                // Used as a sentinel value by this.forEachRemaining(…).
            mainFeature      = null;                // Indicate that we will need to advance in mainIterator.
            if (stream != null) {
                stream.close();
            }
        }

        /**
         * Creates a new iterator over the filtered set of features (usually the right side).
         * The filtering condition is determined by the current {@link #mainFeature}.
         */
        private void createFilteredIterator() {
            final Expression<? super AbstractFeature, ?> expression1, expression2;
            final FeatureSet filteredSet;
            if (swapSides) {
                expression1 = condition.getOperand2();
                expression2 = condition.getOperand1();
                filteredSet = left;
            } else {
                expression1 = condition.getOperand1();
                expression2 = condition.getOperand2();
                filteredSet = right;
            }
            final Object mainValue = expression1.apply(mainFeature);
            final Filter<? super AbstractFeature> filter;
            if (mainValue != null) {
                filter = factory.equal(expression2, factory.literal(mainValue));
            } else {
                filter = factory.isNull(expression2);
            }
            final FeatureQuery query = new FeatureQuery();
            query.setSelection(filter);
            try {
                filteredStream = filteredSet.subset(query).features(false);
            } catch (DataStoreException e) {
                throw new BackingStoreException(e);
            }
            filteredIterator = filteredStream.spliterator();
        }

        /**
         * Executes the given action on all remaining features in the {@code JoinFeatureSet}.
         */
        @Override
        public void forEachRemaining(final Consumer<? super AbstractFeature> action) {
            final Consumer<AbstractFeature> forFiltered = (final AbstractFeature feature) -> {
                if (feature != null) {
                    action.accept(join(mainFeature, filteredFeature = feature));
                }
            };
            final Consumer<AbstractFeature> forMain = (final AbstractFeature feature) -> {
                if (feature != null) {
                    mainFeature = feature;
                    createFilteredIterator();
                    filteredIterator.forEachRemaining(forFiltered);
                    final boolean none = (filteredFeature == null);
                    closeFilteredIterator();
                    if (none && isOuterJoin) {
                        action.accept(join(feature, null));
                    }
                    // Do not close the main stream since it may be in use by other Spliterators.
                }
            };
            forMain.accept(mainFeature);                // In case some 'tryAdvance' has been invoked before.
            mainIterator.forEachRemaining(forMain);
        }

        /**
         * Callback for {@code Spliterator.tryAdvance(this)} on {@link #filteredIterator}.
         * Used by {@link #tryAdvance(Consumer)} implementation only.
         */
        @Override
        public void accept(final AbstractFeature feature) {
            filteredFeature = feature;
        }

        /**
         * Executes the given action on the next feature in the {@code JoinFeatureSet}.
         */
        @Override
        public boolean tryAdvance​(final Consumer<? super AbstractFeature> action) {
            for (;;) {
                if (mainFeature == null) {
                    do if (!mainIterator.tryAdvance(this)) {
                        return false;
                    } while (filteredFeature == null);
                    mainFeature = filteredFeature;
                    filteredFeature = null;
                }
                if (filteredIterator == null) {
                    createFilteredIterator();
                }
                final boolean none = (filteredFeature == null);
                while (filteredIterator.tryAdvance(this)) {
                    if (filteredFeature != null) {
                        action.accept(join(mainFeature, filteredFeature));
                        return true;
                    }
                }
                final AbstractFeature feature = mainFeature;
                closeFilteredIterator();
                if (none && isOuterJoin) {
                    action.accept(join(feature, null));
                    return true;
                }
            }
        }
    }
}<|MERGE_RESOLUTION|>--- conflicted
+++ resolved
@@ -202,11 +202,7 @@
      * @param  rightAlias   name of the associations to the {@code right} features, or {@code null} for a default name.
      * @param  joinType     whether values on both sides are required (inner join), or only one side (outer join).
      * @param  condition    join condition as <var>property from left feature</var> = <var>property from right feature</var>.
-<<<<<<< HEAD
-     * @param  featureInfo  information about the {@code FeatureType} of this
-=======
-     * @param  featureInfo  information about the {@link FeatureType} of this feature set.
->>>>>>> f0b94416
+     * @param  featureInfo  information about the {@code FeatureType} of this feature set.
      * @throws DataStoreException if an error occurred while creating the feature set.
      */
     public JoinFeatureSet(final StoreListeners parent,
