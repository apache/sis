--- conflicted
+++ resolved
@@ -464,33 +464,6 @@
         }
 
         /**
-<<<<<<< HEAD
-         * Adds in the given builder the type of results computed by this column.
-         *
-         * @param  column     index of this column. Used for error message only.
-         * @param  valueType  the type of features to be evaluated by the expression in this column.
-         * @param  addTo      where to add the type of properties evaluated by expression in this column.
-         * @throws IllegalArgumentException if this method can operate only on some feature types
-         *         and the given type is not one of them.
-         * @throws IllegalArgumentException if this method can not determine the result type of the expression
-         *         in this column. It may be because that expression is backed by an unsupported implementation.
-         *
-         * @see FeatureQuery#expectedType(DefaultFeatureType)
-         */
-        final void expectedType(final int column, final DefaultFeatureType valueType, final FeatureTypeBuilder addTo) {
-            final PropertyTypeBuilder resultType = FeatureExpression.expectedType(expression, valueType, addTo);
-            if (resultType == null) {
-                throw new IllegalArgumentException(Resources.format(Resources.Keys.InvalidExpression_2,
-                            expression.getFunctionName().toInternationalString(), column));
-            }
-            if (alias != null && !alias.equals(resultType.getName())) {
-                resultType.setName(alias);
-            }
-        }
-
-        /**
-=======
->>>>>>> c6991bf2
          * Returns a hash code value for this column.
          *
          * @return a hash code value.
@@ -630,7 +603,7 @@
             final FeatureExpression<?,?> fex = FeatureExpression.castOrCopy(expression);
             final PropertyTypeBuilder resultType;
             if (fex == null || (resultType = fex.expectedType(valueType, ftb)) == null) {
-                throw new InvalidFilterValueException(Resources.format(Resources.Keys.InvalidExpression_2,
+                throw new IllegalArgumentException(Resources.format(Resources.Keys.InvalidExpression_2,
                             expression.getFunctionName().toInternationalString(), column));
             }
             if (name == null) {
