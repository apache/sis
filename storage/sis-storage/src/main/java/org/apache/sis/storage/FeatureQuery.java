--- conflicted
+++ resolved
@@ -114,11 +114,7 @@
      * @see #setSelection(Filter)
      */
     @SuppressWarnings("serial")                 // Most SIS implementations are serializable.
-<<<<<<< HEAD
-    private Filter<AbstractFeature> selection;
-=======
-    private Filter<? super Feature> selection;
->>>>>>> b486f990
+    private Filter<? super AbstractFeature> selection;
 
     /**
      * The number of feature instances to skip from the beginning.
@@ -199,20 +195,12 @@
      * @throws IllegalArgumentException if a property is duplicated.
      */
     @SafeVarargs
-<<<<<<< HEAD
-    public final void setProjection(final Expression<AbstractFeature, ?>... properties) {
-=======
-    public final void setProjection(final Expression<? super Feature, ?>... properties) {
->>>>>>> b486f990
+    public final void setProjection(final Expression<? super AbstractFeature, ?>... properties) {
         NamedExpression[] wrappers = null;
         if (properties != null) {
             wrappers = new NamedExpression[properties.length];
             for (int i=0; i<wrappers.length; i++) {
-<<<<<<< HEAD
-                final Expression<AbstractFeature, ?> e = properties[i];
-=======
-                final Expression<? super Feature, ?> e = properties[i];
->>>>>>> b486f990
+                final Expression<? super AbstractFeature, ?> e = properties[i];
                 ArgumentChecks.ensureNonNullElement("properties", i, e);
                 wrappers[i] = new NamedExpression(e);
             }
@@ -307,11 +295,7 @@
      *
      * @param  selection  the filter, or {@code null} if none.
      */
-<<<<<<< HEAD
-    public void setSelection(final Filter<AbstractFeature> selection) {
-=======
-    public void setSelection(final Filter<? super Feature> selection) {
->>>>>>> b486f990
+    public void setSelection(final Filter<? super AbstractFeature> selection) {
         this.selection = selection;
     }
 
@@ -322,11 +306,7 @@
      *
      * @return the filter, or {@code null} if none.
      */
-<<<<<<< HEAD
-    public Filter<AbstractFeature> getSelection() {
-=======
-    public Filter<? super Feature> getSelection() {
->>>>>>> b486f990
+    public Filter<? super AbstractFeature> getSelection() {
         return selection;
     }
 
@@ -555,11 +535,7 @@
          * Never {@code null}.
          */
         @SuppressWarnings("serial")
-<<<<<<< HEAD
-        public final Expression<AbstractFeature,?> expression;
-=======
-        public final Expression<? super Feature, ?> expression;
->>>>>>> b486f990
+        public final Expression<? super AbstractFeature, ?> expression;
 
         /**
          * The name to assign to the expression result, or {@code null} if unspecified.
@@ -582,11 +558,7 @@
          *
          * @param expression  the literal, value reference or expression to be retrieved by a {@code Query}.
          */
-<<<<<<< HEAD
-        public NamedExpression(final Expression<AbstractFeature,?> expression) {
-=======
-        public NamedExpression(final Expression<? super Feature, ?> expression) {
->>>>>>> b486f990
+        public NamedExpression(final Expression<? super AbstractFeature, ?> expression) {
             this(expression, (GenericName) null);
         }
 
@@ -596,11 +568,7 @@
          * @param expression  the literal, value reference or expression to be retrieved by a {@code Query}.
          * @param alias       the name to assign to the expression result, or {@code null} if unspecified.
          */
-<<<<<<< HEAD
-        public NamedExpression(final Expression<AbstractFeature,?> expression, final GenericName alias) {
-=======
-        public NamedExpression(final Expression<? super Feature,?> expression, final GenericName alias) {
->>>>>>> b486f990
+        public NamedExpression(final Expression<? super AbstractFeature,?> expression, final GenericName alias) {
             this(expression, alias, ProjectionType.STORED);
         }
 
@@ -611,11 +579,7 @@
          * @param expression  the literal, value reference or expression to be retrieved by a {@code Query}.
          * @param alias       the name to assign to the expression result, or {@code null} if unspecified.
          */
-<<<<<<< HEAD
-        public NamedExpression(final Expression<AbstractFeature,?> expression, final String alias) {
-=======
-        public NamedExpression(final Expression<? super Feature,?> expression, final String alias) {
->>>>>>> b486f990
+        public NamedExpression(final Expression<? super AbstractFeature,?> expression, final String alias) {
             ArgumentChecks.ensureNonNull("expression", expression);
             this.expression = expression;
             this.alias = (alias != null) ? Names.createLocalName(null, null, alias) : null;
@@ -631,11 +595,7 @@
          *
          * @since 1.4
          */
-<<<<<<< HEAD
-        public NamedExpression(final Expression<AbstractFeature,?> expression, final GenericName alias, ProjectionType type) {
-=======
-        public NamedExpression(final Expression<? super Feature,?> expression, final GenericName alias, ProjectionType type) {
->>>>>>> b486f990
+        public NamedExpression(final Expression<? super AbstractFeature,?> expression, final GenericName alias, ProjectionType type) {
             ArgumentChecks.ensureNonNull("expression", expression);
             ArgumentChecks.ensureNonNull("type", type);
             this.expression = expression;
@@ -781,11 +741,7 @@
              * For each property, get the expected type (mandatory) and its name (optional).
              * A default name will be computed if no alias were explicitly given by user.
              */
-<<<<<<< HEAD
-            final Expression<AbstractFeature,?> expression = item.expression;
-=======
-            final Expression<? super Feature,?> expression = item.expression;
->>>>>>> b486f990
+            final Expression<? super AbstractFeature,?> expression = item.expression;
             final FeatureExpression<?,?> fex = FeatureExpression.castOrCopy(expression);
             final PropertyTypeBuilder resultType;
             if (fex == null || (resultType = fex.expectedType(valueType, ftb)) == null) {
