/*
 * Licensed to the Apache Software Foundation (ASF) under one or more
 * contributor license agreements.  See the NOTICE file distributed with
 * this work for additional information regarding copyright ownership.
 * The ASF licenses this file to You under the Apache License, Version 2.0
 * (the "License"); you may not use this file except in compliance with
 * the License.  You may obtain a copy of the License at
 *
 *     http://www.apache.org/licenses/LICENSE-2.0
 *
 * Unless required by applicable law or agreed to in writing, software
 * distributed under the License is distributed on an "AS IS" BASIS,
 * WITHOUT WARRANTIES OR CONDITIONS OF ANY KIND, either express or implied.
 * See the License for the specific language governing permissions and
 * limitations under the License.
 */
package org.apache.sis.storage;

import java.util.Arrays;
import java.util.Set;
import java.util.HashSet;
import java.util.Map;
import java.util.LinkedHashMap;
import java.util.Objects;
import java.util.OptionalLong;
import java.io.Serializable;
import javax.measure.Quantity;
import javax.measure.quantity.Length;
import org.opengis.util.GenericName;
import org.opengis.geometry.Envelope;
import org.apache.sis.feature.builder.FeatureTypeBuilder;
import org.apache.sis.feature.builder.PropertyTypeBuilder;
import org.apache.sis.internal.feature.AttributeConvention;
import org.apache.sis.internal.feature.FeatureExpression;
import org.apache.sis.internal.filter.SortByComparator;
import org.apache.sis.internal.storage.Resources;
import org.apache.sis.filter.DefaultFilterFactory;
import org.apache.sis.filter.Optimization;
import org.apache.sis.util.ArgumentChecks;
import org.apache.sis.util.CharSequences;
import org.apache.sis.util.collection.Containers;
import org.apache.sis.util.iso.Names;
import org.apache.sis.util.resources.Vocabulary;

// Branch-dependent imports
import org.apache.sis.feature.AbstractFeature;
import org.apache.sis.feature.DefaultFeatureType;
import org.apache.sis.filter.Filter;
import org.apache.sis.filter.Expression;
import org.apache.sis.internal.geoapi.filter.Literal;
import org.apache.sis.internal.geoapi.filter.ValueReference;
import org.apache.sis.internal.geoapi.filter.SortBy;
import org.apache.sis.internal.geoapi.filter.SortProperty;


/**
 * Definition of filtering to apply for fetching a subset of {@link FeatureSet}.
 * This query mimics {@code SQL SELECT} statements using OGC Filter and Expressions.
 * Information stored in this query can be used directly with {@link java.util.stream.Stream} API.
 *
 * <h2>Terminology</h2>
 * This class uses relational database terminology:
 * <ul>
 *   <li>A <cite>selection</cite> is a filter choosing the features instances to include in the subset.
 *       In relational databases, a feature instances are mapped to table rows.</li>
 *   <li>A <cite>projection</cite> (not to be confused with map projection) is the set of feature property to keep.
 *       In relational databases, feature properties are mapped to table columns.</li>
 * </ul>
 *
 * <h2>Optional values</h2>
 * All aspects of this query are optional and initialized to "none".
 * Unless otherwise specified, all methods accept a null argument or can return a null value, which means "none".
 *
 * @author  Johann Sorel (Geomatys)
 * @author  Martin Desruisseaux (Geomatys)
 * @version 1.2
 * @since   1.1
 */
public class FeatureQuery extends Query implements Cloneable, Serializable {
    /**
     * For cross-version compatibility.
     */
    private static final long serialVersionUID = -5841189659773611160L;

    /**
     * Sentinel limit value for queries of unlimited length.
     * This value applies to the {@link #limit} field.
     */
    private static final long UNLIMITED = -1;

    /**
     * The properties to retrieve, or {@code null} if all properties shall be included in the query.
     * In a database, "properties" are table columns.
     * Subset of columns is called <cite>projection</cite> in relational database terminology.
     *
     * @see #getProjection()
     * @see #setProjection(NamedExpression[])
     */
    private NamedExpression[] projection;

    /**
     * The filter for trimming feature instances.
     * In a database, "feature instances" are table rows.
     * Subset of rows is called <cite>selection</cite> in relational database terminology.
     *
     * @see #getSelection()
     * @see #setSelection(Filter)
     */
<<<<<<< HEAD
    private Filter<? super AbstractFeature> selection;
=======
    @SuppressWarnings("serial")                 // Most SIS implementations are serializable.
    private Filter<? super Feature> selection;
>>>>>>> c7d4b3ed

    /**
     * The number of feature instances to skip from the beginning.
     * This is zero if there are no instances to skip.
     *
     * @see #getOffset()
     * @see #setOffset(long)
     * @see java.util.stream.Stream#skip(long)
     */
    private long skip;

    /**
     * The maximum number of feature instances contained in the {@code FeatureSet}.
     * This is {@link #UNLIMITED} if there is no limit.
     *
     * @see #getLimit()
     * @see #setLimit(long)
     * @see java.util.stream.Stream#limit(long)
     */
    private long limit;

    /**
     * The expressions to use for sorting the feature instances.
     *
     * @see #getSortBy()
     * @see #setSortBy(SortBy)
     */
<<<<<<< HEAD
    private SortBy<AbstractFeature> sortBy;
=======
    @SuppressWarnings("serial")                 // Most SIS implementations are serializable.
    private SortBy<Feature> sortBy;
>>>>>>> c7d4b3ed

    /**
     * Hint used by resources to optimize returned features.
     * Different stores make use of vector tiles of different scales.
     * A {@code null} value means to query data at their full resolution.
     *
     * @see #getLinearResolution()
     * @see #setLinearResolution(Quantity)
     */
    @SuppressWarnings("serial")                 // Most SIS implementations are serializable.
    private Quantity<Length> linearResolution;

    /**
     * Creates a new query applying no filter.
     */
    public FeatureQuery() {
        limit = UNLIMITED;
    }

    /**
     * Sets the properties to retrieve by their names. This convenience method wraps the
     * given names in {@link ValueReference} expressions without alias and delegates to
     * {@link #setProjection(NamedExpression...)}.
     *
     * @param  properties  properties to retrieve, or {@code null} to retrieve all properties.
     * @throws IllegalArgumentException if a property is duplicated.
     */
    @Override
    public void setProjection(final String... properties) {
        NamedExpression[] wrappers = null;
        if (properties != null) {
            final DefaultFilterFactory<AbstractFeature,?,?> ff = DefaultFilterFactory.forFeatures();
            wrappers = new NamedExpression[properties.length];
            for (int i=0; i<wrappers.length; i++) {
                final String p = properties[i];
                ArgumentChecks.ensureNonNullElement("properties", i, p);
                wrappers[i] = new NamedExpression(ff.property(p));
            }
        }
        setProjection(wrappers);
    }

    /**
     * Sets the properties to retrieve, or {@code null} if all properties shall be included in the query.
     * This convenience method wraps the given expression in {@link NamedExpression}s without alias and
     * delegates to {@link #setProjection(NamedExpression...)}.
     *
     * @param  properties  properties to retrieve, or {@code null} to retrieve all properties.
     * @throws IllegalArgumentException if a property is duplicated.
     */
    @SafeVarargs
    public final void setProjection(final Expression<? super AbstractFeature, ?>... properties) {
        NamedExpression[] wrappers = null;
        if (properties != null) {
            wrappers = new NamedExpression[properties.length];
            for (int i=0; i<wrappers.length; i++) {
                final Expression<? super AbstractFeature, ?> e = properties[i];
                ArgumentChecks.ensureNonNullElement("properties", i, e);
                wrappers[i] = new NamedExpression(e);
            }
        }
        setProjection(wrappers);
    }

    /**
     * Sets the properties to retrieve, or {@code null} if all properties shall be included in the query.
     * A query column may use a simple or complex expression and an alias to create a new type of property
     * in the returned features.
     *
     * <p>This is equivalent to the column names in the {@code SELECT} clause of a SQL statement.
     * Subset of columns is called <cite>projection</cite> in relational database terminology.</p>
     *
     * @param  properties  properties to retrieve, or {@code null} to retrieve all properties.
     * @throws IllegalArgumentException if a property or an alias is duplicated.
     */
    @SuppressWarnings("AssignmentToCollectionOrArrayFieldFromParameter")
    public void setProjection(NamedExpression... properties) {
        if (properties != null) {
            ArgumentChecks.ensureNonEmpty("properties", properties);
            properties = properties.clone();
            final Map<Object,Integer> uniques = new LinkedHashMap<>(Containers.hashMapCapacity(properties.length));
            for (int i=0; i<properties.length; i++) {
                final NamedExpression c = properties[i];
                ArgumentChecks.ensureNonNullElement("properties", i, c);
                Object key = (c.alias != null) ? c.alias : c.expression;
                final Integer p = uniques.putIfAbsent(key, i);
                if (p != null) {
                    if (key instanceof Expression) {
                        key = label((Expression) key);
                    }
                    throw new IllegalArgumentException(Resources.format(Resources.Keys.DuplicatedQueryProperty_3, key, p, i));
                }
            }
        }
        this.projection = properties;
    }

    /**
     * Returns the properties to retrieve, or {@code null} if all properties shall be included in the query.
     * This is the expressions specified in the last call to {@link #setProjection(NamedExpression[])}.
     * The default value is null.
     *
     * @return properties to retrieve, or {@code null} to retrieve all feature properties.
     */
    public NamedExpression[] getProjection() {
        return (projection != null) ? projection.clone() : null;
    }

    /**
     * Sets the approximate area of feature instances to include in the subset.
     * This convenience method creates a filter that checks if the bounding box
     * of the feature's {@code "sis:geometry"} property interacts with the given envelope.
     *
     * @param  domain  the approximate area of interest, or {@code null} if none.
     */
    @Override
    public void setSelection(final Envelope domain) {
        Filter<? super AbstractFeature> filter = null;
        if (domain != null) {
            final DefaultFilterFactory<AbstractFeature,Object,?> ff = DefaultFilterFactory.forFeatures();
            filter = ff.bbox(ff.property(AttributeConvention.GEOMETRY), domain);
        }
        setSelection(filter);
    }

    /**
     * Sets a filter for trimming feature instances.
     * Features that do not pass the filter are discarded.
     * Discarded features are not counted for the {@linkplain #setLimit(long) query limit}.
     *
     * @param  selection  the filter, or {@code null} if none.
     */
    public void setSelection(final Filter<? super AbstractFeature> selection) {
        this.selection = selection;
    }

    /**
     * Returns the filter for trimming feature instances.
     * This is the value specified in the last call to {@link #setSelection(Filter)}.
     * The default value is {@code null}, which means that no filtering is applied.
     *
     * @return the filter, or {@code null} if none.
     */
    public Filter<? super AbstractFeature> getSelection() {
        return selection;
    }

    /**
     * Sets the number of feature instances to skip from the beginning.
     * Offset and limit are often combined to obtain paging.
     * The offset cannot be negative.
     *
     * <p>Note that setting this property can be costly on parallelized streams.
     * See {@link java.util.stream.Stream#skip(long)} for more information.</p>
     *
     * @param  skip  the number of feature instances to skip from the beginning.
     */
    public void setOffset(final long skip) {
        ArgumentChecks.ensurePositive("skip", skip);
        this.skip = skip;
    }

    /**
     * Returns the number of feature instances to skip from the beginning.
     * This is the value specified in the last call to {@link #setOffset(long)}.
     * The default value is zero, which means that no features are skipped.
     *
     * @return the number of feature instances to skip from the beginning.
     */
    public long getOffset() {
        return skip;
    }

    /**
     * Removes any limit defined by {@link #setLimit(long)}.
     */
    public void setUnlimited() {
        limit = UNLIMITED;
    }

    /**
     * Set the maximum number of feature instances contained in the {@code FeatureSet}.
     * Offset and limit are often combined to obtain paging.
     *
     * <p>Note that setting this property can be costly on parallelized streams.
     * See {@link java.util.stream.Stream#limit(long)} for more information.</p>
     *
     * @param  limit  maximum number of feature instances contained in the {@code FeatureSet}.
     */
    public void setLimit(final long limit) {
        ArgumentChecks.ensurePositive("limit", limit);
        this.limit = limit;
    }

    /**
     * Returns the maximum number of feature instances contained in the {@code FeatureSet}.
     * This is the value specified in the last call to {@link #setLimit(long)}.
     *
     * @return maximum number of feature instances contained in the {@code FeatureSet}, or empty if none.
     */
    public OptionalLong getLimit() {
        return (limit >= 0) ? OptionalLong.of(limit) : OptionalLong.empty();
    }

    /**
     * Sets the expressions to use for sorting the feature instances.
     * {@code SortBy} objects are used to order the {@code Feature} instances returned by the {@link FeatureSet}.
     * {@code SortBy} clauses are applied in declaration order, like SQL.
     *
     * @param  properties  expressions to use for sorting the feature instances,
     *                     or {@code null} or an empty array if none.
     *
     * @todo Not yet in public API. Pending publication of {@link SortProperty} interface.
     */
    @SafeVarargs
    final void setSortBy(final SortProperty<AbstractFeature>... properties) {
        SortBy<AbstractFeature> sortBy = null;
        if (properties != null) {
            sortBy = SortByComparator.create(properties);
        }
        setSortBy(sortBy);
    }

    /**
     * Sets the expressions to use for sorting the feature instances.
     * {@code SortBy} objects are used to order the {@code Feature} instances returned by the {@link FeatureSet}.
     *
     * @param  sortBy  expressions to use for sorting the feature instances, or {@code null} if none.
     *
     * @todo Not yet in public API. Pending publication of {@link SortProperty} interface.
     */
    final void setSortBy(final SortBy<AbstractFeature> sortBy) {
        this.sortBy = sortBy;
    }

    /**
     * Returns the expressions to use for sorting the feature instances.
     * This is the value specified in the last call to {@link #setSortBy(SortBy)}.
     *
     * @return expressions to use for sorting the feature instances, or {@code null} if none.
     *
     * @todo Not yet in public API. Pending publication of {@link SortProperty} interface.
     */
    final SortBy<AbstractFeature> getSortBy() {
        return sortBy;
    }

    /**
     * Sets the desired spatial resolution of geometries.
     * This property is an optional hint; resources may ignore it.
     *
     * @param  linearResolution  desired spatial resolution, or {@code null} for full resolution.
     */
    public void setLinearResolution(final Quantity<Length> linearResolution) {
        this.linearResolution = linearResolution;
    }

    /**
     * Returns the desired spatial resolution of geometries.
     * A {@code null} value means that data are queried at their full resolution.
     *
     * @return  desired spatial resolution, or {@code null} for full resolution.
     */
    public Quantity<Length> getLinearResolution() {
        return linearResolution;
    }

    /**
     * An expression to be retrieved by a {@code Query}, together with the name to assign to it.
     * In relational database terminology, subset of columns is called <cite>projection</cite>.
     * Columns can be given to the {@link FeatureQuery#setProjection(NamedExpression[])} method.
     *
     * @version 1.2
     * @since   1.1
     */
    public static class NamedExpression implements Serializable {
        /**
         * For cross-version compatibility.
         */
        private static final long serialVersionUID = -6919525113513842514L;

        /**
         * The literal, value reference or more complex expression to be retrieved by a {@code Query}.
         * Never {@code null}.
         */
<<<<<<< HEAD
        public final Expression<? super AbstractFeature, ?> expression;
=======
        @SuppressWarnings("serial")
        public final Expression<? super Feature, ?> expression;
>>>>>>> c7d4b3ed

        /**
         * The name to assign to the expression result, or {@code null} if unspecified.
         */
        @SuppressWarnings("serial")                 // Most SIS implementations are serializable.
        public final GenericName alias;

        /**
         * Creates a new column with the given expression and no name.
         *
         * @param expression  the literal, value reference or expression to be retrieved by a {@code Query}.
         */
        public NamedExpression(final Expression<? super AbstractFeature, ?> expression) {
            ArgumentChecks.ensureNonNull("expression", expression);
            this.expression = expression;
            this.alias = null;
        }

        /**
         * Creates a new column with the given expression and the given name.
         *
         * @param expression  the literal, value reference or expression to be retrieved by a {@code Query}.
         * @param alias       the name to assign to the expression result, or {@code null} if unspecified.
         */
        public NamedExpression(final Expression<? super AbstractFeature, ?> expression, final GenericName alias) {
            ArgumentChecks.ensureNonNull("expression", expression);
            this.expression = expression;
            this.alias = alias;
        }

        /**
         * Creates a new column with the given expression and the given name.
         * This constructor creates a {@link org.opengis.util.LocalName} from the given string.
         *
         * @param expression  the literal, value reference or expression to be retrieved by a {@code Query}.
         * @param alias       the name to assign to the expression result, or {@code null} if unspecified.
         */
        public NamedExpression(final Expression<? super AbstractFeature, ?> expression, final String alias) {
            ArgumentChecks.ensureNonNull("expression", expression);
            this.expression = expression;
            this.alias = (alias != null) ? Names.createLocalName(null, null, alias) : null;
        }

        /**
         * Returns a hash code value for this column.
         *
         * @return a hash code value.
         */
        @Override
        public int hashCode() {
            return 37 * expression.hashCode() + Objects.hashCode(alias);
        }

        /**
         * Compares this column with the given object for equality.
         *
         * @param  obj  the object to compare with this column.
         * @return whether the two objects are equal.
         */
        @Override
        public boolean equals(final Object obj) {
            if (obj == this) {
                return true;
            }
            if (obj != null && getClass() == obj.getClass()) {
                final NamedExpression other = (NamedExpression) obj;
                return expression.equals(other.expression) && Objects.equals(alias, other.alias);
            }
            return false;
        }

        /**
         * Returns a string representation of this column for debugging purpose.
         *
         * @return a string representation of this column.
         */
        @Override
        public String toString() {
            final StringBuilder buffer = new StringBuilder();
            buffer.append(getClass().getSimpleName()).append('[');      // Class name without enclosing class.
            appendTo(buffer);
            return buffer.append(']').toString();
        }

        /**
         * Appends a string representation of this column in the given buffer.
         */
        final void appendTo(final StringBuilder buffer) {
            if (expression instanceof Literal<?,?>) {
                buffer.append('“').append(((Literal<?,?>) expression).getValue()).append('”');
            } else if (expression instanceof ValueReference<?,?>) {
                buffer.append(((ValueReference<?,?>) expression).getXPath());
            } else {
                buffer.append(expression.getFunctionName());
            }
            if (alias != null) {
                buffer.append(" AS “").append(alias).append('”');
            }
        }
    }

    /**
     * Returns a label for the given expression for reporting to human (e.g. in exception messages).
     * This method uses the value reference (XPath) or literal value if applicable, truncated to an
     * arbitrary length.
     */
    private static String label(final Expression<?,?> expression) {
        final String text;
        if (expression instanceof Literal<?,?>) {
            text = String.valueOf(((Literal<?,?>) expression).getValue());
        } else if (expression instanceof ValueReference<?,?>) {
            text = ((ValueReference<?,?>) expression).getXPath();
        } else {
            return expression.getFunctionName().toString();
        }
        return CharSequences.shortSentence(text, 40).toString();
    }

    /**
     * Applies this query on the given feature set.
     * This method is invoked by the default implementation of {@link FeatureSet#subset(Query)}.
     * The default implementation executes the query using the default {@link java.util.stream.Stream} methods.
     * Queries executed by this method may not benefit from accelerations provided for example by databases.
     * This method should be used only as a fallback when the query cannot be executed natively
     * by {@link FeatureSet#subset(Query)}.
     *
     * <p>The returned {@code FeatureSet} does not cache the resulting {@code Feature} instances;
     * the query is processed on every call to the {@link FeatureSet#features(boolean)} method.</p>
     *
     * @param  source  the set of features to filter, sort or process.
     * @return a view over the given feature set containing only the filtered feature instances.
     * @throws DataStoreException if an error occurred during creation of the subset.
     *
     * @see FeatureSet#subset(Query)
     * @see CoverageQuery#execute(GridCoverageResource)
     *
     * @since 1.2
     */
    protected FeatureSet execute(final FeatureSet source) throws DataStoreException {
        ArgumentChecks.ensureNonNull("source", source);
        final FeatureQuery query = clone();
        if (query.selection != null) {
            final Optimization optimization = new Optimization();
            optimization.setFeatureType(source.getType());
            query.selection = optimization.apply(query.selection);
        }
        return new FeatureSubset(source, query);
    }

    /**
     * Returns the type of values evaluated by this query when executed on features of the given type.
     * If some expressions have no name, default names are computed as below:
     *
     * <ul>
     *   <li>If the expression is an instance of {@link ValueReference}, the name of the
     *       property referenced by the {@linkplain ValueReference#getXPath() x-path}.</li>
     *   <li>Otherwise the localized string "Unnamed #1" with increasing numbers.</li>
     * </ul>
     *
     * @param  valueType  the type of features to be evaluated by the expressions in this query.
     * @return type resulting from expressions evaluation (never null).
     * @throws IllegalArgumentException if this method can operate only on some feature types
     *         and the given type is not one of them.
     * @throws IllegalArgumentException if this method cannot determine the result type of an expression
     *         in this query. It may be because that expression is backed by an unsupported implementation.
     */
    final DefaultFeatureType expectedType(final DefaultFeatureType valueType) {
        if (projection == null) {
            return valueType;           // All columns included: result is of the same type.
        }
        int unnamedNumber = 0;          // Sequential number for unnamed expressions.
        Set<String> names = null;       // Names already used, for avoiding collisions.
        final FeatureTypeBuilder ftb = new FeatureTypeBuilder().setName(valueType.getName());
        for (int column = 0; column < projection.length; column++) {
            /*
             * For each property, get the expected type (mandatory) and its name (optional).
             * A default name will be computed if no alias were explicitly given by user.
             */
            GenericName name = projection[column].alias;
            final Expression<?,?> expression = projection[column].expression;
            final FeatureExpression<?,?> fex = FeatureExpression.castOrCopy(expression);
            final PropertyTypeBuilder resultType;
            if (fex == null || (resultType = fex.expectedType(valueType, ftb)) == null) {
                throw new IllegalArgumentException(Resources.format(Resources.Keys.InvalidExpression_2,
                            expression.getFunctionName().toInternationalString(), column));
            }
            if (name == null) {
                /*
                 * Build a list of aliases declared by the user, for making sure that we do not collide with them.
                 * No check for `GenericName` collision here because it was already verified by `setProjection(…)`.
                 * We may have collision of their `String` representations however, which is okay.
                 */
                if (names == null) {
                    names = new HashSet<>(Containers.hashMapCapacity(projection.length));
                    for (final NamedExpression p : projection) {
                        if (p.alias != null) {
                            names.add(p.alias.toString());
                        }
                    }
                }
                /*
                 * If the expression is a `ValueReference`, the `PropertyType` instance can be taken directly
                 * from the source feature (the Apache SIS implementation does just that). If the name is set,
                 * then we assume that it is correct. Otherwise we take the tip of the XPath.
                 */
                CharSequence text = null;
                if (expression instanceof ValueReference<?,?>) {
                    final GenericName current = resultType.getName();
                    if (current != null && names.add(current.toString())) {
                        continue;
                    }
                    String xpath = ((ValueReference<?,?>) expression).getXPath().trim();
                    xpath = xpath.substring(xpath.lastIndexOf('/') + 1);    // Works also if '/' is not found.
                    if (!(xpath.isEmpty() || names.contains(xpath))) {
                        text = xpath;
                    }
                }
                /*
                 * If we still have no name at this point, create a name like "Unnamed #1".
                 * Note that despite the use of `Vocabulary` resources, the name will be unlocalized
                 * (for easier programmatic use) because `GenericName` implementation is designed for
                 * providing localized names only if explicitly requested.
                 */
                if (text == null) do {
                    text = Vocabulary.formatInternational(Vocabulary.Keys.Unnamed_1, ++unnamedNumber);
                } while (!names.add(text.toString()));
                name = Names.createLocalName(null, null, text);
            }
            resultType.setName(name);
        }
        return ftb.build();
    }

    /**
     * Returns a clone of this query.
     *
     * @return a clone of this query.
     */
    @Override
    public FeatureQuery clone() {
        /*
         * Implementation note: no need to clone the arrays. It is safe to share the same array instances
         * because this class does not modify them and does not return them directly to the user.
         */
        try {
            return (FeatureQuery) super.clone();
        } catch (CloneNotSupportedException e) {
            throw new AssertionError(e);
        }
    }

    /**
     * Returns a hash code value for this query.
     *
     * @return a hash value for this query.
     */
    @Override
    public int hashCode() {
        return 97 * Arrays.hashCode(projection) + 31 * Objects.hashCode(selection)
              + 7 * Objects.hashCode(sortBy) + Long.hashCode(limit ^ skip)
              + 3 * Objects.hashCode(linearResolution);
    }

    /**
     * Compares this query with the given object for equality.
     *
     * @param  obj  the object to compare with this query.
     * @return whether the two objects are equal.
     */
    @Override
    public boolean equals(final Object obj) {
        if (obj == this) {
            return true;
        }
        if (obj != null && getClass() == obj.getClass()) {
            final FeatureQuery other = (FeatureQuery) obj;
            return skip  == other.skip &&
                   limit == other.limit &&
                   Objects.equals(selection,        other.selection) &&
                   Arrays .equals(projection,       other.projection) &&
                   Objects.equals(sortBy,           other.sortBy) &&
                   Objects.equals(linearResolution, other.linearResolution);
        }
        return false;
    }

    /**
     * Returns a textual representation of this query for debugging purposes.
     * The default implementation returns a string that looks like an SQL Select query.
     *
     * @return textual representation of this query.
     */
    @Override
    public String toString() {
        final StringBuilder sb = new StringBuilder(80);
        sb.append("SELECT ");
        if (projection != null) {
            for (int i=0; i<projection.length; i++) {
                if (i != 0) sb.append(", ");
                projection[i].appendTo(sb);
            }
        } else {
            sb.append('*');
        }
        if (selection != null) {
            sb.append(" WHERE ").append(selection);
        }
        if (sortBy != null) {
            String separator = " ORDER BY ";
            for (final SortProperty<AbstractFeature> p : sortBy.getSortProperties()) {
                sb.append(separator);
                separator = ", ";
                sb.append(p.getValueReference().getXPath()).append(' ').append(p.getSortOrder());
            }
        }
        if (linearResolution != null) {
            sb.append(" RESOLUTION ").append(linearResolution);
        }
        if (limit != UNLIMITED) {
            sb.append(" LIMIT ").append(limit);
        }
        if (skip != 0) {
            sb.append(" OFFSET ").append(skip);
        }
        return sb.toString();
    }
}<|MERGE_RESOLUTION|>--- conflicted
+++ resolved
@@ -106,12 +106,8 @@
      * @see #getSelection()
      * @see #setSelection(Filter)
      */
-<<<<<<< HEAD
+    @SuppressWarnings("serial")                 // Most SIS implementations are serializable.
     private Filter<? super AbstractFeature> selection;
-=======
-    @SuppressWarnings("serial")                 // Most SIS implementations are serializable.
-    private Filter<? super Feature> selection;
->>>>>>> c7d4b3ed
 
     /**
      * The number of feature instances to skip from the beginning.
@@ -139,12 +135,8 @@
      * @see #getSortBy()
      * @see #setSortBy(SortBy)
      */
-<<<<<<< HEAD
+    @SuppressWarnings("serial")                 // Most SIS implementations are serializable.
     private SortBy<AbstractFeature> sortBy;
-=======
-    @SuppressWarnings("serial")                 // Most SIS implementations are serializable.
-    private SortBy<Feature> sortBy;
->>>>>>> c7d4b3ed
 
     /**
      * Hint used by resources to optimize returned features.
@@ -430,12 +422,8 @@
          * The literal, value reference or more complex expression to be retrieved by a {@code Query}.
          * Never {@code null}.
          */
-<<<<<<< HEAD
+        @SuppressWarnings("serial")
         public final Expression<? super AbstractFeature, ?> expression;
-=======
-        @SuppressWarnings("serial")
-        public final Expression<? super Feature, ?> expression;
->>>>>>> c7d4b3ed
 
         /**
          * The name to assign to the expression result, or {@code null} if unspecified.
