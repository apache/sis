--- conflicted
+++ resolved
@@ -112,11 +112,7 @@
      * @see #setSelection(Filter)
      */
     @SuppressWarnings("serial")                 // Most SIS implementations are serializable.
-<<<<<<< HEAD
-    private Filter<? super AbstractFeature> selection;
-=======
-    private Filter<Feature> selection;
->>>>>>> 7d712579
+    private Filter<AbstractFeature> selection;
 
     /**
      * The number of feature instances to skip from the beginning.
@@ -197,20 +193,12 @@
      * @throws IllegalArgumentException if a property is duplicated.
      */
     @SafeVarargs
-<<<<<<< HEAD
-    public final void setProjection(final Expression<? super AbstractFeature, ?>... properties) {
-=======
-    public final void setProjection(final Expression<Feature, ?>... properties) {
->>>>>>> 7d712579
+    public final void setProjection(final Expression<AbstractFeature, ?>... properties) {
         NamedExpression[] wrappers = null;
         if (properties != null) {
             wrappers = new NamedExpression[properties.length];
             for (int i=0; i<wrappers.length; i++) {
-<<<<<<< HEAD
-                final Expression<? super AbstractFeature, ?> e = properties[i];
-=======
-                final Expression<Feature, ?> e = properties[i];
->>>>>>> 7d712579
+                final Expression<AbstractFeature, ?> e = properties[i];
                 ArgumentChecks.ensureNonNullElement("properties", i, e);
                 wrappers[i] = new NamedExpression(e);
             }
@@ -271,11 +259,7 @@
      */
     @Override
     public void setSelection(final Envelope domain) {
-<<<<<<< HEAD
-        Filter<? super AbstractFeature> filter = null;
-=======
-        Filter<Feature> filter = null;
->>>>>>> 7d712579
+        Filter<AbstractFeature> filter = null;
         if (domain != null) {
             final DefaultFilterFactory<AbstractFeature,Object,?> ff = DefaultFilterFactory.forFeatures();
             filter = ff.bbox(ff.property(AttributeConvention.GEOMETRY), domain);
@@ -290,11 +274,7 @@
      *
      * @param  selection  the filter, or {@code null} if none.
      */
-<<<<<<< HEAD
-    public void setSelection(final Filter<? super AbstractFeature> selection) {
-=======
-    public void setSelection(final Filter<Feature> selection) {
->>>>>>> 7d712579
+    public void setSelection(final Filter<AbstractFeature> selection) {
         this.selection = selection;
     }
 
@@ -305,11 +285,7 @@
      *
      * @return the filter, or {@code null} if none.
      */
-<<<<<<< HEAD
-    public Filter<? super AbstractFeature> getSelection() {
-=======
-    public Filter<Feature> getSelection() {
->>>>>>> 7d712579
+    public Filter<AbstractFeature> getSelection() {
         return selection;
     }
 
@@ -509,11 +485,7 @@
          * Never {@code null}.
          */
         @SuppressWarnings("serial")
-<<<<<<< HEAD
-        public final Expression<? super AbstractFeature, ?> expression;
-=======
-        public final Expression<Feature,?> expression;
->>>>>>> 7d712579
+        public final Expression<AbstractFeature,?> expression;
 
         /**
          * The name to assign to the expression result, or {@code null} if unspecified.
@@ -536,11 +508,7 @@
          *
          * @param expression  the literal, value reference or expression to be retrieved by a {@code Query}.
          */
-<<<<<<< HEAD
-        public NamedExpression(final Expression<? super AbstractFeature, ?> expression) {
-=======
-        public NamedExpression(final Expression<Feature,?> expression) {
->>>>>>> 7d712579
+        public NamedExpression(final Expression<AbstractFeature,?> expression) {
             this(expression, (GenericName) null);
         }
 
@@ -550,11 +518,7 @@
          * @param expression  the literal, value reference or expression to be retrieved by a {@code Query}.
          * @param alias       the name to assign to the expression result, or {@code null} if unspecified.
          */
-<<<<<<< HEAD
-        public NamedExpression(final Expression<? super AbstractFeature, ?> expression, final GenericName alias) {
-=======
-        public NamedExpression(final Expression<Feature,?> expression, final GenericName alias) {
->>>>>>> 7d712579
+        public NamedExpression(final Expression<AbstractFeature,?> expression, final GenericName alias) {
             this(expression, alias, ProjectionType.STORED);
         }
 
@@ -565,11 +529,7 @@
          * @param expression  the literal, value reference or expression to be retrieved by a {@code Query}.
          * @param alias       the name to assign to the expression result, or {@code null} if unspecified.
          */
-<<<<<<< HEAD
-        public NamedExpression(final Expression<? super AbstractFeature, ?> expression, final String alias) {
-=======
-        public NamedExpression(final Expression<Feature,?> expression, final String alias) {
->>>>>>> 7d712579
+        public NamedExpression(final Expression<AbstractFeature,?> expression, final String alias) {
             ArgumentChecks.ensureNonNull("expression", expression);
             this.expression = expression;
             this.alias = (alias != null) ? Names.createLocalName(null, null, alias) : null;
@@ -585,11 +545,7 @@
          *
          * @since 1.4
          */
-<<<<<<< HEAD
-        public NamedExpression(final Expression<? super AbstractFeature, ?> expression, final GenericName alias, ProjectionType type) {
-=======
-        public NamedExpression(final Expression<Feature,?> expression, final GenericName alias, ProjectionType type) {
->>>>>>> 7d712579
+        public NamedExpression(final Expression<AbstractFeature,?> expression, final GenericName alias, ProjectionType type) {
             ArgumentChecks.ensureNonNull("expression", expression);
             ArgumentChecks.ensureNonNull("type", type);
             this.expression = expression;
@@ -733,11 +689,7 @@
              * For each property, get the expected type (mandatory) and its name (optional).
              * A default name will be computed if no alias were explicitly given by user.
              */
-<<<<<<< HEAD
-            final Expression<? super AbstractFeature,?> expression = item.expression;
-=======
-            final Expression<Feature,?> expression = item.expression;
->>>>>>> 7d712579
+            final Expression<AbstractFeature,?> expression = item.expression;
             final FeatureExpression<?,?> fex = FeatureExpression.castOrCopy(expression);
             final PropertyTypeBuilder resultType;
             if (fex == null || (resultType = fex.expectedType(valueType, ftb)) == null) {
