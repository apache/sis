/*
 * Licensed to the Apache Software Foundation (ASF) under one or more
 * contributor license agreements.  See the NOTICE file distributed with
 * this work for additional information regarding copyright ownership.
 * The ASF licenses this file to You under the Apache License, Version 2.0
 * (the "License"); you may not use this file except in compliance with
 * the License.  You may obtain a copy of the License at
 *
 *     http://www.apache.org/licenses/LICENSE-2.0
 *
 * Unless required by applicable law or agreed to in writing, software
 * distributed under the License is distributed on an "AS IS" BASIS,
 * WITHOUT WARRANTIES OR CONDITIONS OF ANY KIND, either express or implied.
 * See the License for the specific language governing permissions and
 * limitations under the License.
 */
package org.apache.sis.internal.storage;

import org.opengis.util.GenericName;
import org.apache.sis.storage.DataStore;
import org.apache.sis.storage.FeatureNaming;
import org.apache.sis.storage.IllegalNameException;
import org.apache.sis.metadata.iso.DefaultMetadata;

// Branch-dependent imports
import org.apache.sis.feature.DefaultFeatureType;


/**
 * Helper methods for the feature metadata created by {@code DataStore} implementations.
<<<<<<< HEAD
 * This is a convenience class for chaining {@code add(FeatureType, Integer)} method calls
 * with {@link FeatureNaming#add(DataStore, GenericName, Object)}.
=======
 * This is a convenience class for chaining {@link #addFeatureType(FeatureType, Integer)}
 * method calls with {@link FeatureNaming#add(DataStore, GenericName, Object)}.
>>>>>>> 4edd3015
 *
 * @author  Martin Desruisseaux (Geomatys)
 * @version 0.8
 *
 * @see org.apache.sis.metadata.iso.content.DefaultFeatureCatalogueDescription
 *
 * @since 0.8
 * @module
 */
public class FeatureCatalogBuilder extends MetadataBuilder {
    /**
     * The data store for which the metadata will be created, or {@code null} if unknown.
     * This is used for producing error message if an exception is thrown.
     */
    private final DataStore store;

    /**
     * The feature types created by the {@code FeatureCatalogBuilder}.
     * {@code DataStore} implementations can keep the reference to this {@code FeatureNaming}
     * after the {@link #build(boolean)} method has been invoked.
     */
    public final FeatureNaming<DefaultFeatureType> features;

    /**
     * Creates a new builder for the given data store.
     *
     * @param  store  the data store for which the metadata will be created, or {@code null} if unknown.
     */
    public FeatureCatalogBuilder(final DataStore store) {
        this.store = store;
        features = new FeatureNaming<>();
    }

    /**
     * Adds descriptions for the given feature in both the {@link DefaultMetadata} and {@link FeatureNaming} instances.
     * Invoking this method is equivalent to executing the following code (omitting {@code null} checks for brevity):
     *
     * {@preformat java
     *     features.add(store, add(type, null), type);
     * }
     *
     * @param  type  the feature type to add, or {@code null}.
     * @throws IllegalNameException if a feature of the same name has already been added.
     *
<<<<<<< HEAD
     * @see #add(DefaultFeatureType, Integer)
     */
    public final void define(final DefaultFeatureType type) throws IllegalNameException {
        final GenericName name = add(type, null);
=======
     * @see #addFeatureType(FeatureType, Integer)
     */
    public final void define(final FeatureType type) throws IllegalNameException {
        final GenericName name = addFeatureType(type, null);
>>>>>>> 4edd3015
        if (name != null) {
            features.add(store, name, type);
        }
    }
}<|MERGE_RESOLUTION|>--- conflicted
+++ resolved
@@ -28,13 +28,8 @@
 
 /**
  * Helper methods for the feature metadata created by {@code DataStore} implementations.
-<<<<<<< HEAD
- * This is a convenience class for chaining {@code add(FeatureType, Integer)} method calls
- * with {@link FeatureNaming#add(DataStore, GenericName, Object)}.
-=======
- * This is a convenience class for chaining {@link #addFeatureType(FeatureType, Integer)}
+ * This is a convenience class for chaining {@code addFeatureType(FeatureType, Integer)}
  * method calls with {@link FeatureNaming#add(DataStore, GenericName, Object)}.
->>>>>>> 4edd3015
  *
  * @author  Martin Desruisseaux (Geomatys)
  * @version 0.8
@@ -79,17 +74,10 @@
      * @param  type  the feature type to add, or {@code null}.
      * @throws IllegalNameException if a feature of the same name has already been added.
      *
-<<<<<<< HEAD
-     * @see #add(DefaultFeatureType, Integer)
+     * @see #addFeatureType(DefaultFeatureType, Integer)
      */
     public final void define(final DefaultFeatureType type) throws IllegalNameException {
-        final GenericName name = add(type, null);
-=======
-     * @see #addFeatureType(FeatureType, Integer)
-     */
-    public final void define(final FeatureType type) throws IllegalNameException {
         final GenericName name = addFeatureType(type, null);
->>>>>>> 4edd3015
         if (name != null) {
             features.add(store, name, type);
         }
