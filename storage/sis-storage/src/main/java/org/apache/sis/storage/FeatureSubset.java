/*
 * Licensed to the Apache Software Foundation (ASF) under one or more
 * contributor license agreements.  See the NOTICE file distributed with
 * this work for additional information regarding copyright ownership.
 * The ASF licenses this file to You under the Apache License, Version 2.0
 * (the "License"); you may not use this file except in compliance with
 * the License.  You may obtain a copy of the License at
 *
 *     http://www.apache.org/licenses/LICENSE-2.0
 *
 * Unless required by applicable law or agreed to in writing, software
 * distributed under the License is distributed on an "AS IS" BASIS,
 * WITHOUT WARRANTIES OR CONDITIONS OF ANY KIND, either express or implied.
 * See the License for the specific language governing permissions and
 * limitations under the License.
 */
package org.apache.sis.storage;

import java.util.OptionalLong;
import java.util.stream.Stream;
import org.opengis.metadata.Metadata;
import org.apache.sis.internal.feature.FeatureUtilities;
import org.apache.sis.internal.storage.MetadataBuilder;
import org.apache.sis.internal.storage.StoreUtilities;
import org.apache.sis.internal.storage.Resources;

// Branch-dependent imports
import org.apache.sis.feature.AbstractFeature;
import org.apache.sis.feature.DefaultFeatureType;
import org.apache.sis.filter.Expression;
import org.apache.sis.filter.Filter;
import org.apache.sis.internal.geoapi.filter.SortBy;


/**
 * The result of {@link FeatureQuery#execute(FeatureSet)} executed using Java {@link Stream} methods.
 * Queries executed by this class do not benefit from accelerations provided for example by databases.
 * This class should be used only as a fallback when the query cannot be executed natively by
 * {@link FeatureSet#subset(Query)}.
 *
 * @author  Johann Sorel (Geomatys)
 * @author  Martin Desruisseaux (Geomatys)
 * @version 1.4
 * @since   1.0
 */
final class FeatureSubset extends AbstractFeatureSet {
    /**
     * The set of feature instances to filter, sort or process.
     */
    private final FeatureSet source;

    /**
     * The query for filtering the source set of features.
     */
    private final FeatureQuery query;

    /**
     * The type of features in this set. May or may not be the same as {@link #source}.
     * This is computed when first needed.
     */
    private DefaultFeatureType resultType;

    /**
     * Creates a new set of features by filtering the given set using the given query.
     * This given query is stored as-is (it is not cloned neither optimized).
     */
    FeatureSubset(final FeatureSet source, final FeatureQuery query) {
        super(source);
        this.source = source;
        this.query = query;
    }

    /**
     * Creates metadata about this subset.
     * It includes information about the complete feature set.
     */
    @Override
    protected Metadata createMetadata() throws DataStoreException {
        final MetadataBuilder builder = new MetadataBuilder();
        builder.addDefaultMetadata(this, listeners);
        builder.addLineage(Resources.formatInternational(Resources.Keys.UnfilteredData));
        builder.addProcessDescription(Resources.formatInternational(Resources.Keys.SubsetQuery_1, StoreUtilities.getLabel(source)));
        builder.addSource(source.getMetadata());
        return builder.build();
    }

    /**
     * Returns a description of properties that are common to all features in this dataset.
     */
    @Override
    public synchronized DefaultFeatureType getType() throws DataStoreException {
        if (resultType == null) {
            final DefaultFeatureType type = source.getType();
            try {
                resultType = query.expectedType(type);
            } catch (IllegalArgumentException e) {
                throw new DataStoreContentException(Resources.forLocale(listeners.getLocale())
                        .getString(Resources.Keys.CanNotDeriveTypeFromFeature_1, type.getName()), e);
            }
        }
        return resultType;
    }

    /**
     * Returns a stream of all features contained in this dataset.
     */
    @Override
    public Stream<AbstractFeature> features(final boolean parallel) throws DataStoreException {
        Stream<AbstractFeature> stream = source.features(parallel);
        /*
         * Apply filter.
         */
<<<<<<< HEAD
        final Filter<AbstractFeature> selection = query.getSelection();
=======
        final Filter<? super Feature> selection = query.getSelection();
>>>>>>> b486f990
        if (selection != null && !selection.equals(Filter.include())) {
            stream = stream.filter(selection);
        }
        /*
         * Apply sorting.
         */
        final SortBy<AbstractFeature> sortBy = query.getSortBy();
        if (sortBy != null) {
            stream = stream.sorted(sortBy);
        }
        /*
         * Apply offset.
         */
        final long offset = query.getOffset();
        if (offset > 0) {
            stream = stream.skip(offset);
        }
        /*
         * Apply limit.
         */
        final OptionalLong limit = query.getLimit();
        if (limit.isPresent()) {
            stream = stream.limit(limit.getAsLong());
        }
        /*
         * Transform feature instances.
         * Note: "projection" here is in relational database sense, not map projection.
         */
        final FeatureQuery.NamedExpression[] projection = query.getStoredProjection();
        if (projection != null) {
            @SuppressWarnings({"unchecked", "rawtypes"})
<<<<<<< HEAD
            final Expression<AbstractFeature,?>[] expressions = new Expression[projection.length];
=======
            final Expression<? super Feature,?>[] expressions = new Expression[projection.length];
>>>>>>> b486f990
            for (int i=0; i<expressions.length; i++) {
                expressions[i] = projection[i].expression;
            }
            final DefaultFeatureType type = getType();
            final String[] names = FeatureUtilities.getNames(type.getProperties(false));
            stream = stream.map(t -> {
                final AbstractFeature f = type.newInstance();
                for (int i=0; i < expressions.length; i++) {
                    f.setPropertyValue(names[i], expressions[i].apply(t));
                }
                return f;
            });
        }
        return stream;
    }
}<|MERGE_RESOLUTION|>--- conflicted
+++ resolved
@@ -110,11 +110,7 @@
         /*
          * Apply filter.
          */
-<<<<<<< HEAD
-        final Filter<AbstractFeature> selection = query.getSelection();
-=======
-        final Filter<? super Feature> selection = query.getSelection();
->>>>>>> b486f990
+        final Filter<? super AbstractFeature> selection = query.getSelection();
         if (selection != null && !selection.equals(Filter.include())) {
             stream = stream.filter(selection);
         }
@@ -146,11 +142,7 @@
         final FeatureQuery.NamedExpression[] projection = query.getStoredProjection();
         if (projection != null) {
             @SuppressWarnings({"unchecked", "rawtypes"})
-<<<<<<< HEAD
-            final Expression<AbstractFeature,?>[] expressions = new Expression[projection.length];
-=======
-            final Expression<? super Feature,?>[] expressions = new Expression[projection.length];
->>>>>>> b486f990
+            final Expression<? super AbstractFeature,?>[] expressions = new Expression[projection.length];
             for (int i=0; i<expressions.length; i++) {
                 expressions[i] = projection[i].expression;
             }
