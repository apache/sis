/*
 * Licensed to the Apache Software Foundation (ASF) under one or more
 * contributor license agreements.  See the NOTICE file distributed with
 * this work for additional information regarding copyright ownership.
 * The ASF licenses this file to You under the Apache License, Version 2.0
 * (the "License"); you may not use this file except in compliance with
 * the License.  You may obtain a copy of the License at
 *
 *     http://www.apache.org/licenses/LICENSE-2.0
 *
 * Unless required by applicable law or agreed to in writing, software
 * distributed under the License is distributed on an "AS IS" BASIS,
 * WITHOUT WARRANTIES OR CONDITIONS OF ANY KIND, either express or implied.
 * See the License for the specific language governing permissions and
 * limitations under the License.
 */
package org.apache.sis.storage;

import java.util.Locale;
import java.util.Map;
import java.util.IdentityHashMap;
import java.util.NoSuchElementException;
import java.util.Optional;
import org.opengis.util.ScopedName;
import org.opengis.util.GenericName;
import org.opengis.metadata.Metadata;
import org.opengis.metadata.Identifier;
import org.opengis.metadata.citation.Citation;
import org.opengis.metadata.identification.Identification;
import org.opengis.parameter.ParameterValueGroup;
import org.apache.sis.util.Localized;
import org.apache.sis.util.ArgumentChecks;
import org.apache.sis.util.logging.WarningListener;
import org.apache.sis.util.logging.WarningListeners;
import org.apache.sis.internal.storage.StoreUtilities;
import org.apache.sis.internal.storage.Resources;
import org.apache.sis.internal.util.Strings;
import org.apache.sis.referencing.NamedIdentifier;

// Branch-specific imports
import org.opengis.referencing.ReferenceIdentifier;


/**
 * Manages a series of features, coverages or sensor data.
 * Different {@code DataStore} subclasses exist for different formats (netCDF, GeoTIFF, <i>etc.</i>).
 * The supported format can be identified by the {@linkplain #getProvider() provider}.
 *
 * <p>Each data store is itself a {@link Resource}. The data store subclasses should implement
 * a more specialized {@code Resource} interface depending on the format characteristics.
 * For example a {@code DataStore} for ShapeFiles will implement the {@link FeatureSet} interface,
 * while a {@code DataStore} for netCDF files will implement the {@link Aggregate} interface.</p>
 *
 * <div class="section">Thread safety policy</div>
 * Data stores should be thread-safe, but their synchronization lock is implementation-dependent.
 * This base class uses only the {@code synchronized} keyword, applied on the following methods:
 *
 * <ul>
 *   <li>{@link #getLocale()}</li>
 *   <li>{@link #setLocale(Locale)}</li>
 * </ul>
 *
 * Since above properties are used only for information purpose, concurrent modifications during a read or write
 * operation should be harmless. Consequently subclasses are free use their own synchronization mechanism instead
 * than {@code synchronized(this)} lock.
 *
 * @author  Johann Sorel (Geomatys)
 * @author  Martin Desruisseaux (Geomatys)
 * @version 1.0
 *
 * @see DataStores#open(Object)
 *
 * @since 0.3
 * @module
 */
public abstract class DataStore implements Resource, Localized, AutoCloseable {
    /**
     * The factory that created this {@code DataStore} instance, or {@code null} if unspecified.
     * This information can be useful for fetching information common to all {@code DataStore}
     * instances of the same class.
     *
     * @since 0.8
     *
     * @see #getProvider()
     */
    protected final DataStoreProvider provider;

    /**
     * The store name (typically filename) for formatting error messages, or {@code null} if unknown.
     * Shall <strong>not</strong> be used as an identifier.
     *
     * @see #getDisplayName()
     */
    private final String name;

    /**
     * The locale to use for formatting warnings.
     * This is not the locale for formatting data in the storage.
     *
     * @see #getLocale()
     * @see #setLocale(Locale)
     */
    private Locale locale;

    /**
     * The set of registered {@link WarningListener}s for this data store.
     */
    protected final WarningListeners<DataStore> listeners;

    /**
     * Creates a new instance with no provider and initially no listener.
     */
    protected DataStore() {
        provider  = null;
        name      = null;
        locale    = Locale.getDefault(Locale.Category.DISPLAY);
        listeners = new WarningListeners<>(this);
    }

    /**
     * Creates a new instance for the given storage (typically file or database).
     * The {@code provider} argument is an optional information.
     * The {@code connector} argument is mandatory.
     *
     * @param  provider   the factory that created this {@code DataStore} instance, or {@code null} if unspecified.
     * @param  connector  information about the storage (URL, stream, reader instance, <i>etc</i>).
     * @throws DataStoreException if an error occurred while creating the data store for the given storage.
     *
     * @since 0.8
     */
    protected DataStore(final DataStoreProvider provider, final StorageConnector connector) throws DataStoreException {
        ArgumentChecks.ensureNonNull("connector", connector);
        this.provider  = provider;
        this.name      = connector.getStorageName();
        this.locale    = Locale.getDefault(Locale.Category.DISPLAY);
        this.listeners = new WarningListeners<>(this);
        /*
         * Above locale is NOT OptionKey.LOCALE because we are not talking about the same locale.
         * The one in this DataStore is for warning and exception messages, not for parsing data.
         */
    }

    /**
     * Creates a new instance as a child of another data store instance.
     * The new instance inherits the parent {@linkplain #getProvider() provider}.
     * The parent and the child share the same listeners: adding or removing a listener to a parent
     * adds or removes the same listeners to all children, and conversely.
     *
     * @param  parent     the parent data store, or {@code null} if none.
     * @param  connector  information about the storage (URL, stream, reader instance, <i>etc</i>).
     * @throws DataStoreException if an error occurred while creating the data store for the given storage.
     *
     * @since 0.8
     */
    protected DataStore(final DataStore parent, final StorageConnector connector) throws DataStoreException {
        ArgumentChecks.ensureNonNull("connector", connector);
        if (parent != null) {
            provider  = parent.provider;
            locale    = parent.locale;
            listeners = parent.listeners;
        } else {
            provider  = null;
            locale    = Locale.getDefault(Locale.Category.DISPLAY);
            listeners = new WarningListeners<>(this);
        }
        name = connector.getStorageName();
    }

    /**
     * Returns the factory that created this {@code DataStore} instance.
     * The provider gives additional information on this {@code DataStore} such as a format description
     * and a list of parameters that can be used for opening data stores of the same class.
     *
     * @return the factory that created this {@code DataStore} instance, or {@code null} if unspecified.
     *
     * @see #provider
     *
     * @since 0.8
     */
    public DataStoreProvider getProvider() {
        return provider;
    }

    /**
     * Returns the parameters used to open this data store.
     * The collection of legal parameters is implementation-dependent
     * ({@linkplain org.apache.sis.parameter.DefaultParameterValue#getDescriptor() their description}
     * is given by {@link DataStoreProvider#getOpenParameters()}),
     * but should contain at least a parameter named {@value org.apache.sis.storage.DataStoreProvider#LOCATION}
     * with a {@link java.net.URI}, {@link java.nio.file.Path} or {@link javax.sql.DataSource} value.
     *
     * <p>In the event a data store must be closed and reopened later, those parameters can be stored in a file or
     * database and used for {@linkplain DataStoreProvider#open(ParameterValueGroup) creating a new store} later.</p>
     *
     * <p>In some cases, for stores reading in-memory data or other inputs that can not fit with
     * {@code ParameterDescriptorGroup} requirements (for example an {@link java.io.InputStream}
     * connected to unknown or no {@link java.net.URL}), this method may return null.</p>
     *
     * @return parameters used for opening this {@code DataStore}, or {@code null} if not available.
     *
     * @see DataStoreProvider#getOpenParameters()
     *
     * @since 0.8
     */
    public abstract ParameterValueGroup getOpenParameters();

    /**
     * Sets the locale to use for formatting warnings and other messages.
     * In a client-server architecture, it should be the locale on the <em>client</em> side.
     *
     * <p>This locale is used on a <cite>best-effort</cite> basis; whether messages will honor this locale or not
     * depends on the code that logged warnings or threw exceptions. In Apache SIS implementation, this locale has
     * better chances to be honored by the {@link DataStoreException#getLocalizedMessage()} method rather than
     * {@code getMessage()}. See {@code getLocalizedMessage()} javadoc for more information.</p>
     *
     * @param locale  the new locale to use.
     *
     * @see DataStoreException#getLocalizedMessage()
     */
    public synchronized void setLocale(final Locale locale) {
        ArgumentChecks.ensureNonNull("locale", locale);
        this.locale = locale;
    }
    // See class javadoc for a note on synchronization.

    /**
     * The locale to use for formatting warnings and other messages. This locale if for user interfaces
     * only – it has no effect on the data to be read or written from/to the data store.
     *
     * <p>The default value is the {@linkplain Locale#getDefault() system default locale}.</p>
     */
    @Override
    public synchronized Locale getLocale() {
        return locale;
    }

    /**
     * Returns a short name or label for this data store.
     * The returned name can be used in user interfaces or in error messages.
     * It may be a title in natural language, but should be relatively short.
     * The name may be localized in the language specified by the value of {@link #getLocale()}
     * if this data store is capable to produce a name in various languages.
     *
     * <p>This name should not be used as an identifier since there is no guarantee that the name
     * is unique among data stores, and no guarantee that the name is the same in all locales.
     * The name may also contain any Unicode characters, including characters usually not allowed
     * in identifiers like white spaces.</p>
     *
     * <p>This method should never throw an exception since it may be invoked for producing error
     * messages, in which case throwing an exception here would mask the original exception.</p>
     *
     * <p>This method differs from {@link #getIdentifier()} in that it is typically a file name
     * known at construction time instead than a property read from metadata.
     * Default implementation returns the {@link StorageConnector#getStorageName()} value,
     * or {@code null} if this data store has been created by the no-argument constructor.
     * Subclasses should override this method if they can provide a better name.</p>
     *
     * @return a short name of label for this data store, or {@code null} if unknown.
     *
     * @see #getIdentifier()
     * @see #getLocale()
     *
     * @since 0.8
     */
    public String getDisplayName() {
        return name;
    }

    /**
     * Returns an identifier for the root resource of this data store, or {@code null} if none.
     * If this data store contains many resources (as in an {@link Aggregate}),
     * the returned identifier shall be different than the identifiers of those child resources.
     * In other words, the following equality shall hold without ambiguity:
     *
     * {@preformat java
     *     findResource(getIdentifier().toString()) == this
     * }
     *
     * Note that this identifier is not guaranteed to be unique between different {@code DataStore} instances;
     * it only needs to be unique among the resources provided by this data store instance.
     *
     * <div class="section">Default implementation</div>
     * <p>The default implementation searches for an identifier in the metadata,
     * at the location shown below, provided that conditions are met:</p>
     *
     * <blockquote>
     * <p><b>Path:</b> {@link Resource#getMetadata() metadata} /
     * {@link org.apache.sis.metadata.iso.DefaultMetadata#getIdentificationInfo() identificationInfo} /
     * {@link org.apache.sis.metadata.iso.identification.AbstractIdentification#getCitation() citation} /
     * {@link org.apache.sis.metadata.iso.citation.DefaultCitation#getIdentifiers() identifier}</p>
     *
     * <p><b>Condition:</b> in default implementation, the identifier is presents only if exactly one
     * {@code citation} is found at above path. If two or more {@code citation} instances are found,
     * the identification is considered ambiguous and an empty value is returned.</p>
     *
     * <p><b>Selection:</b> the first identifier implementing the {@code GenericName} interface is returned.
     * If there is no such identifier, then a {@link org.apache.sis.referencing.NamedIdentifier} is created
     * from the first identifier. If there is no identifier at all, then an empty value is returned.</p>
     * </blockquote>
     *
     * Subclasses are encouraged to override this method with more efficient implementations.
     *
     * @return an identifier for the root resource of this data store.
     * @throws DataStoreException if an error occurred while fetching the identifier.
     *
     * @see #getMetadata()
     * @see #getDisplayName()
     *
     * @since 1.0
     */
    @Override
    public Optional<GenericName> getIdentifier() throws DataStoreException {
        final Metadata metadata = getMetadata();
        if (metadata != null) {
            Citation citation = null;
            for (final Identification id : metadata.getIdentificationInfo()) {
                final Citation c = id.getCitation();
                if (c != null) {
                    if (citation != null && citation != c) {
                        return Optional.empty();                    // Ambiguity.
                    }
                    citation = c;
                }
            }
            if (citation != null) {
                ReferenceIdentifier first = null;
                for (final Identifier c : citation.getIdentifiers()) {
                    if (c instanceof GenericName) {
<<<<<<< HEAD
                        return (GenericName) c;
                    } else if (first == null && c instanceof ReferenceIdentifier) {
                        first = (ReferenceIdentifier) c;
=======
                        return Optional.of((GenericName) c);
                    } else if (first == null) {
                        first = c;
>>>>>>> 59b8d228
                    }
                }
                if (first != null) {
                    return Optional.of(new NamedIdentifier(first));
                }
            }
        }
        return Optional.empty();
    }

    /**
     * Returns information about the data store as a whole. The returned metadata object can contain
     * information such as the spatiotemporal extent of all contained {@linkplain Resource resources},
     * contact information about the creator or distributor, data quality, update frequency, usage constraints,
     * file format and more.
     *
     * @return information about resources in the data store, or {@code null} if none.
     * @throws DataStoreException if an error occurred while reading the data.
     *
     * @see #getIdentifier()
     */
    @Override
    public abstract Metadata getMetadata() throws DataStoreException;

    /**
     * Searches for a resource identified by the given identifier. The given identifier should be the string
     * representation of the return value of {@link Resource#getIdentifier()} on the desired resource.
     * Implementation may also accept aliases for convenience. For example if the full name of a resource
     * is {@code "foo:bar"}, then this method may accept {@code "bar"} as a synonymous of {@code "foo:bar"}
     * provided that it does not introduce ambiguity.
     *
     * <p>The default implementation verifies if above criterion matches to this {@code DataStore}
     * (which is itself a resource), then iterates recursively over {@link Aggregate} components
     * if this data store is an aggregate.
     * If a match is found without ambiguity, the associated resource is returned. Otherwise an exception is thrown.
     * Subclasses are encouraged to override this method with a more efficient implementation.</p>
     *
     * @param  identifier  identifier of the resource to fetch. Must be non-null.
     * @return resource associated to the given identifier (never {@code null}).
     * @throws IllegalNameException if no resource is found for the given identifier, or if more than one resource is found.
     * @throws DataStoreException if another kind of error occurred while searching resources.
     *
     * @see Resource#getIdentifier()
     * @see FeatureNaming
     */
    public Resource findResource(final String identifier) throws DataStoreException {
        ArgumentChecks.ensureNonEmpty("identifier", identifier);
        final Resource resource = findResource(identifier, this, new IdentityHashMap<>());
        if (resource != null) {
            return resource;
        }
        throw new IllegalNameException(StoreUtilities.resourceNotFound(this, identifier));
    }

    /**
     * Recursively searches for a resource identified by the given identifier.
     * This is the implementation of {@link #findResource(String)}.
     *
     * @param  identifier  identifier of the resource to fetch.
     * @param  candidate   a resource to compare against the identifier.
     * @param  visited     resources visited so-far, for avoiding never-ending loops if cycles exist.
     * @return resource associated to the given identifier, or {@code null} if not found.
     */
    private Resource findResource(final String identifier, final Resource candidate,
            final Map<Resource,Boolean> visited) throws DataStoreException
    {
        if (candidate != null && visited.put(candidate, Boolean.TRUE) == null) {
            GenericName name = candidate.getIdentifier().orElse(null);
            if (name != null) {
                do if (identifier.equals(name.toString())) {
                    return candidate;
                }
                while ((name instanceof ScopedName) && name != (name = ((ScopedName) name).tail()));
            }
            if (candidate instanceof Aggregate) {
                Resource result = null;
                for (final Resource child : ((Aggregate) candidate).components()) {
                    final Resource match = findResource(identifier, child, visited);
                    if (match != null) {
                        if (result == null) {
                            result = match;
                        } else {
                            throw new IllegalNameException(Resources.forLocale(getLocale())
                                    .getString(Resources.Keys.ResourceIdentifierCollision_2, getDisplayName(), identifier));
                        }
                    }
                }
                return result;
            }
        }
        return null;
    }

    /**
     * Adds a listener to be notified when a warning occurred while reading from or writing to the storage.
     * When a warning occurs, there is a choice:
     *
     * <ul>
     *   <li>If this data store has no warning listener, then the warning is logged at
     *       {@link java.util.logging.Level#WARNING}.</li>
     *   <li>If this data store has at least one warning listener, then all listeners are notified
     *       and the warning is <strong>not</strong> logged by this data store instance.</li>
     * </ul>
     *
     * Consider invoking this method in a {@code try} … {@code finally} block if the {@code DataStore}
     * lifetime is longer than the listener lifetime, as below:
     *
     * {@preformat java
     *     datastore.addWarningListener(listener);
     *     try {
     *         // Do some work...
     *     } finally {
     *         datastore.removeWarningListener(listener);
     *     }
     * }
     *
     * @param  listener  the listener to add.
     * @throws IllegalArgumentException if the given listener is already registered in this data store.
     */
    public void addWarningListener(final WarningListener<? super DataStore> listener)
            throws IllegalArgumentException
    {
        listeners.addWarningListener(listener);
    }

    /**
     * Removes a previously registered listener.
     *
     * @param  listener  the listener to remove.
     * @throws NoSuchElementException if the given listener is not registered in this data store.
     */
    public void removeWarningListener(final WarningListener<? super DataStore> listener)
            throws NoSuchElementException
    {
        listeners.removeWarningListener(listener);
    }

    /**
     * Closes this data store and releases any underlying resources.
     *
     * @throws DataStoreException if an error occurred while closing this data store.
     */
    @Override
    public abstract void close() throws DataStoreException;

    /**
     * Returns a string representation of this data store for debugging purpose.
     * The content of the string returned by this method may change in any future SIS version.
     *
     * @return a string representation of this data store for debugging purpose.
     */
    @Override
    public String toString() {
        return Strings.bracket(getClass(), getDisplayName());
    }
}<|MERGE_RESOLUTION|>--- conflicted
+++ resolved
@@ -326,15 +326,9 @@
                 ReferenceIdentifier first = null;
                 for (final Identifier c : citation.getIdentifiers()) {
                     if (c instanceof GenericName) {
-<<<<<<< HEAD
-                        return (GenericName) c;
+                        return Optional.of((GenericName) c);
                     } else if (first == null && c instanceof ReferenceIdentifier) {
                         first = (ReferenceIdentifier) c;
-=======
-                        return Optional.of((GenericName) c);
-                    } else if (first == null) {
-                        first = c;
->>>>>>> 59b8d228
                     }
                 }
                 if (first != null) {
