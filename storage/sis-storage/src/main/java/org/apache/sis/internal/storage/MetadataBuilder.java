--- conflicted
+++ resolved
@@ -1914,26 +1914,7 @@
      *
      * @see FeatureCatalogBuilder#define(DefaultFeatureType)
      */
-<<<<<<< HEAD
     public final GenericName addFeatureType(final DefaultFeatureType type, final long occurrences) {
-        if (type != null) {
-            final GenericName name = type.getName();
-            if (name != null) {
-                final DefaultFeatureTypeInfo info = new DefaultFeatureTypeInfo(name);
-                /*
-                 * Note: Exclude 0 as valid instance count.
-                 * Reason: ISO-19115 consider 0 (empty dataset) as an invalid count. However, in practice, it can happen
-                 * to open data sources that contain no record. They're still valid datasets, because as long as their
-                 * structure is valid, there's no point in raising an error (at our level, without any other context
-                 * information) here.
-                 */
-                if (occurrences > 0) {
-                    info.setFeatureInstanceCount(shared((int) Math.min(occurrences, Integer.MAX_VALUE)));
-                }
-                addIfNotPresent(featureDescription().getFeatureTypeInfo(), info);
-                return name;
-=======
-    public final GenericName addFeatureType(final FeatureType type, final long occurrences) {
         if (type == null) {
             return null;
         }
@@ -1960,7 +1941,6 @@
             final DefaultFeatureTypeInfo info = new DefaultFeatureTypeInfo(name);
             if (occurrences > 0) {
                 info.setFeatureInstanceCount(shared((int) Math.min(occurrences, Integer.MAX_VALUE)));
->>>>>>> 07ebe0c9
             }
             addIfNotPresent(featureDescription().getFeatureTypeInfo(), info);
         }
