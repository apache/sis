/*
 * Licensed to the Apache Software Foundation (ASF) under one or more
 * contributor license agreements.  See the NOTICE file distributed with
 * this work for additional information regarding copyright ownership.
 * The ASF licenses this file to You under the Apache License, Version 2.0
 * (the "License"); you may not use this file except in compliance with
 * the License.  You may obtain a copy of the License at
 *
 *     http://www.apache.org/licenses/LICENSE-2.0
 *
 * Unless required by applicable law or agreed to in writing, software
 * distributed under the License is distributed on an "AS IS" BASIS,
 * WITHOUT WARRANTIES OR CONDITIONS OF ANY KIND, either express or implied.
 * See the License for the specific language governing permissions and
 * limitations under the License.
 */
package org.apache.sis.internal.storage;

import java.time.LocalDate;
import java.util.Date;
import java.util.Locale;
import java.util.Optional;
import java.util.Iterator;
import java.util.Arrays;
import java.util.Collection;
import java.util.Collections;
import java.util.LinkedHashSet;
import java.util.HashMap;
import java.util.List;
import java.util.Map;
import java.net.URI;
import java.nio.charset.Charset;
import javax.measure.Unit;
import javax.measure.quantity.Length;
import org.opengis.util.MemberName;
import org.opengis.util.GenericName;
import org.opengis.util.InternationalString;
import org.opengis.geometry.Envelope;
import org.opengis.geometry.Geometry;
import org.opengis.metadata.Metadata;
import org.opengis.metadata.Identifier;
import org.opengis.metadata.citation.Role;
import org.opengis.metadata.citation.DateType;
import org.opengis.metadata.citation.Citation;
import org.opengis.metadata.citation.CitationDate;
import org.opengis.metadata.citation.OnLineFunction;
import org.opengis.metadata.identification.Identification;
import org.opengis.metadata.spatial.GCP;
import org.opengis.metadata.spatial.Dimension;
import org.opengis.metadata.spatial.DimensionNameType;
import org.opengis.metadata.spatial.CellGeometry;
import org.opengis.metadata.spatial.PixelOrientation;
import org.opengis.metadata.spatial.GeolocationInformation;
import org.opengis.metadata.spatial.SpatialRepresentationType;
import org.opengis.metadata.constraint.Restriction;
import org.opengis.metadata.content.CoverageContentType;
import org.opengis.metadata.content.TransferFunctionType;
import org.opengis.metadata.maintenance.ScopeCode;
import org.opengis.metadata.acquisition.Context;
import org.opengis.metadata.acquisition.OperationType;
import org.opengis.metadata.identification.Progress;
import org.opengis.metadata.identification.KeywordType;
import org.opengis.metadata.identification.TopicCategory;
import org.opengis.metadata.distribution.Format;
import org.opengis.metadata.quality.Element;
import org.opengis.geometry.DirectPosition;
import org.opengis.referencing.ReferenceSystem;
import org.opengis.referencing.cs.CoordinateSystem;
import org.opengis.referencing.crs.VerticalCRS;
import org.opengis.referencing.crs.CoordinateReferenceSystem;
import org.opengis.referencing.operation.TransformException;
<<<<<<< HEAD
=======
import org.apache.sis.internal.util.CollectionsExt;
import org.apache.sis.internal.simple.SimpleDuration;
>>>>>>> 59b8d228
import org.apache.sis.geometry.AbstractEnvelope;
import org.apache.sis.metadata.iso.DefaultMetadata;
import org.apache.sis.metadata.iso.DefaultIdentifier;
import org.apache.sis.metadata.iso.DefaultMetadataScope;
import org.apache.sis.metadata.iso.extent.DefaultExtent;
import org.apache.sis.metadata.iso.extent.DefaultVerticalExtent;
import org.apache.sis.metadata.iso.extent.DefaultTemporalExtent;
import org.apache.sis.metadata.iso.extent.DefaultBoundingPolygon;
import org.apache.sis.metadata.iso.extent.DefaultGeographicBoundingBox;
import org.apache.sis.metadata.iso.extent.DefaultGeographicDescription;
import org.apache.sis.metadata.iso.spatial.DefaultGridSpatialRepresentation;
import org.apache.sis.metadata.iso.spatial.DefaultDimension;
import org.apache.sis.metadata.iso.spatial.DefaultGeorectified;
import org.apache.sis.metadata.iso.spatial.DefaultGeoreferenceable;
import org.apache.sis.metadata.iso.spatial.DefaultGCPCollection;
import org.apache.sis.metadata.iso.spatial.DefaultGCP;
import org.apache.sis.metadata.iso.content.DefaultAttributeGroup;
import org.apache.sis.metadata.iso.content.DefaultSampleDimension;
import org.apache.sis.metadata.iso.content.DefaultCoverageDescription;
import org.apache.sis.metadata.iso.content.DefaultFeatureCatalogueDescription;
import org.apache.sis.metadata.iso.content.DefaultRangeElementDescription;
import org.apache.sis.metadata.iso.content.DefaultImageDescription;
import org.apache.sis.metadata.iso.content.DefaultFeatureTypeInfo;
import org.apache.sis.metadata.iso.citation.Citations;
import org.apache.sis.metadata.iso.citation.AbstractParty;
import org.apache.sis.metadata.iso.citation.DefaultCitation;
import org.apache.sis.metadata.iso.citation.DefaultCitationDate;
import org.apache.sis.metadata.iso.citation.DefaultResponsibility;
import org.apache.sis.metadata.iso.citation.DefaultIndividual;
import org.apache.sis.metadata.iso.citation.DefaultOrganisation;
import org.apache.sis.metadata.iso.citation.DefaultOnlineResource;
import org.apache.sis.metadata.iso.constraint.DefaultLegalConstraints;
import org.apache.sis.metadata.iso.identification.DefaultKeywords;
import org.apache.sis.metadata.iso.identification.DefaultResolution;
import org.apache.sis.metadata.iso.identification.DefaultDataIdentification;
import org.apache.sis.metadata.iso.distribution.DefaultFormat;
import org.apache.sis.metadata.iso.distribution.DefaultDistributor;
import org.apache.sis.metadata.iso.distribution.DefaultDistribution;
import org.apache.sis.metadata.iso.acquisition.DefaultAcquisitionInformation;
import org.apache.sis.metadata.iso.acquisition.DefaultEvent;
import org.apache.sis.metadata.iso.acquisition.DefaultInstrument;
import org.apache.sis.metadata.iso.acquisition.DefaultOperation;
import org.apache.sis.metadata.iso.acquisition.DefaultPlatform;
import org.apache.sis.metadata.iso.acquisition.DefaultRequirement;
import org.apache.sis.metadata.iso.lineage.DefaultLineage;
import org.apache.sis.metadata.iso.lineage.DefaultProcessStep;
import org.apache.sis.metadata.iso.lineage.DefaultProcessing;
import org.apache.sis.metadata.iso.lineage.DefaultSource;
import org.apache.sis.metadata.iso.maintenance.DefaultScope;
import org.apache.sis.metadata.iso.maintenance.DefaultScopeDescription;
import org.apache.sis.metadata.sql.MetadataStoreException;
import org.apache.sis.metadata.sql.MetadataSource;
import org.apache.sis.coverage.grid.GridGeometry;
import org.apache.sis.coverage.grid.GridExtent;
import org.apache.sis.coverage.SampleDimension;
import org.apache.sis.internal.util.Numerics;
import org.apache.sis.util.ArgumentChecks;
import org.apache.sis.util.CharSequences;
import org.apache.sis.util.iso.Names;
import org.apache.sis.util.iso.Types;
import org.apache.sis.measure.Units;

import static org.apache.sis.internal.util.StandardDateFormat.MILLISECONDS_PER_DAY;

// Branch-dependent imports
import org.opengis.metadata.citation.ResponsibleParty;
import org.opengis.metadata.identification.CharacterSet;
import org.apache.sis.feature.DefaultFeatureType;
import org.apache.sis.metadata.iso.citation.DefaultResponsibleParty;


/**
 * Helper methods for the metadata created by {@code DataStore} implementations.
 * This is not a general-purpose builder suitable for public API, since the
 * methods provided in this class are tailored for Apache SIS data store needs.
 * API of this class may change in any future SIS versions.
 *
 * @author  Martin Desruisseaux (Geomatys)
 * @author  Rémi Maréchal (Geomatys)
 * @author  Thi Phuong Hao Nguyen (VNSC)
 * @version 1.0
 * @since   0.8
 * @module
 */
public class MetadataBuilder {
    /**
     * Whether the next party to create should be an instance of {@link DefaultIndividual} or {@link DefaultOrganisation}.
     *
     * @see #party()
     * @see #newParty(PartyType)
     */
    private PartyType partyType = PartyType.UNKNOWN;

    /**
     * Whether the next grid should be an instance of {@link DefaultGeorectified} or {@link DefaultGeoreferenceable}.
     *
     * @see #gridRepresentation()
     * @see #newGridRepresentation(GridType)
     */
    private GridType gridType = GridType.UNSPECIFIED;

    /**
     * {@code true} if the next {@code CoverageDescription} to create will be a description of measurements
     * in the electromagnetic spectrum. In that case, the coverage description will actually be an instance
     * of {@code ImageDescription}.
     *
     * @see #coverageDescription()
     * @see #newCoverage(boolean)
     */
    private boolean electromagnetic;

    /**
     * For using the same instance of {@code Integer} or {@code Double} when the value is the same.
     * Also used for reusing {@link Citation} instances already created for a given title.
     * Keys and values can be:
     *
     * <table class="sis">
     *   <tr><th>Key</th>                          <th>Value</th>               <th>Method</th></tr>
     *   <tr><td>{@link Integer}</td>              <td>{@link Integer}</td>     <td>{@link #shared(int)}</td></tr>
     *   <tr><td>{@link Double}</td>               <td>{@link Double}</td>      <td>{@link #shared(double)}</td></tr>
     *   <tr><td>{@link Identifier}</td>           <td>{@link Identifier}</td>  <td>{@link #sharedIdentifier(CharSequence, String)}</td></tr>
     *   <tr><td>{@link InternationalString}</td>  <td>{@link Citation}</td>    <td>{@link #sharedCitation(InternationalString)}</td></tr>
     *   <tr><td>Other</td>                        <td>Same as key</td>         <td>{@link #shared(Class, Object)}</td></tr>
     * </table>
     */
    private final Map<Object,Object> sharedValues = new HashMap<>();

    /**
     * Whether to add ISO 19115-1 and ISO 19115-2 entries in "metadata standards" node.
     * Those entries will be added only if the metadata object would be otherwise non-empty.
     * A value of 1 will add ISO 19115-1. A value of 2 will add both ISO 19115-1 and ISO 19115-2.
     *
     * @see #setISOStandards(boolean)
     */
    private byte standardISO;

    // Other fields declared below together with closely related methods.

    /**
     * Creates a new metadata builder.
     */
    public MetadataBuilder() {
    }

    /**
     * The metadata created by this builder, or {@code null} if not yet created.
     */
    private DefaultMetadata metadata;

    /**
     * Creates the metadata object if it does not already exists, then returns it.
     *
     * @return the metadata (never {@code null}).
     * @see #build(boolean)
     */
    private DefaultMetadata metadata() {
        if (metadata == null) {
            metadata = new DefaultMetadata();
        }
        return metadata;
    }

    /**
     * The identification information that are part of {@linkplain #metadata}, or {@code null} if none.
     */
    private DefaultDataIdentification identification;

    /**
     * Creates the identification information object if it does not already exists, then returns it.
     *
     * @return the identification information (never {@code null}).
     * @see #newIdentification()
     */
    private DefaultDataIdentification identification() {
        if (identification == null) {
            identification = new DefaultDataIdentification();
        }
        return identification;
    }

    /**
     * The citation of data {@linkplain #identification}, or {@code null} if none.
     */
    private DefaultCitation citation;

    /**
     * Creates the citation object if it does not already exists, then returns it.
     *
     * @return the citation information (never {@code null}).
     */
    private DefaultCitation citation() {
        if (citation == null) {
            citation = new DefaultCitation();
        }
        return citation;
    }

    /**
     * Part of the responsible party of the {@linkplain #citation}, or {@code null} if none.
     */
    private DefaultResponsibleParty responsibility;

    /**
     * Creates the responsibility object if it does not already exists, then returns it.
     *
     * @return the responsibility party (never {@code null}).
     */
    private DefaultResponsibleParty responsibility() {
        if (responsibility == null) {
            responsibility = new DefaultResponsibleParty();
        }
        return responsibility;
    }

    /**
     * Part of the responsible party of the {@linkplain #citation}, or {@code null} if none.
     */
    private AbstractParty party;

    /**
     * Creates the individual or organization information object if it does not already exists, then returns it.
     *
     * <p><b>Limitation:</b> if the party type is unknown, then this method creates an {@code AbstractParty} instead
     * than one of the subtypes. This is not valid, but we currently have no way to guess if a party is an individual
     * or an organization. For now we prefer to let users know that the type is unknown rather than to pick a
     * potentially wrong type.</p>
     *
     * @return the individual or organization information (never {@code null}).
     * @see #newParty(MetadataBuilder.PartyType)
     */
    private AbstractParty party() {
        if (party == null) {
            switch (partyType) {
                case UNKNOWN:      party = new AbstractParty();       break;
                case INDIVIDUAL:   party = new DefaultIndividual();   break;
                case ORGANISATION: party = new DefaultOrganisation(); break;
                default:           throw new AssertionError(partyType);
            }
        }
        return party;
    }

    /**
     * Copyright information, or {@code null} if none.
     */
    private DefaultLegalConstraints constraints;

    /**
     * Creates the constraints information object if it does not already exists, then returns it.
     *
     * @return the constraints information (never {@code null}).
     */
    private DefaultLegalConstraints constraints() {
        if (constraints == null) {
            constraints = new DefaultLegalConstraints();
        }
        return constraints;
    }

    /**
     * The extent information that are part of {@linkplain #identification}, or {@code null} if none.
     */
    private DefaultExtent extent;

    /**
     * Creates the extent information object if it does not already exists, then returns it.
     *
     * @return the extent information (never {@code null}).
     */
    private DefaultExtent extent() {
        if (extent == null) {
            extent = new DefaultExtent();
        }
        return extent;
    }

    /**
     * Information about the platforms and sensors that collected the data, or {@code null} if none.
     */
    private DefaultAcquisitionInformation acquisition;

    /**
     * Creates the acquisition information object if it does not already exists, then returns it.
     *
     * @return the acquisition information (never {@code null}).
     * @see #newAcquisition()
     */
    private DefaultAcquisitionInformation acquisition() {
        if (acquisition == null) {
            acquisition = new DefaultAcquisitionInformation();
        }
        return acquisition;
    }

    /**
     * Platform where are installed the sensors that collected the data, or {@code null} if none.
     */
    private DefaultPlatform platform;

    /**
     * Creates a platform object if it does not already exists, then returns it.
     *
     * @return the platform information (never {@code null}).
     */
    private DefaultPlatform platform() {
        if (platform == null) {
            platform = new DefaultPlatform();
        }
        return platform;
    }

    /**
     * Information about the feature types, or {@code null} if none.
     */
    private DefaultFeatureCatalogueDescription featureDescription;

    /**
     * Creates the feature descriptions object if it does not already exists, then returns it.
     * This method sets the {@code includedWithDataset} property to {@code true} because the
     * metadata built by this helper class are typically encoded together with the data.
     *
     * @return the feature descriptions (never {@code null}).
     * @see #newFeatureTypes()
     */
    private DefaultFeatureCatalogueDescription featureDescription() {
        if (featureDescription == null) {
            featureDescription = new DefaultFeatureCatalogueDescription();
            featureDescription.setIncludedWithDataset(true);
        }
        return featureDescription;
    }

    /**
     * Information about the content of a grid data cell, or {@code null} if none.
     * May also be an instance of {@link DefaultImageDescription} if {@link #electromagnetic} is {@code true}.
     */
    private DefaultCoverageDescription coverageDescription;

    /**
     * Creates the coverage description object if it does not already exists, then returns it.
     *
     * @return the coverage description (never {@code null}).
     * @see #newCoverage(boolean)
     */
    private DefaultCoverageDescription coverageDescription() {
        if (coverageDescription == null) {
            coverageDescription = electromagnetic ? new DefaultImageDescription() : new DefaultCoverageDescription();
        }
        return coverageDescription;
    }

    /**
     * Information about content type for groups of attributes for a specific range dimension, or {@code null} if none.
     */
    private DefaultAttributeGroup attributeGroup;

    /**
     * Creates the attribute group object if it does not already exists, then returns it.
     *
     * @return the attribute group (never {@code null}).
     */
    private DefaultAttributeGroup attributeGroup() {
        if (attributeGroup == null) {
            attributeGroup = new DefaultAttributeGroup();
        }
        return attributeGroup;
    }

    /**
     * The characteristic of each dimension (layer) included in the resource, or {@code null} if none.
     */
    private DefaultSampleDimension sampleDimension;

    /**
     * Creates the sample dimension object if it does not already exists, then returns it.
     *
     * @return the sample dimension (never {@code null}).
     * @see #newSampleDimension()
     */
    private DefaultSampleDimension sampleDimension() {
        if (sampleDimension == null) {
            sampleDimension = new DefaultSampleDimension();
        }
        return sampleDimension;
    }

    /**
     * Information about the grid shape, or {@code null} if none.
     */
    private DefaultGridSpatialRepresentation gridRepresentation;

    /**
     * Creates a grid representation object if it does not already exists, then returns it.
     *
     * @return the grid representation object (never {@code null}).
     * @see #newGridRepresentation(GridType)
     */
    private DefaultGridSpatialRepresentation gridRepresentation() {
        if (gridRepresentation == null) {
            switch (gridType) {
                case GEORECTIFIED:     gridRepresentation = new DefaultGeorectified(); break;
                case GEOREFERENCEABLE: gridRepresentation = new DefaultGeoreferenceable(); break;
                default:               gridRepresentation = new DefaultGridSpatialRepresentation(); break;
            }
        }
        return gridRepresentation;
    }

    /**
     * Collection of ground control points.
     */
    private DefaultGCPCollection groundControlPoints;

    /**
     * Creates the collection of ground control points if it does not already exists, then returns it.
     *
     * @return the ground control points (never {@code null}).
     */
    private DefaultGCPCollection groundControlPoints() {
        if (groundControlPoints == null) {
            groundControlPoints = new DefaultGCPCollection();
        }
        return groundControlPoints;
    }

    /**
     * Information about the distributor of and options for obtaining the resource.
     */
    private DefaultDistribution distribution;

    /**
     * Creates the distribution information object if it does not already exists, then returns it.
     *
     * @return the distribution information (never {@code null}).
     * @see #newDistribution()
     */
    private DefaultDistribution distribution() {
        if (distribution == null) {
            distribution = new DefaultDistribution();
        }
        return distribution;
    }

    /**
     * The distribution format, or {@code null} if none.
     * This is part of the resource {@linkplain #identification}.
     */
    private Format format;

    /**
     * Creates the distribution format object if it does not already exists, then returns it.
     *
     * @return the distribution format (never {@code null}).
     */
    private DefaultFormat format() {
        DefaultFormat df = DefaultFormat.castOrCopy(format);
        if (df == null) {
            format = df = new DefaultFormat();
        }
        return df;
    }

    /**
     * Information about the events or source data used in constructing the data specified by the
     * {@linkplain DefaultLineage#getScope() scope}.
     */
    private DefaultLineage lineage;

    /**
     * Creates the lineage object if it does not already exists, then returns it.
     *
     * @return the lineage (never {@code null}).
     * @see #newLineage()
     */
    private DefaultLineage lineage() {
        if (lineage == null) {
            lineage = new DefaultLineage();
        }
        return lineage;
    }

    /**
     * Information about an event or transformation in the life of a resource.
     * This is part of {@link #lineage}.
     */
    private DefaultProcessStep processStep;

    /**
     * Creates the process step object if it does not already exists, then returns it.
     *
     * @return the process step (never {@code null}).
     */
    private DefaultProcessStep processStep() {
        if (processStep == null) {
            processStep = new DefaultProcessStep();
        }
        return processStep;
    }

    /**
     * Information about the procedures, processes and algorithms applied in the process step.
     * This is part of {@link #processStep}.
     */
    private DefaultProcessing processing;

    /**
     * Creates the processing object if it does not already exists, then returns it.
     *
     * @return the processing (never {@code null}).
     */
    private DefaultProcessing processing() {
        if (processing == null) {
            processing = new DefaultProcessing();
        }
        return processing;
    }

    /**
     * Adds the given element in the given collection if not already present. This method is used only for
     * properties that are usually stored in {@code List} rather than {@code Set} and for which we do not
     * keep a reference in this {@code MetadataBuilder} after the element has been added. This method is
     * intended for adding elements that despite being modifiable, are not going to be modified by this
     * {@code MetadataBuilder} class. Performance should not be a concern since the given list is usually
     * very short (0 or 1 element).
     *
     * <p>The given element should be non-null. The check for null value should be done by the caller instead
     * than by this method in order to avoid unneeded creation of collections. Such creation are implicitly
     * done by calls to {@code metadata.getFoos()} methods.</p>
     */
    private static <E> void addIfNotPresent(final Collection<E> collection, final E element) {
        if (!collection.contains(element)) {
            collection.add(element);
        }
    }

    /**
     * The type of party to create (individual, organization or unknown).
     */
    public enum PartyType {
        /**
         * Instructs {@link #newParty(PartyType)} that the next party to create should be an instance of
         * {@link DefaultIndividual}.
         */
        INDIVIDUAL,

        /**
         * Instructs {@link #newParty(PartyType)} that the next party to create should be an instance of
         * {@link DefaultOrganisation}.
         */
        ORGANISATION,

        /**
         * Instructs {@link #newParty(PartyType)} that the next party to create if of unknown type.
         */
        UNKNOWN
    }

    /**
     * Commits all pending information under the "responsible party" node (author, address, <i>etc</i>).
     * If there is no pending party information, then invoking this method has no effect
     * except setting the {@code type} flag.
     * If new party information are added after this method call, they will be stored in a new element.
     *
     * <p>This method does not need to be invoked unless a new "responsible party" node,
     * separated from the previous one, is desired.</p>
     *
     * @param  type  whether the party to create is an individual or an organization.
     */
    public final void newParty(final PartyType type) {
        ArgumentChecks.ensureNonNull("type", type);
        if (party != null) {
            addIfNotPresent(responsibility().getParties(), party);
            party = null;
        }
        partyType = type;
    }

    /**
     * Commits all pending information under the metadata "identification info" node (author, bounding box, <i>etc</i>).
     * If there is no pending identification information, then invoking this method has no effect.
     * If new identification info are added after this method call, they will be stored in a new element.
     *
     * <p>This method does not need to be invoked unless a new "identification info" node,
     * separated from the previous one, is desired.</p>
     */
    public final void newIdentification() {
        /*
         * Construction shall be ordered from children to parents.
         */
        newParty(PartyType.UNKNOWN);
        if (responsibility != null) {
            addIfNotPresent(citation().getCitedResponsibleParties(), responsibility);
            responsibility = null;
        }
        if (citation != null) {
            identification().setCitation(citation);
            citation = null;
        }
        if (extent != null) {
            addIfNotPresent(identification().getExtents(), extent);
            extent = null;
        }
        if (format != null) {
            addIfNotPresent(identification().getResourceFormats(), format);
            format = null;
        }
        if (constraints != null) {
            addIfNotPresent(identification().getResourceConstraints(), constraints);
            constraints = null;
        }
        if (identification != null) {
            addIfNotPresent(metadata().getIdentificationInfo(), identification);
            identification = null;
        }
    }

    /**
     * Commits all pending information under the metadata "acquisition" node (station, sensors, <i>etc</i>).
     * If there is no pending acquisition information, then invoking this method has no effect.
     * If new acquisition info are added after this method call, they will be stored in a new element.
     *
     * <p>This method does not need to be invoked unless a new "acquisition info" node,
     * separated from the previous one, is desired.</p>
     */
    public final void newAcquisition() {
        if (platform != null) {
            addIfNotPresent(acquisition().getPlatforms(), platform);
        }
        if (acquisition != null) {
            addIfNotPresent(metadata().getAcquisitionInformation(), acquisition);
            acquisition = null;
        }
    }

    /**
     * Commits all pending information under metadata "distribution" node.
     * If there is no pending distribution information, then invoking this method has no effect.
     * If new distribution info are added after this method call, they will be stored in a new element.
     *
     * <p>This method does not need to be invoked unless a new "distribution info" node,
     * separated from the previous one, is desired.</p>
     */
    public final void newDistribution() {
        if (distribution != null) {
            metadata().setDistributionInfo(distribution);
            distribution = null;
        }
    }

    /**
     * Commits all pending information under the metadata "feature catalog" node.
     * If there is no pending feature description, then invoking this method has no effect.
     * If new feature descriptions are added after this method call, they will be stored in a new element.
     *
     * <p>This method does not need to be invoked unless a new "feature catalog description" node is desired.</p>
     */
    public final void newFeatureTypes() {
        if (featureDescription != null) {
            addIfNotPresent(metadata().getContentInfo(), featureDescription);
            featureDescription = null;
        }
    }

    /**
     * Commits all pending information under the metadata "content info" node (bands, <i>etc</i>).
     * If there is no pending coverage description, then invoking this method has no effect
     * except setting the {@code electromagnetic} flag.
     * If new coverage descriptions are added after this method call, they will be stored in a new element.
     *
     * <p>This method does not need to be invoked unless a new "coverage description" node is desired,
     * or the {@code electromagnetic} flag needs to be set to {@code true}.</p>
     *
     * @param  electromagnetic  {@code true} if the next {@code CoverageDescription} to create
     *         will be a description of measurements in the electromagnetic spectrum.
     */
    public final void newCoverage(final boolean electromagnetic) {
        newSampleDimension();
        if (attributeGroup != null) {
            addIfNotPresent(coverageDescription().getAttributeGroups(), attributeGroup);
            attributeGroup = null;
        }
        if (coverageDescription != null) {
            addIfNotPresent(metadata().getContentInfo(), coverageDescription);
            coverageDescription = null;
        }
        this.electromagnetic = electromagnetic;
    }

    /**
     * Commits all pending information under the coverage "attribute group" node.
     * If there is no pending sample dimension description, then invoking this method has no effect.
     * If new sample dimensions are added after this method call, they will be stored in a new element.
     *
     * <p>This method does not need to be invoked unless a new "sample dimension" node is desired.</p>
     */
    public final void newSampleDimension() {
        if (sampleDimension != null) {
            addIfNotPresent(attributeGroup().getAttributes(), sampleDimension);
            sampleDimension = null;
        }
    }

    /**
     * The type of grid spatial representation (georectified, georeferenceable or unspecified).
     */
    public enum GridType {
        /**
         * Grid is an instance of {@link org.opengis.metadata.spatial.Georectified}.
         */
        GEORECTIFIED,

        /**
         * Grid is an instance of {@link org.opengis.metadata.spatial.Georeferenceable}.
         */
        GEOREFERENCEABLE,

        /**
         * Grid is neither georectified or georeferenceable.
         * A plain {@link org.opengis.metadata.spatial.GridSpatialRepresentation} instance will be used.
         */
        UNSPECIFIED
    }

    /**
     * Commits all pending information under the metadata "spatial representation" node (dimensions, <i>etc</i>).
     * If there is no pending spatial representation information, then invoking this method has no effect.
     * If new spatial representation info are added after this method call, they will be stored in a new element.
     *
     * <p>This method does not need to be invoked unless a new "spatial representation info" node,
     * separated from the previous one, is desired.</p>
     *
     * @param type  whether the next grid should be an instance of {@link DefaultGeorectified} or {@link DefaultGeoreferenceable}.
     */
    public final void newGridRepresentation(final GridType type) {
        ArgumentChecks.ensureNonNull("type", type);
        if (gridRepresentation != null) {
            final int n = gridRepresentation.getAxisDimensionProperties().size();
            if (n != 0) {
                gridRepresentation.setNumberOfDimensions(shared(n));
            }
            if (groundControlPoints != null && gridRepresentation instanceof DefaultGeoreferenceable) {
                addIfNotPresent(((DefaultGeoreferenceable) gridRepresentation).getGeolocationInformation(), groundControlPoints);
                groundControlPoints = null;
            }
            addIfNotPresent(metadata.getSpatialRepresentationInfo(), gridRepresentation);
            gridRepresentation = null;
        }
        gridType = type;
    }

    /**
     * Commits all pending information under the metadata "lineage" node (process steps, <i>etc</i>).
     * If there is no pending lineage information, then invoking this method has no effect.
     * If new lineage information are added after this method call, they will be stored in a new element.
     *
     * <p>This method does not need to be invoked unless a new "lineage" node,
     * separated from the previous one, is desired.</p>
     */
    public final void newLineage() {
        if (processing != null) {
            processStep().setProcessingInformation(processing);
            processing = null;
        }
        if (processStep != null) {
            addIfNotPresent(lineage().getProcessSteps(), processStep);
            processStep = null;
        }
        if (lineage != null) {
            addIfNotPresent(metadata().getResourceLineages(), lineage);
            lineage = null;
        }
    }

    /**
     * Creates or fetches a citation for the given title. The same citation may be shared by many metadata objects,
     * for example identifiers or groups of keywords. Current implementation creates a {@link DefaultCitation} for
     * the given title and caches the result. Future implementations may return predefined citation constants from
     * the SQL database when applicable.
     *
     * @param  title  the citation title, or {@code null} if none.
     * @return a (potentially shared) citation for the given title, or {@code null} if the given title was null.
     */
    private Citation sharedCitation(final InternationalString title) {
        if (title == null) return null;
        return (Citation) sharedValues.computeIfAbsent(title, k -> new DefaultCitation((CharSequence) k));
    }

    /**
     * Creates or fetches an identifier for the given authority and code. This method may query the metadata
     * database for fetching a more complete {@link Citation} for the given {@code authority}.
     * This method may return a shared {@code Identifier} instance.
     *
     * @param  authority  the authority tile, or {@code null} if none.
     * @param  code       the identifier code (mandatory).
     */
    private Identifier sharedIdentifier(final CharSequence authority, final String code) {
        final DefaultIdentifier id = new DefaultIdentifier(sharedCitation(trim(authority)), code);
        return (Identifier) sharedValues.getOrDefault(id, id);
    }

    /**
     * Specify if an information apply to data, to metadata or to both.
     * This is used for setting the locale or character encoding.
     */
    public enum Scope {
        /**
         * Information applies only to the resource (data).
         */
        RESOURCE,

        /**
         * Information applies only to metadata.
         */
        METADATA,

        /**
         * Information applies to both resource and metadata.
         */
        ALL
    }

    /**
     * Adds a data and/or metadata identifier. This method performs the same work than
     * {@link #addIdentifier(CharSequence, String, Scope)} for situations where the
     * identifier instance is already available.
     *
     * @param  id     the identifier, or {@code null} if none.
     * @param  scope  whether the date applies to data, to metadata or to both.
     *
     * @see #addIdentifier(CharSequence, String, Scope)
     */
    public final void addIdentifier(Identifier id, final Scope scope) {
        ArgumentChecks.ensureNonNull("scope", scope);
        if (id != null) {
            id = (Identifier) sharedValues.getOrDefault(id, id);
            if (scope != Scope.RESOURCE) metadata().setMetadataIdentifier(id);
            if (scope != Scope.METADATA) addIfNotPresent(citation().getIdentifiers(), id);
        }
    }

    /**
     * Adds a resource (data) identifier, a metadata identifier, or both as they are often the same.
     * The identifier is added only if {@code code} is non-null, regardless other argument values.
     * Empty strings (ignoring spaces) are ignored.
     * Storages locations are:
     *
     * <ul>
     *   <li><b>Metadata:</b> {@code metadata/metadataIdentifier}</li>
     *   <li><b>Resource:</b> {@code metadata/identificationInfo/citation/identifier}</li>
     * </ul>
     *
     * @param  authority  the the person or party responsible for maintenance of the namespace, or {@code null} if none.
     * @param  code       the identifier code, or {@code null} for no-operation.
     * @param  scope      whether the date applies to data, to metadata or to both.
     *
     * @see #addTitle(CharSequence)
     * @see #addTitleOrIdentifier(String, Scope)
     * @see #addIdentifier(Identifier, Scope)
     */
    public final void addIdentifier(final CharSequence authority, String code, final Scope scope) {
        ArgumentChecks.ensureNonNull("scope", scope);
        if (code != null && !(code = code.trim()).isEmpty()) {
            final Identifier id = sharedIdentifier(authority, code);
            if (scope != Scope.RESOURCE) metadata().setMetadataIdentifier(id);
            if (scope != Scope.METADATA) addIfNotPresent(citation().getIdentifiers(), id);
        }
    }

    /**
     * Sets the file format. The given name should be a short name like "GeoTIFF".
     * The long name will be inferred from the given short name, if possible.
     * Storage location is:
     *
     * <ul>
     *   <li>{@code metadata/identificationInfo/resourceFormat}</li>
     * </ul>
     *
     * This method should be invoked <strong>before</strong> any other method writing in the
     * {@code identificationInfo/resourceFormat} node. If this exception throws an exception,
     * than that exception should be reported as a warning. Example:
     *
     * {@preformat java
     *     try {
     *         metadata.setFormat("MyFormat");
     *     } catch (MetadataStoreException e) {
     *         metadata.addFormatName("MyFormat");
     *         listeners.warning(null, e);
     *     }
     *     metadata.addCompression("decompression technique");
     * }
     *
     * @param  abbreviation  the format short name or abbreviation, or {@code null} for no-operation.
     * @throws MetadataStoreException  if this method can not connect to the {@code jdbc/SpatialMetadata} database.
     *         Callers should generally handle this exception as a recoverable one (i.e. log a warning and continue).
     *
     * @see #addCompression(CharSequence)
     * @see #addFormatName(CharSequence)
     */
    public final void setFormat(final String abbreviation) throws MetadataStoreException {
        if (abbreviation != null && abbreviation.length() != 0) {
            if (format == null) {
                format = MetadataSource.getProvided().lookup(Format.class, abbreviation);
                /*
                 * Additional step for converting deprecated "name" and "specification" into non-deprecated properties.
                 * This step is not required on SIS branches that depend on development branches of GeoAPI 3.1 or 4.0.
                 */
                format = DefaultFormat.castOrCopy(format);
            } else {
                addFormatName(abbreviation);
            }
        }
    }

    /**
     * Adds a language used for documenting data and/or metadata.
     * Storage locations are:
     *
     * <ul>
     *   <li><b>Metadata:</b> {@code metadata/language}</li>
     *   <li><b>Resource:</b> {@code metadata/identificationInfo/language}</li>
     * </ul>
     *
     * @param  language  a language used for documenting data and/or metadata, or {@code null} for no-operation.
     * @param  scope     whether the language applies to data, to metadata or to both.
     *
     * @see #addEncoding(Charset, MetadataBuilder.Scope)
     */
    public final void addLanguage(final Locale language, final Scope scope) {
        ArgumentChecks.ensureNonNull("scope", scope);
        if (language != null) {
            // No need to use 'addIfNotPresent(…)' because Locale collection is a Set by default.
            if (scope != Scope.RESOURCE) metadata().getLanguages().add(language);
            if (scope != Scope.METADATA) identification().getLanguages().add(language);
        }
    }

    /**
     * Adds a character set used for encoding the data and/or metadata.
     * Storage locations are:
     *
     * <ul>
     *   <li><b>Metadata:</b> {@code metadata/characterSet}</li>
     *   <li><b>Resource:</b> {@code metadata/identificationInfo/characterSet}</li>
     * </ul>
     *
     * @param  encoding  the character set used for encoding data and/or metadata, or {@code null} for no-operation.
     * @param  scope     whether the encoding applies to data, to metadata or to both.
     *
     * @see #addLanguage(Locale, MetadataBuilder.Scope)
     */
    public final void addEncoding(final Charset encoding, final Scope scope) {
        ArgumentChecks.ensureNonNull("scope", scope);
        if (encoding != null) {
            // No need to use 'addIfNotPresent(…)' because Charset collection is a Set by default.
            if (scope != Scope.RESOURCE) metadata().getCharacterSets().add(encoding);
            if (scope != Scope.METADATA) identification().getCharacterSets().add(
                    Types.forCodeName(CharacterSet.class, encoding.toString(), true));
        }
    }

    /**
     * Adds information about the scope of the resource.
     * The scope is typically {@link ScopeCode#DATASET}.
     * Storage locations are:
     *
     * <ul>
     *   <li>{@code metadata/metadataScope/resourceScope}</li>
     *   <li>{@code metadata/metadataScope/name}</li>
     * </ul>
     *
     * @param  scope  the scope of the resource, or {@code null} if none.
     * @param  name   description of the scope, or {@code null} if none.
     */
    public final void addResourceScope(final ScopeCode scope, final CharSequence name) {
        if (scope != null || name != null) {
            addIfNotPresent(metadata().getMetadataScopes(), new DefaultMetadataScope(scope, name));
        }
    }

    /**
     * Adds a date of the given type. This is not the data acquisition time, but rather the metadata creation
     * or last update time. With {@link Scope#METADATA}, this is the creation of the metadata file as a whole.
     * With {@link Scope#RESOURCE}, this is the creation of the metadata for a particular "identification info".
     * They are often the same, since there is typically only one "identification info" per file.
     * Storage locations are:
     *
     * <ul>
     *   <li><b>Metadata:</b> {@code metadata/dateInfo/*}</li>
     *   <li><b>Resource:</b> {@code metadata/identificationInfo/citation/date/*}</li>
     * </ul>
     *
     * If a date already exists for the given type, then the earliest date is retained (oldest date are discarded)
     * except for {@code DateType.LAST_REVISION}, {@code DateType.LAST_UPDATE LAST_UPDATE} or any other date type
     * prefixed by {@code "LATE_"}, where only the latest date is kept.
     *
     * @param  date   the date to add, or {@code null} for no-operation..
     * @param  type   the type of the date to add, or {@code null} if none (not legal but tolerated).
     * @param  scope  whether the date applies to data, to metadata or to both.
     *
     * @see #addAcquisitionTime(Date)
     */
    public final void addCitationDate(final Date date, final DateType type, final Scope scope) {
        ArgumentChecks.ensureNonNull("scope", scope);
        if (date != null) {
            final DefaultCitationDate cd = new DefaultCitationDate(date, type);
            if (scope != Scope.RESOURCE) addEarliest(metadata().getDateInfo(), cd, type);
            if (scope != Scope.METADATA) addEarliest(citation().getDates(),    cd, type);
        }
    }

    /**
     * Adds a date in the given collection, making sure that there is no two dates of the same type.
     * If two dates are of the same type, retains the latest one if the type name starts with {@code "LATE_"}
     * or retains the earliest date otherwise.
     */
    private static void addEarliest(final Collection<CitationDate> dates, final CitationDate cd, final DateType type) {
        for (final Iterator<CitationDate> it = dates.iterator(); it.hasNext();) {
            final CitationDate co = it.next();
            if (type.equals(co.getDateType())) {
                final Date oldDate = co.getDate();
                final Date newDate = cd.getDate();
                if (type.name().startsWith("LATE_") ? oldDate.before(newDate) : oldDate.after(newDate)) {
                    it.remove();
                    break;
                }
                return;
            }
        }
        dates.add(cd);
    }

    /**
     * Returns the given character sequence as a non-empty character string with leading and trailing spaces removed.
     * If the given character sequence is null, empty or blank, then this method returns {@code null}.
     */
    private static InternationalString trim(CharSequence value) {
        value = CharSequences.trimWhitespaces(value);
        if (value != null && value.length() != 0) {
            return Types.toInternationalString(value);
        } else {
            return null;
        }
    }

    /**
     * Returns the concatenation of the given strings. The previous string may be {@code null}.
     * This method does nothing if the previous string already contains the one to append.
     */
    private static InternationalString append(final InternationalString previous, final InternationalString toAdd) {
        if (previous == null) {
            return toAdd;
        }
        final String p = previous.toString();
        final String a = toAdd.toString();
        if (p.contains(a)) {
            return previous;
        }
        return Types.toInternationalString(p + System.lineSeparator() + a);
    }

    /**
     * Returns {@code true} if the given character sequences have equal content.
     */
    private static boolean equals(final CharSequence s1, final CharSequence s2) {
        if (s1 == s2) {
            return true;
        }
        if (s1 == null || s2 == null) {
            return false;
        }
        return s1.toString().equals(s2.toString());
    }

    /**
     * Adds a title or alternate title of the resource.
     * Storage location is:
     *
     * <ul>
     *   <li>{@code metadata/identificationInfo/citation/title} if not yet used</li>
     *   <li>{@code metadata/identificationInfo/citation/alternateTitle} otherwise</li>
     * </ul>
     *
     * @param title  the resource title or alternate title, or {@code null} for no-operation.
     *
     * @see #addAbstract(CharSequence)
     */
    public final void addTitle(final CharSequence title) {
        final InternationalString i18n = trim(title);
        if (i18n != null) {
            final DefaultCitation citation = citation();
            final InternationalString current = citation.getTitle();
            if (current == null) {
                citation.setTitle(i18n);
            } else if (!equals(current, i18n)) {
                addIfNotPresent(citation.getAlternateTitles(), i18n);
            }
        }
    }

    /**
     * Adds the given code as a title if the current citation has no title, or as an identifier otherwise.
     * This method is invoked when adding an identifier to a metadata that may have no title. Because the
     * title is mandatory, adding only an identifier would make an invalid metadata.
     *
     * @param  code   the identifier code, or {@code null} for no-operation.
     * @param  scope  whether the date applies to data, to metadata or to both.
     *
     * @see #addTitle(CharSequence)
     * @see #addIdentifier(CharSequence, String, Scope)
     */
    public final void addTitleOrIdentifier(final String code, Scope scope) {
        ArgumentChecks.ensureNonNull("scope", scope);
        if (scope != Scope.METADATA) {
            if (citation == null || citation.getTitle() == null) {
                addTitle(code);
                if (scope == Scope.RESOURCE) {
                    return;
                }
                scope = Scope.METADATA;
            }
        }
        addIdentifier(null, code, scope);
    }

    /**
     * Adds a version of the resource.
     * If a version already exists, the new one will be appended after a new line.
     * Storage location is:
     *
     * <ul>
     *   <li>{@code metadata/identificationInfo/citation/edition}</li>
     * </ul>
     *
     * @param version  the version of resource(s), or {@code null} for no-operation.
     */
    public final void addEdition(final CharSequence version) {
        final InternationalString i18n = trim(version);
        if (i18n != null) {
            final DefaultCitation citation = citation();
            citation.setEdition(append(citation.getEdition(), i18n));
        }
    }

    /**
     * Adds a brief narrative summary of the resource(s).
     * If a summary already exists, the new one will be appended after a new line.
     * Storage location is:
     *
     * <ul>
     *   <li>{@code metadata/identificationInfo/abstract}</li>
     * </ul>
     *
     * @param description  the summary of resource(s), or {@code null} for no-operation.
     *
     * @see #addTitle(CharSequence)
     * @see #addPurpose(CharSequence)
     */
    public final void addAbstract(final CharSequence description) {
        final InternationalString i18n = trim(description);
        if (i18n != null) {
            final DefaultDataIdentification identification = identification();
            identification.setAbstract(append(identification.getAbstract(), i18n));
        }
    }

    /**
     * Adds a summary of the intentions with which the resource(s) was developed.
     * If a purpose already exists, the new one will be appended after a new line.
     * Storage location is:
     *
     * <ul>
     *   <li>{@code metadata/identificationInfo/purpose}</li>
     * </ul>
     *
     * @param intention  the summary of intention(s), or {@code null} for no-operation.
     *
     * @see #addAbstract(CharSequence)
     */
    public final void addPurpose(final CharSequence intention) {
        final InternationalString i18n = trim(intention);
        if (i18n != null) {
            final DefaultDataIdentification identification = identification();
            identification.setPurpose(append(identification.getPurpose(), i18n));
        }
    }

    /**
     * Adds other information required to complete the citation that is not recorded elsewhere.
     * Storage location is:
     *
     * <ul>
     *   <li>{@code metadata/identificationInfo/citation/otherCitationDetails}</li>
     * </ul>
     *
     * @param  details  other details, or {@code null} for no-operation.
     */
    public final void addOtherCitationDetails(final CharSequence details) {
        final InternationalString i18n = trim(details);
        if (i18n != null) {
            final DefaultCitation citation = citation();
            citation.setOtherCitationDetails(append(citation.getOtherCitationDetails(), i18n));
        }
    }

    /**
     * Adds any other descriptive information about the resource.
     * If information already exists, the new one will be appended after a new line.
     * Storage location is:
     *
     * <ul>
     *   <li>{@code metadata/identificationInfo/supplementalInformation}</li>
     * </ul>
     *
     * @param info  any other descriptive information about the resource, or {@code null} for no-operation.
     */
    public final void addSupplementalInformation(final CharSequence info) {
        final InternationalString i18n = trim(info);
        if (i18n != null) {
            final DefaultDataIdentification identification = identification();
            identification.setSupplementalInformation(append(identification.getSupplementalInformation(), i18n));
        }
    }

    /**
     * Adds a main theme of the resource.
     * Storage location is:
     *
     * <ul>
     *   <li>{@code metadata/identificationInfo/topicCategory}</li>
     * </ul>
     *
     * @param  topic  main theme of the resource, or {@code null} for no-operation.
     */
    public final void addTopicCategory(final TopicCategory topic) {
        if (topic != null) {
            // No need to use 'addIfNotPresent(…)' for enumerations.
            identification().getTopicCategories().add(topic);
        }
    }

    /**
     * Adds keywords if at least one non-empty element exists in the {@code keywords} array.
     * Other arguments have no impact on whether keywords are added or not because only the
     * {@code MD_Keywords.keyword} property is mandatory.
     * Storage locations are:
     *
     * <ul>
     *   <li>{@code metadata/identificationInfo/descriptiveKeywords}</li>
     *   <li>{@code metadata/identificationInfo/thesaurusName/title}</li>
     *   <li>{@code metadata/identificationInfo/type}</li>
     * </ul>
     *
     * @param  keywords       word(s) used to describe the subject, or {@code null} for no-operation.
     * @param  type           subject matter used to group similar keywords, or {@code null} if none.
     * @param  thesaurusName  name of the formally registered thesaurus, or {@code null} if none.
     */
    public final void addKeywords(final Iterable<? extends CharSequence> keywords, final KeywordType type,
            final CharSequence thesaurusName)
    {
        if (keywords != null) {
            DefaultKeywords group = null;
            Collection<InternationalString> list = null;
            for (final CharSequence kw : keywords) {
                final InternationalString i18n = trim(kw);
                if (i18n != null) {
                    if (list == null) {
                        group = new DefaultKeywords();
                        group.setType(type);
                        group.setThesaurusName(sharedCitation(trim(thesaurusName)));
                        list = group.getKeywords();
                    }
                    list.add(i18n);
                }
            }
            if (group != null) {
                addIfNotPresent(identification().getDescriptiveKeywords(), group);
            }
        }
    }

    /**
     * Adds an author name. If an author was already defined with a different name,
     * then a new party instance is created.
     * Storage location is:
     *
     * <ul>
     *   <li>{@code metadata/identificationInfo/citation/party/name}</li>
     * </ul>
     *
     * @param  name  the name of the author or publisher, or {@code null} for no-operation.
     */
    public final void addAuthor(final CharSequence name) {
        final InternationalString i18n = trim(name);
        if (i18n != null) {
            if (party != null) {
                final InternationalString current = party.getName();
                if (current != null) {
                    if (equals(current, name)) {
                        return;
                    }
                    newParty(partyType);
                }
            }
            party().setName(i18n);
        }
    }

    /**
     * Adds role, name, contact and position information for an individual or organization that is responsible
     * for the resource. This method can be used as an alternative to {@link #addAuthor(CharSequence)} when the
     * caller needs to create the responsibly party itself.
     *
     * <p>If the given {@code role} is non-null, then this method will ensure that the added party has the given
     * role. A copy of the given party will be created if needed (the given party will never be modified).</p>
     *
     * Storage locations are:
     *
     * <ul>
     *   <li>{@code metadata/identificationInfo/citation/citedResponsibleParty}</li>
     *   <li>{@code metadata/identificationInfo/citation/citedResponsibleParty/role}</li>
     * </ul>
     *
     * @param  party  the individual or organization that is responsible, or {@code null} for no-operation.
     * @param  role   the role to set, or {@code null} for leaving it unchanged.
     */
    public final void addCitedResponsibleParty(ResponsibleParty party, final Role role) {
        if (party != null) {
            if (role != null && !role.equals(party.getRole())) {
                party = new DefaultResponsibleParty(party);
                ((DefaultResponsibility) party).setRole(role);
            }
            addIfNotPresent(citation().getCitedResponsibleParties(), party);
        }
    }

    /**
     * Adds a means of communication with person(s) and organizations(s) associated with the resource(s).
     * This is often the same party than the above cited responsibly party, with only the role changed.
     * Storage locations are:
     *
     * <ul>
     *   <li><b>Metadata</b> {@code metadata/contact}</li>
     *   <li><b>Resource</b> {@code metadata/identificationInfo/pointOfContact}</li>
     * </ul>
     *
     * @param  contact  means of communication with party associated with the resource, or {@code null} for no-operation.
     * @param  scope    whether the contact applies to data, to metadata or to both.
     */
    public final void addPointOfContact(final ResponsibleParty contact, final Scope scope) {
        ArgumentChecks.ensureNonNull("scope", scope);
        if (contact != null) {
            if (scope != Scope.RESOURCE)     addIfNotPresent(metadata().getContacts(), contact);
            if (scope != Scope.METADATA) addIfNotPresent(identification().getPointOfContacts(), contact);
        }
    }

    /**
     * Adds a distributor. This is often the same than the above responsible party.
     * Storage location is:
     *
     * <ul>
     *   <li>{@code metadata/distributionInfo/distributor/distributorContact}</li>
     * </ul>
     *
     * @param  distributor  the distributor, or {@code null} for no-operation.
     */
    public final void addDistributor(final ResponsibleParty distributor) {
        if (distributor != null) {
            addIfNotPresent(distribution().getDistributors(), new DefaultDistributor(distributor));
        }
    }

    /**
     * Adds recognition of those who contributed to the resource(s).
     * Storage location is:
     *
     * <ul>
     *   <li>{@code metadata/identificationInfo/credit}</li>
     * </ul>
     *
     * @param  credit  recognition of those who contributed to the resource, or {@code null} for no-operation.
     */
    public final void addCredits(final CharSequence credit) {
        if (credit != null) {
            final String c = CharSequences.trimWhitespaces(credit).toString();
            if (!c.isEmpty()) {
                addIfNotPresent(identification().getCredits(), c);
            }
        }
    }

    /**
     * Elements to omit in the legal notice to be parsed by {@link MetadataBuilder#parseLegalNotice(String)}.
     * Some of those elements are implied by the metadata were the legal notice will be stored.
     */
    private static final class LegalSymbols {
        /**
         * Symbols associated to restrictions.
         */
        private static final LegalSymbols[] VALUES = {
            new LegalSymbols(Restriction.COPYRIGHT, "COPYRIGHT", "(C)", "©", "All rights reserved"),
            new LegalSymbols(Restriction.TRADEMARK, "TRADEMARK", "(TM)", "™", "(R)", "®")
        };

        /**
         * The restriction to use if an item in the {@linkplain #symbols} list is found.
         */
        private final Restriction restriction;

        /**
         * Symbols to use as an indication that the {@linkplain #restriction} applies.
         */
        private final String[] symbols;

        /**
         * Creates a new enumeration value for the given symbol.
         */
        private LegalSymbols(final Restriction restriction, final String... symbols) {
            this.restriction = restriction;
            this.symbols = symbols;
        }

        /**
         * Returns {@code true} if the given character is a space or a punctuation of category "other".
         * The punctuation characters include coma, dot, semi-colon, <i>etc.</i> but do not include
         * parenthesis or connecting punctuation.
         *
         * @param c the Unicode code point of the character to test.
         */
        private static boolean isSpaceOrPunctuation(final int c) {
            switch (Character.getType(c)) {
                case Character.LINE_SEPARATOR:
                case Character.SPACE_SEPARATOR:
                case Character.PARAGRAPH_SEPARATOR:
                case Character.OTHER_PUNCTUATION: return true;
                default: return false;
            }
        }

        /**
         * Implementation of {@link MetadataBuilder#parseLegalNotice(String)}, provided here for reducing
         * the amount of class loading in the common case where there is no legal notice to parse.
         */
        static void parse(final String notice, final DefaultLegalConstraints constraints) {
            final int length = notice.length();
            final StringBuilder buffer = new StringBuilder(length);
            int     year           = 0;         // The copyright year, or 0 if none.
            int     quoteLevel     = 0;         // Incremented on ( [ « characters, decremented on ) ] » characters.
            boolean isCopyright    = false;     // Whether the word parsed by previous iteration was "Copyright" or "(C)".
            boolean wasSeparator   = true;      // Whether the caracter parsed by the previous iteration was a word separator.
            boolean wasPunctuation = true;      // Whether the previous character was a punctuation of Unicode category "other".
            boolean skipNextChars  = true;      // Whether the next spaces and some punction characters should be ignored.
parse:      for (int i = 0; i < length;) {
                final int c = notice.codePointAt(i);
                final int n = Character.charCount(c);
                int     quoteChange   = 0;
                boolean isSeparator   = false;
                boolean isPunctuation;
                switch (Character.getType(c)) {
                    case Character.INITIAL_QUOTE_PUNCTUATION:
                    case Character.START_PUNCTUATION: {
                        quoteChange   = +1;                     //  ( [ «  etc.
                        skipNextChars = false;
                        isPunctuation = false;
                        break;
                    }
                    case Character.FINAL_QUOTE_PUNCTUATION:
                    case Character.END_PUNCTUATION: {
                        quoteChange   = -1;                     //  ) ] »  etc.
                        skipNextChars = false;
                        isPunctuation = false;
                        break;
                    }
                    default: {                                  // Letter, digit, hyphen, etc.
                        skipNextChars = false;
                        isPunctuation = false;
                        break;
                    }
                    case Character.OTHER_PUNCTUATION: {         //  , . : ; / " etc. but not -.
                        isPunctuation = true;
                        isSeparator   = true;
                        break;
                    }
                    case Character.LINE_SEPARATOR:
                    case Character.SPACE_SEPARATOR:
                    case Character.PARAGRAPH_SEPARATOR: {
                        isPunctuation = wasPunctuation;
                        isSeparator   = true;
                        break;
                    }
                }
                if (wasSeparator && !isSeparator && quoteLevel == 0) {
                    /*
                     * Found the beginning of a new word. Ignore textes like "(C)" or "All rights reserved".
                     * Some of those textes are implied by the metadata where the legal notice will be stored.
                     */
                    for (final LegalSymbols r : VALUES) {
                        for (final String symbol : r.symbols) {
                            if (notice.regionMatches(true, i, symbol, 0, symbol.length())) {
                                final int after = i + symbol.length();
                                if (after >= length || isSpaceOrPunctuation(notice.codePointAt(after))) {
                                    isCopyright |= Restriction.COPYRIGHT.equals(r.restriction);
                                    constraints.getUseConstraints().add(r.restriction);
                                    wasPunctuation = true;      // Pretend that "Copyright" was followed by a coma.
                                    skipNextChars  = true;      // Ignore spaces and punctuations until the next word.
                                    i = after;                  // Skip the "Copyright" (or other) word.
                                    continue parse;
                                }
                            }
                        }
                    }
                    /*
                     * If a copyright notice is followed by digits, assume that those digits are the copyright year.
                     * We require the year is followed by punctuations or non-breaking space in order to reduce the
                     * risk of confusion with postal addresses. So this block should accept "John, 1992." but not
                     * "1992-1 Nowhere road".
                     */
                    if (isCopyright && wasPunctuation && year == 0 && c >= '0' && c <= '9') {
                        int endOfDigits = i + n;            // After the last digit in sequence.
                        while (endOfDigits < length) {
                            final int d = notice.codePointAt(endOfDigits);
                            if (d < '0' || d > '9') break;
                            endOfDigits++;              // No need to use Character.charCount(s) here.
                        }
                        // Verify if the digits are followed by a punctuation.
                        final int endOfToken = CharSequences.skipLeadingWhitespaces(notice, endOfDigits, length);
                        if (endOfToken > endOfDigits || isSpaceOrPunctuation(notice.codePointAt(endOfToken))) try {
                            year = Integer.parseInt(notice.substring(i, endOfDigits));
                            if (year >= 1800 && year <= 9999) {                     // Those limits are arbitrary.
                                skipNextChars = true;
                                i = endOfToken;
                                continue;
                            }
                            year = 0;                                               // Reject as not a copyright year.
                        } catch (NumberFormatException e) {
                            // Not an integer - ignore, will be handled as text.
                        }
                    }
                }
                /*
                 * End of the block that was executed at the beginning of each new word.
                 * Following is executed for every characters, except if the above block
                 * skipped a portion of the input string.
                 */
                wasPunctuation = isPunctuation;
                wasSeparator   = isSeparator;
                quoteLevel    += quoteChange;
                if (!skipNextChars && !Character.isIdentifierIgnorable(c)) {
                    buffer.appendCodePoint(c);
                }
                i += n;
            }
            /*
             * End of parsing. Omit trailing spaces and some punctuations if any, then store the result.
             */
            int i = buffer.length();
            while (i > 0) {
                final int c = buffer.codePointBefore(i);
                if (!isSpaceOrPunctuation(c)) break;
                i -= Character.charCount(c);
            }
            final DefaultCitation c = new DefaultCitation(notice);
            if (year != 0) {
                final Date date = new Date(LocalDate.of(year, 1, 1).toEpochDay() * MILLISECONDS_PER_DAY);
                c.setDates(Collections.singleton(new DefaultCitationDate(date, DateType.valueOf("IN_FORCE"))));
            }
            if (i != 0) {
                buffer.setLength(i);
                // Same limitation than MetadataBuilder.party().
                final AbstractParty party = new AbstractParty(buffer, null);
                final DefaultResponsibleParty r = new DefaultResponsibleParty(Role.OWNER);
                r.setParties(Collections.singleton(party));
                c.setCitedResponsibleParties(Collections.singleton(r));
            }
            constraints.getReferences().add(c);
        }
    }

    /**
     * Parses the legal notice. The method expects a string of the form
     * “Copyright, John Smith, 1992. All rights reserved.”
     * The result of above example will be:
     *
     * {@preformat text
     *   Metadata
     *     └─Identification info
     *         └─Resource constraints
     *             ├─Use constraints……………………………… Copyright
     *             └─Reference
     *                 ├─Title……………………………………………… Copyright (C), John Smith, 1992. All rights reserved.
     *                 ├─Date
     *                 │   ├─Date……………………………………… 1992-01-01
     *                 │   └─Date type………………………… In force
     *                 └─Cited responsible party
     *                     ├─Party
     *                     │   └─Name…………………………… John Smith
     *                     └─Role……………………………………… Owner
     * }
     *
     * Storage location is:
     *
     * <ul>
     *   <li>{@code metadata/identificationInfo/resourceConstraint}</li>
     * </ul>
     *
     * @param  notice  the legal notice, or {@code null} for no-operation.
     */
    public final void parseLegalNotice(final String notice) {
        if (notice != null) {
            LegalSymbols.parse(notice, constraints());
        }
    }

    /**
     * Adds an access constraint applied to assure the protection of privacy or intellectual property,
     * and any special restrictions or limitations on obtaining the resource.
     * Storage location is:
     *
     * <ul>
     *   <li>{@code metadata/identificationInfo/resourceConstraint/accessConstraints}</li>
     * </ul>
     *
     * @param  restriction  access constraints applied, or {@code null} for no-operation.
     */
    public final void addAccessConstraint(final Restriction restriction) {
        if (restriction != null) {
            // No need to use 'addIfNotPresent(…)' for code lists.
            constraints().getAccessConstraints().add(restriction);
        }
    }

    /**
     * Adds a limitation affecting the fitness for use of the resource.
     * Storage location is:
     *
     * <ul>
     *   <li>{@code metadata/identificationInfo/resourceConstraint/useLimitation}</li>
     * </ul>
     *
     * @param  limitation  limitation affecting the fitness for use, or {@code null} for no-operation.
     */
    public final void addUseLimitation(final CharSequence limitation) {
        final InternationalString i18n = trim(limitation);
        if (i18n != null) {
            addIfNotPresent(constraints().getUseLimitations(), i18n);
        }
    }

    /**
     * Adds the given coordinate reference system to metadata, if it does not already exists.
     * This method ensures that there is no duplicated values.
     * Storage location is:
     *
     * <ul>
     *   <li>{@code metadata/referenceSystemInfo}</li>
     * </ul>
     *
     * @param  crs  the coordinate reference system to add to the metadata, or {@code null} for no-operation.
     */
    public final void addReferenceSystem(final ReferenceSystem crs) {
        if (crs != null) {
            addIfNotPresent(metadata().getReferenceSystemInfo(), crs);
        }
    }

    /**
     * Adds the given geometry as a bounding polygon.
     * Storage locations is:
     *
     * <ul>
     *   <li>{@code metadata/identificationInfo/extent/geographicElement/polygon}</li>
     * </ul>
     *
     * @param  bounds  the bounding polygon, or {@code null} if none.
     */
    public final void addBoundingPolygon(final Geometry bounds) {
        if (bounds != null) {
            addIfNotPresent(extent().getGeographicElements(), new DefaultBoundingPolygon(bounds));
        }
    }

    /**
     * Adds a geographic extent described by an identifier. The given identifier is stored as-is as
     * the natural language description, and possibly in a modified form as the geographic identifier.
     * See {@link DefaultGeographicDescription#DefaultGeographicDescription(CharSequence)} for details.
     * Storage locations are:
     *
     * <ul>
     *   <li>{@code metadata/identificationInfo/extent/geographicElement/description}</li>
     *   <li>{@code metadata/identificationInfo/extent/geographicElement/identifier}</li>
     * </ul>
     *
     * @param  identifier  identifier or description of spatial and temporal extent, or {@code null} for no-operation.
     */
    public final void addExtent(final CharSequence identifier) {
        final InternationalString i18n = trim(identifier);
        if (i18n != null) {
            addIfNotPresent(extent().getGeographicElements(), new DefaultGeographicDescription(identifier));
        }
    }

    /**
     * Adds the given envelope, including its CRS, to the metadata. If the metadata already contains a geographic
     * bounding box, then a new bounding box is added; this method does not compute the union of the two boxes.
     * Storage location is:
     *
     * <ul>
     *   <li>{@code metadata/identificationInfo/extent/geographicElement}</li>
     * </ul>
     *
     * @param  envelope  the extent to add in the metadata, or {@code null} for no-operation.
     * @throws TransformException if an error occurred while converting the given envelope to extents.
     */
    public final void addExtent(final Envelope envelope) throws TransformException {
        if (envelope != null) {
            addReferenceSystem(envelope.getCoordinateReferenceSystem());
            if (!(envelope instanceof AbstractEnvelope && ((AbstractEnvelope) envelope).isAllNaN())) {
                extent().addElements(envelope);
            }
        }
    }

    /**
     * Adds a geographic bounding box initialized to the values in the given array.
     * The array must contains at least 4 values starting at the given index in this exact order:
     *
     * <ul>
     *   <li>{@code westBoundLongitude} (the minimal λ value), or {@code NaN}</li>
     *   <li>{@code eastBoundLongitude} (the maximal λ value), or {@code NaN}</li>
     *   <li>{@code southBoundLatitude} (the minimal φ value), or {@code NaN}</li>
     *   <li>{@code northBoundLatitude} (the maximal φ value), or {@code NaN}</li>
     * </ul>
     *
     * Storage location is:
     *
     * <ul>
     *   <li>{@code metadata/identificationInfo/extent/geographicElement}</li>
     * </ul>
     *
     * @param  coordinates  the geographic coordinates, or {@code null} for no-operation.
     * @param  index        index of the first value to use in the given array.
     */
    public final void addExtent(final double[] coordinates, int index) {
        if (coordinates != null) {
            final DefaultGeographicBoundingBox bbox = new DefaultGeographicBoundingBox(
                        coordinates[index], coordinates[++index], coordinates[++index], coordinates[++index]);
            if (!bbox.isEmpty()) {
                addIfNotPresent(extent().getGeographicElements(), bbox);
            }
        }
    }

    /**
     * Adds a vertical extent covered by the data.
     * Storage location is:
     *
     * <ul>
     *   <li>{@code metadata/identificationInfo/extent/verticalElement}</li>
     * </ul>
     *
     * @param  minimumValue  the lowest vertical extent contained in the dataset, or {@link Double#NaN} if none.
     * @param  maximumValue  the highest vertical extent contained in the dataset, or {@link Double#NaN} if none.
     * @param  verticalCRS   the information about the vertical coordinate reference system, or {@code null}.
     */
    public final void addVerticalExtent(final double minimumValue,
                                        final double maximumValue,
                                        final VerticalCRS verticalCRS)
    {
        if (!Double.isNaN(minimumValue) || !Double.isNaN(maximumValue) || verticalCRS != null) {
            addIfNotPresent(extent().getVerticalElements(),
                            new DefaultVerticalExtent(minimumValue, maximumValue, verticalCRS));
        }
    }

    /**
     * Adds a temporal extent covered by the data.
     * Storage location is:
     *
     * <ul>
     *   <li>{@code metadata/identificationInfo/extent/temporalElement}</li>
     * </ul>
     *
     * @param  startTime  when the data begins, or {@code null} if unbounded.
     * @param  endTime    when the data ends, or {@code null} if unbounded.
     * @throws UnsupportedOperationException if the temporal module is not on the classpath.
     *
     * @see #addAcquisitionTime(Date)
     */
    public final void addTemporalExtent(final Date startTime, final Date endTime) {
        if (startTime != null || endTime != null) {
            final DefaultTemporalExtent t = new DefaultTemporalExtent();
            t.setBounds(startTime, endTime);
            addIfNotPresent(extent().getTemporalElements(), t);
        }
    }

    /**
     * Adds descriptions for the given feature.
     * Storage location is:
     *
     * <ul>
     *   <li>{@code metadata/contentInfo/featureTypes/featureTypeName}</li>
     *   <li>{@code metadata/contentInfo/featureTypes/featureInstanceCount}</li>
     * </ul>
     *
     * This method returns the feature name for more convenient chaining with
     * {@link org.apache.sis.storage.FeatureNaming#add FeatureNaming.add(…)}.
     * Note that the {@link FeatureCatalogBuilder} subclasses can also be used for that chaining.
     *
     * @param  type         the feature type to add, or {@code null} for no-operation.
     * @param  occurrences  number of instances of the given feature type, or a negative value if unknown.
     * @return the name of the added feature, or {@code null} if none.
     *
     * @see FeatureCatalogBuilder#define(DefaultFeatureType)
     */
<<<<<<< HEAD
    public final GenericName addFeatureType(final DefaultFeatureType type, final Integer occurrences) {
=======
    public final GenericName addFeatureType(final FeatureType type, final long occurrences) {
>>>>>>> 59b8d228
        if (type != null) {
            final GenericName name = type.getName();
            if (name != null) {
                final DefaultFeatureTypeInfo info = new DefaultFeatureTypeInfo(name);
                if (occurrences >= 0) {
                    info.setFeatureInstanceCount(shared((int) Math.min(occurrences, Integer.MAX_VALUE)));
                }
                addIfNotPresent(featureDescription().getFeatureTypeInfo(), info);
                return name;
            }
        }
        return null;
    }

    /**
     * Adds a method used to spatially represent geographic information.
     * Storage location is:
     *
     * <ul>
     *   <li>{@code metadata/identificationInfo/spatialRepresentationType}</li>
     * </ul>
     *
     * @param  type  method used to spatially represent geographic information, or {@code null} for no-operation.
     */
    public final void addSpatialRepresentation(final SpatialRepresentationType type) {
        if (type != null) {
            // No need to use 'addIfNotPresent(…)' for code lists.
            identification().getSpatialRepresentationTypes().add(type);
        }
    }

    /**
     * Adds and populates a "spatial representation info" node using the given grid geometry.
     * This method invokes implicitly {@link #newGridRepresentation(GridType)}, unless this
     * method returns {@code false} in which case nothing has been done.
     * Storage location is:
     *
     * <ul>
     *   <li>{@code metadata/spatialRepresentationInfo/transformationDimensionDescription}</li>
     *   <li>{@code metadata/spatialRepresentationInfo/transformationParameterAvailability}</li>
     *   <li>{@code metadata/spatialRepresentationInfo/axisDimensionProperties/dimensionName}</li>
     *   <li>{@code metadata/spatialRepresentationInfo/axisDimensionProperties/dimensionSize}</li>
     *   <li>{@code metadata/spatialRepresentationInfo/axisDimensionProperties/resolution}</li>
     *   <li>{@code metadata/identificationInfo/spatialRepresentationType}</li>
     *   <li>{@code metadata/referenceSystemInfo}</li>
     * </ul>
     *
     * This method does not add the envelope provided by {@link GridGeometry#getEnvelope()}.
     * That envelope appears in a separated node, which can be added by {@link #addExtent(Envelope)}.
     * This separation is required by {@link AbstractGridResource} for instance.
     *
     * @param  description    a general description of the "grid to CRS" transformation, or {@code null} if none.
     *                        Can also be specified later by a call to {@link #setGridToCRS(CharSequence)}.
     * @param  grid           the grid extent, "grid to CRS" transform and target CRS, or {@code null} if none.
     * @param  addResolution  whether to declare the resolutions. Callers should set this argument to {@code false} if they intend
     *                        to provide the resolution themselves, or if grid axes are not in the same order than CRS axes.
     * @return whether a "spatial representation info" node has been added.
     */
    public final boolean addSpatialRepresentation(final String description, final GridGeometry grid, final boolean addResolution) {
        final GridType type;
        if (grid == null) {
            if (description == null) {
                return false;
            }
            type = GridType.UNSPECIFIED;
        } else {
            type = grid.isConversionLinear(0, 1) ? GridType.GEORECTIFIED : GridType.GEOREFERENCEABLE;
        }
        addSpatialRepresentation(SpatialRepresentationType.GRID);
        newGridRepresentation(type);
        setGridToCRS(description);
        if (grid != null) {
            setGeoreferencingAvailability(grid.isDefined(GridGeometry.GRID_TO_CRS), false, false);
            CoordinateSystem cs = null;
            if (grid.isDefined(GridGeometry.CRS)) {
                final CoordinateReferenceSystem crs = grid.getCoordinateReferenceSystem();
                cs = crs.getCoordinateSystem();
                addReferenceSystem(crs);
            }
            if (grid.isDefined(GridGeometry.EXTENT)) {
                final GridExtent extent = grid.getExtent();
                final int dimension = extent.getDimension();
                for (int i=0; i<dimension; i++) {
                    final Optional<DimensionNameType> axisType = extent.getAxisType(i);
                    if (axisType.isPresent()) {
                        setAxisName(i, axisType.get());
                    }
                    setAxisSize(i, extent.getSize(i));
                }
            }
            if (addResolution && grid.isDefined(GridGeometry.RESOLUTION)) {
                final double[] resolution = grid.getResolution(false);
                for (int i=0; i<resolution.length; i++) {
                    setAxisResolution(i, resolution[i], (cs != null) ? cs.getAxis(i).getUnit() : null);
                }
            }
        }
        return true;
    }

    /**
     * Adds a linear resolution in metres.
     * Storage location is:
     *
     * <ul>
     *   <li>{@code metadata/identificationInfo/spatialResolution/distance}</li>
     * </ul>
     *
     * @param  distance  the resolution in metres, or {@code NaN} for no-operation.
     */
    public final void addResolution(final double distance) {
        if (!Double.isNaN(distance)) {
            final DefaultResolution r = new DefaultResolution();
            r.setDistance(shared(distance));
            addIfNotPresent(identification().getSpatialResolutions(), r);
        }
    }

    /**
     * Sets identification of grid data as point or cell.
     * Storage location is:
     *
     * <ul>
     *   <li>{@code metadata/spatialRepresentationInfo/cellGeometry}</li>
     * </ul>
     *
     * @param  value   whether the data represent point or area, or {@code null} for no-operation.
     */
    public final void setCellGeometry(final CellGeometry value) {
        if (value != null) {
            gridRepresentation().setCellGeometry(value);
        }
    }

    /**
     * Sets the point in a pixel corresponding to the Earth location of the pixel.
     * Storage location is:
     *
     * <ul>
     *   <li>{@code metadata/spatialRepresentationInfo/pointInPixel}</li>
     * </ul>
     *
     * @param  value   whether the data represent point or area, or {@code null} for no-operation.
     */
    public final void setPointInPixel(final PixelOrientation value) {
        if (value != null) {
            final DefaultGridSpatialRepresentation gridRepresentation = gridRepresentation();
            if (gridRepresentation instanceof DefaultGeorectified) {
                ((DefaultGeorectified) gridRepresentation).setPointInPixel(value);
            }
        }
    }

    /**
     * Sets whether parameters for transformation, control/check point(s) or orientation parameters are available.
     * Storage location are:
     *
     * <ul>
     *   <li>If georeferenceable:<ul>
     *     <li>{@code metadata/spatialRepresentationInfo/transformationParameterAvailability}</li>
     *     <li>{@code metadata/spatialRepresentationInfo/controlPointAvailability}</li>
     *     <li>{@code metadata/spatialRepresentationInfo/orientationParameterAvailability}</li>
     *   </ul></li>
     *   <li>If georeferenced:<ul>
     *     <li>{@code metadata/spatialRepresentationInfo/transformationParameterAvailability}</li>
     *     <li>{@code metadata/spatialRepresentationInfo/checkPointAvailability}</li>
     *   </ul></li>
     * </ul>
     *
     * @param  transformationParameterAvailability  indication of whether or not parameters for transformation exists.
     * @param  controlPointAvailability             indication of whether or not control or check point(s) exists.
     * @param  orientationParameterAvailability     indication of whether or not orientation parameters are available.
     */
    public final void setGeoreferencingAvailability(final boolean transformationParameterAvailability,
                                                    final boolean controlPointAvailability,
                                                    final boolean orientationParameterAvailability)
    {
        final DefaultGridSpatialRepresentation gridRepresentation = gridRepresentation();
        gridRepresentation.setTransformationParameterAvailable(transformationParameterAvailability);
        if (gridRepresentation instanceof DefaultGeorectified) {
            ((DefaultGeorectified) gridRepresentation).setCheckPointAvailable(controlPointAvailability);
        } else if (gridRepresentation instanceof DefaultGeoreferenceable) {
            ((DefaultGeoreferenceable) gridRepresentation).setControlPointAvailable(controlPointAvailability);
            ((DefaultGeoreferenceable) gridRepresentation).setOrientationParameterAvailable(orientationParameterAvailability);
        }
    }

    /**
     * Adds information about the geolocation of an image.
     * Storage location is:
     *
     * <ul>
     *   <li>{@code metadata/spatialRepresentationInfo/geolocationInformation}</li>
     * </ul>
     *
     * @param  info  the geolocation information to add, or {@code null} if none.
     */
    public final void addGeolocation(final GeolocationInformation info) {
        if (info != null) {
            final DefaultGridSpatialRepresentation gridRepresentation = gridRepresentation();
            if (gridRepresentation instanceof DefaultGeoreferenceable) {
                addIfNotPresent(((DefaultGeoreferenceable) gridRepresentation).getGeolocationInformation(), info);
            }
        }
    }

    /**
     * Adds <cite>check points</cite> (if georectified) or <cite>ground control points</cite> (if georeferenceable).
     * Ground control points (GCP) are large marked targets on the ground. GCP should not be used for storing the
     * localization grid (e.g. "model tie points" in a GeoTIFF file).
     * Storage location is:
     *
     * <ul>
     *   <li>{@code metadata/spatialRepresentationInfo/checkPoint/geographicCoordinates} if georectified</li>
     *   <li>{@code metadata/spatialRepresentationInfo/geolocationInformation/gcp/geographicCoordinates} if georeferenceable</li>
     * </ul>
     *
     * @param  geographicCoordinates  the geographic or map position of the control point, in either two or three dimensions.
     * @param  accuracyReport         the accuracy of a ground control point, or {@code null} if none.
     *                                Ignored if {@code geographicCoordinates} is null.
     */
    public final void addControlPoints(final DirectPosition geographicCoordinates, final Element accuracyReport) {
        if (geographicCoordinates != null) {
            final DefaultGridSpatialRepresentation gridRepresentation = gridRepresentation();
            final Collection<GCP> points;
            if (gridRepresentation instanceof DefaultGeorectified) {
                points = ((DefaultGeorectified) gridRepresentation).getCheckPoints();
            } else if (gridRepresentation instanceof DefaultGeoreferenceable) {
                points = groundControlPoints().getGCPs();
            } else {
                return;
            }
            final DefaultGCP gcp = new DefaultGCP();
            gcp.setGeographicCoordinates(geographicCoordinates);
            if (accuracyReport != null) {
                addIfNotPresent(gcp.getAccuracyReports(), accuracyReport);
            }
            addIfNotPresent(points, gcp);
        }
    }

    /**
     * Sets a general description of the transformation from grid coordinates to "real world" coordinates.
     * Storage location is:
     *
     * <ul>
     *   <li>{@code metadata/spatialRepresentationInfo/transformationDimensionDescription}</li>
     * </ul>
     *
     * @param  value  a general description of the "grid to CRS" transformation, or {@code null} for no-operation.
     */
    public final void setGridToCRS(final CharSequence value) {
        final InternationalString i18n = trim(value);
        if (i18n != null) {
            final DefaultGridSpatialRepresentation gridRepresentation = gridRepresentation();
            if (gridRepresentation instanceof DefaultGeorectified) {
                ((DefaultGeorectified) gridRepresentation).setTransformationDimensionDescription(i18n);
            }
        }
    }

    /**
     * Returns the axis at the given dimension index. All previous dimensions are created if needed.
     *
     * @param  index  index of the desired dimension.
     * @return dimension at the given index.
     */
    private DefaultDimension axis(final int index) {
        final List<Dimension> axes = gridRepresentation().getAxisDimensionProperties();
        for (int i=axes.size(); i <= index; i++) {
            axes.add(new DefaultDimension());
        }
        return (DefaultDimension) axes.get(index);
    }

    /**
     * Sets the number of cells along the given dimension.
     * Storage location is:
     *
     * <ul>
     *   <li>{@code metadata/spatialRepresentationInfo/axisDimensionProperties/dimensionName}</li>
     * </ul>
     *
     * @param  dimension  the axis dimension.
     * @param  name       the name to set for the given dimension.
     */
    public final void setAxisName(final int dimension, final DimensionNameType name) {
        axis(dimension).setDimensionName(name);
    }

    /**
     * Sets the number of cells along the given dimension.
     * Storage location is:
     *
     * <ul>
     *   <li>{@code metadata/spatialRepresentationInfo/axisDimensionProperties/dimensionSize}</li>
     * </ul>
     *
     * @param  dimension  the axis dimension.
     * @param  length     number of cell values along the given dimension.
     */
    public final void setAxisSize(final int dimension, final long length) {
        if (length >= 0) {
            axis(dimension).setDimensionSize(shared(length > Integer.MAX_VALUE ? Integer.MAX_VALUE : (int) length));
        }
    }

    /**
     * Sets the degree of detail in the given dimension.
     * This method does nothing if the given resolution if NaN or infinite.
     * Storage location is:
     *
     * <ul>
     *   <li>{@code metadata/spatialRepresentationInfo/axisDimensionProperties/resolution}</li>
     * </ul>
     *
     * @param  dimension   the axis dimension.
     * @param  resolution  the degree of detail in the grid dataset, or NaN for no-operation.
     * @param  unit        the resolution unit, of {@code null} if unknown.
     */
    public final void setAxisResolution(final int dimension, double resolution, final Unit<?> unit) {
        if (Double.isFinite(resolution)) {
            /*
             * Value should be a Quantity<?>. Since GeoAPI does not yet allow that,
             * we convert to metres for now. Future version should store the value
             * as-is with its unit of measurement (TODO).
             */
            if (Units.isLinear(unit)) {
                resolution = unit.asType(Length.class).getConverterTo(Units.METRE).convert(resolution);
            }
            axis(dimension).setResolution(shared(resolution));
        }
    }

    /**
     * Adds type of information represented in the cell.
     * Storage location is:
     *
     * <ul>
     *   <li>{@code metadata/contentInfo/attributeGroup/contentType}</li>
     * </ul>
     *
     * @param  type  type of information represented in the cell, or {@code null} for no-operation.
     */
    public final void addContentType(final CoverageContentType type) {
        if (type != null) {
            attributeGroup().getContentTypes().add(type);
        }
    }

    /**
     * Sets the sequence identifier, sample value ranges, transfer function and units of measurement
     * from the given sample dimension. This method dispatch its work to other methods in this class.
     * Before to set any value, this method starts a new band by calling {@link #newSampleDimension()}.
     * Storage locations are:
     *
     * <ul>
     *   <li>{@code metadata/contentInfo/attributeGroup/attribute/sequenceIdentifier}</li>
     *   <li>{@code metadata/contentInfo/attributeGroup/attribute/minValue}</li>
     *   <li>{@code metadata/contentInfo/attributeGroup/attribute/maxValue}</li>
     *   <li>{@code metadata/contentInfo/attributeGroup/attribute/scale}</li>
     *   <li>{@code metadata/contentInfo/attributeGroup/attribute/offset}</li>
     *   <li>{@code metadata/contentInfo/attributeGroup/attribute/transferFunctionType}</li>
     *   <li>{@code metadata/contentInfo/attributeGroup/attribute/unit}</li>
     * </ul>
     *
     * @param  band  the sample dimension to describe in metadata, or {@code null} if none.
     */
    public final void addNewBand(final SampleDimension band) {
        if (band != null) {
            newSampleDimension();
            final GenericName g = band.getName();
            if (g != null) {
                final MemberName name;
                if (g instanceof MemberName) {
                    name = (MemberName) g;
                } else {
                    name = Names.createMemberName(null, null, g.tip().toString(), String.class);
                }
                setBandIdentifier(name);
            }
            band.getSampleRange().ifPresent((range) -> {
                addMinimumSampleValue(range.getMinDouble(true));
                addMaximumSampleValue(range.getMaxDouble(true));
            });
            band.getTransferFunctionFormula().ifPresent((tr) -> {
                setTransferFunction(tr.getScale(), tr.getOffset());
                sampleDimension().setTransferFunctionType(tr.getType());
            });
            band.getUnits().ifPresent((unit) -> setSampleUnits(unit));
        }
    }

    /**
     * Sets the name or number that uniquely identifies instances of bands of wavelengths on which a sensor operates.
     * If a coverage contains more than one band, additional bands can be created by calling
     * {@link #newSampleDimension()} before to call this method.
     * Storage location is:
     *
     * <ul>
     *   <li>{@code metadata/contentInfo/attributeGroup/attribute/sequenceIdentifier}</li>
     * </ul>
     *
     * @param  sequenceIdentifier  the band name or number, or {@code null} for no-operation.
     */
    public final void setBandIdentifier(final MemberName sequenceIdentifier) {
        if (sequenceIdentifier != null) {
            sampleDimension().setSequenceIdentifier(sequenceIdentifier);
        }
    }

    /**
     * Sets the number that uniquely identifies instances of bands of wavelengths on which a sensor operates.
     * This is a convenience method for {@link #setBandIdentifier(MemberName)} when the band is specified only
     * by a number.
     *
     * @param  sequenceIdentifier  the band number, or 0 or negative if none.
     */
    public final void setBandIdentifier(final int sequenceIdentifier) {
        if (sequenceIdentifier > 0) {
            setBandIdentifier(Names.createMemberName(null, null, sequenceIdentifier));
        }
    }

    /**
     * Adds an identifier for the current band.
     * These identifiers can be used to provide names for the attribute from a standard set of names.
     * If a coverage contains more than one band, additional bands can be created by calling
     * {@link #newSampleDimension()} before to call this method.
     * Storage location is:
     *
     * <ul>
     *   <li>{@code metadata/contentInfo/attributeGroup/attribute/name}</li>
     * </ul>
     *
     * @param  authority  identifies which controlled list of name is used, or {@code null} if none.
     * @param  name       the band name, or {@code null} for no-operation.
     */
    public final void addBandName(final CharSequence authority, String name) {
        if (name != null && !(name = name.trim()).isEmpty()) {
            addIfNotPresent(sampleDimension().getNames(), sharedIdentifier(authority, name));
        }
    }

    /**
     * Adds a description of the current band.
     * If a coverage contains more than one band, additional bands can be created by calling
     * {@link #newSampleDimension()} before to call this method.
     * Storage location is:
     *
     * <ul>
     *   <li>{@code metadata/contentInfo/attributeGroup/attribute/description}</li>
     * </ul>
     *
     * @param  description  the band description, or {@code null} for no-operation.
     */
    public final void addBandDescription(final CharSequence description) {
        final InternationalString i18n = trim(description);
        if (i18n != null) {
            final DefaultSampleDimension sampleDimension = sampleDimension();
            sampleDimension.setDescription(append(sampleDimension.getDescription(), i18n));
        }
    }

    /**
     * Adds a description of a particular sample value.
     * Storage location is:
     *
     * <ul>
     *   <li>{@code metadata/contentInfo/rangeElementDescription}</li>
     * </ul>
     *
     * <div class="note"><b>Note:</b>
     * ISO 19115 range elements are approximately equivalent to
     * {@code org.apache.sis.coverage.Category} in the {@code sis-coverage} module.</div>
     *
     * @param  name        designation associated with a set of range elements, or {@code null} if none.
     * @param  definition  description of a set of specific range elements, or {@code null} if none.
     */
    public void addSampleValueDescription(final CharSequence name, final CharSequence definition) {
        final InternationalString i18n = trim(name);
        final InternationalString def  = trim(definition);
        if (i18n != null && def != null) {
            final DefaultRangeElementDescription element = new DefaultRangeElementDescription();
            element.setName(i18n);
            element.setDefinition(def);
            addIfNotPresent(coverageDescription().getRangeElementDescriptions(), element);
        }
    }

    /**
     * Adds a minimal value for the current sample dimension. If a minimal value was already defined, then
     * the new value will be set only if it is smaller than the existing one. {@code NaN} values are ignored.
     * If a coverage contains more than one band, additional bands can be created by calling
     * {@link #newSampleDimension()} before to call this method.
     * Storage location is:
     *
     * <ul>
     *   <li>{@code metadata/contentInfo/attributeGroup/attribute/minValue}</li>
     * </ul>
     *
     * @param value  the minimal value to add to the existing range of sample values, or {@code NaN} for no-operation.
     */
    public final void addMinimumSampleValue(final double value) {
        if (!Double.isNaN(value)) {
            final DefaultSampleDimension sampleDimension = sampleDimension();
            final Double current = sampleDimension.getMinValue();
            if (current == null || value < current) {
                sampleDimension.setMinValue(shared(value));
            }
        }
    }

    /**
     * Adds a maximal value for the current sample dimension. If a maximal value was already defined, then
     * the new value will be set only if it is greater than the existing one. {@code NaN} values are ignored.
     * If a coverage contains more than one band, additional bands can be created by calling
     * {@link #newSampleDimension()} before to call this method.
     * Storage location is:
     *
     * <ul>
     *   <li>{@code metadata/contentInfo/attributeGroup/attribute/maxValue}</li>
     * </ul>
     *
     * @param value  the maximal value to add to the existing range of sample values, or {@code NaN} for no-operation.
     */
    public final void addMaximumSampleValue(final double value) {
        if (!Double.isNaN(value)) {
            final DefaultSampleDimension sampleDimension = sampleDimension();
            final Double current = sampleDimension.getMaxValue();
            if (current == null || value > current) {
                sampleDimension.setMaxValue(shared(value));
            }
        }
    }

    /**
     * Sets the units of data in the current band.
     * If a coverage contains more than one band, additional bands can be created by calling
     * {@link #newSampleDimension()} before to call this method.
     * Storage location is:
     *
     * <ul>
     *   <li>{@code metadata/contentInfo/attributeGroup/attribute/unit}</li>
     * </ul>
     *
     * @param  unit  units of measurement of sample values.
     */
    public final void setSampleUnits(final Unit<?> unit) {
        if (unit != null) {
            sampleDimension().setUnits(unit);
        }
    }

    /**
     * Sets the scale factor and offset which have been applied to the cell value.
     * The transfer function type is declared {@linkplain TransferFunctionType#LINEAR linear}
     * If a coverage contains more than one band, additional bands can be created by calling
     * {@link #newSampleDimension()} before to call this method.
     * Storage location is:
     *
     * <ul>
     *   <li>{@code metadata/contentInfo/attributeGroup/attribute/scale}</li>
     *   <li>{@code metadata/contentInfo/attributeGroup/attribute/offset}</li>
     *   <li>{@code metadata/contentInfo/attributeGroup/attribute/transferFunctionType}</li>
     * </ul>
     *
     * @param scale   the scale factor which has been applied to the cell value.
     * @param offset  the physical value corresponding to a cell value of zero.
     */
    public final void setTransferFunction(final double scale, final double offset) {
        if (!Double.isNaN(scale) || !Double.isNaN(offset)) {
            final DefaultSampleDimension sd = sampleDimension();
            if (!Double.isNaN(scale))  sd.setScaleFactor(scale);
            if (!Double.isNaN(offset)) sd.setOffset(offset);
            sd.setTransferFunctionType(TransferFunctionType.LINEAR);
        }
    }

    /**
     * Sets the maximum number of significant bits in the uncompressed representation for the value in current band.
     * Storage location is:
     *
     * <ul>
     *   <li>{@code metadata/contentInfo/attributeGroup/attribute/bitsPerValue}</li>
     * </ul>
     *
     * @param  bits  the new maximum number of significant bits.
     * @throws IllegalArgumentException if the given value is zero or negative.
     */
    public final void setBitPerSample(final int bits) {
        sampleDimension().setBitsPerValue(bits);
    }

    /**
     * Sets an identifier for the level of processing that has been applied to the coverage.
     * For image descriptions, this is the image distributor's code that identifies the level
     * of radiometric and geometric processing that has been applied.
     * Storage location is:
     *
     * <ul>
     *   <li>{@code metadata/contentInfo/processingLevelCode}</li>
     * </ul>
     *
     * Note that another storage location exists at {@code metadata/identificationInfo/processingLevel}
     * but is currently not used.
     *
     * @param  authority        identifies which controlled list of code is used, or {@code null} if none.
     * @param  processingLevel  identifier for the level of processing that has been applied to the resource,
     *                          or {@code null} for no-operation.
     */
    public final void setProcessingLevelCode(final CharSequence authority, String processingLevel) {
        if (processingLevel != null) {
            processingLevel = processingLevel.trim();
            if (!processingLevel.isEmpty()) {
                coverageDescription().setProcessingLevelCode(sharedIdentifier(authority, processingLevel));
            }
        }
    }

    /**
     * Sets the area of the dataset obscured by clouds, expressed as a percentage of the spatial extent.
     * This method does nothing if the given value is {@link Double#NaN}.
     *
     * <p>This method is available only if {@link #newCoverage(boolean)} has been invoked
     * with the {@code electromagnetic} parameter set to {@code true}. Storage location is:</p>
     *
     * <ul>
     *   <li>{@code metadata/contentInfo/cloudCoverPercentage}</li>
     * </ul>
     *
     * @param  value  the new cloud percentage, or {@code NaN} for no-operation.
     * @throws IllegalArgumentException if the given value is out of range.
     */
    public final void setCloudCoverPercentage(final double value) {
        if (!Double.isNaN(value)) {
            ((DefaultImageDescription) coverageDescription()).setCloudCoverPercentage(shared(value));
        }
    }

    /**
     * Sets the illumination azimuth measured in degrees clockwise from true north at the time the image is taken.
     * For images from a scanning device, refer to the centre pixel of the image.
     * This method does nothing if the given value is {@link Double#NaN}.
     *
     * <p>This method is available only if {@link #newCoverage(boolean)} has been invoked
     * with the {@code electromagnetic} parameter set to {@code true}. Storage location is:</p>
     *
     * <ul>
     *   <li>{@code metadata/contentInfo/illuminationAzimuthAngle}</li>
     * </ul>
     *
     * @param  value  the new illumination azimuth angle, or {@code NaN} for no-operation.
     * @throws IllegalArgumentException if the given value is out of range.
     */
    public final void setIlluminationAzimuthAngle(final double value) {
        if (!Double.isNaN(value)) {
            ((DefaultImageDescription) coverageDescription()).setIlluminationAzimuthAngle(shared(value));
        }
    }

    /**
     * Sets the illumination elevation measured in degrees clockwise from the target plane
     * at intersection of the optical line of sight with the Earth's surface.
     * For images from a canning device, refer to the centre pixel of the image.
     * This method does nothing if the given value is {@link Double#NaN}.
     *
     * <p>This method is available only if {@link #newCoverage(boolean)} has been invoked
     * with the {@code electromagnetic} parameter set to {@code true}. Storage location is:</p>
     *
     * <ul>
     *   <li>{@code metadata/contentInfo/illuminationElevationAngle}</li>
     * </ul>
     *
     * @param  value  the new illumination azimuth angle, or {@code NaN} for no-operation.
     * @throws IllegalArgumentException if the given value is out of range.
     */
    public final void setIlluminationElevationAngle(final double value) {
        if (!Double.isNaN(value)) {
            ((DefaultImageDescription) coverageDescription()).setIlluminationElevationAngle(shared(value));
        }
    }

    /**
     * Adds a platform on which instrument are installed. If a platform was already defined
     * with a different identifier, then a new platform instance will be created.
     * Storage location is:
     *
     * <ul>
     *   <li>{@code metadata/acquisitionInformation/platform/identifier}</li>
     * </ul>
     *
     * @param  authority   identifiers the authority that define platform codes, or {@code null} if none.
     * @param  identifier  identifier of the platform to add, or {@code null} for no-operation.
     */
    public final void addPlatform(final CharSequence authority, String identifier) {
        if (identifier != null && !(identifier = identifier.trim()).isEmpty()) {
            if (platform != null) {
                final Identifier current = platform.getIdentifier();
                if (current != null) {
                    if (identifier.equals(current.getCode())) {
                        return;
                    }
                    acquisition().getPlatforms().add(platform);
                    platform = null;
                }
            }
            platform().setIdentifier(sharedIdentifier(authority, identifier));
        }
    }

    /**
     * Adds an instrument or sensor on the platform.
     * Storage location is:
     *
     * <ul>
     *   <li>{@code metadata/acquisitionInformation/platform/instrument/identifier}</li>
     * </ul>
     *
     * @param  authority   identifiers the authority that define instrument codes, or {@code null} if none.
     * @param  identifier  identifier of the sensor to add, or {@code null} for no-operation.
     */
    public final void addInstrument(final CharSequence authority, String identifier) {
        if (identifier != null && !(identifier = identifier.trim()).isEmpty()) {
            final DefaultInstrument instrument = new DefaultInstrument();
            instrument.setIdentifier(sharedIdentifier(authority, identifier));
            addIfNotPresent(platform().getInstruments(), instrument);
        }
    }

    /**
     * Adds an event that describe the time at which data were acquired.
     * Storage location is:
     *
     * <ul>
     *   <li>{@code metadata/acquisitionInformation/operation/significantEvent/time}</li>
     * </ul>
     *
     * @param  time  the acquisition time, or {@code null} for no-operation.
     *
     * @see #addTemporalExtent(Date, Date)
     */
    public final void addAcquisitionTime(final Date time) {
        if (time != null) {
            final DefaultEvent event = new DefaultEvent();
            event.setContext(Context.ACQUISITION);
            event.setTime(time);
            final DefaultOperation op = new DefaultOperation();
            op.setSignificantEvents(Collections.singleton(event));
            op.setType(OperationType.REAL);
            op.setStatus(Progress.COMPLETED);
            addIfNotPresent(acquisition().getOperations(), op);
        }
    }

    /**
     * Adds the identifier of the operation used to acquire the dataset.
     * Examples: "GHRSST", "NOAA CDR", "NASA EOS", "JPSS", "GOES-R".
     * Storage location is:
     *
     * <ul>
     *   <li>{@code metadata/acquisitionInformation/operation/identifier}</li>
     * </ul>
     *
     * @param  program     identification of the mission, or {@code null} if none.
     * @param  identifier  unique identification of the operation, or {@code null} for no-operation.
     */
    public final void addAcquisitionOperation(final CharSequence program, String identifier) {
        if (identifier != null && !(identifier = identifier.trim()).isEmpty()) {
            final DefaultOperation r = new DefaultOperation();
            r.setIdentifier(sharedIdentifier(program, identifier));
            addIfNotPresent(acquisition().getOperations(), r);
        }
    }

    /**
     * Adds the identifier of the requirement to be satisfied by data acquisition.
     * Storage location is:
     *
     * <ul>
     *   <li>{@code metadata/acquisitionInformation/acquisitionRequirement/identifier}</li>
     * </ul>
     *
     * @param  authority   specifies the authority that define requirement codes, or {@code null} if none.
     * @param  identifier  unique name or code for the requirement, or {@code null} for no-operation.
     */
    public final void addAcquisitionRequirement(final CharSequence authority, String identifier) {
        if (identifier != null && !(identifier = identifier.trim()).isEmpty()) {
            final DefaultRequirement r = new DefaultRequirement();
            r.setIdentifier(sharedIdentifier(authority, identifier));
            addIfNotPresent(acquisition().getAcquisitionRequirements(), r);
        }
    }

    /**
     * Adds a general explanation of the data producer's knowledge about the lineage of a dataset.
     * If a statement already exists, the new one will be appended after a new line.
     * Storage location is:
     *
     * <ul>
     *   <li>{@code metadata/resourceLineage/statement}</li>
     * </ul>
     *
     * @param statement  explanation of the data producer's knowledge about the lineage, or {@code null} for no-operation.
     *
     * @see #addProcessDescription(CharSequence)
     */
    public final void addLineage(final CharSequence statement) {
        final InternationalString i18n = trim(statement);
        if (i18n != null) {
            final DefaultLineage lineage = lineage();
            lineage.setStatement(append(lineage.getStatement(), i18n));
        }
    }

    /**
     * Adds information about a source of data used for producing the resource.
     * Storage location is:
     *
     * <ul>
     *   <li>{@code metadata/resourceLineage/source/description}</li>
     *   <li>{@code metadata/resourceLineage/source/scope/level}</li>
     *   <li>{@code metadata/resourceLineage/source/scope/levelDescription/features}</li>
     * </ul>
     *
     * <div class="note"><b>Example:</b>
     * if a Landsat image uses the "GTOPO30" digital elevation model, then it can declare the source
     * with "GTOPO30" description, {@link ScopeCode#MODEL} and feature "Digital Elevation Model".</div>
     *
     * @param  description  a detailed description of the level of the source data, or {@code null} if none.
     * @param  level        hierarchical level of the source (e.g. model), or {@code null} if unspecified.
     * @param  feature      more detailed name for {@code level}, or {@code null} if none.
     *
     * @see #addProcessing(CharSequence, String)
     * @see #addProcessDescription(CharSequence)
     */
    public final void addSource(final CharSequence description, final ScopeCode level, final CharSequence feature) {
        final InternationalString i18n = trim(description);
        if (i18n != null) {
            final DefaultSource source = new DefaultSource(description);
            if (level != null || feature != null) {
                DefaultScope scope = new DefaultScope(level);
                if (feature != null) {
                    final DefaultScopeDescription sd = new DefaultScopeDescription();
                    sd.getFeatures().add(new org.apache.sis.metadata.iso.maintenance.LegacyFeatureType(feature));
                    scope.getLevelDescription().add(sd);
                }
            }
            addIfNotPresent(lineage().getSources(), source);
        }
    }

    /**
     * Adds information about a source of data used for producing the resource.
     * Storage location is:
     *
     * <ul>
     *   <li>{@code metadata/resourceLineage/source/scope/level}</li>
     *   <li>{@code metadata/resourceLineage/source/scope/extent}</li>
     *   <li>{@code metadata/resourceLineage/source/scope/levelDescription/*}</li>
     *   <li>{@code metadata/resourceLineage/source/citation}</li>
     *   <li>{@code metadata/resourceLineage/source/sourceReferenceSystem}</li>
     *   <li>{@code metadata/resourceLineage/source/sourceSpatialResolution}</li>
     * </ul>
     *
     * <div class="note"><b>Example:</b>
     * if a {@code FeatureSet} is the aggregation of two other {@code FeatureSet} resources,
     * then this method can be invoked twice with the metadata of each source {@code FeatureSet}.
     * If the aggregated data are features, then {@code level} should be {@link ScopeCode#FEATURE}.</div>
     *
     * @param  metadata  the metadata of the source, or {@code null} if none.
     * @param  level     hierarchical level of the source (e.g. feature). Should not be null.
     * @param  features  names of dataset, features or attributes used in the source.
     */
    public final void addSource(final Metadata metadata, final ScopeCode level, final CharSequence... features) {
        if (metadata != null) {
            final DefaultSource source = new DefaultSource();
            final DefaultScope scope = new DefaultScope(level);
            source.setSourceReferenceSystem(CollectionsExt.first(metadata.getReferenceSystemInfo()));
            for (final Identification id : metadata.getIdentificationInfo()) {
                source.setSourceCitation(id.getCitation());
                source.setSourceSpatialResolution(CollectionsExt.first(id.getSpatialResolutions()));
                scope.setExtents(id.getExtents());
                if (features != null && features.length != 0) {
                    /*
                     * Note: the same ScopeDescription may be shared by many Source instances
                     * in the common case where many sources contain features of the same type.
                     */
                    final DefaultScopeDescription sd = new DefaultScopeDescription();
                    sd.setLevelDescription(level, new LinkedHashSet<>(Arrays.asList(features)));
                    scope.getLevelDescription().add(shared(DefaultScopeDescription.class, sd));
                }
                source.setScope(scope.isEmpty() ? null : scope);
                if (!source.isEmpty()) {
                    addIfNotPresent(lineage().getSources(), source);
                    break;
                }
            }
        }
    }

    /**
     * Adds information about the procedure, process and algorithm applied in a process step.
     * If a processing was already defined with a different identifier, then a new processing
     * instance will be created. Storage location is:
     *
     * <ul>
     *   <li>{@code metadata/resourceLineage/processStep/processingInformation/identifier}</li>
     * </ul>
     *
     * @param  authority   identifies the authority that defines processing code, or {@code null} if none.
     * @param  identifier  processing package that produced the data, or {@code null} for no-operation.
     *
     * @see #addSoftwareReference(CharSequence)
     * @see #addHostComputer(CharSequence)
     * @see #addProcessDescription(CharSequence)
     * @see #addSource(CharSequence, ScopeCode, CharSequence)
     */
    public final void addProcessing(final CharSequence authority, String identifier) {
        if (identifier != null && !(identifier = identifier.trim()).isEmpty()) {
            if (processing != null) {
                final Identifier current = processing.getIdentifier();
                if (current != null) {
                    if (identifier.equals(current.getCode())) {
                        return;
                    }
                    processStep().setProcessingInformation(processing);
                    addIfNotPresent(lineage().getProcessSteps(), processStep);
                    processing  = null;
                    processStep = null;
                }
            }
            processing().setIdentifier(sharedIdentifier(authority, identifier));
        }
    }

    /**
     * Adds a reference to document describing processing software.
     * This is added to the processing identified by last call to {@link #addProcessing(CharSequence, String)}.
     * Storage location is:
     *
     * <ul>
     *   <li>{@code metadata/resourceLineage/processStep/processingInformation/softwareReference/title}</li>
     * </ul>
     *
     * @param  title  title of the document that describe the software, or {@code null} for no-operation.
     *
     * @see #addProcessing(CharSequence, String)
     * @see #addSource(CharSequence, ScopeCode, CharSequence)
     */
    public final void addSoftwareReference(final CharSequence title) {
        final InternationalString i18n = trim(title);
        if (i18n != null) {
            addIfNotPresent(processing().getSoftwareReferences(), sharedCitation(i18n));
        }
    }

    /**
     * Adds information about the computer and/or operating system in use at the processing time.
     * This is added to the processing identified by last call to {@link #addProcessing(CharSequence, String)}.
     * Storage location is:
     *
     * <ul>
     *   <li>{@code metadata/resourceLineage/processStep/processingInformation/procedureDescription}</li>
     * </ul>
     *
     * @param  platform  name of the system on which the processing has been executed, or {@code null} for no-operation.
     *
     * @see #addProcessing(CharSequence, String)
     * @see #addSource(CharSequence, ScopeCode, CharSequence)
     */
    public final void addHostComputer(final CharSequence platform) {
        InternationalString i18n = trim(platform);
        if (i18n != null) {
            i18n = Resources.formatInternational(Resources.Keys.ProcessingExecutedOn_1, i18n);
            final DefaultProcessing p = processing();
            p.setProcedureDescription(append(p.getProcedureDescription(), i18n));
        }
    }

    /**
     * Adds additional details about the process step.
     * If a description already exists, the new one will be added on a new line.
     * Storage location is:
     *
     * <ul>
     *   <li>{@code metadata/resourceLineage/processStep/description}</li>
     * </ul>
     *
     * @param  description  additional details about the process step, or {@code null} for no-operation.
     *
     * @see #addProcessing(CharSequence, String)
     * @see #addSource(CharSequence, ScopeCode, CharSequence)
     * @see #addLineage(CharSequence)
     */
    public final void addProcessDescription(final CharSequence description) {
        final InternationalString i18n = trim(description);
        if (i18n != null) {
            final DefaultProcessStep ps = processStep();
            ps.setDescription(append(ps.getDescription(), i18n));
        }
    }

    /**
     * Adds a name to the resource format. Note that this method does not add a new format,
     * but only an alternative name to current format. Storage location is:
     *
     * <ul>
     *   <li>{@code metadata/identificationInfo/resourceFormat/formatSpecificationCitation/alternateTitle}</li>
     * </ul>
     *
     * If this method is used together with {@link #setFormat(String)},
     * then {@code setFormat} should be invoked <strong>before</strong> this method.
     *
     * @param value  the format name, or {@code null} for no-operation.
     *
     * @see #setFormat(String)
     * @see #setFormatEdition(CharSequence)
     * @see #addCompression(CharSequence)
     */
    public final void addFormatName(final CharSequence value) {
        final InternationalString i18n = trim(value);
        if (i18n != null) {
            final DefaultFormat format = format();
            DefaultCitation citation = DefaultCitation.castOrCopy(format.getFormatSpecificationCitation());
            if (citation == null) {
                citation = new DefaultCitation(i18n);
            } else {
                addIfNotPresent(citation.getAlternateTitles(), i18n);
            }
            format.setFormatSpecificationCitation(citation);
        }
    }

    /**
     * Sets a version number for the resource format. Storage location is:
     *
     * <ul>
     *   <li>{@code metadata/identificationInfo/resourceFormat/formatSpecificationCitation/edition}</li>
     * </ul>
     *
     * If this method is used together with {@link #setFormat(String)},
     * then {@code setFormat} should be invoked <strong>before</strong> this method.
     *
     * @param value  the format edition, or {@code null} for no-operation.
     *
     * @see #setFormat(String)
     * @see #addFormatName(CharSequence)
     */
    public final void setFormatEdition(final CharSequence value) {
        final InternationalString i18n = trim(value);
        if (i18n != null) {
            final DefaultFormat format = format();
            DefaultCitation citation = DefaultCitation.castOrCopy(format.getFormatSpecificationCitation());
            if (citation == null) {
                citation = new DefaultCitation();
                format.setFormatSpecificationCitation(citation);
            }
            citation.setEdition(i18n);
        }
    }

    /**
     * Adds a compression name.
     * Storage location is:
     *
     * <ul>
     *   <li>{@code metadata/identificationInfo/resourceFormat/fileDecompressionTechnique}</li>
     * </ul>
     *
     * If this method is used together with {@link #setFormat(String)},
     * then {@code setFormat} should be invoked <strong>before</strong> this method.
     *
     * @param value  the compression name, or {@code null} for no-operation.
     *
     * @see #setFormat(String)
     * @see #addFormatName(CharSequence)
     */
    public final void addCompression(final CharSequence value) {
        final InternationalString i18n = trim(value);
        if (i18n != null) {
            final DefaultFormat format = format();
            format.setFileDecompressionTechnique(append(format.getFileDecompressionTechnique(), i18n));
        }
    }

    /**
     * Adds a URL to a more complete description of the metadata.
     * Storage location is:
     *
     * <ul>
     *   <li>{@code metadata/metadataLinkage/linkage}
     *     with {@code function} set to {@code OnLineFunction.COMPLETE_METADATA}</li>
     * </ul>
     *
     * @param  link  URL to a more complete description of the metadata, or {@code null}.
     */
    public final void addCompleteMetadata(final URI link) {
        if (link != null) {
            final DefaultOnlineResource ln = new DefaultOnlineResource(link);
            ln.setFunction(OnLineFunction.valueOf("COMPLETE_METADATA"));
            ln.setProtocol(link.getScheme());
            addIfNotPresent(metadata().getMetadataLinkages(), ln);
        }
    }

    /**
     * Sets the metadata standards to ISO 19115-1, and optionally to ISO 19115-2 too.
     * Those metadata citations are added only if the metadata object is otherwise non-empty.
     * Storage location is:
     *
     * <ul>
     *   <li>{@code metadata/metadataStandards}</li>
     * </ul>
     *
     * @param  part2  whether to set ISO 19115-2 in addition to ISO 19115-1.
     */
    public final void setISOStandards(final boolean part2) {
        standardISO = part2 ? (byte) 2 : (byte) 1;
    }

    /**
     * Returns the metadata (optionally as an unmodifiable object), or {@code null} if none.
     * If {@code freeze} is {@code true}, then the returned metadata instance can not be modified.
     *
     * @param  freeze  {@code true} if this method should set the returned metadata to
     *                 {@link DefaultMetadata.State#FINAL}, or {@code false} for leaving the metadata editable.
     * @return the metadata, or {@code null} if none.
     */
    public final DefaultMetadata build(final boolean freeze) {
        newIdentification();
        newGridRepresentation(GridType.UNSPECIFIED);
        newFeatureTypes();
        newCoverage(false);
        newAcquisition();
        newDistribution();
        newLineage();
        final DefaultMetadata md = metadata;
        metadata = null;
        if (md != null) {
            if (standardISO != 0) {
                List<Citation> c = Citations.ISO_19115;
                if (standardISO == 1) {
                    c = Collections.singletonList(c.get(0));
                }
                md.setMetadataStandards(c);
            }
            if (freeze) {
                md.transition(DefaultMetadata.State.FINAL);
            }
        }
        return md;
    }

    /**
     * Returns a shared instance of the given object if it already exists.
     * If the given object is new, then it is added to the cache and returned.
     *
     * <p>It is caller's responsibility to ensure that the type given in argument
     * does not conflict with one of the type documented in {@link #sharedValues}.</p>
     */
    private <T> T shared(final Class<T> type, final T value) {
        final T existing = type.cast(sharedValues.putIfAbsent(value, value));
        return (existing != null) ? existing : value;
    }

    /**
     * Returns a shared instance of the given value.
     * This is a helper method for callers who want to set themselves some additional
     * metadata values on the instance returned by {@link #build(boolean)}.
     *
     * @param   value  a double value.
     * @return  the given value, but as an existing instance if possible.
     */
    protected final Double shared(final double value) {
        final Double n = Numerics.valueOf(value);
        final Object existing = sharedValues.putIfAbsent(n, n);
        return (existing != null) ? (Double) existing : n;
    }

    /**
     * Returns a shared instance of the given value.
     * This is a helper method for callers who want to set themselves some additional
     * metadata values on the instance returned by {@link #build(boolean)}.
     *
     * @param   value  an integer value.
     * @return  the same value, but as an existing instance if possible.
     */
    protected final Integer shared(final int value) {
        final Integer n = value;
        final Object existing = sharedValues.putIfAbsent(n, n);
        return (existing != null) ? (Integer) existing : n;
    }
}<|MERGE_RESOLUTION|>--- conflicted
+++ resolved
@@ -69,11 +69,7 @@
 import org.opengis.referencing.crs.VerticalCRS;
 import org.opengis.referencing.crs.CoordinateReferenceSystem;
 import org.opengis.referencing.operation.TransformException;
-<<<<<<< HEAD
-=======
 import org.apache.sis.internal.util.CollectionsExt;
-import org.apache.sis.internal.simple.SimpleDuration;
->>>>>>> 59b8d228
 import org.apache.sis.geometry.AbstractEnvelope;
 import org.apache.sis.metadata.iso.DefaultMetadata;
 import org.apache.sis.metadata.iso.DefaultIdentifier;
@@ -106,6 +102,7 @@
 import org.apache.sis.metadata.iso.citation.DefaultOrganisation;
 import org.apache.sis.metadata.iso.citation.DefaultOnlineResource;
 import org.apache.sis.metadata.iso.constraint.DefaultLegalConstraints;
+import org.apache.sis.metadata.iso.identification.AbstractIdentification;
 import org.apache.sis.metadata.iso.identification.DefaultKeywords;
 import org.apache.sis.metadata.iso.identification.DefaultResolution;
 import org.apache.sis.metadata.iso.identification.DefaultDataIdentification;
@@ -1889,11 +1886,7 @@
      *
      * @see FeatureCatalogBuilder#define(DefaultFeatureType)
      */
-<<<<<<< HEAD
-    public final GenericName addFeatureType(final DefaultFeatureType type, final Integer occurrences) {
-=======
-    public final GenericName addFeatureType(final FeatureType type, final long occurrences) {
->>>>>>> 59b8d228
+    public final GenericName addFeatureType(final DefaultFeatureType type, final long occurrences) {
         if (type != null) {
             final GenericName name = type.getName();
             if (name != null) {
@@ -2775,8 +2768,11 @@
             source.setSourceReferenceSystem(CollectionsExt.first(metadata.getReferenceSystemInfo()));
             for (final Identification id : metadata.getIdentificationInfo()) {
                 source.setSourceCitation(id.getCitation());
-                source.setSourceSpatialResolution(CollectionsExt.first(id.getSpatialResolutions()));
-                scope.setExtents(id.getExtents());
+                if (id instanceof AbstractIdentification) {
+                    final AbstractIdentification aid = (AbstractIdentification) id;
+                    source.setSourceSpatialResolution(CollectionsExt.first(aid.getSpatialResolutions()));
+                    scope.setExtents(aid.getExtents());
+                }
                 if (features != null && features.length != 0) {
                     /*
                      * Note: the same ScopeDescription may be shared by many Source instances
