/*
 * Licensed to the Apache Software Foundation (ASF) under one or more
 * contributor license agreements.  See the NOTICE file distributed with
 * this work for additional information regarding copyright ownership.
 * The ASF licenses this file to You under the Apache License, Version 2.0
 * (the "License"); you may not use this file except in compliance with
 * the License.  You may obtain a copy of the License at
 *
 *     http://www.apache.org/licenses/LICENSE-2.0
 *
 * Unless required by applicable law or agreed to in writing, software
 * distributed under the License is distributed on an "AS IS" BASIS,
 * WITHOUT WARRANTIES OR CONDITIONS OF ANY KIND, either express or implied.
 * See the License for the specific language governing permissions and
 * limitations under the License.
 */
package org.apache.sis.internal.storage;

import java.time.LocalDate;
import java.util.Date;
import java.util.Locale;
import java.util.Optional;
import java.util.Iterator;
import java.util.Arrays;
import java.util.Collection;
import java.util.Collections;
import java.util.LinkedHashSet;
import java.util.HashMap;
import java.util.List;
import java.util.Map;
import java.net.URI;
import java.nio.charset.Charset;
import java.time.Instant;
import javax.measure.Unit;
import javax.measure.quantity.Length;
import org.opengis.util.MemberName;
import org.opengis.util.GenericName;
import org.opengis.util.InternationalString;
import org.opengis.geometry.Envelope;
import org.opengis.geometry.Geometry;
import org.opengis.metadata.*;
import org.opengis.metadata.acquisition.*;
import org.opengis.metadata.citation.*;
import org.opengis.metadata.constraint.*;
import org.opengis.metadata.content.*;
import org.opengis.metadata.distribution.*;
import org.opengis.metadata.extent.*;
import org.opengis.metadata.identification.*;
import org.opengis.metadata.lineage.*;
import org.opengis.metadata.maintenance.*;
import org.opengis.metadata.quality.Element;
import org.opengis.metadata.spatial.*;
import org.opengis.geometry.DirectPosition;
import org.opengis.referencing.ReferenceSystem;
import org.opengis.referencing.cs.CoordinateSystem;
import org.opengis.referencing.crs.VerticalCRS;
import org.opengis.referencing.crs.CoordinateReferenceSystem;
import org.opengis.referencing.operation.TransformException;
import org.apache.sis.internal.util.CollectionsExt;
import org.apache.sis.internal.simple.SimpleDuration;
import org.apache.sis.geometry.AbstractEnvelope;
import org.apache.sis.metadata.ModifiableMetadata;
import org.apache.sis.metadata.iso.*;
import org.apache.sis.metadata.iso.acquisition.*;
import org.apache.sis.metadata.iso.citation.*;
import org.apache.sis.metadata.iso.constraint.*;
import org.apache.sis.metadata.iso.content.*;
import org.apache.sis.metadata.iso.distribution.*;
import org.apache.sis.metadata.iso.extent.*;
import org.apache.sis.metadata.iso.identification.*;
import org.apache.sis.metadata.iso.lineage.*;
import org.apache.sis.metadata.iso.maintenance.*;
import org.apache.sis.metadata.iso.spatial.*;
import org.apache.sis.metadata.sql.MetadataStoreException;
import org.apache.sis.metadata.sql.MetadataSource;
import org.apache.sis.storage.AbstractResource;
import org.apache.sis.storage.AbstractFeatureSet;
import org.apache.sis.storage.AbstractGridCoverageResource;
import org.apache.sis.storage.DataStoreException;
import org.apache.sis.storage.event.StoreListeners;
import org.apache.sis.coverage.grid.GridGeometry;
import org.apache.sis.coverage.grid.GridExtent;
import org.apache.sis.coverage.SampleDimension;
import org.apache.sis.internal.metadata.Merger;
import org.apache.sis.internal.util.Strings;
import org.apache.sis.util.AbstractInternationalString;
import org.apache.sis.util.resources.Vocabulary;
import org.apache.sis.util.ArgumentChecks;
import org.apache.sis.util.CharSequences;
import org.apache.sis.util.Characters;
import org.apache.sis.util.iso.Names;
import org.apache.sis.util.iso.Types;
import org.apache.sis.measure.Units;

import static org.apache.sis.internal.util.StandardDateFormat.MILLISECONDS_PER_DAY;

// Branch-dependent imports
import org.opengis.temporal.Duration;
import org.opengis.feature.FeatureType;


/**
 * Helper methods for the metadata created by {@code DataStore} implementations.
 * This is not a general-purpose builder suitable for public API, since the
 * methods provided in this class are tailored for Apache SIS data store needs.
 * API of this class may change in any future SIS versions.
 *
 * @author  Martin Desruisseaux (Geomatys)
 * @author  Rémi Maréchal (Geomatys)
 * @author  Thi Phuong Hao Nguyen (VNSC)
 * @author  Alexis Manin (Geomatys)
 * @version 1.4
 * @since   0.8
 */
public class MetadataBuilder {
    /**
     * Whether the next party to create should be an instance of {@link DefaultIndividual} or {@link DefaultOrganisation}.
     *
     * @see #party()
     * @see #newParty(PartyType)
     */
    private PartyType partyType = PartyType.UNKNOWN;

    /**
     * Whether the next grid should be an instance of {@link DefaultGeorectified} or {@link DefaultGeoreferenceable}.
     *
     * @see #gridRepresentation()
     * @see #newGridRepresentation(GridType)
     */
    private GridType gridType = GridType.UNSPECIFIED;

    /**
     * {@code true} if the next {@code CoverageDescription} to create will be a description of measurements
     * in the electromagnetic spectrum. In that case, the coverage description will actually be an instance
     * of {@code ImageDescription}.
     *
     * @see #coverageDescription()
     * @see #newCoverage(boolean)
     */
    private boolean electromagnetic;

    /**
     * For using the same instance of {@code Integer} or {@code Double} when the value is the same.
     * Also used for reusing {@link Citation} instances already created for a given title.
     * Keys and values can be:
     *
     * <table class="sis">
     *   <tr><th>Key</th>                          <th>Value</th>               <th>Method</th></tr>
     *   <tr><td>{@link Integer}</td>              <td>{@link Integer}</td>     <td>{@link #shared(int)}</td></tr>
     *   <tr><td>{@link Double}</td>               <td>{@link Double}</td>      <td>{@link #shared(double)}</td></tr>
     *   <tr><td>{@link Identifier}</td>           <td>{@link Identifier}</td>  <td>{@link #sharedIdentifier(CharSequence, String)}</td></tr>
     *   <tr><td>{@link InternationalString}</td>  <td>{@link Citation}</td>    <td>{@link #sharedCitation(InternationalString)}</td></tr>
     *   <tr><td>Other</td>                        <td>Same as key</td>         <td>{@link #shared(Class, Object)}</td></tr>
     * </table>
     */
    private final Map<Object,Object> sharedValues = new HashMap<>();

    /**
     * Whether to add ISO 19115-1 and ISO 19115-2 entries in "metadata standards" node.
     * Those entries will be added only if the metadata object would be otherwise non-empty.
     * A value of 1 will add ISO 19115-1. A value of 2 will add both ISO 19115-1 and ISO 19115-2.
     *
     * @see #setISOStandards(boolean)
     */
    private byte standardISO;

    // Other fields declared below together with closely related methods.

    /**
     * Creates a new metadata builder.
     */
    public MetadataBuilder() {
    }

    /**
     * The metadata created by this builder, or {@code null} if not yet created.
     */
    private DefaultMetadata metadata;

    /**
     * Creates the metadata object if it does not already exists, then returns it.
     *
     * @return the metadata (never {@code null}).
     * @see #build()
     */
    private DefaultMetadata metadata() {
        if (metadata == null) {
            metadata = new DefaultMetadata();
        }
        return metadata;
    }

    /**
     * The identification information that are part of {@linkplain #metadata}, or {@code null} if none.
     */
    private DefaultDataIdentification identification;

    /**
     * Creates the identification information object if it does not already exists, then returns it.
     *
     * @return the identification information (never {@code null}).
     * @see #newIdentification()
     */
    private DefaultDataIdentification identification() {
        if (identification == null) {
            identification = new DefaultDataIdentification();
        }
        return identification;
    }

    /**
     * The citation of data {@linkplain #identification}, or {@code null} if none.
     */
    private DefaultCitation citation;

    /**
     * Creates the citation object if it does not already exists, then returns it.
     *
     * @return the citation information (never {@code null}).
     */
    private DefaultCitation citation() {
        if (citation == null) {
            citation = new DefaultCitation();
        }
        return citation;
    }

    /**
     * Returns the information about the series, or aggregate dataset, of which the dataset is a part.
     */
    private DefaultSeries series() {
        final DefaultCitation citation = citation();
        DefaultSeries series = DefaultSeries.castOrCopy(citation.getSeries());
        if (series == null) {
            series = new DefaultSeries();
            citation.setSeries(series);
        }
        return series;
    }

    /**
     * Part of the responsible party of the {@linkplain #citation}, or {@code null} if none.
     */
    private DefaultResponsibleParty responsibility;

    /**
     * Creates the responsibility object if it does not already exists, then returns it.
     *
     * @return the responsibility party (never {@code null}).
     */
    private DefaultResponsibleParty responsibility() {
        if (responsibility == null) {
            responsibility = new DefaultResponsibleParty();
        }
        return responsibility;
    }

    /**
     * Part of the responsible party of the {@linkplain #citation}, or {@code null} if none.
     */
    private AbstractParty party;

    /**
     * Creates the individual or organization information object if it does not already exists, then returns it.
     *
     * <h4>Limitations</h4>
     * If the party type is unknown, then this method creates an {@code AbstractParty} instead of one of the subtypes.
     * This is not valid, but we currently have no way to guess if a party is an individual or an organization.
     * For now we prefer to let users know that the type is unknown rather than to pick a potentially wrong type.
     *
     * @return the individual or organization information (never {@code null}).
     * @see #newParty(MetadataBuilder.PartyType)
     */
    private AbstractParty party() {
        if (party == null) {
            switch (partyType) {
                case UNKNOWN:      party = new AbstractParty();       break;
                case INDIVIDUAL:   party = new DefaultIndividual();   break;
                case ORGANISATION: party = new DefaultOrganisation(); break;
                default:           throw new AssertionError(partyType);
            }
        }
        return party;
    }

    /**
     * Copyright information, or {@code null} if none.
     */
    private DefaultLegalConstraints constraints;

    /**
     * Creates the constraints information object if it does not already exists, then returns it.
     *
     * @return the constraints information (never {@code null}).
     */
    private DefaultLegalConstraints constraints() {
        if (constraints == null) {
            constraints = new DefaultLegalConstraints();
        }
        return constraints;
    }

    /**
     * The extent information that are part of {@linkplain #identification}, or {@code null} if none.
     */
    private DefaultExtent extent;

    /**
     * Creates the extent information object if it does not already exists, then returns it.
     *
     * @return the extent information (never {@code null}).
     */
    private DefaultExtent extent() {
        if (extent == null) {
            extent = new DefaultExtent();
        }
        return extent;
    }

    /**
     * Information about the platforms and sensors that collected the data, or {@code null} if none.
     */
    private DefaultAcquisitionInformation acquisition;

    /**
     * Creates the acquisition information object if it does not already exists, then returns it.
     *
     * @return the acquisition information (never {@code null}).
     * @see #newAcquisition()
     */
    private DefaultAcquisitionInformation acquisition() {
        if (acquisition == null) {
            acquisition = new DefaultAcquisitionInformation();
        }
        return acquisition;
    }

    /**
     * Platform where are installed the sensors that collected the data, or {@code null} if none.
     */
    private DefaultPlatform platform;

    /**
     * Creates a platform object if it does not already exists, then returns it.
     *
     * @return the platform information (never {@code null}).
     */
    private DefaultPlatform platform() {
        if (platform == null) {
            platform = new DefaultPlatform();
        }
        return platform;
    }

    /**
     * Information about the feature types, or {@code null} if none.
     */
    private DefaultFeatureCatalogueDescription featureDescription;

    /**
     * Creates the feature descriptions object if it does not already exists, then returns it.
     * This method sets the {@code includedWithDataset} property to {@code true} because the
     * metadata built by this helper class are typically encoded together with the data.
     *
     * @return the feature descriptions (never {@code null}).
     * @see #newFeatureTypes()
     */
    private DefaultFeatureCatalogueDescription featureDescription() {
        if (featureDescription == null) {
            featureDescription = new DefaultFeatureCatalogueDescription();
            featureDescription.setIncludedWithDataset(true);
        }
        return featureDescription;
    }

    /**
     * Information about the content of a grid data cell, or {@code null} if none.
     * May also be an instance of {@link DefaultImageDescription} if {@link #electromagnetic} is {@code true}.
     */
    private DefaultCoverageDescription coverageDescription;

    /**
     * Creates the coverage description object if it does not already exists, then returns it.
     *
     * @return the coverage description (never {@code null}).
     * @see #newCoverage(boolean)
     */
    private DefaultCoverageDescription coverageDescription() {
        if (coverageDescription == null) {
            coverageDescription = electromagnetic ? new DefaultImageDescription() : new DefaultCoverageDescription();
        }
        return coverageDescription;
    }

    /**
     * Information about content type for groups of attributes for a specific range dimension, or {@code null} if none.
     */
    private DefaultAttributeGroup attributeGroup;

    /**
     * Creates the attribute group object if it does not already exists, then returns it.
     *
     * @return the attribute group (never {@code null}).
     */
    private DefaultAttributeGroup attributeGroup() {
        if (attributeGroup == null) {
            attributeGroup = new DefaultAttributeGroup();
        }
        return attributeGroup;
    }

    /**
     * The characteristic of each dimension (layer) included in the resource, or {@code null} if none.
     */
    private DefaultSampleDimension sampleDimension;

    /**
     * Creates the sample dimension object if it does not already exists, then returns it.
     *
     * @return the sample dimension (never {@code null}).
     * @see #newSampleDimension()
     */
    private DefaultSampleDimension sampleDimension() {
        if (sampleDimension == null) {
            sampleDimension = electromagnetic ? new DefaultBand() : new DefaultSampleDimension();
        }
        return sampleDimension;
    }

    /**
     * Information about the grid shape, or {@code null} if none.
     */
    private DefaultGridSpatialRepresentation gridRepresentation;

    /**
     * Creates a grid representation object if it does not already exists, then returns it.
     *
     * @return the grid representation object (never {@code null}).
     * @see #newGridRepresentation(GridType)
     */
    private DefaultGridSpatialRepresentation gridRepresentation() {
        if (gridRepresentation == null) {
            switch (gridType) {
                case GEORECTIFIED:     gridRepresentation = new DefaultGeorectified(); break;
                case GEOREFERENCEABLE: gridRepresentation = new DefaultGeoreferenceable(); break;
                default:               gridRepresentation = new DefaultGridSpatialRepresentation(); break;
            }
        }
        return gridRepresentation;
    }

    /**
     * Collection of ground control points.
     */
    private DefaultGCPCollection groundControlPoints;

    /**
     * Creates the collection of ground control points if it does not already exists, then returns it.
     *
     * @return the ground control points (never {@code null}).
     */
    private DefaultGCPCollection groundControlPoints() {
        if (groundControlPoints == null) {
            groundControlPoints = new DefaultGCPCollection();
        }
        return groundControlPoints;
    }

    /**
     * Information about the distributor of and options for obtaining the resource.
     */
    private DefaultDistribution distribution;

    /**
     * Creates the distribution information object if it does not already exists, then returns it.
     *
     * @return the distribution information (never {@code null}).
     * @see #newDistribution()
     */
    private DefaultDistribution distribution() {
        if (distribution == null) {
            distribution = new DefaultDistribution();
        }
        return distribution;
    }

    /**
     * The distribution format, or {@code null} if none.
     * This is part of the resource {@linkplain #identification}.
     */
    private Format format;

    /**
     * Creates the distribution format object if it does not already exists, then returns it.
     *
     * @return the distribution format (never {@code null}).
     */
    private DefaultFormat format() {
        DefaultFormat df = DefaultFormat.castOrCopy(format);
        if (df == null) {
            df = new DefaultFormat();
        }
        format = df;
        return df;
    }

    /**
     * Information about the events or source data used in constructing the data specified by the
     * {@linkplain DefaultLineage#getScope() scope}.
     */
    private DefaultLineage lineage;

    /**
     * Creates the lineage object if it does not already exists, then returns it.
     *
     * @return the lineage (never {@code null}).
     * @see #newLineage()
     */
    private DefaultLineage lineage() {
        if (lineage == null) {
            lineage = new DefaultLineage();
        }
        return lineage;
    }

    /**
     * Information about an event or transformation in the life of a resource.
     * This is part of {@link #lineage}.
     */
    private DefaultProcessStep processStep;

    /**
     * Creates the process step object if it does not already exists, then returns it.
     *
     * @return the process step (never {@code null}).
     */
    private DefaultProcessStep processStep() {
        if (processStep == null) {
            processStep = new DefaultProcessStep();
        }
        return processStep;
    }

    /**
     * Information about the procedures, processes and algorithms applied in the process step.
     * This is part of {@link #processStep}.
     */
    private DefaultProcessing processing;

    /**
     * Creates the processing object if it does not already exists, then returns it.
     *
     * @return the processing (never {@code null}).
     */
    private DefaultProcessing processing() {
        if (processing == null) {
            processing = new DefaultProcessing();
        }
        return processing;
    }

    /**
     * Adds the given element in the given collection if not already present. This method is used only for
     * properties that are usually stored in {@code List} rather than {@code Set} and for which we do not
     * keep a reference in this {@code MetadataBuilder} after the element has been added. This method is
     * intended for adding elements that despite being modifiable, are not going to be modified by this
     * {@code MetadataBuilder} class. Performance should not be a concern since the given list is usually
     * very short (0 or 1 element).
     *
     * <p>The given element should be non-null. The check for null value should be done by the caller instead
     * than by this method in order to avoid unneeded creation of collections. Such creation are implicitly
     * done by calls to {@code metadata.getFoos()} methods.</p>
     */
    private static <E> void addIfNotPresent(final Collection<E> collection, final E element) {
        if (!collection.contains(element)) {
            collection.add(element);
        }
    }

    /**
     * The type of party to create (individual, organization or unknown).
     */
    public enum PartyType {
        /**
         * Instructs {@link #newParty(PartyType)} that the next party to create should be an instance of
         * {@link DefaultIndividual}.
         */
        INDIVIDUAL,

        /**
         * Instructs {@link #newParty(PartyType)} that the next party to create should be an instance of
         * {@link DefaultOrganisation}.
         */
        ORGANISATION,

        /**
         * Instructs {@link #newParty(PartyType)} that the next party to create if of unknown type.
         */
        UNKNOWN
    }

    /**
     * Commits all pending information under the "responsible party" node (author, address, <i>etc</i>).
     * If there is no pending party information, then invoking this method has no effect
     * except setting the {@code type} flag.
     * If new party information are added after this method call, they will be stored in a new element.
     *
     * <p>This method does not need to be invoked unless a new "responsible party" node,
     * separated from the previous one, is desired.</p>
     *
     * @param  type  whether the party to create is an individual or an organization.
     */
    public final void newParty(final PartyType type) {
        ArgumentChecks.ensureNonNull("type", type);
        if (party != null) {
            addIfNotPresent(responsibility().getParties(), party);
            party = null;
        }
        partyType = type;
    }

    /**
     * Commits all pending information under the metadata "identification info" node (author, bounding box, <i>etc</i>).
     * If there is no pending identification information, then invoking this method has no effect.
     * If new identification info are added after this method call, they will be stored in a new element.
     *
     * <p>This method does not need to be invoked unless a new "identification info" node,
     * separated from the previous one, is desired.</p>
     */
    public final void newIdentification() {
        /*
         * Construction shall be ordered from children to parents.
         */
        newParty(PartyType.UNKNOWN);
        if (responsibility != null) {
            addIfNotPresent(citation().getCitedResponsibleParties(), responsibility);
            responsibility = null;
        }
        if (citation != null) {
            identification().setCitation(citation);
            citation = null;
        }
        if (extent != null) {
            addIfNotPresent(identification().getExtents(), extent);
            extent = null;
        }
        if (format != null) {
            addIfNotPresent(identification().getResourceFormats(), format);
            format = null;
        }
        if (constraints != null) {
            addIfNotPresent(identification().getResourceConstraints(), constraints);
            constraints = null;
        }
        if (identification != null) {
            addIfNotPresent(metadata().getIdentificationInfo(), identification);
            identification = null;
        }
    }

    /**
     * Commits all pending information under the metadata "acquisition" node (station, sensors, <i>etc</i>).
     * If there is no pending acquisition information, then invoking this method has no effect.
     * If new acquisition info are added after this method call, they will be stored in a new element.
     *
     * <p>This method does not need to be invoked unless a new "acquisition info" node,
     * separated from the previous one, is desired.</p>
     */
    public final void newAcquisition() {
        if (platform != null) {
            addIfNotPresent(acquisition().getPlatforms(), platform);
        }
        if (acquisition != null) {
            addIfNotPresent(metadata().getAcquisitionInformation(), acquisition);
            acquisition = null;
        }
    }

    /**
     * Commits all pending information under metadata "distribution" node.
     * If there is no pending distribution information, then invoking this method has no effect.
     * If new distribution info are added after this method call, they will be stored in a new element.
     *
     * <p>This method does not need to be invoked unless a new "distribution info" node,
     * separated from the previous one, is desired.</p>
     */
    public final void newDistribution() {
        if (distribution != null) {
            metadata().setDistributionInfo(distribution);
            distribution = null;
        }
    }

    /**
     * Commits all pending information under the metadata "feature catalog" node.
     * If there is no pending feature description, then invoking this method has no effect.
     * If new feature descriptions are added after this method call, they will be stored in a new element.
     *
     * <p>This method does not need to be invoked unless a new "feature catalog description" node is desired.</p>
     */
    public final void newFeatureTypes() {
        if (featureDescription != null) {
            addIfNotPresent(metadata().getContentInfo(), featureDescription);
            featureDescription = null;
        }
    }

    /**
     * Commits all pending information under the metadata "content info" node (bands, <i>etc</i>).
     * If there is no pending coverage description, then invoking this method has no effect
     * except setting the {@code electromagnetic} flag.
     * If new coverage descriptions are added after this method call, they will be stored in a new element.
     *
     * <p>This method does not need to be invoked unless a new "coverage description" node is desired,
     * or the {@code electromagnetic} flag needs to be set to {@code true}.</p>
     *
     * @param  electromagnetic  {@code true} if the next {@code CoverageDescription} to create
     *         will be a description of measurements in the electromagnetic spectrum.
     */
    public final void newCoverage(final boolean electromagnetic) {
        newSampleDimension();
        if (attributeGroup != null) {
            addIfNotPresent(coverageDescription().getAttributeGroups(), attributeGroup);
            attributeGroup = null;
        }
        if (coverageDescription != null) {
            addIfNotPresent(metadata().getContentInfo(), coverageDescription);
            coverageDescription = null;
        }
        this.electromagnetic = electromagnetic;
    }

    /**
     * Commits all pending information under the coverage "attribute group" node.
     * If there is no pending sample dimension description, then invoking this method has no effect.
     * If new sample dimensions are added after this method call, they will be stored in a new element.
     *
     * <p>This method does not need to be invoked unless a new "sample dimension" node is desired.</p>
     */
    public final void newSampleDimension() {
        if (sampleDimension != null) {
            addIfNotPresent(attributeGroup().getAttributes(), sampleDimension);
            sampleDimension = null;
        }
    }

    /**
     * The type of grid spatial representation (georectified, georeferenceable or unspecified).
     */
    public enum GridType {
        /**
         * Grid is an instance of {@link org.opengis.metadata.spatial.Georectified}.
         */
        GEORECTIFIED,

        /**
         * Grid is an instance of {@link org.opengis.metadata.spatial.Georeferenceable}.
         */
        GEOREFERENCEABLE,

        /**
         * Grid is neither georectified or georeferenceable.
         * A plain {@link org.opengis.metadata.spatial.GridSpatialRepresentation} instance will be used.
         */
        UNSPECIFIED
    }

    /**
     * Commits all pending information under the metadata "spatial representation" node (dimensions, <i>etc</i>).
     * If there is no pending spatial representation information, then invoking this method has no effect.
     * If new spatial representation info are added after this method call, they will be stored in a new element.
     *
     * <p>This method does not need to be invoked unless a new "spatial representation info" node,
     * separated from the previous one, is desired.</p>
     *
     * @param type  whether the next grid should be an instance of {@link DefaultGeorectified} or {@link DefaultGeoreferenceable}.
     */
    public final void newGridRepresentation(final GridType type) {
        ArgumentChecks.ensureNonNull("type", type);
        if (gridRepresentation != null) {
            final int n = gridRepresentation.getAxisDimensionProperties().size();
            if (n != 0) {
                gridRepresentation.setNumberOfDimensions(shared(n));
            }
            if (groundControlPoints != null && gridRepresentation instanceof DefaultGeoreferenceable) {
                addIfNotPresent(((DefaultGeoreferenceable) gridRepresentation).getGeolocationInformation(), groundControlPoints);
                groundControlPoints = null;
            }
            addIfNotPresent(metadata.getSpatialRepresentationInfo(), gridRepresentation);
            gridRepresentation = null;
        }
        gridType = type;
    }

    /**
     * Commits all pending information under the metadata "lineage" node (process steps, <i>etc</i>).
     * If there is no pending lineage information, then invoking this method has no effect.
     * If new lineage information are added after this method call, they will be stored in a new element.
     *
     * <p>This method does not need to be invoked unless a new "lineage" node,
     * separated from the previous one, is desired.</p>
     */
    public final void newLineage() {
        if (processing != null) {
            processStep().setProcessingInformation(processing);
            processing = null;
        }
        if (processStep != null) {
            addIfNotPresent(lineage().getProcessSteps(), processStep);
            processStep = null;
        }
        if (lineage != null) {
            addIfNotPresent(metadata().getResourceLineages(), lineage);
            lineage = null;
        }
    }

    /**
     * Adds default metadata for the specified resource.
     * This is used for default implementation of {@link AbstractResource#createMetadata()}.
     *
     * @param  resource   the resource for which to add metadata.
     * @param  listeners  the listeners to notify in case of warning.
     * @throws DataStoreException if an error occurred while reading metadata from the data store.
     */
    public final void addDefaultMetadata(final AbstractResource resource, final StoreListeners listeners) throws DataStoreException {
        // Note: title is mandatory in ISO metadata, contrarily to the identifier.
        resource.getIdentifier().ifPresent((name) -> addTitle(new Sentence(name)));
        resource.getEnvelope().ifPresent((envelope) -> {
            try {
                addExtent(envelope);
            } catch (TransformException | UnsupportedOperationException e) {
                listeners.warning(e);
            }
        });
    }

    /**
     * Adds default metadata for the specified resource.
     * This is used for default implementation of {@link AbstractFeatureSet#createMetadata()}.
     *
     * @param  resource   the resource for which to add metadata.
     * @param  listeners  the listeners to notify in case of warning.
     * @throws DataStoreException if an error occurred while reading metadata from the data store.
     */
    public final void addDefaultMetadata(final AbstractFeatureSet resource, final StoreListeners listeners) throws DataStoreException {
        addDefaultMetadata((AbstractResource) resource, listeners);
        addFeatureType(resource.getType(), resource.getFeatureCount().orElse(-1));
    }

    /**
     * Adds default metadata for the specified resource.
     * This is used for default implementation of {@link AbstractGridCoverageResource#createMetadata()}.
     *
     * @param  resource   the resource for which to add metadata.
     * @param  listeners  the listeners to notify in case of warning.
     * @throws DataStoreException if an error occurred while reading metadata from the data store.
     */
    public final void addDefaultMetadata(final AbstractGridCoverageResource resource, final StoreListeners listeners) throws DataStoreException {
        addDefaultMetadata((AbstractResource) resource, listeners);
        addSpatialRepresentation(null, resource.getGridGeometry(), false);
        for (final SampleDimension band : resource.getSampleDimensions()) {
            addNewBand(band);
        }
    }

    /**
     * An international string where localized identifiers are formatted more like an English sentence.
     * This is used for wrapping {@link GenericName#toInternationalString()} representation for use as
     * a citation title.
     */
    private static final class Sentence extends AbstractInternationalString {
        /** The generic name localized representation. */
        private final InternationalString name;

        /** Returns a new wrapper for the given generic name. */
        Sentence(final GenericName name) {
            this.name = name.toInternationalString();
        }

        /** Returns the generic name as an English-like sentence. */
        @Override public String toString(final Locale locale) {
            return CharSequences.camelCaseToSentence(name.toString(locale)).toString();
        }

        /** Returns a hash code value for this sentence. */
        @Override public int hashCode() {
            return ~name.hashCode();
        }

        /** Compares the given object with this sentence for equality. */
        @Override public boolean equals(final Object other) {
            return (other instanceof Sentence) && name.equals(((Sentence) other).name);
        }
    }

    /**
     * Creates or fetches a citation for the given title. The same citation may be shared by many metadata objects,
     * for example identifiers or groups of keywords. Current implementation creates a {@link DefaultCitation} for
     * the given title and caches the result. Future implementations may return predefined citation constants from
     * the SQL database when applicable.
     *
     * @param  title  the citation title, or {@code null} if none.
     * @return a (potentially shared) citation for the given title, or {@code null} if the given title was null.
     */
    private Citation sharedCitation(final InternationalString title) {
        if (title == null) return null;
        return (Citation) sharedValues.computeIfAbsent(title, k -> new DefaultCitation((CharSequence) k));
    }

    /**
     * Creates or fetches an identifier for the given authority and code. This method may query the metadata
     * database for fetching a more complete {@link Citation} for the given {@code authority}.
     * This method may return a shared {@code Identifier} instance.
     *
     * @param  authority  the authority tile, or {@code null} if none.
     * @param  code       the identifier code (mandatory).
     */
    private Identifier sharedIdentifier(final CharSequence authority, final String code) {
        final DefaultIdentifier id = new DefaultIdentifier(sharedCitation(trim(authority)), code);
        return (Identifier) sharedValues.getOrDefault(id, id);
    }

    /**
     * Specify if an information apply to data, to metadata or to both.
     * This is used for setting the locale or character encoding.
     */
    public enum Scope {
        /**
         * Information applies only to the resource (data).
         */
        RESOURCE,

        /**
         * Information applies only to metadata.
         */
        METADATA,

        /**
         * Information applies to both resource and metadata.
         */
        ALL
    }

    /**
     * Adds a data and/or metadata identifier. This method performs the same work than
     * {@link #addIdentifier(CharSequence, String, Scope)} for situations where the
     * identifier instance is already available.
     *
     * @param  id     the identifier, or {@code null} if none.
     * @param  scope  whether the date applies to data, to metadata or to both.
     *
     * @see #addIdentifier(CharSequence, String, Scope)
     */
    public final void addIdentifier(Identifier id, final Scope scope) {
        ArgumentChecks.ensureNonNull("scope", scope);
        if (id != null) {
            id = (Identifier) sharedValues.getOrDefault(id, id);
            if (scope != Scope.RESOURCE) metadata().setMetadataIdentifier(id);
            if (scope != Scope.METADATA) addIfNotPresent(citation().getIdentifiers(), id);
        }
    }

    /**
     * Adds a resource (data) identifier, a metadata identifier, or both as they are often the same.
     * The identifier is added only if {@code code} is non-null, regardless other argument values.
     * Empty strings (ignoring spaces) are considered as null.
     * The identifier is not added if already presents.
     * Storage locations are:
     *
     * <ul>
     *   <li><b>Metadata:</b> {@code metadata/metadataIdentifier}</li>
     *   <li><b>Resource:</b> {@code metadata/identificationInfo/citation/identifier}</li>
     * </ul>
     *
     * @param  authority  the the person or party responsible for maintenance of the namespace, or {@code null} if none.
     * @param  code       the identifier code, or {@code null} for no-operation.
     * @param  scope      whether the date applies to data, to metadata or to both.
     *
     * @see #addTitle(CharSequence)
     * @see #addTitleOrIdentifier(String, Scope)
     * @see #addIdentifier(Identifier, Scope)
     */
    public final void addIdentifier(final CharSequence authority, String code, final Scope scope) {
        ArgumentChecks.ensureNonNull("scope", scope);
        code = Strings.trimOrNull(code);
        if (code != null) {
            final Identifier id = sharedIdentifier(authority, code);
            if (scope != Scope.RESOURCE) metadata().setMetadataIdentifier(id);
            if (scope != Scope.METADATA) addIfNotPresent(citation().getIdentifiers(), id);
        }
    }

    /**
     * Sets the file format. The given name should be a short name like "GeoTIFF".
     * The long name will be inferred from the given short name, if possible.
     * Storage location is:
     *
     * <ul>
     *   <li>{@code metadata/identificationInfo/resourceFormat}</li>
     * </ul>
     *
     * This method should be invoked <strong>before</strong> any other method writing in the
     * {@code identificationInfo/resourceFormat} node. If this exception throws an exception,
     * than that exception should be reported as a warning. Example:
     *
     * {@snippet lang="java" :
     *     try {
     *         metadata.setPredefinedFormat("MyFormat");
     *     } catch (MetadataStoreException e) {
     *         metadata.addFormatName("MyFormat");
     *         listeners.warning(null, e);
     *     }
     *     metadata.addCompression("decompression technique");
     *     }
     *
     * @param  abbreviation  the format short name or abbreviation, or {@code null} for no-operation.
     * @throws MetadataStoreException  if this method cannot connect to the {@code jdbc/SpatialMetadata} database.
     *         Callers should generally handle this exception as a recoverable one (i.e. log a warning and continue).
     *
     * @see #addCompression(CharSequence)
     * @see #addFormatName(CharSequence)
     */
    public final void setPredefinedFormat(final String abbreviation) throws MetadataStoreException {
        if (abbreviation != null && abbreviation.length() != 0) {
            if (format == null) {
                format = MetadataSource.getProvided().lookup(Format.class, abbreviation);
            } else {
                addFormatName(abbreviation);
            }
        }
    }

    /**
     * Adds a language used for documenting data and/or metadata.
     * Storage locations are:
     *
     * <ul>
     *   <li><b>Metadata:</b> {@code metadata/defaultLocale} or {@code metadata/otherLocale}</li>
     *   <li><b>Resource:</b> {@code metadata/identificationInfo/defaultLocale} or
     *                        {@code metadata/identificationInfo/otherLocale}</li>
     * </ul>
     *
     * @param  language  a language used for documenting data and/or metadata, or {@code null} for no-operation.
     * @param  encoding  the encoding associated to the locale, or {@code null} if unspecified.
     * @param  scope     whether the language applies to data, to metadata or to both.
     */
    public final void addLanguage(final Locale language, final Charset encoding, final Scope scope) {
        ArgumentChecks.ensureNonNull("scope", scope);
        if (language != null) {
<<<<<<< HEAD
            // No need to use `addIfNotPresent(…)` because Locale collection is a Set by default.
            if (scope != Scope.RESOURCE) metadata().getLanguages().add(language);
            if (scope != Scope.METADATA) identification().getLanguages().add(language);
        }
    }

    /**
     * Adds a character set used for encoding the data and/or metadata.
     * Storage locations are:
     *
     * <ul>
     *   <li><b>Metadata:</b> {@code metadata/characterSet}</li>
     *   <li><b>Resource:</b> {@code metadata/identificationInfo/characterSet}</li>
     * </ul>
     *
     * @param  encoding  the character set used for encoding data and/or metadata, or {@code null} for no-operation.
     * @param  scope     whether the encoding applies to data, to metadata or to both.
     *
     * @see #addLanguage(Locale, MetadataBuilder.Scope)
     */
    public final void addEncoding(final Charset encoding, final Scope scope) {
        ArgumentChecks.ensureNonNull("scope", scope);
        if (encoding != null) {
            // No need to use `addIfNotPresent(…)` because Charset collection is a Set by default.
            if (scope != Scope.RESOURCE) metadata().getCharacterSets().add(encoding);
            if (scope != Scope.METADATA) identification().getCharacterSets().add(
                    Types.forCodeName(CharacterSet.class, encoding.toString(), true));
=======
            if (scope != Scope.RESOURCE) metadata().getLocalesAndCharsets().put(language, encoding);
            if (scope != Scope.METADATA) identification().getLocalesAndCharsets().put(language, encoding);
>>>>>>> 3725429e
        }
    }

    /**
     * Adds information about the scope of the resource.
     * The scope is typically (but not restricted to) {@link ScopeCode#COVERAGE},
     * {@link ScopeCode#FEATURE} or the more generic {@link ScopeCode#DATASET}.
     * Storage locations are:
     *
     * <ul>
     *   <li>{@code metadata/metadataScope/resourceScope}</li>
     *   <li>{@code metadata/metadataScope/name}</li>
     * </ul>
     *
     * @param  scope  the scope of the resource, or {@code null} if none.
     * @param  name   description of the scope, or {@code null} if none.
     */
    public final void addResourceScope(final ScopeCode scope, final CharSequence name) {
        if (scope != null || name != null) {
            addIfNotPresent(metadata().getMetadataScopes(), new DefaultMetadataScope(scope, name));
        }
    }

    /**
     * Adds a date of the given type. This is not the data acquisition time, but rather the metadata creation
     * or last update time. With {@link Scope#METADATA}, this is the creation of the metadata file as a whole.
     * With {@link Scope#RESOURCE}, this is the creation of the metadata for a particular "identification info".
     * They are often the same, since there is typically only one "identification info" per file.
     * Storage locations are:
     *
     * <ul>
     *   <li><b>Metadata:</b> {@code metadata/dateInfo/*}</li>
     *   <li><b>Resource:</b> {@code metadata/identificationInfo/citation/date/*}</li>
     * </ul>
     *
     * If a date already exists for the given type, then the earliest date is retained (oldest date are discarded)
     * except for {@link DateType#LAST_REVISION}, {@link DateType#LAST_UPDATE LAST_UPDATE} or any other date type
     * prefixed by {@code "LATE_"}, where only the latest date is kept.
     *
     * @param  date   the date to add, or {@code null} for no-operation..
     * @param  type   the type of the date to add, or {@code null} if none (not legal but tolerated).
     * @param  scope  whether the date applies to data, to metadata or to both.
     *
     * @see #addAcquisitionTime(Date)
     */
    public final void addCitationDate(final Date date, final DateType type, final Scope scope) {
        ArgumentChecks.ensureNonNull("scope", scope);
        if (date != null) {
            final DefaultCitationDate cd = new DefaultCitationDate(date, type);
            if (scope != Scope.RESOURCE) addEarliest(metadata().getDateInfo(), cd, type);
            if (scope != Scope.METADATA) addEarliest(citation().getDates(),    cd, type);
        }
    }

    /**
     * Adds a date in the given collection, making sure that there is no two dates of the same type.
     * If two dates are of the same type, retains the latest one if the type name starts with {@code "LATE_"}
     * or retains the earliest date otherwise.
     */
    private static void addEarliest(final Collection<CitationDate> dates, final CitationDate cd, final DateType type) {
        for (final Iterator<CitationDate> it = dates.iterator(); it.hasNext();) {
            final CitationDate co = it.next();
            if (type.equals(co.getDateType())) {
                final Date oldDate = co.getDate();
                final Date newDate = cd.getDate();
                if (type.name().startsWith("LATE_") ? oldDate.before(newDate) : oldDate.after(newDate)) {
                    it.remove();
                    break;
                }
                return;
            }
        }
        dates.add(cd);
    }

    /**
     * Returns the given character sequence as a non-empty character string with leading and trailing spaces removed.
     * If the given character sequence is null, empty or blank, then this method returns {@code null}.
     */
    private static InternationalString trim(CharSequence value) {
        value = CharSequences.trimWhitespaces(value);
        if (value != null && value.length() != 0) {
            return Types.toInternationalString(value);
        } else {
            return null;
        }
    }

    /**
     * Returns the concatenation of the given strings. The previous string may be {@code null}.
     * This method does nothing if the previous string already contains the one to append.
     */
    private static InternationalString append(final InternationalString previous, final InternationalString toAdd) {
        if (previous == null) {
            return toAdd;
        }
        final String p = previous.toString();
        final String a = toAdd.toString();
        if (p.contains(a)) {
            return previous;
        }
        return Types.toInternationalString(p + System.lineSeparator() + a);
    }

    /**
     * Returns {@code true} if the given character sequences have equal content.
     */
    private static boolean equals(final CharSequence s1, final CharSequence s2) {
        if (s1 == s2) {
            return true;
        }
        if (s1 == null || s2 == null) {
            return false;
        }
        return s1.toString().equals(s2.toString());
    }

    /**
     * Adds a title or alternate title of the resource, if not already present.
     * This operation does nothing if the title is already defined and the given
     * title is already used as an identifier (this policy is a complement of the
     * {@link #addTitleOrIdentifier(String, Scope)} behavior).
     * Storage locations are:
     *
     * <ul>
     *   <li>{@code metadata/identificationInfo/citation/title} if not yet used</li>
     *   <li>{@code metadata/identificationInfo/citation/alternateTitle} otherwise</li>
     * </ul>
     *
     * @param title  the resource title or alternate title, or {@code null} for no-operation.
     *
     * @see #addAbstract(CharSequence)
     */
    public final void addTitle(final CharSequence title) {
        final InternationalString i18n = trim(title);
        if (i18n != null) {
            final DefaultCitation citation = citation();
            final InternationalString current = citation.getTitle();
            if (current == null) {
                citation.setTitle(i18n);
            } else if (!equals(current, i18n)) {
                for (final Identifier id : citation.getIdentifiers()) {
                    if (CharSequences.equalsFiltered(title, id.getCode(), Characters.Filter.LETTERS_AND_DIGITS, true)) {
                        return;
                    }
                }
                addIfNotPresent(citation.getAlternateTitles(), i18n);
            }
        }
    }

    /**
     * Adds the given code as a title if the current citation has no title, or as an identifier otherwise.
     * This method is invoked when adding an identifier to a metadata that may have no title. Because the
     * title is mandatory, adding only an identifier would make an invalid metadata.
     *
     * @param  code   the identifier code, or {@code null} for no-operation.
     * @param  scope  whether the date applies to data, to metadata or to both.
     *
     * @see #addTitle(CharSequence)
     * @see #addIdentifier(CharSequence, String, Scope)
     */
    public final void addTitleOrIdentifier(final String code, Scope scope) {
        ArgumentChecks.ensureNonNull("scope", scope);
        if (scope != Scope.METADATA) {
            if (citation == null || citation.getTitle() == null) {
                addTitle(code);
                if (scope == Scope.RESOURCE) {
                    return;
                }
                scope = Scope.METADATA;
            }
        }
        addIdentifier(null, code, scope);
    }

    /**
     * Adds a version of the resource.
     * If a version already exists, the new one will be appended after a new line.
     * Storage location is:
     *
     * <ul>
     *   <li>{@code metadata/identificationInfo/citation/edition}</li>
     * </ul>
     *
     * @param version  the version of resource(s), or {@code null} for no-operation.
     */
    public final void addEdition(final CharSequence version) {
        final InternationalString i18n = trim(version);
        if (i18n != null) {
            final DefaultCitation citation = citation();
            citation.setEdition(append(citation.getEdition(), i18n));
        }
    }

    /**
     * Adds the name of the series, or aggregate dataset, of which the dataset is a part.
     * Storage location is:
     *
     * <ul>
     *   <li>{@code metadata/identificationInfo/citation/series/name}</li>
     * </ul>
     *
     * @param  name  name of the series, or {@code null} for no-operation.
     */
    public final void addSeries(final CharSequence name) {
        final InternationalString i18n = trim(name);
        if (i18n != null) {
            final DefaultSeries series = series();
            series.setName(append(series.getName(), i18n));
        }
    }

    /**
     * Adds details on which pages of the publication the article was published.
     * Storage location is:
     *
     * <ul>
     *   <li>{@code metadata/identificationInfo/citation/series/page}</li>
     * </ul>
     *
     * @param  page  the page, or {@code null} for no-operation.
     */
    public final void addPage(final CharSequence page) {
        if (page != null) {
            final DefaultSeries series = series();
            series.setPage(page.toString());
        }
    }

    /**
     * Adds details on which pages of the publication the article was published.
     * Storage location is:
     *
     * <ul>
     *   <li>{@code metadata/identificationInfo/citation/series/page}</li>
     * </ul>
     *
     * @param  page   the page number, or 0 or negative for no-operation.
     * @param  total  the total number of pages, or 0 or negative if unknown.
     */
    public final void addPage(final int page, final int total) {
        if (page > 0) {
            addPage(Vocabulary.formatInternational(
                    (total > 0) ? Vocabulary.Keys.Page_2 : Vocabulary.Keys.Page_1, page, total));
        }
    }

    /**
     * Adds a brief narrative summary of the resource(s).
     * If a summary already exists, the new one will be appended after a new line.
     * Storage location is:
     *
     * <ul>
     *   <li>{@code metadata/identificationInfo/abstract}</li>
     * </ul>
     *
     * @param description  the summary of resource(s), or {@code null} for no-operation.
     *
     * @see #addTitle(CharSequence)
     * @see #addPurpose(CharSequence)
     */
    public final void addAbstract(final CharSequence description) {
        final InternationalString i18n = trim(description);
        if (i18n != null) {
            final DefaultDataIdentification identification = identification();
            identification.setAbstract(append(identification.getAbstract(), i18n));
        }
    }

    /**
     * Adds a summary of the intentions with which the resource(s) was developed.
     * If a purpose already exists, the new one will be appended after a new line.
     * Storage location is:
     *
     * <ul>
     *   <li>{@code metadata/identificationInfo/purpose}</li>
     * </ul>
     *
     * @param intention  the summary of intention(s), or {@code null} for no-operation.
     *
     * @see #addAbstract(CharSequence)
     */
    public final void addPurpose(final CharSequence intention) {
        final InternationalString i18n = trim(intention);
        if (i18n != null) {
            final DefaultDataIdentification identification = identification();
            identification.setPurpose(append(identification.getPurpose(), i18n));
        }
    }

    /**
     * Adds other information required to complete the citation that is not recorded elsewhere.
     * Storage location is:
     *
     * <ul>
     *   <li>{@code metadata/identificationInfo/citation/otherCitationDetails}</li>
     * </ul>
     *
     * @param  details  other details, or {@code null} for no-operation.
     */
    public final void addOtherCitationDetails(final CharSequence details) {
        final InternationalString i18n = trim(details);
        if (i18n != null) {
            final DefaultCitation citation = citation();
            citation.setOtherCitationDetails(append(citation.getOtherCitationDetails(), i18n));
        }
    }

    /**
     * Adds any other descriptive information about the resource.
     * If information already exists, the new one will be appended after a new line.
     * Storage location is:
     *
     * <ul>
     *   <li>{@code metadata/identificationInfo/supplementalInformation}</li>
     * </ul>
     *
     * @param info  any other descriptive information about the resource, or {@code null} for no-operation.
     */
    public final void addSupplementalInformation(final CharSequence info) {
        final InternationalString i18n = trim(info);
        if (i18n != null) {
            final DefaultDataIdentification identification = identification();
            identification.setSupplementalInformation(append(identification.getSupplementalInformation(), i18n));
        }
    }

    /**
     * Adds a main theme of the resource.
     * Storage location is:
     *
     * <ul>
     *   <li>{@code metadata/identificationInfo/topicCategory}</li>
     * </ul>
     *
     * @param  topic  main theme of the resource, or {@code null} for no-operation.
     */
    public final void addTopicCategory(final TopicCategory topic) {
        if (topic != null) {
            // No need to use `addIfNotPresent(…)` for enumerations.
            identification().getTopicCategories().add(topic);
        }
    }

    /**
     * Adds keywords if at least one non-empty element exists in the {@code keywords} array.
     * Other arguments have no impact on whether keywords are added or not because only the
     * {@code MD_Keywords.keyword} property is mandatory.
     * Storage locations are:
     *
     * <ul>
     *   <li>{@code metadata/identificationInfo/descriptiveKeywords}</li>
     *   <li>{@code metadata/identificationInfo/thesaurusName/title}</li>
     *   <li>{@code metadata/identificationInfo/type}</li>
     * </ul>
     *
     * @param  keywords       word(s) used to describe the subject, or {@code null} for no-operation.
     * @param  type           subject matter used to group similar keywords, or {@code null} if none.
     * @param  thesaurusName  name of the formally registered thesaurus, or {@code null} if none.
     */
    public final void addKeywords(final Iterable<? extends CharSequence> keywords, final KeywordType type,
            final CharSequence thesaurusName)
    {
        if (keywords != null) {
            DefaultKeywords group = null;
            Collection<InternationalString> list = null;
            for (final CharSequence kw : keywords) {
                final InternationalString i18n = trim(kw);
                if (i18n != null) {
                    if (list == null) {
                        group = new DefaultKeywords();
                        group.setType(type);
                        group.setThesaurusName(sharedCitation(trim(thesaurusName)));
                        list = group.getKeywords();
                    }
                    list.add(i18n);
                }
            }
            if (group != null) {
                addIfNotPresent(identification().getDescriptiveKeywords(), group);
            }
        }
    }

    /**
     * Adds an author name. If an author was already defined with a different name,
     * then a new party instance is created.
     * Storage location is:
     *
     * <ul>
     *   <li>{@code metadata/identificationInfo/citation/party/name}</li>
     * </ul>
     *
     * @param  name  the name of the author or publisher, or {@code null} for no-operation.
     */
    public final void addAuthor(final CharSequence name) {
        final InternationalString i18n = trim(name);
        if (i18n != null) {
            if (party != null) {
                final InternationalString current = party.getName();
                if (current != null) {
                    if (equals(current, name)) {
                        return;
                    }
                    newParty(partyType);
                }
            }
            party().setName(i18n);
        }
    }

    /**
     * Adds role, name, contact and position information for an individual or organization that is responsible
     * for the resource. This method can be used as an alternative to {@link #addAuthor(CharSequence)} when the
     * caller needs to create the responsibly party itself.
     *
     * <p>If the given {@code role} is non-null, then this method will ensure that the added party has the given
     * role. A copy of the given party will be created if needed (the given party will never be modified).</p>
     *
     * Storage locations are:
     *
     * <ul>
     *   <li>{@code metadata/identificationInfo/citation/citedResponsibleParty}</li>
     *   <li>{@code metadata/identificationInfo/citation/citedResponsibleParty/role}</li>
     * </ul>
     *
     * @param  party  the individual or organization that is responsible, or {@code null} for no-operation.
     * @param  role   the role to set, or {@code null} for leaving it unchanged.
     */
    public final void addCitedResponsibleParty(ResponsibleParty party, final Role role) {
        if (party != null) {
            if (role != null && !role.equals(party.getRole())) {
                party = new DefaultResponsibleParty(party);
                ((DefaultResponsibility) party).setRole(role);
            }
            addIfNotPresent(citation().getCitedResponsibleParties(), party);
        }
    }

    /**
     * Adds a means of communication with person(s) and organizations(s) associated with the resource(s).
     * This is often the same party than the above cited responsibly party, with only the role changed.
     * Storage locations are:
     *
     * <ul>
     *   <li><b>Metadata</b> {@code metadata/contact}</li>
     *   <li><b>Resource</b> {@code metadata/identificationInfo/pointOfContact}</li>
     * </ul>
     *
     * @param  contact  means of communication with party associated with the resource, or {@code null} for no-operation.
     * @param  scope    whether the contact applies to data, to metadata or to both.
     */
    public final void addPointOfContact(final ResponsibleParty contact, final Scope scope) {
        ArgumentChecks.ensureNonNull("scope", scope);
        if (contact != null) {
            if (scope != Scope.RESOURCE)     addIfNotPresent(metadata().getContacts(), contact);
            if (scope != Scope.METADATA) addIfNotPresent(identification().getPointOfContacts(), contact);
        }
    }

    /**
     * Adds a distributor. This is often the same than the above responsible party.
     * Storage location is:
     *
     * <ul>
     *   <li>{@code metadata/distributionInfo/distributor/distributorContact}</li>
     * </ul>
     *
     * @param  distributor  the distributor, or {@code null} for no-operation.
     */
    public final void addDistributor(final ResponsibleParty distributor) {
        if (distributor != null) {
            addIfNotPresent(distribution().getDistributors(), new DefaultDistributor(distributor));
        }
    }

    /**
     * Adds recognition of those who contributed to the resource(s).
     * Storage location is:
     *
     * <ul>
     *   <li>{@code metadata/identificationInfo/credit}</li>
     * </ul>
     *
     * @param  credit  recognition of those who contributed to the resource, or {@code null} for no-operation.
     */
    public final void addCredits(final CharSequence credit) {
        if (credit != null) {
            final String c = CharSequences.trimWhitespaces(credit).toString();
            if (!c.isEmpty()) {
                addIfNotPresent(identification().getCredits(), c);
            }
        }
    }

    /**
     * Elements to omit in the legal notice to be parsed by {@link MetadataBuilder#parseLegalNotice(String)}.
     * Some of those elements are implied by the metadata were the legal notice will be stored.
     */
    private static final class LegalSymbols {
        /**
         * Symbols associated to restrictions.
         */
        private static final LegalSymbols[] VALUES = {
            new LegalSymbols(Restriction.COPYRIGHT, "COPYRIGHT", "(C)", "©", "All rights reserved"),
            new LegalSymbols(Restriction.TRADEMARK, "TRADEMARK", "(TM)", "™", "(R)", "®")
        };

        /**
         * The restriction to use if an item in the {@linkplain #symbols} list is found.
         */
        private final Restriction restriction;

        /**
         * Symbols to use as an indication that the {@linkplain #restriction} applies.
         */
        private final String[] symbols;

        /**
         * Creates a new enumeration value for the given symbol.
         */
        private LegalSymbols(final Restriction restriction, final String... symbols) {
            this.restriction = restriction;
            this.symbols = symbols;
        }

        /**
         * Returns {@code true} if the given character is a space or a punctuation of category "other".
         * The punctuation characters include coma, dot, semi-colon, <i>etc.</i> but do not include
         * parenthesis or connecting punctuation.
         *
         * @param c the Unicode code point of the character to test.
         */
        private static boolean isSpaceOrPunctuation(final int c) {
            switch (Character.getType(c)) {
                case Character.LINE_SEPARATOR:
                case Character.SPACE_SEPARATOR:
                case Character.PARAGRAPH_SEPARATOR:
                case Character.OTHER_PUNCTUATION: return true;
                default: return false;
            }
        }

        /**
         * Implementation of {@link MetadataBuilder#parseLegalNotice(String)}, provided here for reducing
         * the amount of class loading in the common case where there is no legal notice to parse.
         */
        static void parse(final String notice, final DefaultLegalConstraints constraints) {
            final int length = notice.length();
            final StringBuilder buffer = new StringBuilder(length);
            int     year           = 0;         // The copyright year, or 0 if none.
            int     quoteLevel     = 0;         // Incremented on ( [ « characters, decremented on ) ] » characters.
            boolean isCopyright    = false;     // Whether the word parsed by previous iteration was "Copyright" or "(C)".
            boolean wasSeparator   = true;      // Whether the caracter parsed by the previous iteration was a word separator.
            boolean wasPunctuation = true;      // Whether the previous character was a punctuation of Unicode category "other".
            boolean skipNextChars  = true;      // Whether the next spaces and some punction characters should be ignored.
parse:      for (int i = 0; i < length;) {
                final int c = notice.codePointAt(i);
                final int n = Character.charCount(c);
                int     quoteChange   = 0;
                boolean isSeparator   = false;
                boolean isPunctuation;
                switch (Character.getType(c)) {
                    case Character.INITIAL_QUOTE_PUNCTUATION:
                    case Character.START_PUNCTUATION: {
                        quoteChange   = +1;                     //  ( [ «  etc.
                        skipNextChars = false;
                        isPunctuation = false;
                        break;
                    }
                    case Character.FINAL_QUOTE_PUNCTUATION:
                    case Character.END_PUNCTUATION: {
                        quoteChange   = -1;                     //  ) ] »  etc.
                        skipNextChars = false;
                        isPunctuation = false;
                        break;
                    }
                    default: {                                  // Letter, digit, hyphen, etc.
                        skipNextChars = false;
                        isPunctuation = false;
                        break;
                    }
                    case Character.OTHER_PUNCTUATION: {         //  , . : ; / " etc. but not -.
                        isPunctuation = true;
                        isSeparator   = true;
                        break;
                    }
                    case Character.LINE_SEPARATOR:
                    case Character.SPACE_SEPARATOR:
                    case Character.PARAGRAPH_SEPARATOR: {
                        isPunctuation = wasPunctuation;
                        isSeparator   = true;
                        break;
                    }
                }
                if (wasSeparator && !isSeparator && quoteLevel == 0) {
                    /*
                     * Found the beginning of a new word. Ignore textes like "(C)" or "All rights reserved".
                     * Some of those textes are implied by the metadata where the legal notice will be stored.
                     */
                    for (final LegalSymbols r : VALUES) {
                        for (final String symbol : r.symbols) {
                            if (notice.regionMatches(true, i, symbol, 0, symbol.length())) {
                                final int after = i + symbol.length();
                                if (after >= length || isSpaceOrPunctuation(notice.codePointAt(after))) {
                                    isCopyright |= Restriction.COPYRIGHT.equals(r.restriction);
                                    constraints.getUseConstraints().add(r.restriction);
                                    wasPunctuation = true;      // Pretend that "Copyright" was followed by a coma.
                                    skipNextChars  = true;      // Ignore spaces and punctuations until the next word.
                                    i = after;                  // Skip the "Copyright" (or other) word.
                                    continue parse;
                                }
                            }
                        }
                    }
                    /*
                     * If a copyright notice is followed by digits, assume that those digits are the copyright year.
                     * We require the year is followed by punctuations or non-breaking space in order to reduce the
                     * risk of confusion with postal addresses. So this block should accept "John, 1992." but not
                     * "1992-1 Nowhere road".
                     */
                    if (isCopyright && wasPunctuation && year == 0 && c >= '0' && c <= '9') {
                        int endOfDigits = i + n;            // After the last digit in sequence.
                        while (endOfDigits < length) {
                            final int d = notice.codePointAt(endOfDigits);
                            if (d < '0' || d > '9') break;
                            endOfDigits++;              // No need to use Character.charCount(s) here.
                        }
                        // Verify if the digits are followed by a punctuation.
                        final int endOfToken = CharSequences.skipLeadingWhitespaces(notice, endOfDigits, length);
                        if (endOfToken > endOfDigits || isSpaceOrPunctuation(notice.codePointAt(endOfToken))) try {
                            year = Integer.parseInt(notice.substring(i, endOfDigits));
                            if (year >= 1800 && year <= 9999) {                     // Those limits are arbitrary.
                                skipNextChars = true;
                                i = endOfToken;
                                continue;
                            }
                            year = 0;                                               // Reject as not a copyright year.
                        } catch (NumberFormatException e) {
                            // Not an integer - ignore, will be handled as text.
                        }
                    }
                }
                /*
                 * End of the block that was executed at the beginning of each new word.
                 * Following is executed for every characters, except if the above block
                 * skipped a portion of the input string.
                 */
                wasPunctuation = isPunctuation;
                wasSeparator   = isSeparator;
                quoteLevel    += quoteChange;
                if (!skipNextChars && !Character.isIdentifierIgnorable(c)) {
                    buffer.appendCodePoint(c);
                }
                i += n;
            }
            /*
             * End of parsing. Omit trailing spaces and some punctuations if any, then store the result.
             */
            int i = buffer.length();
            while (i > 0) {
                final int c = buffer.codePointBefore(i);
                if (!isSpaceOrPunctuation(c)) break;
                i -= Character.charCount(c);
            }
            final DefaultCitation c = new DefaultCitation(notice);
            if (year != 0) {
                final Date date = new Date(LocalDate.of(year, 1, 1).toEpochDay() * MILLISECONDS_PER_DAY);
                c.setDates(Collections.singleton(new DefaultCitationDate(date, DateType.IN_FORCE)));
            }
            if (i != 0) {
                buffer.setLength(i);
                // Same limitation than MetadataBuilder.party().
                final AbstractParty party = new AbstractParty(buffer, null);
                final DefaultResponsibleParty r = new DefaultResponsibleParty(Role.OWNER);
                r.setParties(Collections.singleton(party));
                c.setCitedResponsibleParties(Collections.singleton(r));
            }
            constraints.getReferences().add(c);
        }
    }

    /**
     * Parses the legal notice. The method expects a string of the form
     * “Copyright, John Smith, 1992. All rights reserved.”
     * The result of above example will be:
     *
     * <pre class="text">
     *   Metadata
     *     └─Identification info
     *         └─Resource constraints
     *             ├─Use constraints……………………………… Copyright
     *             └─Reference
     *                 ├─Title……………………………………………… Copyright (C), John Smith, 1992. All rights reserved.
     *                 ├─Date
     *                 │   ├─Date……………………………………… 1992-01-01
     *                 │   └─Date type………………………… In force
     *                 └─Cited responsible party
     *                     ├─Party
     *                     │   └─Name…………………………… John Smith
     *                     └─Role……………………………………… Owner</pre>
     *
     * Storage location is:
     *
     * <ul>
     *   <li>{@code metadata/identificationInfo/resourceConstraint}</li>
     * </ul>
     *
     * @param  notice  the legal notice, or {@code null} for no-operation.
     */
    public final void parseLegalNotice(final String notice) {
        if (notice != null) {
            LegalSymbols.parse(notice, constraints());
        }
    }

    /**
     * Adds an access constraint applied to assure the protection of privacy or intellectual property,
     * and any special restrictions or limitations on obtaining the resource.
     * Storage location is:
     *
     * <ul>
     *   <li>{@code metadata/identificationInfo/resourceConstraint/accessConstraints}</li>
     * </ul>
     *
     * @param  restriction  access constraints applied, or {@code null} for no-operation.
     */
    public final void addAccessConstraint(final Restriction restriction) {
        if (restriction != null) {
            // No need to use `addIfNotPresent(…)` for code lists.
            constraints().getAccessConstraints().add(restriction);
        }
    }

    /**
     * Adds a limitation affecting the fitness for use of the resource.
     * Storage location is:
     *
     * <ul>
     *   <li>{@code metadata/identificationInfo/resourceConstraint/useLimitation}</li>
     * </ul>
     *
     * @param  limitation  limitation affecting the fitness for use, or {@code null} for no-operation.
     */
    public final void addUseLimitation(final CharSequence limitation) {
        final InternationalString i18n = trim(limitation);
        if (i18n != null) {
            addIfNotPresent(constraints().getUseLimitations(), i18n);
        }
    }

    /**
     * Adds the given coordinate reference system to metadata, if it does not already exists.
     * This method ensures that there is no duplicated values.
     * Storage location is:
     *
     * <ul>
     *   <li>{@code metadata/referenceSystemInfo}</li>
     * </ul>
     *
     * @param  crs  the coordinate reference system to add to the metadata, or {@code null} for no-operation.
     */
    public final void addReferenceSystem(final ReferenceSystem crs) {
        if (crs != null) {
            addIfNotPresent(metadata().getReferenceSystemInfo(), crs);
        }
    }

    /**
     * Adds the given geometry as a bounding polygon.
     * Storage locations is:
     *
     * <ul>
     *   <li>{@code metadata/identificationInfo/extent/geographicElement/polygon}</li>
     * </ul>
     *
     * @param  bounds  the bounding polygon, or {@code null} if none.
     */
    public final void addBoundingPolygon(final Geometry bounds) {
        if (bounds != null) {
            addIfNotPresent(extent().getGeographicElements(), new DefaultBoundingPolygon(bounds));
        }
    }

    /**
     * Adds a geographic extent described by an identifier. The given identifier is stored as-is as
     * the natural language description, and possibly in a modified form as the geographic identifier.
     * See {@link DefaultGeographicDescription#DefaultGeographicDescription(CharSequence)} for details.
     * Storage locations are:
     *
     * <ul>
     *   <li>{@code metadata/identificationInfo/extent/geographicElement/description}</li>
     *   <li>{@code metadata/identificationInfo/extent/geographicElement/identifier}</li>
     * </ul>
     *
     * @param  identifier  identifier or description of spatial and temporal extent, or {@code null} for no-operation.
     */
    public final void addExtent(final CharSequence identifier) {
        final InternationalString i18n = trim(identifier);
        if (i18n != null) {
            addIfNotPresent(extent().getGeographicElements(), new DefaultGeographicDescription(identifier));
        }
    }

    /**
     * Adds the given envelope, including its CRS, to the metadata. If the metadata already contains a geographic
     * bounding box, then a new bounding box is added; this method does not compute the union of the two boxes.
     * Storage location is:
     *
     * <ul>
     *   <li>{@code metadata/identificationInfo/extent/geographicElement}</li>
     * </ul>
     *
     * @param  envelope  the extent to add in the metadata, or {@code null} for no-operation.
     * @throws TransformException if an error occurred while converting the given envelope to extents.
     */
    public final void addExtent(final Envelope envelope) throws TransformException {
        if (envelope != null) {
            final CoordinateReferenceSystem crs = envelope.getCoordinateReferenceSystem();
            addReferenceSystem(crs);
            if (!(envelope instanceof AbstractEnvelope && ((AbstractEnvelope) envelope).isAllNaN())) {
                if (crs != null) {
                    extent().addElements(envelope);
                }
                // Future version could add as a geometry in unspecified CRS.
            }
        }
    }

    /**
     * Adds a geographic bounding box initialized to the values in the given array.
     * The array must contains at least 4 values starting at the given index in this exact order:
     *
     * <ul>
     *   <li>{@code westBoundLongitude} (the minimal λ value), or {@code NaN}</li>
     *   <li>{@code eastBoundLongitude} (the maximal λ value), or {@code NaN}</li>
     *   <li>{@code southBoundLatitude} (the minimal φ value), or {@code NaN}</li>
     *   <li>{@code northBoundLatitude} (the maximal φ value), or {@code NaN}</li>
     * </ul>
     *
     * Storage location is:
     *
     * <ul>
     *   <li>{@code metadata/identificationInfo/extent/geographicElement}</li>
     * </ul>
     *
     * @param  coordinates  the geographic coordinates, or {@code null} for no-operation.
     * @param  index        index of the first value to use in the given array.
     */
    public final void addExtent(final double[] coordinates, int index) {
        if (coordinates != null) {
            final DefaultGeographicBoundingBox bbox = new DefaultGeographicBoundingBox(
                        coordinates[index], coordinates[++index], coordinates[++index], coordinates[++index]);
            if (!bbox.isEmpty()) {
                addIfNotPresent(extent().getGeographicElements(), bbox);
            }
        }
    }

    /**
     * Adds a vertical extent covered by the data.
     * Storage location is:
     *
     * <ul>
     *   <li>{@code metadata/identificationInfo/extent/verticalElement}</li>
     * </ul>
     *
     * @param  minimumValue  the lowest vertical extent contained in the dataset, or {@link Double#NaN} if none.
     * @param  maximumValue  the highest vertical extent contained in the dataset, or {@link Double#NaN} if none.
     * @param  verticalCRS   the information about the vertical coordinate reference system, or {@code null}.
     */
    public final void addVerticalExtent(final double minimumValue,
                                        final double maximumValue,
                                        final VerticalCRS verticalCRS)
    {
        if (!Double.isNaN(minimumValue) || !Double.isNaN(maximumValue) || verticalCRS != null) {
            addIfNotPresent(extent().getVerticalElements(),
                            new DefaultVerticalExtent(minimumValue, maximumValue, verticalCRS));
        }
    }

    /**
     * Adds a temporal extent covered by the data.
     * Storage location is:
     *
     * <ul>
     *   <li>{@code metadata/identificationInfo/extent/temporalElement}</li>
     * </ul>
     *
     * @param  startTime  when the data begins, or {@code null} if unbounded.
     * @param  endTime    when the data ends, or {@code null} if unbounded.
     *
     * @see #addAcquisitionTime(Date)
     */
    public final void addTemporalExtent(final Date startTime, final Date endTime) {
        if (startTime != null || endTime != null) {
            final DefaultTemporalExtent t = new DefaultTemporalExtent();
            t.setBounds(startTime, endTime);
            addIfNotPresent(extent().getTemporalElements(), t);
        }
    }

    /**
     * Adds descriptions for the given feature.
     * Storage locations are:
     *
     * <ul>
     *   <li>{@code metadata/contentInfo/featureTypes/featureTypeName}</li>
     *   <li>{@code metadata/contentInfo/featureTypes/featureInstanceCount}</li>
     * </ul>
     *
     * This method returns the feature name for more convenient chaining with
     * {@link org.apache.sis.storage.FeatureNaming#add FeatureNaming.add(…)}.
     * Note that the {@link FeatureCatalogBuilder} subclasses can also be used for that chaining.
     *
     * @param  type         the feature type to add, or {@code null} for no-operation.
     * @param  occurrences  number of instances of the given feature type, or a negative value if unknown.
     *         Note that ISO-19115 considers 0 as an invalid value. Consequently, if 0, the feature is not added.
     * @return the name of the added feature (even if not added to the metadata), or {@code null} if none.
     *
     * @see FeatureCatalogBuilder#define(FeatureType)
     */
    public final GenericName addFeatureType(final FeatureType type, final long occurrences) {
        if (type == null) {
            return null;
        }
        final GenericName name = type.getName();
        addFeatureType(name, occurrences);
        return name;
    }

    /**
     * Adds descriptions for a feature of the given name.
     * Storage locations are:
     *
     * <ul>
     *   <li>{@code metadata/contentInfo/featureTypes/featureTypeName}</li>
     *   <li>{@code metadata/contentInfo/featureTypes/featureInstanceCount}</li>
     * </ul>
     *
     * @param  name         name of the feature type to add, or {@code null} for no-operation.
     * @param  occurrences  number of instances of the given feature type, or a negative value if unknown.
     *         Note that ISO-19115 considers 0 as an invalid value. Consequently, if 0, the feature is not added.
     */
    public final void addFeatureType(final GenericName name, final long occurrences) {
        if (name != null && occurrences != 0) {
            final DefaultFeatureTypeInfo info = new DefaultFeatureTypeInfo(name);
            if (occurrences > 0) {
                info.setFeatureInstanceCount(shared((int) Math.min(occurrences, Integer.MAX_VALUE)));
            }
            addIfNotPresent(featureDescription().getFeatureTypeInfo(), info);
        }
    }

    /**
     * Adds a method used to spatially represent geographic information.
     * Storage location is:
     *
     * <ul>
     *   <li>{@code metadata/identificationInfo/spatialRepresentationType}</li>
     * </ul>
     *
     * @param  type  method used to spatially represent geographic information, or {@code null} for no-operation.
     */
    public final void addSpatialRepresentation(final SpatialRepresentationType type) {
        if (type != null) {
            // No need to use `addIfNotPresent(…)` for code lists.
            identification().getSpatialRepresentationTypes().add(type);
        }
    }

    /**
     * Adds and populates a "spatial representation info" node using the given grid geometry.
     * This method invokes implicitly {@link #newGridRepresentation(GridType)}, unless this
     * method returns {@code false} in which case nothing has been done.
     * Storage locations are:
     *
     * <ul>
     *   <li>{@code metadata/spatialRepresentationInfo/transformationDimensionDescription}</li>
     *   <li>{@code metadata/spatialRepresentationInfo/transformationParameterAvailability}</li>
     *   <li>{@code metadata/spatialRepresentationInfo/axisDimensionProperties/dimensionName}</li>
     *   <li>{@code metadata/spatialRepresentationInfo/axisDimensionProperties/dimensionSize}</li>
     *   <li>{@code metadata/spatialRepresentationInfo/axisDimensionProperties/resolution}</li>
     *   <li>{@code metadata/identificationInfo/spatialRepresentationType}</li>
     *   <li>{@code metadata/referenceSystemInfo}</li>
     * </ul>
     *
     * This method does not add the envelope provided by {@link GridGeometry#getEnvelope()}.
     * That envelope appears in a separated node, which can be added by {@link #addExtent(Envelope)}.
     * This separation is required by {@link AbstractGridCoverageResource} for instance.
     *
     * @param  description    a general description of the "grid to CRS" transformation, or {@code null} if none.
     *                        Can also be specified later by a call to {@link #setGridToCRS(CharSequence)}.
     * @param  grid           the grid extent, "grid to CRS" transform and target CRS, or {@code null} if none.
     * @param  addResolution  whether to declare the resolutions. Callers should set this argument to {@code false} if they intend
     *                        to provide the resolution themselves, or if grid axes are not in the same order than CRS axes.
     * @return whether a "spatial representation info" node has been added.
     */
    public final boolean addSpatialRepresentation(final String description, final GridGeometry grid, final boolean addResolution) {
        final GridType type;
        if (grid == null) {
            if (description == null) {
                return false;
            }
            type = GridType.UNSPECIFIED;
        } else {
            type = grid.isConversionLinear(0, 1) ? GridType.GEORECTIFIED : GridType.GEOREFERENCEABLE;
        }
        addSpatialRepresentation(SpatialRepresentationType.GRID);
        newGridRepresentation(type);
        setGridToCRS(description);
        if (grid != null) {
            setGeoreferencingAvailability(grid.isDefined(GridGeometry.GRID_TO_CRS), false, false);
            CoordinateSystem cs = null;
            if (grid.isDefined(GridGeometry.CRS)) {
                final CoordinateReferenceSystem crs = grid.getCoordinateReferenceSystem();
                cs = crs.getCoordinateSystem();
                addReferenceSystem(crs);
            }
            if (grid.isDefined(GridGeometry.EXTENT)) {
                final GridExtent extent = grid.getExtent();
                final int dimension = extent.getDimension();
                for (int i=0; i<dimension; i++) {
                    final Optional<DimensionNameType> axisType = extent.getAxisType(i);
                    if (axisType.isPresent()) {
                        setAxisName(i, axisType.get());
                    }
                    setAxisSize(i, extent.getSize(i));
                }
            }
            if (addResolution && grid.isDefined(GridGeometry.RESOLUTION)) {
                final double[] resolution = grid.getResolution(false);
                for (int i=0; i<resolution.length; i++) {
                    setAxisResolution(i, resolution[i], (cs != null) ? cs.getAxis(i).getUnit() : null);
                }
            }
        }
        return true;
    }

    /**
     * Adds a linear resolution in metres.
     * Storage location is:
     *
     * <ul>
     *   <li>{@code metadata/identificationInfo/spatialResolution/distance}</li>
     * </ul>
     *
     * @param  distance  the resolution in metres, or {@code NaN} for no-operation.
     */
    public final void addResolution(final double distance) {
        if (!Double.isNaN(distance)) {
            final DefaultResolution r = new DefaultResolution();
            r.setDistance(shared(distance));
            addIfNotPresent(identification().getSpatialResolutions(), r);
        }
    }

    /**
     * Adds a temporal resolution in days.
     * Storage location is:
     *
     * <ul>
     *   <li>{@code metadata/identificationInfo/temporalResolution}</li>
     * </ul>
     *
     * @param  duration  the resolution in days, or {@code NaN} for no-operation.
     */
    public final void addTemporalResolution(final double duration) {
        if (!Double.isNaN(duration)) {
            addIfNotPresent(identification().getTemporalResolutions(), new SimpleDuration(duration));
        }
    }

    /**
     * Sets identification of grid data as point or cell.
     * Storage location is:
     *
     * <ul>
     *   <li>{@code metadata/spatialRepresentationInfo/cellGeometry}</li>
     * </ul>
     *
     * @param  value   whether the data represent point or area, or {@code null} for no-operation.
     */
    public final void setCellGeometry(final CellGeometry value) {
        if (value != null) {
            gridRepresentation().setCellGeometry(value);
        }
    }

    /**
     * Sets the point in a pixel corresponding to the Earth location of the pixel.
     * Storage location is:
     *
     * <ul>
     *   <li>{@code metadata/spatialRepresentationInfo/pointInPixel}</li>
     * </ul>
     *
     * @param  value   whether the data represent point or area, or {@code null} for no-operation.
     */
    public final void setPointInPixel(final PixelOrientation value) {
        if (value != null) {
            final DefaultGridSpatialRepresentation gridRepresentation = gridRepresentation();
            if (gridRepresentation instanceof DefaultGeorectified) {
                ((DefaultGeorectified) gridRepresentation).setPointInPixel(value);
            }
        }
    }

    /**
     * Sets whether parameters for transformation, control/check point(s) or orientation parameters are available.
     * Storage locations are:
     *
     * <ul>
     *   <li>If georeferenceable:<ul>
     *     <li>{@code metadata/spatialRepresentationInfo/transformationParameterAvailability}</li>
     *     <li>{@code metadata/spatialRepresentationInfo/controlPointAvailability}</li>
     *     <li>{@code metadata/spatialRepresentationInfo/orientationParameterAvailability}</li>
     *   </ul></li>
     *   <li>If georeferenced:<ul>
     *     <li>{@code metadata/spatialRepresentationInfo/transformationParameterAvailability}</li>
     *     <li>{@code metadata/spatialRepresentationInfo/checkPointAvailability}</li>
     *   </ul></li>
     * </ul>
     *
     * @param  transformationParameterAvailability  indication of whether or not parameters for transformation exists.
     * @param  controlPointAvailability             indication of whether or not control or check point(s) exists.
     * @param  orientationParameterAvailability     indication of whether or not orientation parameters are available.
     */
    public final void setGeoreferencingAvailability(final boolean transformationParameterAvailability,
                                                    final boolean controlPointAvailability,
                                                    final boolean orientationParameterAvailability)
    {
        final DefaultGridSpatialRepresentation gridRepresentation = gridRepresentation();
        gridRepresentation.setTransformationParameterAvailable(transformationParameterAvailability);
        if (gridRepresentation instanceof DefaultGeorectified) {
            ((DefaultGeorectified) gridRepresentation).setCheckPointAvailable(controlPointAvailability);
        } else if (gridRepresentation instanceof DefaultGeoreferenceable) {
            ((DefaultGeoreferenceable) gridRepresentation).setControlPointAvailable(controlPointAvailability);
            ((DefaultGeoreferenceable) gridRepresentation).setOrientationParameterAvailable(orientationParameterAvailability);
        }
    }

    /**
     * Adds information about the geolocation of an image.
     * Storage location is:
     *
     * <ul>
     *   <li>{@code metadata/spatialRepresentationInfo/geolocationInformation}</li>
     * </ul>
     *
     * @param  info  the geolocation information to add, or {@code null} if none.
     */
    public final void addGeolocation(final GeolocationInformation info) {
        if (info != null) {
            final DefaultGridSpatialRepresentation gridRepresentation = gridRepresentation();
            if (gridRepresentation instanceof DefaultGeoreferenceable) {
                addIfNotPresent(((DefaultGeoreferenceable) gridRepresentation).getGeolocationInformation(), info);
            }
        }
    }

    /**
     * Adds <cite>check points</cite> (if georectified) or <cite>ground control points</cite> (if georeferenceable).
     * Ground control points (GCP) are large marked targets on the ground. GCP should not be used for storing the
     * localization grid (e.g. "model tie points" in a GeoTIFF file).
     * Storage locations are:
     *
     * <ul>
     *   <li>{@code metadata/spatialRepresentationInfo/checkPoint/geographicCoordinates} if georectified</li>
     *   <li>{@code metadata/spatialRepresentationInfo/geolocationInformation/gcp/geographicCoordinates} if georeferenceable</li>
     * </ul>
     *
     * @param  geographicCoordinates  the geographic or map position of the control point, in either two or three dimensions.
     * @param  accuracyReport         the accuracy of a ground control point, or {@code null} if none.
     *                                Ignored if {@code geographicCoordinates} is null.
     */
    public final void addControlPoints(final DirectPosition geographicCoordinates, final Element accuracyReport) {
        if (geographicCoordinates != null) {
            final DefaultGridSpatialRepresentation gridRepresentation = gridRepresentation();
            final Collection<GCP> points;
            if (gridRepresentation instanceof DefaultGeorectified) {
                points = ((DefaultGeorectified) gridRepresentation).getCheckPoints();
            } else if (gridRepresentation instanceof DefaultGeoreferenceable) {
                points = groundControlPoints().getGCPs();
            } else {
                return;
            }
            final DefaultGCP gcp = new DefaultGCP();
            gcp.setGeographicCoordinates(geographicCoordinates);
            if (accuracyReport != null) {
                addIfNotPresent(gcp.getAccuracyReports(), accuracyReport);
            }
            addIfNotPresent(points, gcp);
        }
    }

    /**
     * Sets a general description of the transformation from grid coordinates to "real world" coordinates.
     * Storage location is:
     *
     * <ul>
     *   <li>{@code metadata/spatialRepresentationInfo/transformationDimensionDescription}</li>
     * </ul>
     *
     * @param  value  a general description of the "grid to CRS" transformation, or {@code null} for no-operation.
     */
    public final void setGridToCRS(final CharSequence value) {
        final InternationalString i18n = trim(value);
        if (i18n != null) {
            final DefaultGridSpatialRepresentation gridRepresentation = gridRepresentation();
            if (gridRepresentation instanceof DefaultGeorectified) {
                ((DefaultGeorectified) gridRepresentation).setTransformationDimensionDescription(i18n);
            }
        }
    }

    /**
     * Returns the axis at the given dimension index. All previous dimensions are created if needed.
     *
     * @param  index  index of the desired dimension.
     * @return dimension at the given index.
     */
    private DefaultDimension axis(final int index) {
        final List<Dimension> axes = gridRepresentation().getAxisDimensionProperties();
        for (int i=axes.size(); i <= index; i++) {
            axes.add(new DefaultDimension());
        }
        return (DefaultDimension) axes.get(index);
    }

    /**
     * Sets the number of cells along the given dimension.
     * Storage location is:
     *
     * <ul>
     *   <li>{@code metadata/spatialRepresentationInfo/axisDimensionProperties/dimensionName}</li>
     * </ul>
     *
     * @param  dimension  the axis dimension.
     * @param  name       the name to set for the given dimension.
     */
    public final void setAxisName(final int dimension, final DimensionNameType name) {
        axis(dimension).setDimensionName(name);
    }

    /**
     * Sets the number of cells along the given dimension.
     * Storage location is:
     *
     * <ul>
     *   <li>{@code metadata/spatialRepresentationInfo/axisDimensionProperties/dimensionSize}</li>
     * </ul>
     *
     * @param  dimension  the axis dimension.
     * @param  length     number of cell values along the given dimension.
     */
    public final void setAxisSize(final int dimension, final long length) {
        if (length >= 0) {
            axis(dimension).setDimensionSize(shared(length > Integer.MAX_VALUE ? Integer.MAX_VALUE : (int) length));
        }
    }

    /**
     * Sets the degree of detail in the given dimension.
     * This method does nothing if the given resolution if NaN or infinite.
     * Storage location is:
     *
     * <ul>
     *   <li>{@code metadata/spatialRepresentationInfo/axisDimensionProperties/resolution}</li>
     * </ul>
     *
     * @param  dimension   the axis dimension.
     * @param  resolution  the degree of detail in the grid dataset, or NaN for no-operation.
     * @param  unit        the resolution unit, of {@code null} if unknown.
     */
    public final void setAxisResolution(final int dimension, double resolution, final Unit<?> unit) {
        if (Double.isFinite(resolution)) {
            /*
             * Value should be a Quantity<?>. Since GeoAPI does not yet allow that,
             * we convert to metres for now. Future version should store the value
             * as-is with its unit of measurement (TODO).
             */
            if (Units.isLinear(unit)) {
                resolution = unit.asType(Length.class).getConverterTo(Units.METRE).convert(resolution);
            }
            axis(dimension).setResolution(shared(resolution));
        }
    }

    /**
     * Adds type of information represented in the cell.
     * Storage location is:
     *
     * <ul>
     *   <li>{@code metadata/contentInfo/attributeGroup/contentType}</li>
     * </ul>
     *
     * @param  type  type of information represented in the cell, or {@code null} for no-operation.
     */
    public final void addContentType(final CoverageContentType type) {
        if (type != null) {
            attributeGroup().getContentTypes().add(type);
        }
    }

    /**
     * Sets the sequence identifier, sample value ranges, transfer function and units of measurement
     * from the given sample dimension. This method dispatch its work to other methods in this class.
     * Before to set any value, this method starts a new band by calling {@link #newSampleDimension()}.
     * Storage locations are:
     *
     * <ul>
     *   <li>{@code metadata/contentInfo/attributeGroup/attribute/sequenceIdentifier}</li>
     *   <li>{@code metadata/contentInfo/attributeGroup/attribute/minValue}</li>
     *   <li>{@code metadata/contentInfo/attributeGroup/attribute/maxValue}</li>
     *   <li>{@code metadata/contentInfo/attributeGroup/attribute/scale}</li>
     *   <li>{@code metadata/contentInfo/attributeGroup/attribute/offset}</li>
     *   <li>{@code metadata/contentInfo/attributeGroup/attribute/transferFunctionType}</li>
     *   <li>{@code metadata/contentInfo/attributeGroup/attribute/unit}</li>
     * </ul>
     *
     * @param  band  the sample dimension to describe in metadata, or {@code null} if none.
     */
    public final void addNewBand(final SampleDimension band) {
        if (band != null) {
            newSampleDimension();
            setBandIdentifier(band.getName());
            // Really `getMeasurementRange()`, not `getSampleRange()`.
            band.getMeasurementRange().ifPresent((range) -> {
                addMinimumSampleValue(range.getMinDouble());
                addMaximumSampleValue(range.getMaxDouble());
            });
            band.getTransferFunctionFormula().ifPresent((tr) -> {
                setTransferFunction(tr.getScale(), tr.getOffset());
                sampleDimension().setTransferFunctionType(tr.getType());
            });
            band.getUnits().ifPresent((unit) -> setSampleUnits(unit));
        }
    }

    /**
     * Sets the name or number that uniquely identifies instances of bands of wavelengths on which a sensor operates.
     * If a coverage contains more than one band, additional bands can be created by calling
     * {@link #newSampleDimension()} before to call this method.
     * Storage location is:
     *
     * <ul>
     *   <li>{@code metadata/contentInfo/attributeGroup/attribute/sequenceIdentifier}</li>
     * </ul>
     *
     * @param  sequenceIdentifier  the band name or number, or {@code null} for no-operation.
     */
    public final void setBandIdentifier(final GenericName sequenceIdentifier) {
        if (sequenceIdentifier != null) {
            final MemberName name;
            if (sequenceIdentifier instanceof MemberName) {
                name = (MemberName) sequenceIdentifier;
            } else {
                name = Names.createMemberName(null, null, sequenceIdentifier.tip().toString(), Integer.class);
            }
            sampleDimension().setSequenceIdentifier(name);
        }
    }

    /**
     * Sets the number that uniquely identifies instances of bands of wavelengths on which a sensor operates.
     * This is a convenience method for {@link #setBandIdentifier(MemberName)} when the band is specified only
     * by a number. Storage location is:
     *
     * <ul>
     *   <li>{@code metadata/contentInfo/attributeGroup/attribute/sequenceIdentifier}</li>
     * </ul>
     *
     * @param  sequenceIdentifier  the band number, or 0 or negative if none.
     */
    public final void setBandIdentifier(final int sequenceIdentifier) {
        if (sequenceIdentifier > 0) {
            sampleDimension().setSequenceIdentifier(Names.createMemberName(null, null, sequenceIdentifier));
        }
    }

    /**
     * Adds an identifier for the current band.
     * These identifiers can be used to provide names for the attribute from a standard set of names.
     * If a coverage contains more than one band, additional bands can be created by calling
     * {@link #newSampleDimension()} before to call this method.
     * Storage location is:
     *
     * <ul>
     *   <li>{@code metadata/contentInfo/attributeGroup/attribute/name}</li>
     * </ul>
     *
     * @param  authority  identifies which controlled list of name is used, or {@code null} if none.
     * @param  name       the band name, or {@code null} for no-operation.
     */
    public final void addBandName(final CharSequence authority, String name) {
        name = Strings.trimOrNull(name);
        if (name != null) {
            addIfNotPresent(sampleDimension().getNames(), sharedIdentifier(authority, name));
        }
    }

    /**
     * Adds a description of the current band.
     * If a coverage contains more than one band, additional bands can be created by calling
     * {@link #newSampleDimension()} before to call this method.
     * Storage location is:
     *
     * <ul>
     *   <li>{@code metadata/contentInfo/attributeGroup/attribute/description}</li>
     * </ul>
     *
     * @param  description  the band description, or {@code null} for no-operation.
     */
    public final void addBandDescription(final CharSequence description) {
        final InternationalString i18n = trim(description);
        if (i18n != null) {
            final DefaultSampleDimension sampleDimension = sampleDimension();
            sampleDimension.setDescription(append(sampleDimension.getDescription(), i18n));
        }
    }

    /**
     * Adds a description of a particular sample value.
     * ISO 19115 range elements are approximately equivalent to
     * {@code org.apache.sis.coverage.Category} in the {@code sis-coverage} module.
     * Storage location is:
     *
     * <ul>
     *   <li>{@code metadata/contentInfo/rangeElementDescription}</li>
     * </ul>
     *
     * @param  name        designation associated with a set of range elements, or {@code null} if none.
     * @param  definition  description of a set of specific range elements, or {@code null} if none.
     */
    public void addSampleValueDescription(final CharSequence name, final CharSequence definition) {
        final InternationalString i18n = trim(name);
        final InternationalString def  = trim(definition);
        if (i18n != null && def != null) {
            final DefaultRangeElementDescription element = new DefaultRangeElementDescription();
            element.setName(i18n);
            element.setDefinition(def);
            addIfNotPresent(coverageDescription().getRangeElementDescriptions(), element);
        }
    }

    /**
     * Adds a minimal value for the current sample dimension. The value should be in the unit of measurement
     * specified by {@link #setSampleUnits(Unit)}. If a minimal value was already defined, then the new value
     * will be set only if it is smaller than the existing one. {@code NaN} values are ignored.
     * Storage location is:
     *
     * <ul>
     *   <li>{@code metadata/contentInfo/attributeGroup/attribute/minValue}</li>
     * </ul>
     *
     * If a coverage contains more than one band, additional bands can be created by calling
     * {@link #newSampleDimension()} before to call this method.
     *
     * @param value  the minimal value to add to the existing range of sample values, or {@code NaN} for no-operation.
     */
    public final void addMinimumSampleValue(final double value) {
        if (!Double.isNaN(value)) {
            final DefaultSampleDimension sampleDimension = sampleDimension();
            final Double current = sampleDimension.getMinValue();
            if (current == null || value < current) {
                sampleDimension.setMinValue(shared(value));
            }
        }
    }

    /**
     * Adds a maximal value for the current sample dimension. The value should be in the unit of measurement
     * specified by {@link #setSampleUnits(Unit)}. If a maximal value was already defined, then the new value
     * will be set only if it is greater than the existing one. {@code NaN} values are ignored.
     * Storage location is:
     *
     * <ul>
     *   <li>{@code metadata/contentInfo/attributeGroup/attribute/maxValue}</li>
     * </ul>
     *
     * If a coverage contains more than one band, additional bands can be created by calling
     * {@link #newSampleDimension()} before to call this method.
     *
     * @param value  the maximal value to add to the existing range of sample values, or {@code NaN} for no-operation.
     */
    public final void addMaximumSampleValue(final double value) {
        if (!Double.isNaN(value)) {
            final DefaultSampleDimension sampleDimension = sampleDimension();
            final Double current = sampleDimension.getMaxValue();
            if (current == null || value > current) {
                sampleDimension.setMaxValue(shared(value));
            }
        }
    }

    /**
     * Returns {@code true} if current band has the minimum or maximum value defined.
     *
     * @return whether minimum or maximum value is defined for current band.
     */
    public final boolean hasSampleValueRange() {
        return (sampleDimension != null)
                && (sampleDimension.getMinValue() != null || sampleDimension.getMaxValue() != null);
    }

    /**
     * Sets the units of data in the current band.
     * Storage location is:
     *
     * <ul>
     *   <li>{@code metadata/contentInfo/attributeGroup/attribute/unit}</li>
     * </ul>
     *
     * If a coverage contains more than one band, additional bands can be created by calling
     * {@link #newSampleDimension()} before to call this method.
     *
     * @param  unit  units of measurement of sample values.
     */
    public final void setSampleUnits(final Unit<?> unit) {
        if (unit != null) {
            sampleDimension().setUnits(unit);
        }
    }

    /**
     * Sets the scale factor and offset which have been applied to the cell value.
     * The transfer function type is declared {@linkplain TransferFunctionType#LINEAR linear}
     * Storage locations are:
     *
     * <ul>
     *   <li>{@code metadata/contentInfo/attributeGroup/attribute/scale}</li>
     *   <li>{@code metadata/contentInfo/attributeGroup/attribute/offset}</li>
     *   <li>{@code metadata/contentInfo/attributeGroup/attribute/transferFunctionType}</li>
     * </ul>
     *
     * If a coverage contains more than one band, additional bands can be created by calling
     * {@link #newSampleDimension()} before to call this method.
     *
     * @param scale   the scale factor which has been applied to the cell value.
     * @param offset  the physical value corresponding to a cell value of zero.
     */
    public final void setTransferFunction(final double scale, final double offset) {
        if (!Double.isNaN(scale) || !Double.isNaN(offset)) {
            final DefaultSampleDimension sd = sampleDimension();
            if (!Double.isNaN(scale))  sd.setScaleFactor(scale);
            if (!Double.isNaN(offset)) sd.setOffset(offset);
            sd.setTransferFunctionType(TransferFunctionType.LINEAR);
        }
    }

    /**
     * Sets the maximum number of significant bits in the uncompressed representation for the value in current band.
     * Storage location is:
     *
     * <ul>
     *   <li>{@code metadata/contentInfo/attributeGroup/attribute/bitsPerValue}</li>
     * </ul>
     *
     * @param  bits  the new maximum number of significant bits.
     * @throws IllegalArgumentException if the given value is zero or negative.
     */
    public final void setBitPerSample(final int bits) {
        sampleDimension().setBitsPerValue(bits);
    }

    /**
     * Sets an identifier for the level of processing that has been applied to the coverage.
     * For image descriptions, this is the image distributor's code that identifies the level
     * of radiometric and geometric processing that has been applied.
     * Storage location is:
     *
     * <ul>
     *   <li>{@code metadata/contentInfo/processingLevelCode}</li>
     * </ul>
     *
     * Note that another storage location exists at {@code metadata/identificationInfo/processingLevel}
     * but is currently not used.
     *
     * @param  authority        identifies which controlled list of code is used, or {@code null} if none.
     * @param  processingLevel  identifier for the level of processing that has been applied to the resource,
     *                          or {@code null} for no-operation.
     */
    public final void setProcessingLevelCode(final CharSequence authority, String processingLevel) {
        processingLevel = Strings.trimOrNull(processingLevel);
        if (processingLevel != null) {
            coverageDescription().setProcessingLevelCode(sharedIdentifier(authority, processingLevel));
        }
    }

    /**
     * Sets the area of the dataset obscured by clouds, expressed as a percentage of the spatial extent.
     * This method does nothing if the given value is {@link Double#NaN}.
     *
     * <p>This method is available only if {@link #newCoverage(boolean)} has been invoked
     * with the {@code electromagnetic} parameter set to {@code true}. Storage location is:</p>
     *
     * <ul>
     *   <li>{@code metadata/contentInfo/cloudCoverPercentage}</li>
     * </ul>
     *
     * @param  value  the new cloud percentage, or {@code NaN} for no-operation.
     * @throws IllegalArgumentException if the given value is out of range.
     */
    public final void setCloudCoverPercentage(final double value) {
        if (!Double.isNaN(value)) {
            ((DefaultImageDescription) coverageDescription()).setCloudCoverPercentage(shared(value));
        }
    }

    /**
     * Sets the illumination azimuth measured in degrees clockwise from true north at the time the image is taken.
     * For images from a scanning device, refer to the centre pixel of the image.
     * This method does nothing if the given value is {@link Double#NaN}.
     *
     * <p>This method is available only if {@link #newCoverage(boolean)} has been invoked
     * with the {@code electromagnetic} parameter set to {@code true}. Storage location is:</p>
     *
     * <ul>
     *   <li>{@code metadata/contentInfo/illuminationAzimuthAngle}</li>
     * </ul>
     *
     * @param  value  the new illumination azimuth angle, or {@code NaN} for no-operation.
     * @throws IllegalArgumentException if the given value is out of range.
     */
    public final void setIlluminationAzimuthAngle(final double value) {
        if (!Double.isNaN(value)) {
            ((DefaultImageDescription) coverageDescription()).setIlluminationAzimuthAngle(shared(value));
        }
    }

    /**
     * Sets the illumination elevation measured in degrees clockwise from the target plane
     * at intersection of the optical line of sight with the Earth's surface.
     * For images from a canning device, refer to the centre pixel of the image.
     * This method does nothing if the given value is {@link Double#NaN}.
     *
     * <p>This method is available only if {@link #newCoverage(boolean)} has been invoked
     * with the {@code electromagnetic} parameter set to {@code true}. Storage location is:</p>
     *
     * <ul>
     *   <li>{@code metadata/contentInfo/illuminationElevationAngle}</li>
     * </ul>
     *
     * @param  value  the new illumination azimuth angle, or {@code NaN} for no-operation.
     * @throws IllegalArgumentException if the given value is out of range.
     */
    public final void setIlluminationElevationAngle(final double value) {
        if (!Double.isNaN(value)) {
            ((DefaultImageDescription) coverageDescription()).setIlluminationElevationAngle(shared(value));
        }
    }

    /**
     * Adds a platform on which instrument are installed. If a platform was already defined
     * with a different identifier, then a new platform instance will be created.
     * Storage location is:
     *
     * <ul>
     *   <li>{@code metadata/acquisitionInformation/platform/identifier}</li>
     * </ul>
     *
     * @param  authority   identifiers the authority that define platform codes, or {@code null} if none.
     * @param  identifier  identifier of the platform to add, or {@code null} for no-operation.
     */
    public final void addPlatform(final CharSequence authority, String identifier) {
        identifier = Strings.trimOrNull(identifier);
        if (identifier != null) {
            if (platform != null) {
                final Identifier current = platform.getIdentifier();
                if (current != null) {
                    if (identifier.equals(current.getCode())) {
                        return;
                    }
                    acquisition().getPlatforms().add(platform);
                    platform = null;
                }
            }
            platform().setIdentifier(sharedIdentifier(authority, identifier));
        }
    }

    /**
     * Adds an instrument or sensor on the platform.
     * Storage location is:
     *
     * <ul>
     *   <li>{@code metadata/acquisitionInformation/platform/instrument/identifier}</li>
     * </ul>
     *
     * @param  authority   identifiers the authority that define instrument codes, or {@code null} if none.
     * @param  identifier  identifier of the sensor to add, or {@code null} for no-operation.
     */
    public final void addInstrument(final CharSequence authority, String identifier) {
        identifier = Strings.trimOrNull(identifier);
        if (identifier != null) {
            final DefaultInstrument instrument = new DefaultInstrument();
            instrument.setIdentifier(sharedIdentifier(authority, identifier));
            addIfNotPresent(platform().getInstruments(), instrument);
        }
    }

    /**
     * Adds an event that describe the time at which data were acquired.
     * Storage location is:
     *
     * <ul>
     *   <li>{@code metadata/acquisitionInformation/operation/significantEvent/time}</li>
     * </ul>
     *
     * @param  time  the acquisition time, or {@code null} for no-operation.
     *
     * @see #addTemporalExtent(Date, Date)
     */
    public final void addAcquisitionTime(final Date time) {
        if (time != null) {
            final DefaultEvent event = new DefaultEvent();
            event.setContext(Context.ACQUISITION);
            event.setTime(time);
            final DefaultOperation op = new DefaultOperation();
            op.setSignificantEvents(Collections.singleton(event));
            op.setType(OperationType.REAL);
            op.setStatus(Progress.COMPLETED);
            addIfNotPresent(acquisition().getOperations(), op);
        }
    }

    /**
     * Adds an event that describe the range of time at which data were acquired.
     * Current implementation computes the average of given instants.
     * Storage location is:
     *
     * <ul>
     *   <li>{@code metadata/acquisitionInformation/operation/significantEvent/time}</li>
     * </ul>
     *
     * @param  startTime  start time, or {@code null} if unknown.
     * @param  endTime    end time, or {@code null} if unknown.
     */
    public final void addAcquisitionTime(final Instant startTime, final Instant endTime) {
        final Date time;
        if (startTime == null) {
            if (endTime == null) return;
            time = Date.from(endTime);
        } else if (endTime == null) {
            time = Date.from(startTime);
        } else {
            // Divide by 2 before to add in order to avoid overflow.
            time = new Date((startTime.toEpochMilli() >> 1) + (endTime.toEpochMilli() >> 1));
        }
        addAcquisitionTime(time);
    }

    /**
     * Adds the identifier of the operation used to acquire the dataset.
     * Examples: "GHRSST", "NOAA CDR", "NASA EOS", "JPSS", "GOES-R".
     * Storage location is:
     *
     * <ul>
     *   <li>{@code metadata/acquisitionInformation/operation/identifier}</li>
     * </ul>
     *
     * @param  program     identification of the mission, or {@code null} if none.
     * @param  identifier  unique identification of the operation, or {@code null} for no-operation.
     */
    public final void addAcquisitionOperation(final CharSequence program, String identifier) {
        identifier = Strings.trimOrNull(identifier);
        if (identifier != null) {
            final DefaultOperation r = new DefaultOperation();
            r.setIdentifier(sharedIdentifier(program, identifier));
            addIfNotPresent(acquisition().getOperations(), r);
        }
    }

    /**
     * Adds the identifier of the requirement to be satisfied by data acquisition.
     * Storage location is:
     *
     * <ul>
     *   <li>{@code metadata/acquisitionInformation/acquisitionRequirement/identifier}</li>
     * </ul>
     *
     * @param  authority   specifies the authority that define requirement codes, or {@code null} if none.
     * @param  identifier  unique name or code for the requirement, or {@code null} for no-operation.
     */
    public final void addAcquisitionRequirement(final CharSequence authority, String identifier) {
        identifier = Strings.trimOrNull(identifier);
        if (identifier != null) {
            final DefaultRequirement r = new DefaultRequirement();
            r.setIdentifier(sharedIdentifier(authority, identifier));
            addIfNotPresent(acquisition().getAcquisitionRequirements(), r);
        }
    }

    /**
     * Adds a general explanation of the data producer's knowledge about the lineage of a dataset.
     * If a statement already exists, the new one will be appended after a new line.
     * Storage location is:
     *
     * <ul>
     *   <li>{@code metadata/resourceLineage/statement}</li>
     * </ul>
     *
     * @param statement  explanation of the data producer's knowledge about the lineage, or {@code null} for no-operation.
     *
     * @see #addProcessDescription(CharSequence)
     */
    public final void addLineage(final CharSequence statement) {
        final InternationalString i18n = trim(statement);
        if (i18n != null) {
            final DefaultLineage lineage = lineage();
            lineage.setStatement(append(lineage.getStatement(), i18n));
        }
    }

    /**
     * Adds a source described by the given metadata.
     * Storage locations are:
     *
     * <ul>
     *   <li>{@code metadata/resourceLineage/source/description}</li>
     *   <li>{@code metadata/resourceLineage/source/citation}</li>
     *   <li>{@code metadata/resourceLineage/source/scope/level}</li>
     *   <li>{@code metadata/resourceLineage/source/scope/extent}</li>
     *   <li>{@code metadata/resourceLineage/source/sourceReferenceSystem}</li>
     *   <li>{@code metadata/resourceLineage/source/sourceSpatialResolution}</li>
     * </ul>
     *
     * @param  source  metadata about a source of the resource for which to describe the lineage.
     *
     * @see #addLineage(CharSequence)
     * @see #addProcessDescription(CharSequence)
     */
    public final void addSource(final Metadata source) {
        if (source != null) {
            final ResourceLineage r = new ResourceLineage(source);
            if (!r.isEmpty()) {
                addIfNotPresent(lineage().getSources(), r.build());
            }
        }
    }

    /**
     * Adds information about a source of data used for producing the resource.
     * Storage locations are:
     *
     * <ul>
     *   <li>{@code metadata/resourceLineage/source/description}</li>
     *   <li>{@code metadata/resourceLineage/source/scope/level}</li>
     *   <li>{@code metadata/resourceLineage/source/scope/levelDescription/features}</li>
     * </ul>
     *
     * <h4>Example</h4>
     * If a Landsat image uses the "GTOPO30" digital elevation model, then it can declare the source
     * with "GTOPO30" description, {@link ScopeCode#MODEL} and feature "Digital Elevation Model".
     *
     * @param  description  a detailed description of the level of the source data, or {@code null} if none.
     * @param  level        hierarchical level of the source (e.g. model), or {@code null} if unspecified.
     * @param  feature      more detailed name for {@code level}, or {@code null} if none.
     *
     * @see #addSource(Metadata)
     * @see #addProcessing(CharSequence, String)
     * @see #addProcessDescription(CharSequence)
     */
    public final void addSource(final CharSequence description, final ScopeCode level, final CharSequence feature) {
        final InternationalString i18n = trim(description);
        if (i18n != null) {
            final DefaultSource source = new DefaultSource(description);
            if (level != null || feature != null) {
                DefaultScope scope = new DefaultScope(level);
                if (feature != null) {
                    final DefaultScopeDescription sd = new DefaultScopeDescription();
                    sd.getFeatures().add(new org.apache.sis.metadata.iso.maintenance.LegacyFeatureType(feature));
                    scope.getLevelDescription().add(sd);
                }
            }
            addIfNotPresent(lineage().getSources(), source);
        }
    }

    /**
     * Adds information about a source of data used for producing the resource.
     * Storage locations are:
     *
     * <ul>
     *   <li>{@code metadata/resourceLineage/source/scope/level}</li>
     *   <li>{@code metadata/resourceLineage/source/scope/extent}</li>
     *   <li>{@code metadata/resourceLineage/source/scope/levelDescription/*}</li>
     *   <li>{@code metadata/resourceLineage/source/citation}</li>
     *   <li>{@code metadata/resourceLineage/source/sourceReferenceSystem}</li>
     *   <li>{@code metadata/resourceLineage/source/sourceSpatialResolution}</li>
     * </ul>
     *
     * <h4>Example</h4>
     * If a {@code FeatureSet} is the aggregation of two other {@code FeatureSet} resources,
     * then this method can be invoked twice with the metadata of each source {@code FeatureSet}.
     * If the aggregated data are features, then {@code level} should be {@link ScopeCode#FEATURE}.
     *
     * @param  metadata  the metadata of the source, or {@code null} if none.
     * @param  level     hierarchical level of the source (e.g. feature). Should not be null.
     * @param  features  names of dataset, features or attributes used in the source.
     *
     * @see #addSource(Metadata)
     */
    public final void addSource(final Metadata metadata, final ScopeCode level, final CharSequence... features) {
        if (metadata != null) {
            final DefaultSource source = new DefaultSource();
            final DefaultScope scope = new DefaultScope(level);
            source.setSourceReferenceSystem(CollectionsExt.first(metadata.getReferenceSystemInfo()));
            for (final Identification id : metadata.getIdentificationInfo()) {
                source.setSourceCitation(id.getCitation());
                source.setSourceSpatialResolution(CollectionsExt.first(id.getSpatialResolutions()));
                scope.setExtents(id.getExtents());
                if (features != null && features.length != 0) {
                    /*
                     * Note: the same ScopeDescription may be shared by many Source instances
                     * in the common case where many sources contain features of the same type.
                     */
                    final DefaultScopeDescription sd = new DefaultScopeDescription();
                    sd.setLevelDescription(level, new LinkedHashSet<>(Arrays.asList(features)));
                    scope.getLevelDescription().add(shared(DefaultScopeDescription.class, sd));
                }
                source.setScope(scope.isEmpty() ? null : scope);
                if (!source.isEmpty()) {
                    addIfNotPresent(lineage().getSources(), source);
                    break;
                }
            }
        }
    }

    /**
     * Adds information about the procedure, process and algorithm applied in a process step.
     * If a processing was already defined with a different identifier, then a new processing
     * instance will be created. Storage location is:
     *
     * <ul>
     *   <li>{@code metadata/resourceLineage/processStep/processingInformation/identifier}</li>
     * </ul>
     *
     * @param  authority   identifies the authority that defines processing code, or {@code null} if none.
     * @param  identifier  processing package that produced the data, or {@code null} for no-operation.
     *
     * @see #addSoftwareReference(CharSequence)
     * @see #addHostComputer(CharSequence)
     * @see #addProcessDescription(CharSequence)
     * @see #addSource(CharSequence, ScopeCode, CharSequence)
     */
    public final void addProcessing(final CharSequence authority, String identifier) {
        identifier = Strings.trimOrNull(identifier);
        if (identifier != null) {
            if (processing != null) {
                final Identifier current = processing.getIdentifier();
                if (current != null) {
                    if (identifier.equals(current.getCode())) {
                        return;
                    }
                    processStep().setProcessingInformation(processing);
                    addIfNotPresent(lineage().getProcessSteps(), processStep);
                    processing  = null;
                    processStep = null;
                }
            }
            processing().setIdentifier(sharedIdentifier(authority, identifier));
        }
    }

    /**
     * Adds a reference to document describing processing software.
     * This is added to the processing identified by last call to {@link #addProcessing(CharSequence, String)}.
     * Storage location is:
     *
     * <ul>
     *   <li>{@code metadata/resourceLineage/processStep/processingInformation/softwareReference/title}</li>
     * </ul>
     *
     * @param  title  title of the document that describe the software, or {@code null} for no-operation.
     *
     * @see #addProcessing(CharSequence, String)
     * @see #addSource(CharSequence, ScopeCode, CharSequence)
     */
    public final void addSoftwareReference(final CharSequence title) {
        final InternationalString i18n = trim(title);
        if (i18n != null) {
            addIfNotPresent(processing().getSoftwareReferences(), sharedCitation(i18n));
        }
    }

    /**
     * Adds information about the computer and/or operating system in use at the processing time.
     * This is added to the processing identified by last call to {@link #addProcessing(CharSequence, String)}.
     * Storage location is:
     *
     * <ul>
     *   <li>{@code metadata/resourceLineage/processStep/processingInformation/procedureDescription}</li>
     * </ul>
     *
     * @param  platform  name of the system on which the processing has been executed, or {@code null} for no-operation.
     *
     * @see #addProcessing(CharSequence, String)
     * @see #addSource(CharSequence, ScopeCode, CharSequence)
     */
    public final void addHostComputer(final CharSequence platform) {
        InternationalString i18n = trim(platform);
        if (i18n != null) {
            i18n = Resources.formatInternational(Resources.Keys.ProcessingExecutedOn_1, i18n);
            final DefaultProcessing p = processing();
            p.setProcedureDescription(append(p.getProcedureDescription(), i18n));
        }
    }

    /**
     * Adds additional details about the process step.
     * If a description already exists, the new one will be added on a new line.
     * Storage location is:
     *
     * <ul>
     *   <li>{@code metadata/resourceLineage/processStep/description}</li>
     * </ul>
     *
     * @param  description  additional details about the process step, or {@code null} for no-operation.
     *
     * @see #addProcessing(CharSequence, String)
     * @see #addSource(CharSequence, ScopeCode, CharSequence)
     * @see #addLineage(CharSequence)
     */
    public final void addProcessDescription(final CharSequence description) {
        final InternationalString i18n = trim(description);
        if (i18n != null) {
            final DefaultProcessStep ps = processStep();
            ps.setDescription(append(ps.getDescription(), i18n));
        }
    }

    /**
     * Adds a name to the resource format. Note that this method does not add a new format,
     * but only an alternative name to current format. Storage location is:
     *
     * <ul>
     *   <li>{@code metadata/identificationInfo/resourceFormat/formatSpecificationCitation/alternateTitle}</li>
     * </ul>
     *
     * If this method is used together with {@link #setPredefinedFormat(String)},
     * then {@code setPredefinedFormat(…)} should be invoked <strong>before</strong> this method.
     *
     * @param value  the format name, or {@code null} for no-operation.
     *
     * @see #setPredefinedFormat(String)
     * @see #setFormatEdition(CharSequence)
     * @see #addCompression(CharSequence)
     */
    public final void addFormatName(final CharSequence value) {
        final InternationalString i18n = trim(value);
        if (i18n != null) {
            final DefaultFormat format = format();
            DefaultCitation citation = DefaultCitation.castOrCopy(format.getFormatSpecificationCitation());
            if (citation == null) {
                citation = new DefaultCitation(i18n);
            } else {
                addIfNotPresent(citation.getAlternateTitles(), i18n);
            }
            format.setFormatSpecificationCitation(citation);
        }
    }

    /**
     * Sets a version number for the resource format. Storage location is:
     *
     * <ul>
     *   <li>{@code metadata/identificationInfo/resourceFormat/formatSpecificationCitation/edition}</li>
     * </ul>
     *
     * If this method is used together with {@link #setPredefinedFormat(String)},
     * then {@code setPredefinedFormat(…)} should be invoked <strong>before</strong> this method.
     *
     * @param value  the format edition, or {@code null} for no-operation.
     *
     * @see #setPredefinedFormat(String)
     * @see #addFormatName(CharSequence)
     */
    public final void setFormatEdition(final CharSequence value) {
        final InternationalString i18n = trim(value);
        if (i18n != null) {
            final DefaultFormat format = format();
            DefaultCitation citation = DefaultCitation.castOrCopy(format.getFormatSpecificationCitation());
            if (citation == null) {
                citation = new DefaultCitation();
                format.setFormatSpecificationCitation(citation);
            }
            citation.setEdition(i18n);
        }
    }

    /**
     * Adds a compression name.
     * Storage location is:
     *
     * <ul>
     *   <li>{@code metadata/identificationInfo/resourceFormat/fileDecompressionTechnique}</li>
     * </ul>
     *
     * If this method is used together with {@link #setPredefinedFormat(String)},
     * then {@code setPredefinedFormat(…)} should be invoked <strong>before</strong> this method.
     *
     * @param value  the compression name, or {@code null} for no-operation.
     *
     * @see #setPredefinedFormat(String)
     * @see #addFormatName(CharSequence)
     */
    public final void addCompression(final CharSequence value) {
        final InternationalString i18n = trim(value);
        if (i18n != null) {
            final DefaultFormat format = format();
            format.setFileDecompressionTechnique(append(format.getFileDecompressionTechnique(), i18n));
        }
    }

    /**
     * Adds a URL to a more complete description of the metadata.
     * Storage location is:
     *
     * <ul>
     *   <li>{@code metadata/metadataLinkage/linkage}
     *     with {@code function} set to {@link OnLineFunction#COMPLETE_METADATA}</li>
     * </ul>
     *
     * @param  link  URL to a more complete description of the metadata, or {@code null}.
     */
    public final void addCompleteMetadata(final URI link) {
        if (link != null) {
            final DefaultOnlineResource ln = new DefaultOnlineResource(link);
            ln.setFunction(OnLineFunction.COMPLETE_METADATA);
            ln.setProtocol(link.getScheme());
            addIfNotPresent(metadata().getMetadataLinkages(), ln);
        }
    }

    /**
     * Sets the metadata standards to ISO 19115-1, and optionally to ISO 19115-2 too.
     * Those metadata citations are added only if the metadata object is otherwise non-empty.
     * Storage location is:
     *
     * <ul>
     *   <li>{@code metadata/metadataStandards}</li>
     * </ul>
     *
     * @param  part2  whether to set ISO 19115-2 in addition to ISO 19115-1.
     */
    public final void setISOStandards(final boolean part2) {
        standardISO = part2 ? (byte) 2 : (byte) 1;
    }

    /**
     * Appends information from the metadata of a component.
     * This is an helper method for building the metadata of an aggregate.
     * Aggregate metadata should be set before to invoke this method, in particular:
     *
     * <ul>
     *   <li>The aggregated resource {@linkplain #addTitle title}.</li>
     *   <li>The {@linkplain #addFormatName format} (may not be the same than component format).</li>
     * </ul>
     *
     * This method applies the following heuristic rules (may change in any future version).
     * Those rules assume that the component metadata was built with {@code MetadataBuilder}
     * (this assumption determines which metadata elements are inspected).
     *
     * <ul>
     *   <li>Content information is added verbatim. There is usually one instance per component.</li>
     *   <li>Extents are added as one {@link Extent} per component, but without duplicated values.</li>
     *   <li>All Coordinate Reference System information are added without duplicated values.</li>
     *   <li>Some citation information are merged in a single citation.
     *       The following information are ignored because considered too specific to the component:<ul>
     *         <li>titles</li>
     *         <li>identifiers</li>
     *         <li>series (includes page numbers).</li>
     *       </ul></li>
     *   <li>{@linkplain #addCompression Compression} are added (without duplicated value) but not the
     *       other format information (because the aggregate is assumed to have its own format name).</li>
     *   <li>Distributor names, but not the other distribution information because the aggregated resource
     *       may not be distributed in the same way then the components.</li>
     * </ul>
     *
     * @param  component  the component from which to append metadata.
     */
    public final void addFromComponent(final Metadata component) {
        /*
         * Note: this method contains many loops like below:
         *
         *     for (Foo r : info.getFoos()) {
         *         addIfNotPresent(bla().getFoos(), r);
         *     }
         *
         * We could easily factor out the above pattern in a method, but we don't do that because
         * it would invoke `bla().getFoos()` before the loop. We want that call to happen only if
         * the collection contains at least one element. Usually there is only 0 or 1 element.
         */
        for (final Identification info : component.getIdentificationInfo()) {
            final Citation c = info.getCitation();
            if (c != null) {
                // Title, identifiers and series are assumed to not apply (see Javadoc).
                final DefaultCitation citation = citation();
                for (ResponsibleParty r : c.getCitedResponsibleParties()) {
                    addIfNotPresent(citation.getCitedResponsibleParties(), r);
                }
                for (OnlineResource r : c.getOnlineResources()) {
                    addIfNotPresent(citation.getOnlineResources(), r);
                }
                citation.getPresentationForms().addAll(c.getPresentationForms());
            }
            final DefaultDataIdentification identification = identification();
            for (Extent e : info.getExtents()) {
                addIfNotPresent(identification.getExtents(), e);
            }
            for (Resolution r : info.getSpatialResolutions()) {
                addIfNotPresent(identification.getSpatialResolutions(), r);
            }
            for (Duration r : info.getTemporalResolutions()) {
                addIfNotPresent(identification.getTemporalResolutions(), r);
            }
            for (Format r : info.getResourceFormats()) {
                addCompression(r.getFileDecompressionTechnique());
                // Ignore format name (see Javadoc).
            }
            for (Constraints r : info.getResourceConstraints()) {
                addIfNotPresent(identification.getResourceConstraints(), r);
            }
            identification.getTopicCategories().addAll(info.getTopicCategories());
            identification.getSpatialRepresentationTypes().addAll(info.getSpatialRepresentationTypes());
        }
        final DefaultMetadata metadata = metadata();
        for (ContentInformation info : component.getContentInfo()) {
            addIfNotPresent(metadata.getContentInfo(), info);
        }
        for (final ReferenceSystem crs : component.getReferenceSystemInfo()) {
            addReferenceSystem(crs);
        }
        for (SpatialRepresentation info : component.getSpatialRepresentationInfo()) {
            addIfNotPresent(metadata.getSpatialRepresentationInfo(), info);
        }
        for (AcquisitionInformation info : component.getAcquisitionInformation()) {
            addIfNotPresent(metadata.getAcquisitionInformation(), info);
        }
        Distribution di = component.getDistributionInfo();
        if (di != null) {
            // See Javadoc about why we copy only the distributors.
            for (Distributor r : di.getDistributors()) {
                addIfNotPresent(distribution().getDistributors(), r);
            }
        }
        for (Lineage info : component.getResourceLineages()) {
            addIfNotPresent(metadata.getResourceLineages(), info);
        }
    }

    /**
     * Merge the given metadata into the metadata created by this builder.
     * The given source should be an instance of {@link Metadata},
     * but some types of metadata components are accepted as well.
     *
     * <p>This method should be invoked last, just before the call to {@link #build()}.
     * Any identification information, responsible party, extent, coverage description, <i>etc.</i>
     * added after this method call will be stored in new metadata object (not merged).</p>
     *
     * @param  source  the source metadata to merge. Will never be modified.
     * @param  locale  the locale to use for error message in exceptions, or {@code null} for the default locale.
     * @return {@code true} if the given source has been merged,
     *         or {@code false} if its type is not managed by this builder.
     * @throws RuntimeException if the merge failed (may be {@link IllegalArgumentException},
     *         {@link ClassCastException}, {@link org.apache.sis.metadata.InvalidMetadataException}…)
     *
     * @see Merger
     */
    public boolean mergeMetadata(final Object source, final Locale locale) {
        flush();
        final ModifiableMetadata target;
             if (source instanceof Metadata)                    target = metadata();
        else if (source instanceof DataIdentification)          target = identification();
        else if (source instanceof Citation)                    target = citation();
        else if (source instanceof Series)                      target = series();
        else if (source instanceof Responsibility)              target = responsibility();
        else if (source instanceof Party)                       target = party();
        else if (source instanceof LegalConstraints)            target = constraints();
        else if (source instanceof Extent)                      target = extent();
        else if (source instanceof AcquisitionInformation)      target = acquisition();
        else if (source instanceof Platform)                    target = platform();
        else if (source instanceof FeatureCatalogueDescription) target = featureDescription();
        else if (source instanceof CoverageDescription)         target = coverageDescription();
        else if (source instanceof AttributeGroup)              target = attributeGroup();
        else if (source instanceof SampleDimension)             target = sampleDimension();
        else if (source instanceof GridSpatialRepresentation)   target = gridRepresentation();
        else if (source instanceof GCPCollection)               target = groundControlPoints();
        else if (source instanceof Distribution)                target = distribution();
        else if (source instanceof Format)                      target = format();
        else if (source instanceof Lineage)                     target = lineage();
        else if (source instanceof ProcessStep)                 target = processStep();
        else if (source instanceof Processing)                  target = processing();
        else return false;
        final Merger merger = new Merger(locale);
        merger.copy(source, target);
        return true;
    }

    /**
     * Writes all pending metadata objects into the {@link DefaultMetadata} root class.
     * Then all {@link #identification}, {@link #gridRepresentation}, <i>etc.</i> fields
     * except {@link #metadata} are set to {@code null}.
     */
    private void flush() {
        newIdentification();
        newGridRepresentation(GridType.UNSPECIFIED);
        newFeatureTypes();
        newCoverage(false);
        newAcquisition();
        newDistribution();
        newLineage();
    }

    /**
     * Returns the metadata as a modifiable object.
     *
     * @return the metadata (never {@code null}).
     */
    public final DefaultMetadata build() {
        flush();
        final DefaultMetadata md = metadata();
        if (standardISO != 0) {
            List<Citation> c = Citations.ISO_19115;
            if (standardISO == 1) {
                c = Collections.singletonList(c.get(0));
            }
            md.setMetadataStandards(c);
        }
        return md;
    }

    /**
     * Returns the metadata as an unmodifiable object.
     *
     * @return the metadata (never {@code null}).
     */
    public final DefaultMetadata buildAndFreeze() {
        final DefaultMetadata md = build();
        md.transitionTo(DefaultMetadata.State.FINAL);
        return md;
    }

    /**
     * Returns a shared instance of the given object if it already exists.
     * If the given object is new, then it is added to the cache and returned.
     *
     * <p>It is caller's responsibility to ensure that the type given in argument
     * does not conflict with one of the type documented in {@link #sharedValues}.</p>
     */
    private <T> T shared(final Class<T> type, final T value) {
        final T existing = type.cast(sharedValues.putIfAbsent(value, value));
        return (existing != null) ? existing : value;
    }

    /**
     * Returns a shared instance of the given value.
     * This is a helper method for callers who want to set themselves some additional
     * metadata values on the instance returned by {@link #build()}.
     *
     * @param   value  a double value.
     * @return  the given value, but as an existing instance if possible.
     */
    protected final Double shared(final double value) {
        final Double n = value;
        final Object existing = sharedValues.putIfAbsent(n, n);
        return (existing != null) ? (Double) existing : n;
    }

    /**
     * Returns a shared instance of the given value.
     * This is a helper method for callers who want to set themselves some additional
     * metadata values on the instance returned by {@link #build()}.
     *
     * @param   value  an integer value.
     * @return  the same value, but as an existing instance if possible.
     */
    protected final Integer shared(final int value) {
        final Integer n = value;
        final Object existing = sharedValues.putIfAbsent(n, n);
        return (existing != null) ? (Integer) existing : n;
    }
}<|MERGE_RESOLUTION|>--- conflicted
+++ resolved
@@ -1048,38 +1048,8 @@
     public final void addLanguage(final Locale language, final Charset encoding, final Scope scope) {
         ArgumentChecks.ensureNonNull("scope", scope);
         if (language != null) {
-<<<<<<< HEAD
-            // No need to use `addIfNotPresent(…)` because Locale collection is a Set by default.
-            if (scope != Scope.RESOURCE) metadata().getLanguages().add(language);
-            if (scope != Scope.METADATA) identification().getLanguages().add(language);
-        }
-    }
-
-    /**
-     * Adds a character set used for encoding the data and/or metadata.
-     * Storage locations are:
-     *
-     * <ul>
-     *   <li><b>Metadata:</b> {@code metadata/characterSet}</li>
-     *   <li><b>Resource:</b> {@code metadata/identificationInfo/characterSet}</li>
-     * </ul>
-     *
-     * @param  encoding  the character set used for encoding data and/or metadata, or {@code null} for no-operation.
-     * @param  scope     whether the encoding applies to data, to metadata or to both.
-     *
-     * @see #addLanguage(Locale, MetadataBuilder.Scope)
-     */
-    public final void addEncoding(final Charset encoding, final Scope scope) {
-        ArgumentChecks.ensureNonNull("scope", scope);
-        if (encoding != null) {
-            // No need to use `addIfNotPresent(…)` because Charset collection is a Set by default.
-            if (scope != Scope.RESOURCE) metadata().getCharacterSets().add(encoding);
-            if (scope != Scope.METADATA) identification().getCharacterSets().add(
-                    Types.forCodeName(CharacterSet.class, encoding.toString(), true));
-=======
             if (scope != Scope.RESOURCE) metadata().getLocalesAndCharsets().put(language, encoding);
             if (scope != Scope.METADATA) identification().getLocalesAndCharsets().put(language, encoding);
->>>>>>> 3725429e
         }
     }
 
