/*
 * Licensed to the Apache Software Foundation (ASF) under one or more
 * contributor license agreements.  See the NOTICE file distributed with
 * this work for additional information regarding copyright ownership.
 * The ASF licenses this file to You under the Apache License, Version 2.0
 * (the "License"); you may not use this file except in compliance with
 * the License.  You may obtain a copy of the License at
 *
 *     http://www.apache.org/licenses/LICENSE-2.0
 *
 * Unless required by applicable law or agreed to in writing, software
 * distributed under the License is distributed on an "AS IS" BASIS,
 * WITHOUT WARRANTIES OR CONDITIONS OF ANY KIND, either express or implied.
 * See the License for the specific language governing permissions and
 * limitations under the License.
 */
package org.apache.sis.internal.storage.csv;

import java.util.List;
import java.util.ArrayList;
import java.util.Collection;
import java.util.Collections;
import java.util.Locale;
import java.util.logging.Level;
import java.util.logging.LogRecord;
import java.io.Reader;
import java.io.BufferedReader;
import java.io.LineNumberReader;
import java.io.IOException;
import java.net.URI;
import java.nio.charset.Charset;
import javax.measure.Unit;
import javax.measure.quantity.Time;
import org.opengis.metadata.Metadata;
import org.opengis.util.FactoryException;
import org.opengis.metadata.maintenance.ScopeCode;
import org.opengis.referencing.crs.CoordinateReferenceSystem;
import org.opengis.referencing.crs.TemporalCRS;
import org.opengis.referencing.operation.TransformException;
import org.apache.sis.feature.DefaultAttributeType;
import org.apache.sis.feature.DefaultFeatureType;
import org.apache.sis.referencing.CRS;
import org.apache.sis.referencing.CommonCRS;
import org.apache.sis.internal.referencing.GeodeticObjectBuilder;
import org.apache.sis.internal.storage.MetadataBuilder;
import org.apache.sis.internal.storage.IOUtilities;
import org.apache.sis.geometry.GeneralEnvelope;
import org.apache.sis.metadata.iso.DefaultMetadata;
import org.apache.sis.metadata.sql.MetadataStoreException;
import org.apache.sis.internal.storage.FeatureStore;
import org.apache.sis.storage.DataStoreException;
import org.apache.sis.storage.DataStoreContentException;
import org.apache.sis.storage.DataStoreReferencingException;
import org.apache.sis.storage.StorageConnector;
import org.apache.sis.setup.OptionKey;
import org.apache.sis.util.ArraysExt;
import org.apache.sis.util.CharSequences;
import org.apache.sis.util.ObjectConverter;
import org.apache.sis.util.ObjectConverters;
import org.apache.sis.util.resources.Errors;
import org.apache.sis.util.collection.BackingStoreException;
import org.apache.sis.measure.Units;

// Branch-dependent imports
import org.apache.sis.internal.jdk8.Instant;
import org.apache.sis.feature.AbstractFeature;
import org.apache.sis.feature.AbstractIdentifiedType;
import org.apache.sis.internal.jdk8.DateTimeException;
import org.apache.sis.internal.jdk8.Consumer;
import org.apache.sis.internal.jdk8.Spliterator;
import org.apache.sis.internal.jdk8.Stream;
import org.apache.sis.internal.jdk8.StreamSupport;


/**
 * A data store which creates feature instances from a CSV file using the OGC Moving Features specification.
 * See package javadoc for more information on the syntax.
 *
 * @author  Martin Desruisseaux (Geomatys)
 * @since   0.7
 * @version 0.8
 * @module
 */
public final class Store extends FeatureStore {
    /**
     * The character at the beginning of lines to ignore in the header.
     * Note that this is not part of OGC Moving Feature Specification.
     */
    private static final char COMMENT = '#';

    /**
     * The character at the beginning of metadata lines.
     */
    static final char METADATA = '@';

    /**
     * The quote character. Quotes inside quoted texts must be doubled.
     */
    private static final char QUOTE = '"';

    /**
     * The column separator.
     */
    static final char SEPARATOR = ',';

    /**
     * The separator between ordinate values in a coordinate.
     */
    static final char ORDINATE_SEPARATOR = ' ';

    /**
     * The prefix for elements in the {@code @columns} line that specify the data type.
     * Examples: {@code xsd:boolean}, {@code xsd:decimal}, {@code xsd:integer}, <i>etc</i>.
     */
    private static final String TYPE_PREFIX = "xsd:";

    /**
     * The file name, used for reporting error messages.
     */
    private final String filename;

    /**
     * The reader, set by the constructor and cleared when no longer needed.
     */
    private BufferedReader source;

    /**
     * The character encoding, or {@code null} if unspecified (in which case the platform default is assumed).
     * Note that the default value is different than the moving feature specification, which requires UTF-8.
     * See "Departures from Moving Features specification" in package javadoc.
     */
    private final Charset encoding;

    /**
     * The metadata object, or {@code null} if not yet created.
     */
    private transient DefaultMetadata metadata;

    /**
     * The three- or four-dimensional envelope together with the CRS.
     * This envelope contains a vertical component if the feature trajectories are 3D,
     * and a temporal component if the CSV file contains a start time and end time.
     *
     * @see #parseEnvelope(List)
     */
    private final GeneralEnvelope envelope;

    /**
     * Description of the columns found in the CSV file.
     *
     * @see #parseFeatureType(List)
     */
    final DefaultFeatureType featureType;

    /**
     * {@code true} if {@link #featureType} contains a trajectory column.
     */
    private boolean hasTrajectories;

    /**
     * Appearing order of trajectories (time or sequential), or {@code null} if unspecified.
     *
     * @see #parseFoliation(List)
     */
    final Foliation foliation;

    /**
     * Specifies how time is encoded in the CSV file, or {@code null} if there is no time.
     */
    private TimeEncoding timeEncoding;

    /**
     * Creates a new CSV store from the given file, URL or stream.
     *
     * <p>If the CSV file is known to be a Moving Feature file, then the given connector should
     * have an {@link org.apache.sis.setup.OptionKey#ENCODING} associated to the UTF-8 value.</p>
     *
     * @param  provider   the factory that created this {@code DataStore} instance, or {@code null} if unspecified.
     * @param  connector  information about the storage (URL, stream, <i>etc</i>).
     * @throws DataStoreException if an error occurred while opening the stream.
     */
    public Store(final StoreProvider provider, final StorageConnector connector) throws DataStoreException {
        super(provider, connector);
        filename = connector.getStorageName();
        final Reader r = connector.getStorageAs(Reader.class);
        connector.closeAllExcept(r);
        if (r == null) {
            throw new DataStoreException(Errors.format(Errors.Keys.CanNotOpen_1, filename));
        }
        source = (r instanceof BufferedReader) ? (BufferedReader) r : new LineNumberReader(r);
        GeneralEnvelope envelope = null;
        DefaultFeatureType featureType = null;
        Foliation foliation = null;
        try {
            final List<String> elements = new ArrayList<>();
            source.mark(1024);
            String line;
            while ((line = source.readLine()) != null) {
                line = line.trim();
                if (line.isEmpty()) continue;
                final char c = line.charAt(0);
                if (c == COMMENT) continue;
                if (c != METADATA) break;
                split(line, elements);
                final String keyword = elements.get(0);
                switch (keyword.toLowerCase(Locale.US)) {
                    case "@stboundedby": {
                        if (envelope != null) {
                            throw new DataStoreContentException(duplicated("@stboundedby"));
                        }
                        envelope = parseEnvelope(elements);
                        break;
                    }
                    case "@columns": {
                        if (featureType != null) {
                            throw new DataStoreContentException(duplicated("@columns"));
                        }
                        featureType = parseFeatureType(elements);
                        break;
                    }
                    case "@foliation": {
                        if (foliation != null) {
                            throw new DataStoreContentException(duplicated("@foliation"));
                        }
                        foliation = parseFoliation(elements);
                        break;
                    }
                    default: {
                        final LogRecord record = errors().getLogRecord(Level.WARNING, Errors.Keys.UnknownKeyword_1, keyword);
                        record.setSourceClassName(Store.class.getName());
                        record.setSourceMethodName("parseHeader");
                        listeners.warning(record);
                        break;
                    }
                }
                elements.clear();
                source.mark(1024);
            }
            source.reset();
        } catch (IOException e) {
            throw new DataStoreException(canNotParseFile(), e);
        } catch (FactoryException e) {
            throw new DataStoreReferencingException(canNotParseFile(), e);
        } catch (IllegalArgumentException | DateTimeException e) {
            throw new DataStoreContentException(canNotParseFile(), e);
        }
        this.encoding    = connector.getOption(OptionKey.ENCODING);
        this.envelope    = envelope;
        this.featureType = featureType;
        this.foliation   = foliation;
    }

    /**
     * Parses the envelope described by the header line starting with {@code @stboundedby}.
     * The envelope returned by this method will be stored in the {@link #envelope} field.
     *
     * <p>Example:</p>
     * {@preformat text
     *   &#64;stboundedby, urn:ogc:def:crs:CRS:1.3:84, 2D, 50.23 9.23, 50.31 9.27, 2012-01-17T12:33:41Z, 2012-01-17T12:37:00Z, sec
     * }
     *
     * @param  elements  the line elements. The first elements should be {@code "@stboundedby"}.
     * @return the envelope, or {@code null} if the given list does not contain enough elements.
     */
    @SuppressWarnings("fallthrough")
    private GeneralEnvelope parseEnvelope(final List<String> elements) throws DataStoreException, FactoryException {
        CoordinateReferenceSystem crs = null;
        int spatialDimensionCount = 2;
        double[]   lowerCorner    = ArraysExt.EMPTY_DOUBLE;
        double[]   upperCorner    = ArraysExt.EMPTY_DOUBLE;
        Instant    startTime      = null;
        Instant    endTime        = null;
        Unit<Time> timeUnit       = Units.SECOND;
        boolean    isTimeAbsolute = false;
        int ordinal = -1;
        for (final String element : elements) {
            ordinal++;
            if (!element.isEmpty()) {
                switch (ordinal) {
                    case 0: continue;                                       // The "@stboundedby" header.
                    case 1: crs = CRS.forCode(element); continue;
                    case 2: if (element.length() == 2 && Character.toUpperCase(element.charAt(1)) == 'D') {
                                spatialDimensionCount = element.charAt(0) - '0';
                                if (spatialDimensionCount < 2 || spatialDimensionCount > 3) {
                                    throw new DataStoreContentException(errors().getString(
                                        Errors.Keys.IllegalCoordinateSystem_1, element));
                                }
                                continue;
                            }
                            /*
                             * According the Moving Feature specification, the [dim] element is optional.
                             * If we did not recognized the dimension, assume that we have the next element
                             * (i.e. the lower corner). Fall-through so we can process it.
                             */
                            ordinal++;  // Fall through
                    case 3: lowerCorner = CharSequences.parseDoubles(element, ORDINATE_SEPARATOR); continue;
                    case 4: upperCorner = CharSequences.parseDoubles(element, ORDINATE_SEPARATOR); continue;
                    case 5: startTime   = Instant.parse(element); continue;
                    case 6: endTime     = Instant.parse(element); continue;
                    case 7: switch (element.toLowerCase(Locale.US)) {
                                case "sec":
                                case "second":   /* Already SECOND. */    continue;
                                case "minute":   timeUnit = Units.MINUTE; continue;
                                case "hour":     timeUnit = Units.HOUR;   continue;
                                case "day":      timeUnit = Units.DAY;    continue;
                                case "absolute": isTimeAbsolute = true;   continue;
                                default: throw new DataStoreContentException(errors().getString(Errors.Keys.UnknownUnit_1, element));
                            }
                }
                // If we reach this point, there is some remaining unknown elements. Ignore them.
                break;
            }
        }
        /*
         * Complete the CRS by adding a vertical component if needed, then a temporal component.
         * Only after the CRS has been completed we can create the envelope.
         *
         * Vertical component:
         *   Ideally, should be part of the CRS created from the authority code. But if the authority
         *   code is only for a two-dimensional CRS, we default to an arbitrary height component.
         *
         * Temporal component:
         *   Assumed never part of the authority code. We need to build the temporal component ourselves
         *   in order to set the origin to the start time.
         */
        final GeneralEnvelope envelope;
        if (crs != null) {
            int count = 0;
            final CoordinateReferenceSystem[] components = new CoordinateReferenceSystem[3];
            components[count++] = crs;

            // If the coordinates are three-dimensional but the CRS is 2D, add a vertical axis.
            if (spatialDimensionCount >= 3 && crs.getCoordinateSystem().getDimension() == 2) {
                components[count++] = CommonCRS.Vertical.MEAN_SEA_LEVEL.crs();
            }
            // Add a temporal axis if we have a start time (no need for end time).
            final GeodeticObjectBuilder builder = new GeodeticObjectBuilder();
            String name = crs.getName().getCode();
            if (startTime != null) {
                final TemporalCRS temporal;
                if (isTimeAbsolute) {
                    temporal = TimeEncoding.DEFAULT.crs();
                    timeEncoding = TimeEncoding.ABSOLUTE;
                } else {
                    temporal = builder.createTemporalCRS(startTime.toDate(), timeUnit);
                    timeEncoding = new TimeEncoding(temporal.getDatum(), timeUnit);
                }
                components[count++] = temporal;
                name = name + " + " + temporal.getName().getCode();
            }
            crs = builder.addName(name).createCompoundCRS(ArraysExt.resize(components, count));
            envelope = new GeneralEnvelope(crs);
        } else {
            /*
             * While illegal in principle, Apache SIS accepts missing CRS.
             * In such case, use only the number of dimensions.
             */
            int dim = spatialDimensionCount;
            if (startTime != null) dim++;           // Same criterion than in above block.
            envelope = new GeneralEnvelope(dim);
        }
        /*
         * At this point we got the three- or four-dimensional spatio-temporal CRS.
         * We can now set the envelope coordinate values, including temporal values.
         */
        int dim;
        if ((dim = lowerCorner.length) != spatialDimensionCount ||
            (dim = upperCorner.length) != spatialDimensionCount)
        {
            throw new DataStoreContentException(errors().getString(
                    Errors.Keys.MismatchedDimension_2, dim, spatialDimensionCount));
        }
        for (int i=0; i<spatialDimensionCount; i++) {
            envelope.setRange(i, lowerCorner[i], upperCorner[i]);
        }
        if (startTime != null) {
            envelope.setRange(spatialDimensionCount, timeEncoding.toCRS(startTime.toEpochMilli()),
                    (endTime == null) ? Double.NaN : timeEncoding.toCRS(endTime.toEpochMilli()));
        }
        return envelope;
    }

    /**
     * Parses the columns metadata described by the header line starting with {@code @columns}.
     * The feature type returned by this method will be stored in the {@link #featureType} field.
     *
     * <p>Example:</p>
     * {@preformat text
     *   &#64;columns, mfidref, trajectory, state,xsd:token, "type code",xsd:integer
     * }
     *
     * @param  elements  the line elements. The first elements should be {@code "@columns"}.
     * @return the column metadata, or {@code null} if the given list does not contain enough elements.
     */
    private DefaultFeatureType parseFeatureType(final List<String> elements) throws DataStoreException {
        final int size = elements.size();
        final List<AbstractIdentifiedType> properties = new ArrayList<>();
        for (int i=1; i<size; i++) {
            final String name = elements.get(i);
            Class<?> type = null;
            if (++i < size) {
                String tn = elements.get(i);
                if (!tn.isEmpty() && tn.regionMatches(true, 0, TYPE_PREFIX, 0, TYPE_PREFIX.length())) {
                    String st = tn.substring(TYPE_PREFIX.length()).toLowerCase(Locale.US);
                    switch (st) {
                        case "boolean":  type = Boolean.class; break;
                        case "decimal":  type = Double .class; break;
                        case "integer":  type = Integer.class; break;
                        case "string":   type = String .class; break;
                        case "datetime": type = Instant.class; break;
                        case "anyuri":   type = URI    .class; break;
                        default: throw new DataStoreContentException(errors().getString(Errors.Keys.UnknownType_1, tn));
                    }
                }
            }
            int minOccurrence = 0;
            if (type == null) {
                /*
                 * If the column name was not followed by a type, default to a String type except in the special
                 * case of trajectory. Note that according the Moving Feature specification, only the two first
                 * columns are not followed by a type. Those columns are:
                 *
                 *   1) mfidref     - used in order to identify the moving feature.
                 *   2) trajectory  - defines the spatio-temporal geometry of moving features.
                 *                    Contains implicit "start time" and "end time" columns.
                 *
                 * Those two columns are mandatory in Moving Feature specification. All other ones are optional.
                 */
                type = String.class;
                switch (--i) {
                    case 1: minOccurrence = 1; break;
                    case 2: {
                        if (name.equalsIgnoreCase("trajectory")) {
                            hasTrajectories = true;
                            if (timeEncoding != null) {
                                properties.add(createProperty("startTime", Instant.class, 1));
                                properties.add(createProperty(  "endTime", Instant.class, 1));
                            }
                            type = double[].class;
                            minOccurrence = 1;
                        }
                        break;
                    }
                }
            }
            properties.add(createProperty(name, type, minOccurrence));
        }
        String name = filename;
        final int s = name.lastIndexOf('.');
        if (s > 0) {                            // Exclude 0 because shall not be the first character.
            name = name.substring(0, s);
        }
        return new DefaultFeatureType(Collections.singletonMap(DefaultFeatureType.NAME_KEY, name),
                false, null, properties.toArray(new AbstractIdentifiedType[properties.size()]));
    }

    /**
     * Creates a property type for the given name and type.
     */
    private static AbstractIdentifiedType createProperty(final String name, final Class<?> type, final int minOccurrence) {
        return new DefaultAttributeType<>(Collections.singletonMap(DefaultAttributeType.NAME_KEY, name), type, minOccurrence, 1, null);
    }

    /**
     * Parses the metadata described by the header line starting with {@code @foliation}.
     * The value returned by this method will be stored in the {@link #foliation} field.
     *
     * <p>Example:</p>
     * {@preformat text
     *   &#64;foliation,Sequential
     * }
     *
     * @param  elements  the line elements. The first elements should be {@code "@foliation"}.
     * @return the foliation metadata.
     */
    private Foliation parseFoliation(final List<String> elements) {
        if (elements.size() >= 2) {
            return Foliation.valueOf(elements.get(1).toUpperCase(Locale.US));
        }
        return Foliation.TIME;      // Default value.
    }

    /**
     * Returns the metadata associated to the CSV file, or {@code null} if none.
     *
     * @return the metadata associated to the CSV file, or {@code null} if none.
     * @throws DataStoreException if an error occurred during the parsing process.
     */
    @Override
    public synchronized Metadata getMetadata() throws DataStoreException {
        if (metadata == null) {
            final MetadataBuilder builder = new MetadataBuilder();
            try {
                builder.setFormat(timeEncoding != null && hasTrajectories ? "CSV-MF" : "CSV");
            } catch (MetadataStoreException e) {
                listeners.warning(null, e);
            }
            builder.add(encoding);
            builder.add(ScopeCode.DATASET);
            try {
                builder.addExtent(envelope);
            } catch (TransformException e) {
                throw new DataStoreReferencingException(canNotParseFile(), e);
            } catch (UnsupportedOperationException e) {
                // Failed to set the temporal components if the sis-temporal module was
                // not on the classpath, but the other dimensions still have been set.
                listeners.warning(null, e);
            }
            builder.add(featureType, null);
            metadata = builder.build(true);
        }
        return metadata;
    }

    /**
     * Returns the stream of features.
     *
     * @return a stream over all features in the CSV file.
     *
     * @todo Needs to reset the position when doing another pass on the features.
     */
<<<<<<< HEAD
    public Stream<AbstractFeature> getFeatures() {
=======
    @Override
    public Stream<Feature> getFeatures() {
>>>>>>> 6943c2d7
        return StreamSupport.stream(new Iter(), false);
    }

    /**
     * Implementation of the iterator returned by {@link #getFeatures()}.
     */
    private final class Iter extends Spliterator<AbstractFeature> {
        /**
         * Converters from string representations to the values to store in the {@link #values} array.
         */
        private final ObjectConverter<String,?>[] converters;

        /**
         * All values found in a row. We need to remember those values between different executions
         * of the {@link #tryAdvance(Consumer)} method because the Moving Feature Specification said:
         * "If the value equals the previous value, the text for the value can be omitted."
         */
        private final Object[] values;

        /**
         * Name of the property where to store a value.
         */
        private final String[] propertyNames;

        /**
         * Creates a new iterator.
         */
        @SuppressWarnings({"unchecked", "rawtypes", "fallthrough"})
        Iter() {
            final Collection<? extends AbstractIdentifiedType> properties = featureType.getProperties(true);
            converters    = new ObjectConverter[properties.size()];
            values        = new Object[converters.length];
            propertyNames = new String[converters.length];
            int i = -1;
            for (final AbstractIdentifiedType p : properties) {
                propertyNames[++i] = p.getName().tip().toString();
                /*
                 * According Moving Features specification:
                 *   Column 0 is the feature identifier (mfidref). There is nothing special to do here.
                 *   Column 1 is the start time.
                 *   Column 2 is the end time.
                 *   Column 3 is the trajectory.
                 *   Columns 4+ are custom attributes.
                 */
                final ObjectConverter<String,?> c;
                switch (i) {
                    case 1: // Fall through
                    case 2: {
                        if (timeEncoding != null) {
                            c = timeEncoding;
                            break;
                        }
                        /*
                         * If there is no time columns, then this column may be the trajectory (note that allowing
                         * CSV files without time is obviously a departure from Moving Features specification.
                         * The intend is to have a CSV format applicable to other features than moving ones).
                         * Fall through in order to process trajectory.
                         */
                    }
                    case 3: {
                        if (hasTrajectories) {
                            c = GeometryParser.INSTANCE;
                            break;
                        }
                        /*
                         * If there is no trajectory columns, than this column is a custum attribute.
                         * CSV files without trajectories are not compliant with Moving Feature spec.,
                         * but we try to keep this reader a little bit more generic.
                         */
                    }
                    default: {
                        c = ObjectConverters.find(String.class, ((DefaultAttributeType) p).getValueClass());
                        break;
                    }
                }
                converters[i] = c;
            }
        }

        /**
         * Executes the given action for the next feature or for all remaining features.
         *
         * <p><b>Multi-threading:</b>
         * There is no need for {@code synchronize(Store.this)} statement since this method uses only final and
         * either immutable or thread-safe objects from {@link Store}. The only object that need synchronization
         * is {@link Store#source}, which is already synchronized.</p>
         *
         * @param  action  the action to execute.
         * @param  all     {@code true} for executing the given action on all remaining features.
         * @return {@code false} if there is no remaining feature after this method call.
         * @throws IOException if an I/O error occurred while reading a feature.
         * @throws IllegalArgumentException if parsing of a number failed, or other error.
         * @throws DateTimeException if parsing of a date failed.
         */
        private boolean read(final Consumer<? super AbstractFeature> action, boolean all) throws IOException {
            final FixedSizeList elements = new FixedSizeList(values);
            String line;
            while ((line = source.readLine()) != null) {
                split(line, elements);
                final AbstractFeature feature = featureType.newInstance();
                int i, n = elements.size();
                for (i=0; i<n; i++) {
                    values[i] = converters[i].apply((String) values[i]);
                    feature.setPropertyValue(propertyNames[i], values[i]);
                }
                n = values.length;
                for (; i<n; i++) {
                    // For omitted elements, reuse previous value.
                    feature.setPropertyValue(propertyNames[i], values[i]);
                }
                action.accept(feature);
                if (!all) return true;
                elements.clear();
            }
            return false;
        }

        /**
         * Executes the given action only on the next feature, if any.
         */
        @Override
        public boolean tryAdvance(final Consumer<? super AbstractFeature> action) {
            try {
                return read(action, false);
            } catch (IOException | IllegalArgumentException | DateTimeException e) {
                throw new BackingStoreException(canNotParseFile(), e);
            }
        }

        /**
         * Executes the given action on all remaining features.
         */
        @Override
        public void forEachRemaining(final Consumer<? super AbstractFeature> action) {
            try {
                read(action, true);
            } catch (IOException | IllegalArgumentException | DateTimeException e) {
                throw new BackingStoreException(canNotParseFile(), e);
            }
        }

        /**
         * Current implementation can not split this iterator.
         */
        @Override
        public Spliterator<AbstractFeature> trySplit() {
            return null;
        }

        /**
         * We do not know the number of features.
         */
        @Override
        public long estimateSize() {
            return Long.MAX_VALUE;
        }

        /**
         * Guarantees that we will not return null element.
         */
        @Override
        public int characteristics() {
            return NONNULL;
        }
    }

    /**
     * Splits the content of the given line around the column separator.
     * Quotes are taken in account. The elements are added in the given list.
     *
     * @param line      the line to parse.
     * @param elements  an initially empty list where to add elements.
     */
    static void split(final String line, final List<? super String> elements) {
        int startAt = 0;
        boolean isQuoting = false;        // If a quote has been opened and not yet closed.
        boolean hasQuotes = false;        // If the value contains at least one quote (not used for quoting the value).
        final int length = line.length();
        for (int i=0; i<length; i++) {
            switch (line.charAt(i)) {
                case QUOTE: {
                    hasQuotes = true;
                    if (isQuoting && i+1 < length && line.charAt(i+1) == QUOTE) {
                        i++;
                    } else {
                        isQuoting = !isQuoting;
                    }
                    break;
                }
                case SEPARATOR: {
                    if (!isQuoting) {
                        if (!elements.add(decode(line, startAt, i, hasQuotes))) {
                            return;     // Reached the maximal capacity of the list.
                        }
                        startAt = i+1;
                        hasQuotes = false;
                    }
                    break;
                }
            }
        }
        elements.add(decode(line, startAt, length, hasQuotes));
    }

    /**
     * Extracts a substring from the given line and replaces double quotes by single quotes.
     *
     * <div class="section">Departure from Moving Features specification</div>
     * The Moving Features specification said:
     *
     *   <blockquote>Some characters may need to be escaped here. {@literal <} (less than), {@literal >}
     *   (greater than), " (double quotation), ‘ (single quotation), and {@literal &} (ampersand) must be
     *   replaced with the entity references defined in XML. Space, tab, and comma are written in escape
     *   sequences \\s, \\t, and \\b, respectively.</blockquote>
     *
     * This part of the specification is currently ignored (its purpose is still unclear).
     */
    private static String decode(CharSequence text, final int lower, final int upper, final boolean hasQuotes) {
        if (hasQuotes) {
            final StringBuilder buffer = new StringBuilder(upper - lower).append(text, lower, upper);
            for (int i=0; i<buffer.length(); i++) {
                if (buffer.charAt(i) == QUOTE) {
                    buffer.deleteCharAt(i);
                    // If the deleted char was followed by another quote, that second quote will be preserved.
                }
            }
            text = CharSequences.trimWhitespaces(buffer);
        } else {
            text = CharSequences.trimWhitespaces(text, lower, upper);
        }
        return text.toString();
    }

    /**
     * Returns an error message for a duplicated element.
     */
    private String duplicated(final String name) {
        return errors().getString(Errors.Keys.DuplicatedElement_1, name);
    }

    /**
     * Returns the error message for a file that can not be parsed.
     * The error message will contain the line number if available.
     */
    final String canNotParseFile() {
        return IOUtilities.canNotParseFile(errors(), "CSV", filename, source);
    }

    /**
     * Returns the resources to use for producing error messages.
     */
    private Errors errors() {
        return Errors.getResources(getLocale());
    }

    /**
     * Closes this data store and releases any underlying resources.
     *
     * @throws DataStoreException if an error occurred while closing this data store.
     */
    @Override
    public synchronized void close() throws DataStoreException {
        final BufferedReader s = source;
        source = null;                  // Cleared first in case of failure.
        if (s != null) try {
            s.close();
        } catch (IOException e) {
            throw new DataStoreException(e);
        }
    }
}<|MERGE_RESOLUTION|>--- conflicted
+++ resolved
@@ -519,12 +519,8 @@
      *
      * @todo Needs to reset the position when doing another pass on the features.
      */
-<<<<<<< HEAD
+    @Override
     public Stream<AbstractFeature> getFeatures() {
-=======
-    @Override
-    public Stream<Feature> getFeatures() {
->>>>>>> 6943c2d7
         return StreamSupport.stream(new Iter(), false);
     }
 
