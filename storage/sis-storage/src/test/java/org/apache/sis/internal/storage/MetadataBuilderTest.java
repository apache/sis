--- conflicted
+++ resolved
@@ -143,20 +143,13 @@
         assertNotNull(name);
 
         final DefaultMetadata metadata = builder.build(true);
-<<<<<<< HEAD
-        final ContentInformation content = getSingleton(metadata.getContentInfo());
-        assertInstanceOf("Metadata.contentInfo", DefaultFeatureCatalogueDescription.class, content);
-        final DefaultFeatureTypeInfo info = getSingleton(((DefaultFeatureCatalogueDescription) content).getFeatureTypeInfo());
-        assertEquals(errorMessage, expected, info.getFeatureInstanceCount());
-=======
         if (valueToInsert == 0) {
             assertTrue(metadata.getContentInfo().isEmpty());
         } else {
             final ContentInformation content = getSingleton(metadata.getContentInfo());
-            assertInstanceOf("Metadata.contentInfo", FeatureCatalogueDescription.class, content);
-            final FeatureTypeInfo info = getSingleton(((FeatureCatalogueDescription) content).getFeatureTypeInfo());
+            assertInstanceOf("Metadata.contentInfo", DefaultFeatureCatalogueDescription.class, content);
+            final DefaultFeatureTypeInfo info = getSingleton(((DefaultFeatureCatalogueDescription) content).getFeatureTypeInfo());
             assertEquals(errorMessage, expected, info.getFeatureInstanceCount());
         }
->>>>>>> 07ebe0c9
     }
 }