/*
 * Licensed to the Apache Software Foundation (ASF) under one or more
 * contributor license agreements.  See the NOTICE file distributed with
 * this work for additional information regarding copyright ownership.
 * The ASF licenses this file to You under the Apache License, Version 2.0
 * (the "License"); you may not use this file except in compliance with
 * the License.  You may obtain a copy of the License at
 *
 *     http://www.apache.org/licenses/LICENSE-2.0
 *
 * Unless required by applicable law or agreed to in writing, software
 * distributed under the License is distributed on an "AS IS" BASIS,
 * WITHOUT WARRANTIES OR CONDITIONS OF ANY KIND, either express or implied.
 * See the License for the specific language governing permissions and
 * limitations under the License.
 */
package org.apache.sis.storage;

import java.util.List;
import java.util.Arrays;
import java.util.Iterator;
import java.util.stream.Collectors;
import org.apache.sis.feature.builder.FeatureTypeBuilder;
import org.apache.sis.internal.storage.MemoryFeatureSet;
import org.apache.sis.filter.DefaultFilterFactory;
import org.apache.sis.test.TestUtilities;
import org.apache.sis.test.TestCase;
import org.junit.Test;

import static org.junit.Assert.*;

// Branch-dependent imports
<<<<<<< HEAD
import org.apache.sis.feature.AbstractFeature;
import org.apache.sis.feature.DefaultFeatureType;
import org.apache.sis.feature.AbstractIdentifiedType;
import org.apache.sis.feature.DefaultAttributeType;
=======
import org.opengis.feature.Feature;
import org.opengis.feature.FeatureType;
import org.opengis.feature.PropertyType;
import org.opengis.feature.AttributeType;
import org.opengis.filter.Filter;
import org.opengis.filter.FilterFactory;
import org.opengis.filter.MatchAction;
import org.opengis.filter.SortOrder;
import org.opengis.filter.SortProperty;
>>>>>>> c6991bf2


/**
 * Tests {@link FeatureQuery} and (indirectly) {@link FeatureSubset}.
 *
 * @author  Johann Sorel (Geomatys)
 * @author  Alexis Manin (Geomatys)
 * @author  Martin Desruisseaux (Geomatys)
 * @version 1.2
 * @since   1.0
 * @module
 */
public final strictfp class FeatureQueryTest extends TestCase {
    /**
     * An arbitrary amount of features, all of the same type.
     */
    private final AbstractFeature[] features;

    /**
     * The {@link #features} array wrapped in a in-memory feature set.
     */
    private final FeatureSet featureSet;

    /**
     * The query to be executed.
     */
    private final FeatureQuery query;

    /**
     * Creates a new test with a feature type composed of two attributes and one association.
     */
    public FeatureQueryTest() {
        FeatureTypeBuilder ftb;

        // A dependency of the test feature type.
        ftb = new FeatureTypeBuilder().setName("Dependency");
        ftb.addAttribute(Integer.class).setName("value3");
        final FeatureType dependency = ftb.build();

        // Test feature type with attributes and association.
        ftb = new FeatureTypeBuilder().setName("Test");
        ftb.addAttribute(Integer.class).setName("value1");
        ftb.addAttribute(Integer.class).setName("value2");
<<<<<<< HEAD
        final DefaultFeatureType type = ftb.build();
        features = new AbstractFeature[] {
            feature(type, 3, 1),
            feature(type, 2, 2),
            feature(type, 2, 1),
            feature(type, 1, 1),
            feature(type, 4, 1)
=======
        ftb.addAssociation(dependency).setName("dependency");
        final FeatureType type = ftb.build();
        features = new Feature[] {
            feature(type, null,       3, 1,  0),
            feature(type, null,       2, 2,  0),
            feature(type, dependency, 2, 1, 25),
            feature(type, dependency, 1, 1, 18),
            feature(type, null,       4, 1,  0)
>>>>>>> c6991bf2
        };
        featureSet = new MemoryFeatureSet(null, type, Arrays.asList(features));
        query      = new FeatureQuery();
    }

<<<<<<< HEAD
    private static AbstractFeature feature(final DefaultFeatureType type, final int value1, final int value2) {
        final AbstractFeature f = type.newInstance();
=======
    /**
     * Creates an instance of the test feature type with the given values.
     * The {@code value3} is stored only if {@code dependency} is non-null.
     */
    private static Feature feature(final FeatureType type, final FeatureType dependency,
                                   final int value1, final int value2, final int value3)
    {
        final Feature f = type.newInstance();
>>>>>>> c6991bf2
        f.setPropertyValue("value1", value1);
        f.setPropertyValue("value2", value2);
        if (dependency != null) {
            final Feature d = dependency.newInstance();
            d.setPropertyValue("value3", value3);
            f.setPropertyValue("dependency", d);
        }
        return f;
    }

    /**
     * Configures the query for returning a single instance and returns that instance.
     */
    private Feature executeAndGetFirst() throws DataStoreException {
        query.setLimit(1);
        final FeatureSet subset = query.execute(featureSet);
        return TestUtilities.getSingleton(subset.features(false).collect(Collectors.toList()));
    }

    /**
     * Executes the query and verify that the result is equal to the features at the given indices.
     *
     * @param  indices  indices of expected features.
     * @throws DataStoreException if an error occurred while executing the query.
     */
    private void verifyQueryResult(final int... indices) throws DataStoreException {
        final FeatureSet fs = query.execute(featureSet);
        final List<AbstractFeature> result = fs.features(false).collect(Collectors.toList());
        assertEquals("size", indices.length, result.size());
        for (int i=0; i<indices.length; i++) {
            final AbstractFeature expected = features[indices[i]];
            final AbstractFeature actual   = result.get(i);
            if (!expected.equals(actual)) {
                fail(String.format("Unexpected feature at index %d%n"
                                 + "Expected:%n%s%n"
                                 + "Actual:%n%s%n", i, expected, actual));
            }
        }
    }

    /**
     * Verifies the effect of {@link FeatureQuery#setLimit(long)}.
     *
     * @throws DataStoreException if an error occurred while executing the query.
     */
    @Test
    public void testLimit() throws DataStoreException {
        query.setLimit(2);
        verifyQueryResult(0, 1);
    }

    /**
     * Verifies the effect of {@link FeatureQuery#setOffset(long)}.
     *
     * @throws DataStoreException if an error occurred while executing the query.
     */
    @Test
    public void testOffset() throws DataStoreException {
        query.setOffset(2);
        verifyQueryResult(2, 3, 4);
    }

    /**
<<<<<<< HEAD
=======
     * Verifies the effect of {@link FeatureQuery#setSortBy(SortProperty[])}.
     *
     * @throws DataStoreException if an error occurred while executing the query.
     */
    @Test
    public void testSortBy() throws DataStoreException {
        final FilterFactory<Feature,?,?> ff = DefaultFilterFactory.forFeatures();
        query.setSortBy(ff.sort(ff.property("value1", Integer.class), SortOrder.ASCENDING),
                        ff.sort(ff.property("value2", Integer.class), SortOrder.DESCENDING));
        verifyQueryResult(3, 1, 2, 0, 4);
    }

    /**
     * Verifies the effect of {@link FeatureQuery#setSelection(Filter)}.
     *
     * @throws DataStoreException if an error occurred while executing the query.
     */
    @Test
    public void testSelection() throws DataStoreException {
        final FilterFactory<Feature,?,?> ff = DefaultFilterFactory.forFeatures();
        query.setSelection(ff.equal(ff.property("value1", Integer.class),
                                    ff.literal(2), true, MatchAction.ALL));
        verifyQueryResult(1, 2);
    }

    /**
     * Tests {@link FeatureQuery#setSelection(Filter)} on complex features
     * with a filter that follows associations.
     *
     * @throws DataStoreException if an error occurred while executing the query.
     */
    @Test
    public void testSelectionThroughAssociation() throws DataStoreException {
        final FilterFactory<Feature,?,?> ff = DefaultFilterFactory.forFeatures();
        query.setSelection(ff.equal(ff.property("dependency/value3"), ff.literal(18)));
        verifyQueryResult(3);
    }

    /**
>>>>>>> c6991bf2
     * Verifies the effect of {@link FeatureQuery#setProjection(FeatureQuery.Column[])}.
     *
     * @throws DataStoreException if an error occurred while executing the query.
     */
    @Test
    public void testProjection() throws DataStoreException {
<<<<<<< HEAD
        final DefaultFilterFactory<AbstractFeature,?,?> factory = DefaultFilterFactory.forFeatures();
        query.setProjection(new FeatureQuery.NamedExpression(factory.property("value1", Integer.class), (String) null),
                            new FeatureQuery.NamedExpression(factory.property("value1", Integer.class), "renamed1"),
                            new FeatureQuery.NamedExpression(factory.literal("a literal"), "computed"));
        query.setLimit(1);

        final FeatureSet fs = query.execute(featureSet);
        final AbstractFeature result = TestUtilities.getSingleton(fs.features(false).collect(Collectors.toList()));

        // Check result type.
        final DefaultFeatureType resultType = result.getType();
=======
        final FilterFactory<Feature,?,?> ff = DefaultFilterFactory.forFeatures();
        query.setProjection(new FeatureQuery.NamedExpression(ff.property("value1", Integer.class), (String) null),
                            new FeatureQuery.NamedExpression(ff.property("value1", Integer.class), "renamed1"),
                            new FeatureQuery.NamedExpression(ff.literal("a literal"), "computed"));

        // Check result type.
        final Feature instance = executeAndGetFirst();
        final FeatureType resultType = instance.getType();
>>>>>>> c6991bf2
        assertEquals("Test", resultType.getName().toString());
        assertEquals(3, resultType.getProperties(true).size());
        final AbstractIdentifiedType pt1 = resultType.getProperty("value1");
        final AbstractIdentifiedType pt2 = resultType.getProperty("renamed1");
        final AbstractIdentifiedType pt3 = resultType.getProperty("computed");
        assertTrue(pt1 instanceof DefaultAttributeType);
        assertTrue(pt2 instanceof DefaultAttributeType);
        assertTrue(pt3 instanceof DefaultAttributeType);
        assertEquals(Integer.class, ((DefaultAttributeType) pt1).getValueClass());
        assertEquals(Integer.class, ((DefaultAttributeType) pt2).getValueClass());
        assertEquals(String.class,  ((DefaultAttributeType) pt3).getValueClass());

        // Check feature instance.
        assertEquals(3, instance.getPropertyValue("value1"));
        assertEquals(3, instance.getPropertyValue("renamed1"));
        assertEquals("a literal", instance.getPropertyValue("computed"));
    }

    /**
     * Verifies the effect of {@link FeatureQuery#setProjection(String[])}.
     *
     * @throws DataStoreException if an error occurred while executing the query.
     */
    @Test
    public void testProjectionByNames() throws DataStoreException {
        query.setProjection("value2");
<<<<<<< HEAD
        query.setLimit(1);
        final FeatureSet  fs = query.execute(featureSet);
        final AbstractFeature result = TestUtilities.getSingleton(fs.features(false).collect(Collectors.toList()));
        final AbstractIdentifiedType p = TestUtilities.getSingleton(result.getType().getProperties(true));
=======
        final Feature instance = executeAndGetFirst();
        final PropertyType p = TestUtilities.getSingleton(instance.getType().getProperties(true));
>>>>>>> c6991bf2
        assertEquals("value2", p.getName().toString());
    }

    /**
     * Tests the creation of default column names when no alias where explicitly specified.
     * Note that the string representations of default names shall be unlocalized.
     *
     * @throws DataStoreException if an error occurred while executing the query.
     */
    @Test
    public void testDefaultColumnName() throws DataStoreException {
        final FilterFactory<Feature,?,?> ff = DefaultFilterFactory.forFeatures();
        query.setLimit(1);
        query.setProjection(
                ff.add(ff.property("value1", Number.class), ff.literal(1)),
                ff.add(ff.property("value2", Number.class), ff.literal(1)));
        final FeatureSet subset = featureSet.subset(query);
        final FeatureType type = subset.getType();
        final Iterator<? extends PropertyType> properties = type.getProperties(true).iterator();
        assertEquals("Unnamed #1", properties.next().getName().toString());
        assertEquals("Unnamed #2", properties.next().getName().toString());
        assertFalse(properties.hasNext());

        final Feature instance = TestUtilities.getSingleton(subset.features(false).collect(Collectors.toList()));
        assertSame(type, instance.getType());
    }

    /**
     * Tests {@link FeatureQuery#setProjection(FeatureQuery.NamedExpression...)} on an abstract feature type.
     * We expect the column to be defined even if the property name is undefined on the feature type.
     * This case happens when the {@link FeatureSet} contains features with inherited types.
     *
     * @throws DataStoreException if an error occurred while executing the query.
     */
    @Test
    public void testProjectionOfAbstractType() throws DataStoreException {
        final FilterFactory<Feature,?,?> ff = DefaultFilterFactory.forFeatures();
        query.setProjection(new FeatureQuery.NamedExpression(ff.property("value1"),  (String) null),
                            new FeatureQuery.NamedExpression(ff.property("/*/unknown"), "unexpected"));

        // Check result type.
        final Feature instance = executeAndGetFirst();
        final FeatureType resultType = instance.getType();
        assertEquals("Test", resultType.getName().toString());
        assertEquals(2, resultType.getProperties(true).size());
        final PropertyType pt1 = resultType.getProperty("value1");
        final PropertyType pt2 = resultType.getProperty("unexpected");
        assertTrue(pt1 instanceof AttributeType);
        assertTrue(pt2 instanceof AttributeType);
        assertEquals(Integer.class, ((AttributeType) pt1).getValueClass());
        assertEquals(Object.class,  ((AttributeType) pt2).getValueClass());

        // Check feature property values.
        assertEquals(3,    instance.getPropertyValue("value1"));
        assertEquals(null, instance.getPropertyValue("unexpected"));
    }

    /**
     * Tests {@link FeatureQuery#setProjection(FeatureQuery.NamedExpression...)} on complex features
     * with a filter that follows associations.
     *
     * @throws DataStoreException if an error occurred while executing the query.
     */
    @Test
    public void testProjectionThroughAssociation() throws DataStoreException {
        final FilterFactory<Feature,?,?> ff = DefaultFilterFactory.forFeatures();
        query.setProjection(new FeatureQuery.NamedExpression(ff.property("value1"),  (String) null),
                            new FeatureQuery.NamedExpression(ff.property("dependency/value3"), "value3"));
        query.setOffset(2);
        final Feature instance = executeAndGetFirst();
        assertEquals("value1",  2, instance.getPropertyValue("value1"));
        assertEquals("value3", 25, instance.getPropertyValue("value3"));
    }
}<|MERGE_RESOLUTION|>--- conflicted
+++ resolved
@@ -30,22 +30,10 @@
 import static org.junit.Assert.*;
 
 // Branch-dependent imports
-<<<<<<< HEAD
 import org.apache.sis.feature.AbstractFeature;
 import org.apache.sis.feature.DefaultFeatureType;
 import org.apache.sis.feature.AbstractIdentifiedType;
 import org.apache.sis.feature.DefaultAttributeType;
-=======
-import org.opengis.feature.Feature;
-import org.opengis.feature.FeatureType;
-import org.opengis.feature.PropertyType;
-import org.opengis.feature.AttributeType;
-import org.opengis.filter.Filter;
-import org.opengis.filter.FilterFactory;
-import org.opengis.filter.MatchAction;
-import org.opengis.filter.SortOrder;
-import org.opengis.filter.SortProperty;
->>>>>>> c6991bf2
 
 
 /**
@@ -83,52 +71,37 @@
         // A dependency of the test feature type.
         ftb = new FeatureTypeBuilder().setName("Dependency");
         ftb.addAttribute(Integer.class).setName("value3");
-        final FeatureType dependency = ftb.build();
+        final DefaultFeatureType dependency = ftb.build();
 
         // Test feature type with attributes and association.
         ftb = new FeatureTypeBuilder().setName("Test");
         ftb.addAttribute(Integer.class).setName("value1");
         ftb.addAttribute(Integer.class).setName("value2");
-<<<<<<< HEAD
+        ftb.addAssociation(dependency).setName("dependency");
         final DefaultFeatureType type = ftb.build();
         features = new AbstractFeature[] {
-            feature(type, 3, 1),
-            feature(type, 2, 2),
-            feature(type, 2, 1),
-            feature(type, 1, 1),
-            feature(type, 4, 1)
-=======
-        ftb.addAssociation(dependency).setName("dependency");
-        final FeatureType type = ftb.build();
-        features = new Feature[] {
             feature(type, null,       3, 1,  0),
             feature(type, null,       2, 2,  0),
             feature(type, dependency, 2, 1, 25),
             feature(type, dependency, 1, 1, 18),
             feature(type, null,       4, 1,  0)
->>>>>>> c6991bf2
         };
         featureSet = new MemoryFeatureSet(null, type, Arrays.asList(features));
         query      = new FeatureQuery();
     }
 
-<<<<<<< HEAD
-    private static AbstractFeature feature(final DefaultFeatureType type, final int value1, final int value2) {
-        final AbstractFeature f = type.newInstance();
-=======
     /**
      * Creates an instance of the test feature type with the given values.
      * The {@code value3} is stored only if {@code dependency} is non-null.
      */
-    private static Feature feature(final FeatureType type, final FeatureType dependency,
+    private static AbstractFeature feature(final DefaultFeatureType type, final DefaultFeatureType dependency,
                                    final int value1, final int value2, final int value3)
     {
-        final Feature f = type.newInstance();
->>>>>>> c6991bf2
+        final AbstractFeature f = type.newInstance();
         f.setPropertyValue("value1", value1);
         f.setPropertyValue("value2", value2);
         if (dependency != null) {
-            final Feature d = dependency.newInstance();
+            final AbstractFeature d = dependency.newInstance();
             d.setPropertyValue("value3", value3);
             f.setPropertyValue("dependency", d);
         }
@@ -138,7 +111,7 @@
     /**
      * Configures the query for returning a single instance and returns that instance.
      */
-    private Feature executeAndGetFirst() throws DataStoreException {
+    private AbstractFeature executeAndGetFirst() throws DataStoreException {
         query.setLimit(1);
         final FeatureSet subset = query.execute(featureSet);
         return TestUtilities.getSingleton(subset.features(false).collect(Collectors.toList()));
@@ -188,30 +161,15 @@
     }
 
     /**
-<<<<<<< HEAD
-=======
-     * Verifies the effect of {@link FeatureQuery#setSortBy(SortProperty[])}.
-     *
-     * @throws DataStoreException if an error occurred while executing the query.
-     */
-    @Test
-    public void testSortBy() throws DataStoreException {
-        final FilterFactory<Feature,?,?> ff = DefaultFilterFactory.forFeatures();
-        query.setSortBy(ff.sort(ff.property("value1", Integer.class), SortOrder.ASCENDING),
-                        ff.sort(ff.property("value2", Integer.class), SortOrder.DESCENDING));
-        verifyQueryResult(3, 1, 2, 0, 4);
-    }
-
-    /**
      * Verifies the effect of {@link FeatureQuery#setSelection(Filter)}.
      *
      * @throws DataStoreException if an error occurred while executing the query.
      */
     @Test
     public void testSelection() throws DataStoreException {
-        final FilterFactory<Feature,?,?> ff = DefaultFilterFactory.forFeatures();
+        final DefaultFilterFactory<AbstractFeature,?,?> ff = DefaultFilterFactory.forFeatures();
         query.setSelection(ff.equal(ff.property("value1", Integer.class),
-                                    ff.literal(2), true, MatchAction.ALL));
+                                    ff.literal(2)));
         verifyQueryResult(1, 2);
     }
 
@@ -223,41 +181,26 @@
      */
     @Test
     public void testSelectionThroughAssociation() throws DataStoreException {
-        final FilterFactory<Feature,?,?> ff = DefaultFilterFactory.forFeatures();
+        final DefaultFilterFactory<AbstractFeature,?,?> ff = DefaultFilterFactory.forFeatures();
         query.setSelection(ff.equal(ff.property("dependency/value3"), ff.literal(18)));
         verifyQueryResult(3);
     }
 
     /**
->>>>>>> c6991bf2
      * Verifies the effect of {@link FeatureQuery#setProjection(FeatureQuery.Column[])}.
      *
      * @throws DataStoreException if an error occurred while executing the query.
      */
     @Test
     public void testProjection() throws DataStoreException {
-<<<<<<< HEAD
-        final DefaultFilterFactory<AbstractFeature,?,?> factory = DefaultFilterFactory.forFeatures();
-        query.setProjection(new FeatureQuery.NamedExpression(factory.property("value1", Integer.class), (String) null),
-                            new FeatureQuery.NamedExpression(factory.property("value1", Integer.class), "renamed1"),
-                            new FeatureQuery.NamedExpression(factory.literal("a literal"), "computed"));
-        query.setLimit(1);
-
-        final FeatureSet fs = query.execute(featureSet);
-        final AbstractFeature result = TestUtilities.getSingleton(fs.features(false).collect(Collectors.toList()));
-
-        // Check result type.
-        final DefaultFeatureType resultType = result.getType();
-=======
-        final FilterFactory<Feature,?,?> ff = DefaultFilterFactory.forFeatures();
+        final DefaultFilterFactory<AbstractFeature,?,?> ff = DefaultFilterFactory.forFeatures();
         query.setProjection(new FeatureQuery.NamedExpression(ff.property("value1", Integer.class), (String) null),
                             new FeatureQuery.NamedExpression(ff.property("value1", Integer.class), "renamed1"),
                             new FeatureQuery.NamedExpression(ff.literal("a literal"), "computed"));
 
         // Check result type.
-        final Feature instance = executeAndGetFirst();
-        final FeatureType resultType = instance.getType();
->>>>>>> c6991bf2
+        final AbstractFeature instance = executeAndGetFirst();
+        final DefaultFeatureType resultType = instance.getType();
         assertEquals("Test", resultType.getName().toString());
         assertEquals(3, resultType.getProperties(true).size());
         final AbstractIdentifiedType pt1 = resultType.getProperty("value1");
@@ -284,15 +227,8 @@
     @Test
     public void testProjectionByNames() throws DataStoreException {
         query.setProjection("value2");
-<<<<<<< HEAD
-        query.setLimit(1);
-        final FeatureSet  fs = query.execute(featureSet);
-        final AbstractFeature result = TestUtilities.getSingleton(fs.features(false).collect(Collectors.toList()));
-        final AbstractIdentifiedType p = TestUtilities.getSingleton(result.getType().getProperties(true));
-=======
-        final Feature instance = executeAndGetFirst();
-        final PropertyType p = TestUtilities.getSingleton(instance.getType().getProperties(true));
->>>>>>> c6991bf2
+        final AbstractFeature instance = executeAndGetFirst();
+        final AbstractIdentifiedType p = TestUtilities.getSingleton(instance.getType().getProperties(true));
         assertEquals("value2", p.getName().toString());
     }
 
@@ -304,19 +240,19 @@
      */
     @Test
     public void testDefaultColumnName() throws DataStoreException {
-        final FilterFactory<Feature,?,?> ff = DefaultFilterFactory.forFeatures();
+        final DefaultFilterFactory<AbstractFeature,?,?> ff = DefaultFilterFactory.forFeatures();
         query.setLimit(1);
         query.setProjection(
                 ff.add(ff.property("value1", Number.class), ff.literal(1)),
                 ff.add(ff.property("value2", Number.class), ff.literal(1)));
         final FeatureSet subset = featureSet.subset(query);
-        final FeatureType type = subset.getType();
-        final Iterator<? extends PropertyType> properties = type.getProperties(true).iterator();
+        final DefaultFeatureType type = subset.getType();
+        final Iterator<? extends AbstractIdentifiedType> properties = type.getProperties(true).iterator();
         assertEquals("Unnamed #1", properties.next().getName().toString());
         assertEquals("Unnamed #2", properties.next().getName().toString());
         assertFalse(properties.hasNext());
 
-        final Feature instance = TestUtilities.getSingleton(subset.features(false).collect(Collectors.toList()));
+        final AbstractFeature instance = TestUtilities.getSingleton(subset.features(false).collect(Collectors.toList()));
         assertSame(type, instance.getType());
     }
 
@@ -329,21 +265,21 @@
      */
     @Test
     public void testProjectionOfAbstractType() throws DataStoreException {
-        final FilterFactory<Feature,?,?> ff = DefaultFilterFactory.forFeatures();
+        final DefaultFilterFactory<AbstractFeature,?,?> ff = DefaultFilterFactory.forFeatures();
         query.setProjection(new FeatureQuery.NamedExpression(ff.property("value1"),  (String) null),
                             new FeatureQuery.NamedExpression(ff.property("/*/unknown"), "unexpected"));
 
         // Check result type.
-        final Feature instance = executeAndGetFirst();
-        final FeatureType resultType = instance.getType();
+        final AbstractFeature instance = executeAndGetFirst();
+        final DefaultFeatureType resultType = instance.getType();
         assertEquals("Test", resultType.getName().toString());
         assertEquals(2, resultType.getProperties(true).size());
-        final PropertyType pt1 = resultType.getProperty("value1");
-        final PropertyType pt2 = resultType.getProperty("unexpected");
-        assertTrue(pt1 instanceof AttributeType);
-        assertTrue(pt2 instanceof AttributeType);
-        assertEquals(Integer.class, ((AttributeType) pt1).getValueClass());
-        assertEquals(Object.class,  ((AttributeType) pt2).getValueClass());
+        final AbstractIdentifiedType pt1 = resultType.getProperty("value1");
+        final AbstractIdentifiedType pt2 = resultType.getProperty("unexpected");
+        assertTrue(pt1 instanceof DefaultAttributeType);
+        assertTrue(pt2 instanceof DefaultAttributeType);
+        assertEquals(Integer.class, ((DefaultAttributeType) pt1).getValueClass());
+        assertEquals(Object.class,  ((DefaultAttributeType) pt2).getValueClass());
 
         // Check feature property values.
         assertEquals(3,    instance.getPropertyValue("value1"));
@@ -358,11 +294,11 @@
      */
     @Test
     public void testProjectionThroughAssociation() throws DataStoreException {
-        final FilterFactory<Feature,?,?> ff = DefaultFilterFactory.forFeatures();
+        final DefaultFilterFactory<AbstractFeature,?,?> ff = DefaultFilterFactory.forFeatures();
         query.setProjection(new FeatureQuery.NamedExpression(ff.property("value1"),  (String) null),
                             new FeatureQuery.NamedExpression(ff.property("dependency/value3"), "value3"));
         query.setOffset(2);
-        final Feature instance = executeAndGetFirst();
+        final AbstractFeature instance = executeAndGetFirst();
         assertEquals("value1",  2, instance.getPropertyValue("value1"));
         assertEquals("value3", 25, instance.getPropertyValue("value3"));
     }
