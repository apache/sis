--- conflicted
+++ resolved
@@ -400,29 +400,11 @@
             this.view = view;
         }
 
-<<<<<<< HEAD
-        @Override public final void     clear()                           {synchronized (getLock()) {                               view.clear      ( );}}
-        @Override public final int      size()                            {synchronized (getLock()) {                        return view.size       ( );}}
-        @Override public final boolean  isEmpty()                         {synchronized (getLock()) {                        return view.isEmpty    ( );}}
-        @Override public final boolean  contains(Object o)                {synchronized (getLock()) {                        return view.contains   (o);}}
-        @Override public final boolean  containsAll(Collection<?> c)      {synchronized (getLock()) {                        return view.containsAll(c);}}
-        @Override public final boolean  add(E e)                          {synchronized (getLock()) {checkWritePermission(); return view.add        (e);}}
-        @Override public final boolean  addAll(Collection<? extends E> c) {synchronized (getLock()) {checkWritePermission(); return view.addAll     (c);}}
-        @Override public final boolean  remove(Object o)                  {synchronized (getLock()) {checkWritePermission(); return view.remove     (o);}}
-        @Override public final boolean  removeAll(Collection<?> c)        {synchronized (getLock()) {checkWritePermission(); return view.removeAll  (c);}}
-        @Override public final boolean  retainAll(Collection<?> c)        {synchronized (getLock()) {checkWritePermission(); return view.retainAll  (c);}}
-        @Override public final Object[] toArray()                         {synchronized (getLock()) {                        return view.toArray    ( );}}
-        @Override public final <T> T[]  toArray(T[] a)                    {synchronized (getLock()) {                        return view.toArray    (a);}}
-        @Override public final String   toString()                        {synchronized (getLock()) {                        return view.toString   ( );}}
-        @Override public final boolean  equals(Object o)                  {synchronized (getLock()) {                        return view.equals     (o);}}
-        @Override public final int      hashCode()                        {synchronized (getLock()) {                        return view.hashCode   ( );}}
-        @Override public final Iterator<E> iterator()                     {synchronized (getLock()) {return new Iter<E>(view.iterator());}}
-=======
         /** Returns a synchronized and checked iterator over the elements in this collection. */
         @Override
         public final Iterator<E> iterator() {
             synchronized (getLock()) {
-                return new Iter<>(view.iterator());
+                return new Iter<E>(view.iterator());
             }
         }
 
@@ -545,7 +527,6 @@
                 return view.hashCode();
             }
         }
->>>>>>> d75dafc7
     }
 
     /**
