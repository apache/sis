/*
 * Licensed to the Apache Software Foundation (ASF) under one or more
 * contributor license agreements.  See the NOTICE file distributed with
 * this work for additional information regarding copyright ownership.
 * The ASF licenses this file to You under the Apache License, Version 2.0
 * (the "License"); you may not use this file except in compliance with
 * the License.  You may obtain a copy of the License at
 *
 *     http://www.apache.org/licenses/LICENSE-2.0
 *
 * Unless required by applicable law or agreed to in writing, software
 * distributed under the License is distributed on an "AS IS" BASIS,
 * WITHOUT WARRANTIES OR CONDITIONS OF ANY KIND, either express or implied.
 * See the License for the specific language governing permissions and
 * limitations under the License.
 */
package org.apache.sis.console;

import java.util.List;
import java.util.ArrayList;
import java.util.Collections;
import java.util.EnumSet;
import java.util.Locale;
import java.io.IOException;
import java.io.FileInputStream;
import java.io.LineNumberReader;
import java.io.InputStreamReader;
import java.text.NumberFormat;
import javax.measure.unit.Unit;
import javax.measure.unit.NonSI;
import javax.measure.unit.SI;
import javax.measure.converter.ConversionException;
import org.opengis.metadata.Metadata;
import org.opengis.metadata.extent.Extent;
import org.opengis.metadata.extent.GeographicBoundingBox;
import org.opengis.geometry.MismatchedDimensionException;
import org.opengis.util.FactoryException;
import org.opengis.util.InternationalString;
import org.opengis.referencing.IdentifiedObject;
import org.opengis.referencing.ReferenceSystem;
import org.opengis.referencing.NoSuchAuthorityCodeException;
import org.opengis.referencing.crs.GeographicCRS;
import org.opengis.referencing.crs.CoordinateReferenceSystem;
import org.opengis.referencing.cs.CoordinateSystem;
import org.opengis.referencing.cs.CoordinateSystemAxis;
import org.opengis.referencing.operation.SingleOperation;
import org.opengis.referencing.operation.CoordinateOperation;
import org.opengis.referencing.operation.ConcatenatedOperation;
import org.opengis.referencing.operation.PassThroughOperation;
import org.opengis.referencing.operation.MathTransform;
import org.opengis.referencing.operation.TransformException;
import org.apache.sis.geometry.ImmutableEnvelope;
import org.apache.sis.internal.referencing.Formulas;
import org.apache.sis.internal.referencing.DirectPositionView;
import org.apache.sis.internal.referencing.ReferencingUtilities;
import org.apache.sis.internal.util.PatchedUnitFormat;
import org.apache.sis.referencing.IdentifiedObjects;
import org.apache.sis.referencing.CRS;
import org.apache.sis.internal.util.X364;
import org.apache.sis.io.LineAppender;
import org.apache.sis.io.TableAppender;
import org.apache.sis.io.wkt.Colors;
import org.apache.sis.io.wkt.Convention;
import org.apache.sis.io.wkt.Transliterator;
import org.apache.sis.io.wkt.WKTFormat;
import org.apache.sis.io.wkt.Warnings;
import org.apache.sis.math.DecimalFunctions;
import org.apache.sis.math.MathFunctions;
import org.apache.sis.measure.Units;
import org.apache.sis.metadata.iso.extent.DefaultGeographicBoundingBox;
import org.apache.sis.storage.DataStore;
import org.apache.sis.storage.DataStores;
import org.apache.sis.storage.DataStoreException;
import org.apache.sis.util.resources.Vocabulary;
import org.apache.sis.util.resources.Errors;
import org.apache.sis.util.logging.Logging;
import org.apache.sis.util.CharSequences;


/**
 * The "transform" subcommand.
 * The output is a comma separated values (CSV) file, with {@code '#'} as the first character of comment lines.
 *
 * @author  Martin Desruisseaux (Geomatys)
 * @since   0.7
 * @version 0.7
 * @module
 */
final class TransformCommand extends MetadataCommand {
    /**
     * The coordinate operation from the given source CRS to target CRS.
     */
    private CoordinateOperation operation;

    /**
     * The transformation from source CRS to the domain of validity CRS, or {@code null} if none.
     */
    private MathTransform toDomainOfValidity;

    /**
     * Resources for {@link #printHeader(short)}.
     */
    private final Vocabulary resources;

    /**
     * Where to write the header before the data.
     */
    private TableAppender outHeader;

    /**
     * The format to use for writing coordinate values.
     */
    private NumberFormat coordinateFormat;

    /**
     * Width of ordinate values, in number of characters in ordinate {@link String} representations.
     */
    private int ordinateWidth;

    /**
     * Suggested number of fraction digits for each ordinate values.
     */
    private int[] numFractionDigits;

    /**
     * We will switch to scientific notation if the ordinate value to format is greater than this value.
     */
    private double[] thresholdForScientificNotation;

    /**
     * The error message to report after we transformed all coordinates, or {@code null}.
     */
    private String errorMessage;

    /**
     * The cause of {@link #errorMessage}, or {@code null} if none.
     */
    private NumberFormatException errorCause;

    /**
     * Creates the {@code "transform"} sub-command.
     */
    TransformCommand(final int commandIndex, final String... args) throws InvalidOptionException {
        super(commandIndex, args, EnumSet.of(Option.SOURCE_CRS, Option.TARGET_CRS, Option.VERBOSE,
                Option.LOCALE, Option.TIMEZONE, Option.ENCODING, Option.COLORS, Option.HELP, Option.DEBUG));

        // Default output format for CRS.
        outputFormat = Format.WKT;
        convention   = Convention.WKT2_SIMPLIFIED;
        resources    = Vocabulary.getResources(locale);
    }

    /**
     * Fetches the source or target coordinate reference system from the value given to the specified option.
     *
     * @param  option  either {@link Option#SOURCE_CRS} or {@link Option#TARGET_CRS}.
     * @return the coordinate reference system for the given option.
     * @throws InvalidOptionException if the given option is missing or have an invalid value.
     * @throws FactoryException if the operation failed for another reason.
     */
    private CoordinateReferenceSystem fetchCRS(final Option option) throws InvalidOptionException, FactoryException, DataStoreException {
        final String identifier = options.get(option);
        if (identifier == null) {
            final String name = option.label();
            throw new InvalidOptionException(Errors.format(Errors.Keys.MissingValueForOption_1, name), name);
        }
        if (isAuthorityCode(identifier)) try {
            return CRS.forCode(identifier);
        } catch (NoSuchAuthorityCodeException e) {
            final String name = option.label();
            throw new InvalidOptionException(Errors.format(Errors.Keys.IllegalOptionValue_2, name, identifier), e, name);
        } else {
            final Metadata metadata;
            final DataStore store = DataStores.open(identifier);
            try {
                metadata = store.getMetadata();
            } finally {
                store.close();
            }
            if (metadata != null) {
                for (final ReferenceSystem rs : metadata.getReferenceSystemInfo()) {
                    if (rs instanceof CoordinateReferenceSystem) {
                        return (CoordinateReferenceSystem) rs;
                    }
                }
            }
            throw new InvalidOptionException(Errors.format(Errors.Keys.UnspecifiedCRS), option.label());
        }
    }

    /**
     * Transforms coordinates from the files given in argument or from the standard input stream.
     */
    @Override
    public int run() throws Exception {
        parseArguments();
        if (outputFormat == Format.XML) {
            final String format = outputFormat.name();
            throw new InvalidOptionException(Errors.format(Errors.Keys.IncompatibleFormat_2, "transform", format), format);
        }
        final CoordinateReferenceSystem sourceCRS = fetchCRS(Option.SOURCE_CRS);
        final CoordinateReferenceSystem targetCRS = fetchCRS(Option.TARGET_CRS);
        /*
         * Read all coordinates, so we can compute the area of interest.
         * This will be used when searching for a coordinate operation.
         */
        GeographicBoundingBox areaOfInterest = null;
        List<double[]> points = Collections.emptyList();
        final boolean useStandardInput = useStandardInput();
        if (useStandardInput || !files.isEmpty()) {
            if (useStandardInput) {
                try (LineNumberReader in = new LineNumberReader(new InputStreamReader(System.in, encoding))) {
                    points = readCoordinates(in, "stdin");
                }
            } else {
                for (final String file : files) {
                    try (LineNumberReader in = new LineNumberReader(new InputStreamReader(new FileInputStream(file), encoding))) {
                        points = readCoordinates(in, file);
                    }
                }
            }
            try {
                final GeographicCRS domainOfValidityCRS = ReferencingUtilities.toNormalizedGeographicCRS(sourceCRS);
                if (domainOfValidityCRS != null) {
                    toDomainOfValidity = CRS.findOperation(sourceCRS, domainOfValidityCRS, null).getMathTransform();
                    areaOfInterest = computeAreaOfInterest(points);
                }
            } catch (FactoryException e) {
                warning(e);
            }
        }
        operation = CRS.findOperation(sourceCRS, targetCRS, areaOfInterest);
        /*
         * Prints the header: source CRS, target CRS, operation steps and positional accuracy.
         */
        outHeader = new TableAppender(new LineAppender(out), " ");
        outHeader.setMultiLinesCells(true);
        printHeader(Vocabulary.Keys.Source);      printNameAndIdentifier(operation.getSourceCRS(), false);
        printHeader(Vocabulary.Keys.Destination); printNameAndIdentifier(operation.getTargetCRS(), false);
        printHeader(Vocabulary.Keys.Operations);  printOperations (operation, false);
        outHeader.nextLine();
        printDomainOfValidity(operation.getDomainOfValidity());
        printAccuracy(CRS.getLinearAccuracy(operation));
        if (options.containsKey(Option.VERBOSE)) {
            printDetails();
        }
        outHeader.flush();
        outHeader = null;
        /*
         * At this point we finished to write the header. If there is at least one input file,
         * compute the number of digits to format and perform the actual coordinate operations.
         */
        if (!points.isEmpty()) {
            ordinateWidth    = 15;                                      // Must be set before computeNumFractionDigits(…).
            coordinateFormat = NumberFormat.getInstance(Locale.US);
            coordinateFormat.setGroupingUsed(false);
            computeNumFractionDigits(operation.getTargetCRS().getCoordinateSystem());
            out.println();
            printAxes(operation.getTargetCRS().getCoordinateSystem());
            out.println();
<<<<<<< HEAD
            if (useStandardInput) {
                final LineNumberReader in = new LineNumberReader(new InputStreamReader(System.in, encoding));
                try {
                    transform(in, "stdin");
                } finally {
                    in.close();
                }
            } else {
                for (final String file : files) {
                    final LineNumberReader in = new LineNumberReader(new InputStreamReader(new FileInputStream(file), encoding));
                    try {
                        transform(in, file);
                    } finally {
                        in.close();
                    }
                }
=======
            transform(points);
            if (errorMessage != null) {
                error(errorMessage, errorCause);
>>>>>>> 9c491476
            }
        }
        return 0;
    }

    /**
     * Prints the character for commented lines.
     *
     * @param after  the color to apply after the comment character, if colors are enabled.
     */
    private void printCommentLinePrefix() {
        if (colors) {
            outHeader.append(X364.FOREGROUND_GRAY.sequence());
        }
        outHeader.append("# ");
        if (colors) {
            outHeader.append(X364.FOREGROUND_DEFAULT.sequence());
        }
    }

    /**
     * Prints the given string after the prefix comment. This is used for formatting
     * some metadata in the header before to print transformed coordinates.
     *
     * @param key  a {@code Vocabulary.Keys} constant for the header to print.
     */
    private void printHeader(final short key) {
        printCommentLinePrefix();
        outHeader.append(resources.getLabel(key));
        outHeader.nextColumn();
    }

    /**
     * Prints the name and authority code (if any) of the given object.
     *
     * @param  object      the object for which to print name and identifier.
     * @param  idRequired  {@code true} for printing the name only if an identifier is present.
     * @return whether this method has printed something.
     */
    private boolean printNameAndIdentifier(final IdentifiedObject object, final boolean idRequired) {
        final String identifier = IdentifiedObjects.toString(IdentifiedObjects.getIdentifier(object, null));
        if (idRequired && identifier == null) {
            return false;
        }
        outHeader.append(object.getName().getCode());
        if (identifier != null) {
            outHeader.append(' ');
            if (colors) {
                outHeader.append(X364.FOREGROUND_CYAN.sequence());
            }
            outHeader.append('(');
            outHeader.append(identifier);
            outHeader.append(')');
            if (colors) {
                outHeader.append(X364.FOREGROUND_DEFAULT.sequence());
            }
        }
        if (!idRequired) {
            outHeader.nextLine();
        }
        return true;
    }

    /**
     * Prints a summary of the given coordinate operation as a sequence of steps.
     * If the operations is specified by EPSG, prints the EPSG name and code.
     * Otherwise prints only the operation method names, since the coordinate operation names
     * generated by SIS are not very meaningful.
     *
     * @param step  the coordinate operation to print as a sequence of steps.
     */
    private void printOperations(final CoordinateOperation step, boolean isNext) {
        if (isNext) {
            isNext = false;
            if (colors) {
                outHeader.append(X364.FOREGROUND_GREEN.sequence());
            }
            outHeader.append(" → ");
            if (colors) {
                outHeader.append(X364.FOREGROUND_DEFAULT.sequence());
            }
        }
        if (!printNameAndIdentifier(step, true)) {
            if (step instanceof ConcatenatedOperation) {
                for (final CoordinateOperation op : ((ConcatenatedOperation) step).getOperations()) {
                    printOperations(op, isNext);
                    isNext = true;
                }
            } else if (step instanceof PassThroughOperation) {
                printOperations(((PassThroughOperation) step).getOperation(), false);
            } else if (step instanceof SingleOperation) {
                outHeader.append(((SingleOperation) step).getMethod().getName().getCode());
            }
        }
    }

    /**
     * Prints the accuracy.
     */
    private void printAccuracy(double accuracy) {
        if (accuracy >= 0) {
            if (accuracy == 0) {
                accuracy = Formulas.LINEAR_TOLERANCE;
            }
            printHeader(Vocabulary.Keys.Accuracy);
            if (colors) {
                outHeader.append(X364.FOREGROUND_YELLOW.sequence());    // Same as Colors.DEFAULT for ElementKind.NUMBER
            }
            outHeader.append(Double.toString(accuracy));
            if (colors) {
                outHeader.append(X364.FOREGROUND_DEFAULT.sequence());
            }
            outHeader.append(" metres");
            outHeader.nextLine();
        }
    }

    /**
     * Prints a textual description of the domain of validity. This method tries to reduce the string length by
     * the use of some heuristic rules based on the syntax used in EPSG dataset. For example the following string:
     *
     * <blockquote>Canada - onshore and offshore - Alberta; British Columbia (BC); Manitoba; New Brunswick (NB);
     * Newfoundland and Labrador; Northwest Territories (NWT); Nova Scotia (NS); Nunavut; Ontario; Prince Edward
     * Island (PEI); Quebec; Saskatchewan; Yukon.</blockquote>
     *
     * is replaced by:
     *
     * <blockquote>Canada - onshore and offshore</blockquote>
     */
    private void printDomainOfValidity(final Extent domain) {
        if (domain != null) {
            final InternationalString description = domain.getDescription();
            if (description != null) {
                String text = description.toString(locale);
                if (text.length() >= 80) {
                    int end = text.indexOf(';');
                    if (end >= 0) {
                        int s = text.lastIndexOf('-', end);
                        if (s >= 0) {
                            end = s;
                        }
                        text = text.substring(0, end).trim();
                    }
                }
                printHeader(Vocabulary.Keys.Domain);
                outHeader.append(text);
                outHeader.nextLine();
            }
        }
    }

    /**
     * Prints the coordinate operation or math transform in Well Known Text format.
     * This information is printed only if the {@code --verbose} option was specified.
     */
    private void printDetails() {
        final boolean debug = options.containsKey(Option.DEBUG);
        final WKTFormat f = new WKTFormat(locale, timezone);
        if (colors) f.setColors(Colors.DEFAULT);
        f.setConvention(convention);
        CharSequence[] lines = CharSequences.splitOnEOL(f.format(debug ? operation.getMathTransform() : operation));
        for (int i=0; i<lines.length; i++) {
            if (i == 0) {
                printHeader(Vocabulary.Keys.Details);
            } else {
                printCommentLinePrefix();
                outHeader.nextColumn();
            }
            outHeader.append(lines[i]);
            outHeader.nextLine();
        }
        final Warnings warnings = f.getWarnings();
        if (warnings != null) {
            lines = CharSequences.splitOnEOL(warnings.toString());
            if (lines.length != 0) {                                            // Paranoiac check.
                printHeader(Vocabulary.Keys.Note);
                outHeader.append(lines[0]);
                outHeader.nextLine();
            }
        }
    }

    /**
     * Prints a quoted text in the given color.
     * If the given text contains the quote character, it will be escaped.
     */
    private void printQuotedText(String text, int fieldWidth, final X364 color) {
        final boolean quoted;
        if (text.indexOf('"') >= 0) {
            text = text.replace("\"", "\"\"");
            quoted = true;
        } else {
            quoted = (text.indexOf(',') >= 0);
        }
        if (quoted) fieldWidth -= 2;
        out.print(CharSequences.spaces(fieldWidth - text.length()));
        if (colors) out.print(color.sequence());
        if (quoted) out.print('"');
        out.print(text);
        if (quoted) out.print('"');
        if (colors) out.print(X364.FOREGROUND_DEFAULT.sequence());
    }

    /*
     * Prints the names of all coordinate system axes on the first row.
     * This method does not add EOL character.
     * This method opportunistically computes the suggested precision for formatting values.
     *
     * @throws ConversionException should never happen.
     */
    private void printAxes(final CoordinateSystem cs) {
        final int targetDim = cs.getDimension();
        for (int i=0; i<targetDim; i++) {
            if (i != 0) {
                out.print(',');
            }
            final CoordinateSystemAxis axis = cs.getAxis(i);
            String name =  axis.getName().getCode();
            name = Transliterator.DEFAULT.toShortAxisName(cs, axis.getDirection(), name);
            final String unit = PatchedUnitFormat.toString(axis.getUnit());
            if (unit != null && !unit.isEmpty()) {
                name = name + " (" + unit + ')';
            }
            printQuotedText(name, ordinateWidth, X364.FOREGROUND_CYAN);
        }
    }

    /**
     * Computes the suggested precision for printing values in the given units.
     *
     * @throws ConversionException should never happen.
     */
    private void computeNumFractionDigits(final CoordinateSystem cs) throws ConversionException {
        final int dimension = cs.getDimension();
        numFractionDigits = new int[dimension];
        thresholdForScientificNotation = new double[dimension];
        for (int i=0; i<dimension; i++) {
            final Unit<?> unit = cs.getAxis(0).getUnit();
            final Unit<?> source;
            double precision;
            if (Units.isLinear(unit)) {
                precision = Formulas.LINEAR_TOLERANCE;
                source = SI.METRE;
            } else if (Units.isAngular(unit)) {
                precision = Formulas.ANGULAR_TOLERANCE;
                source = NonSI.DEGREE_ANGLE;
            } else {
                precision = 0.001;
                source = unit;
            }
            precision = source.getConverterToAny(unit).convert(precision);
            if (precision > 0) {
                numFractionDigits[i] = Math.max(DecimalFunctions.fractionDigitsForDelta(precision, false) + 1, 0);
            }
            thresholdForScientificNotation[i] = MathFunctions.pow10(ordinateWidth - 1 - numFractionDigits[i]);
        }
    }

    /**
     * Reads all coordinates.
     * This method ignores empty and comment lines.
     *
     * @param  in        the stream from where to read coordinates.
     * @param  filename  the filename, for error reporting only.
     * @return the coordinate values.
     */
    private List<double[]> readCoordinates(final LineNumberReader in, final String filename) throws IOException {
        final List<double[]> points = new ArrayList<>();
        try {
            String line;
            while ((line = in.readLine()) != null) {
                final int start = CharSequences.skipLeadingWhitespaces(line, 0, line.length());
                if (start < line.length() && line.charAt(start) != '#') {
                    points.add(CharSequences.parseDoubles(line, ','));
                }
            }
        } catch (NumberFormatException e) {
            errorMessage = Errors.format(Errors.Keys.ErrorInFileAtLine_2, filename, in.getLineNumber());
            errorCause = e;
        }
        return points;
    }

    /**
     * Computes the geographic area of interest from the given points.
     * This method ignores the points having an unexpected number of dimensions since it is not this
     * method's job to report those issues (they will be reported by {@link #transform(List)} instead.
     */
    private GeographicBoundingBox computeAreaOfInterest(final List<double[]> points) {
        final int dimension = toDomainOfValidity.getSourceDimensions();
        final double[] domainCoordinate = new double[toDomainOfValidity.getTargetDimensions()];
        if (domainCoordinate.length >= 2) {
            double xmin = Double.POSITIVE_INFINITY;
            double ymin = Double.POSITIVE_INFINITY;
            double xmax = Double.NEGATIVE_INFINITY;
            double ymax = Double.NEGATIVE_INFINITY;
            for (final double[] coordinates : points) {
                if (coordinates.length == dimension) {
                    try {
                        toDomainOfValidity.transform(coordinates, 0, domainCoordinate, 0, 1);
                    } catch (TransformException e) {
                        warning(e);
                        continue;
                    }
                    final double x = domainCoordinate[0];
                    final double y = domainCoordinate[1];
                    if (x < xmin) xmin = x;
                    if (x > xmax) xmax = x;
                    if (y < ymin) ymin = y;
                    if (y > ymax) ymax = y;
                }
            }
            if (xmin < xmax && ymin < ymax) {
                return new DefaultGeographicBoundingBox(xmin, xmax, ymin, ymax);
            }
        }
        return null;
    }

    /**
     * Transforms the given coordinates.
     */
    private void transform(final List<double[]> points) throws TransformException {
        final int dimension    = operation.getSourceCRS().getCoordinateSystem().getDimension();
        final MathTransform mt = operation.getMathTransform();
        final double[] result  = new double[mt.getTargetDimensions()];
        final double[] domainCoordinate;
        final DirectPositionView positionInDomain;
        final ImmutableEnvelope domainOfValidity;
        final GeographicBoundingBox bbox;
        if (toDomainOfValidity != null && (bbox = CRS.getGeographicBoundingBox(operation)) != null) {
            domainOfValidity = new ImmutableEnvelope(bbox);
            domainCoordinate = new double[toDomainOfValidity.getTargetDimensions()];
            positionInDomain = new DirectPositionView(domainCoordinate, 0, domainCoordinate.length);
        } else {
            domainOfValidity = null;
            domainCoordinate = null;
            positionInDomain = null;
        }
        for (final double[] coordinates : points) {
            if (coordinates.length != dimension) {
                throw new MismatchedDimensionException(Errors.format(Errors.Keys.MismatchedDimensionForCRS_3,
                            operation.getSourceCRS().getName().getCode(), dimension, coordinates.length));
            }
            /*
             * At this point we got the coordinates and they have the expected number of dimensions.
             * Now perform the coordinate operation and print each ordinate values.  We will switch
             * to scientific notation if the coordinate is much larger than expected.
             */
            mt.transform(coordinates, 0, result, 0, 1);
            for (int i=0; i<result.length; i++) {
                if (i != 0) {
                    out.print(',');
                }
                final double value = result[i];
                final String s;
                if (Math.abs(value) >= thresholdForScientificNotation[i]) {
                    s = Double.toString(value);
                } else {
                    coordinateFormat.setMinimumFractionDigits(numFractionDigits[i]);
                    coordinateFormat.setMaximumFractionDigits(numFractionDigits[i]);
                    s = coordinateFormat.format(value);
                }
                out.print(CharSequences.spaces(ordinateWidth - s.length()));
                out.print(s);
            }
<<<<<<< HEAD
        } catch (Exception e) {     // This is a multi-catch exception on the JDK7 branch.
            error(Errors.format(Errors.Keys.ErrorInFileAtLine_2, filename, in.getLineNumber()), e);
=======
            /*
             * Append a warning after the transformed coordinate values if the source coordinate was outside
             * the domain of validity. A failure to perform a coordinate transformation is also considered as
             * being out of the domain of valididty.
             */
            if (domainOfValidity != null) {
                boolean inside;
                try {
                    toDomainOfValidity.transform(coordinates, 0, domainCoordinate, 0, 1);
                    inside = domainOfValidity.contains(positionInDomain);
                } catch (TransformException e) {
                    inside = false;
                    warning(e);
                }
                if (!inside) {
                    out.print(",    ");
                    printQuotedText(Errors.getResources(locale).getString(Errors.Keys.OutsideDomainOfValidity), 0, X364.FOREGROUND_RED);
                }
            }
            out.println();
>>>>>>> 9c491476
        }
    }

    /**
     * Reports the given exception as an ignorable one. We consider {@link FactoryException} or
     * {@link TransformException} as ignorable exceptions only if they occurred while computing
     * whether a point is inside the domain of validity. Failure to answer that question is
     * considered as an indication that the point is outside the domain of validity.
     */
    private static void warning(final Exception e) {
        Logging.recoverableException(Logging.getLogger("org.apache.sis.console"), TransformCommand.class, "run", e);
    }
}<|MERGE_RESOLUTION|>--- conflicted
+++ resolved
@@ -209,13 +209,19 @@
         final boolean useStandardInput = useStandardInput();
         if (useStandardInput || !files.isEmpty()) {
             if (useStandardInput) {
-                try (LineNumberReader in = new LineNumberReader(new InputStreamReader(System.in, encoding))) {
+                LineNumberReader in = new LineNumberReader(new InputStreamReader(System.in, encoding));
+                try {
                     points = readCoordinates(in, "stdin");
+                } finally {
+                    in.close();
                 }
             } else {
                 for (final String file : files) {
-                    try (LineNumberReader in = new LineNumberReader(new InputStreamReader(new FileInputStream(file), encoding))) {
+                    LineNumberReader in = new LineNumberReader(new InputStreamReader(new FileInputStream(file), encoding));
+                    try {
                         points = readCoordinates(in, file);
+                    } finally {
+                        in.close();
                     }
                 }
             }
@@ -258,28 +264,9 @@
             out.println();
             printAxes(operation.getTargetCRS().getCoordinateSystem());
             out.println();
-<<<<<<< HEAD
-            if (useStandardInput) {
-                final LineNumberReader in = new LineNumberReader(new InputStreamReader(System.in, encoding));
-                try {
-                    transform(in, "stdin");
-                } finally {
-                    in.close();
-                }
-            } else {
-                for (final String file : files) {
-                    final LineNumberReader in = new LineNumberReader(new InputStreamReader(new FileInputStream(file), encoding));
-                    try {
-                        transform(in, file);
-                    } finally {
-                        in.close();
-                    }
-                }
-=======
             transform(points);
             if (errorMessage != null) {
                 error(errorMessage, errorCause);
->>>>>>> 9c491476
             }
         }
         return 0;
@@ -547,7 +534,7 @@
      * @return the coordinate values.
      */
     private List<double[]> readCoordinates(final LineNumberReader in, final String filename) throws IOException {
-        final List<double[]> points = new ArrayList<>();
+        final List<double[]> points = new ArrayList<double[]>();
         try {
             String line;
             while ((line = in.readLine()) != null) {
@@ -646,10 +633,6 @@
                 out.print(CharSequences.spaces(ordinateWidth - s.length()));
                 out.print(s);
             }
-<<<<<<< HEAD
-        } catch (Exception e) {     // This is a multi-catch exception on the JDK7 branch.
-            error(Errors.format(Errors.Keys.ErrorInFileAtLine_2, filename, in.getLineNumber()), e);
-=======
             /*
              * Append a warning after the transformed coordinate values if the source coordinate was outside
              * the domain of validity. A failure to perform a coordinate transformation is also considered as
@@ -670,7 +653,6 @@
                 }
             }
             out.println();
->>>>>>> 9c491476
         }
     }
 
