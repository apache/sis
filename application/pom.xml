<?xml version="1.0" encoding="UTF-8"?>

<!--
  Licensed to the Apache Software Foundation (ASF) under one
  or more contributor license agreements.  See the NOTICE file
  distributed with this work for additional information
  regarding copyright ownership.  The ASF licenses this file
  to you under the Apache License, Version 2.0 (the
  "License"); you may not use this file except in compliance
  with the License.  You may obtain a copy of the License at

    http://www.apache.org/licenses/LICENSE-2.0

  Unless required by applicable law or agreed to in writing,
  software distributed under the License is distributed on an
  "AS IS" BASIS, WITHOUT WARRANTIES OR CONDITIONS OF ANY
  KIND, either express or implied.  See the License for the
  specific language governing permissions and limitations
  under the License.
-->

<project xmlns              = "http://maven.apache.org/POM/4.0.0"
         xmlns:xsi          = "http://www.w3.org/2001/XMLSchema-instance"
         xsi:schemaLocation = "http://maven.apache.org/POM/4.0.0
                               http://maven.apache.org/xsd/maven-4.0.0.xsd">
  <modelVersion>4.0.0</modelVersion>

  <parent>
    <groupId>org.apache.sis</groupId>
<<<<<<< HEAD
    <artifactId>sis-parent</artifactId>
    <version>0.3-geoapi3.0-SNAPSHOT</version>
=======
    <artifactId>parent</artifactId>
    <version>0.3-jdk6-SNAPSHOT</version>
>>>>>>> 6f16c081
  </parent>


  <!-- ===========================================================
           Module Description
       =========================================================== -->
  <artifactId>application</artifactId>
  <packaging>pom</packaging>
  <name>Apache SIS core modules</name>
  <description>
    Group of modules providing applications built on top of Apache SIS.
  </description>


  <!-- ===========================================================
           Developers and Contributors
       =========================================================== -->
  <developers>
    <developer>
      <name>Chris A. Mattmann</name>
      <id>mattmann</id>
      <email>mattmann@apache.org</email>
      <url>http://sunset.usc.edu/~mattmann/</url>
      <organization>NASA Jet Propulsion Laboratory</organization>
      <organizationUrl>http://www.jpl.nasa.gov</organizationUrl>
      <timezone>-8</timezone>
      <properties />
      <roles>
        <role>committer</role>
      </roles>
    </developer>
  </developers>


  <!-- ===========================================================
           Sub-modules included in the build in dependency order
       =========================================================== -->
  <modules>
    <module>sis-webapp</module>
    <module>sis-app</module>
  </modules>

</project><|MERGE_RESOLUTION|>--- conflicted
+++ resolved
@@ -27,13 +27,8 @@
 
   <parent>
     <groupId>org.apache.sis</groupId>
-<<<<<<< HEAD
-    <artifactId>sis-parent</artifactId>
+    <artifactId>parent</artifactId>
     <version>0.3-geoapi3.0-SNAPSHOT</version>
-=======
-    <artifactId>parent</artifactId>
-    <version>0.3-jdk6-SNAPSHOT</version>
->>>>>>> 6f16c081
   </parent>
 
 
