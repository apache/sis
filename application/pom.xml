<?xml version="1.0" encoding="UTF-8"?>

<!--
  Licensed to the Apache Software Foundation (ASF) under one
  or more contributor license agreements.  See the NOTICE file
  distributed with this work for additional information
  regarding copyright ownership.  The ASF licenses this file
  to you under the Apache License, Version 2.0 (the
  "License"); you may not use this file except in compliance
  with the License.  You may obtain a copy of the License at

    http://www.apache.org/licenses/LICENSE-2.0

  Unless required by applicable law or agreed to in writing,
  software distributed under the License is distributed on an
  "AS IS" BASIS, WITHOUT WARRANTIES OR CONDITIONS OF ANY
  KIND, either express or implied.  See the License for the
  specific language governing permissions and limitations
  under the License.
-->

<project xmlns              = "http://maven.apache.org/POM/4.0.0"
         xmlns:xsi          = "http://www.w3.org/2001/XMLSchema-instance"
         xsi:schemaLocation = "http://maven.apache.org/POM/4.0.0
                               http://maven.apache.org/xsd/maven-4.0.0.xsd">
  <modelVersion>4.0.0</modelVersion>

  <parent>
    <groupId>org.apache.sis</groupId>
    <artifactId>parent</artifactId>
<<<<<<< HEAD
    <version>0.8-jdk9-SNAPSHOT</version>
=======
    <version>1.0-jdk8-SNAPSHOT</version>
>>>>>>> 6b2fd151
  </parent>


  <!-- ===========================================================
           Module Description
       =========================================================== -->
  <artifactId>application</artifactId>
  <packaging>pom</packaging>
  <name>Apache SIS applications</name>
  <description>
    Group of modules providing applications built on top of Apache SIS.
  </description>


  <!-- ===========================================================
           Developers and Contributors
       =========================================================== -->
  <developers>
    <developer>
      <name>Chris A. Mattmann</name>
      <id>mattmann</id>
      <email>mattmann@apache.org</email>
      <url>http://sunset.usc.edu/~mattmann/</url>
      <organization>NASA Jet Propulsion Laboratory</organization>
      <organizationUrl>http://www.jpl.nasa.gov</organizationUrl>
      <timezone>-8</timezone>
      <roles>
        <role>committer</role>
      </roles>
    </developer>
  </developers>


  <!-- ===========================================================
           Build configuration
       =========================================================== -->
  <build>
    <plugins>

      <!-- Collect JAR files in <root>/target/binaries directory. -->
      <plugin>
        <groupId>org.apache.sis.core</groupId>
        <artifactId>sis-build-helper</artifactId>
        <version>${sis.plugin.version}</version>
        <executions>
          <execution>
            <goals>
              <goal>compile-resources</goal>
              <goal>collect-jars</goal>
            </goals>
          </execution>
        </executions>
      </plugin>
    </plugins>
  </build>


  <!-- ===========================================================
           Dependencies
       =========================================================== -->
  <dependencies>
    <dependency>
      <groupId>org.apache.sis.storage</groupId>
      <artifactId>sis-storage</artifactId>
      <version>${project.version}</version>
    </dependency>

    <!-- Test dependencies -->
    <dependency>
      <groupId>org.opengis</groupId>
      <artifactId>geoapi-conformance</artifactId>
    </dependency>
    <dependency>
      <groupId>org.apache.sis.core</groupId>
      <artifactId>sis-utility</artifactId>
      <version>${project.version}</version>
      <type>test-jar</type>
      <scope>test</scope>
    </dependency>
  </dependencies>


  <!-- ===========================================================
           Sub-modules included in the build in dependency order
       =========================================================== -->
  <modules>
    <module>sis-console</module>
    <module>sis-javafx</module>
<!--<module>sis-webapp</module>         Omitted until maven-war-plugin is made compatible with JDK9. -->
<!--<module>sis-openoffice</module>     Omitted for now because of the numerous warnings emitted by Pack200. -->
  </modules>

</project><|MERGE_RESOLUTION|>--- conflicted
+++ resolved
@@ -28,11 +28,7 @@
   <parent>
     <groupId>org.apache.sis</groupId>
     <artifactId>parent</artifactId>
-<<<<<<< HEAD
-    <version>0.8-jdk9-SNAPSHOT</version>
-=======
-    <version>1.0-jdk8-SNAPSHOT</version>
->>>>>>> 6b2fd151
+    <version>1.0-jdk9-SNAPSHOT</version>
   </parent>
 
 
