--- conflicted
+++ resolved
@@ -39,10 +39,7 @@
      */
     repositories {
         mavenCentral()
-<<<<<<< HEAD
-=======
         mavenLocal()    // For GeoAPI SNAPSHOT, which are built locally. Seems also needed for UCAR.
->>>>>>> 3abad8c5
         maven {
             name = "UCAR"
             url = uri("https://artifacts.unidata.ucar.edu/repository/unidata-releases")
