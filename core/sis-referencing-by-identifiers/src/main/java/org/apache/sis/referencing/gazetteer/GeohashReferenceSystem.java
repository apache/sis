--- conflicted
+++ resolved
@@ -195,13 +195,8 @@
      * ("Relax constraint on placement of this()/super() call in constructors").
      */
     @Workaround(library="JDK", version="1.8")
-<<<<<<< HEAD
     private static ModifiableLocationType[] types() {
-        final ModifiableLocationType gzd = new ModifiableLocationType("Geohash");
-=======
-    private static LocationType[] types() {
         final ModifiableLocationType gzd = new ModifiableLocationType(IDENTIFIER);
->>>>>>> b2d141b5
         gzd.addIdentification(Vocabulary.formatInternational(Vocabulary.Keys.Code));
         return new ModifiableLocationType[] {gzd};
     }
@@ -537,12 +532,8 @@
          * @return a new geographic coordinate for the given geohash.
          * @throws TransformException if an error occurred while parsing the given string.
          */
-<<<<<<< HEAD
+        @Override
         public AbstractLocation decode(final CharSequence geohash) throws TransformException {
-=======
-        @Override
-        public Location decode(final CharSequence geohash) throws TransformException {
->>>>>>> b2d141b5
             ArgumentChecks.ensureNonEmpty("geohash", geohash);
             return new Decoder(geohash, coordinates);
         }
