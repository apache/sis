/*
 * Licensed to the Apache Software Foundation (ASF) under one or more
 * contributor license agreements.  See the NOTICE file distributed with
 * this work for additional information regarding copyright ownership.
 * The ASF licenses this file to You under the Apache License, Version 2.0
 * (the "License"); you may not use this file except in compliance with
 * the License.  You may obtain a copy of the License at
 *
 *     http://www.apache.org/licenses/LICENSE-2.0
 *
 * Unless required by applicable law or agreed to in writing, software
 * distributed under the License is distributed on an "AS IS" BASIS,
 * WITHOUT WARRANTIES OR CONDITIONS OF ANY KIND, either express or implied.
 * See the License for the specific language governing permissions and
 * limitations under the License.
 */
package org.apache.sis.internal.taglet;

import java.util.StringTokenizer;
import com.sun.source.doctree.DocTree;
import org.apache.sis.internal.book.CodeColorizer;


/**
 * The <code>@preformat</code> tag for inserting a pre-formatted code in a javadoc comment.
 * The first word after the tag must be the format name ("java", "math", "wkt", "xml", "sql",
 * "shell" or "text").
 * The remaining is the text to format.
 *
 * <p>This taglet will automatically replace {@code &}, {@code <} and {@code >} by their HTML entities.
 * The only exception is {@code &#64;}, which is converted to the original {@code @} character because
 * we can not use that character directly inside this taglet.</p>
 *
 * @author  Martin Desruisseaux (Geomatys)
<<<<<<< HEAD
 * @since   0.3
 * @version 0.8
=======
 * @version 0.3
 * @since   0.3
>>>>>>> fa367bbb
 * @module
 */
public final class Preformat extends InlineTaglet {
    /**
     * The set of legal words after {@code preformat}. We write them in lower-cases even if this is not
     * conform to the Java convention for enumeration constants, because we will use {@link Enum#name()}
     * for getting the string to look for after {@code preformat}.
     */
    private enum Style {
        java, math, wkt, xml, sql, shell, text
    }

    /**
     * Special characters to replace by HTML entities.
     */
    private static final String[] SPECIAL_CHARS = new String[] {
        "&#64;", "@", // Because we can't use @ directly in {@preformat}.
        "&",     "&amp;",
        "<",     "&lt;",
        ">",     "&gt;"
    };

    /**
     * Constructs a <code>@preformat</code> taglet.
     */
    public Preformat() {
        super();
    }

    /**
     * Returns the name of this custom tag.
     *
     * @return "preformat".
     */
    @Override
    public String getName() {
        return "preformat";
    }

    /**
     * Given the <code>DocTree</code> representation of this custom tag, return its string representation.
     *
     * @param  tag  the tag to format.
     * @return a string representation of the given tag.
     */
    @Override
    public String toString(final DocTree tag) {
        String text = text(tag).replace("\r\n", "\n").replace('\r', '\n');
        String format = "<unspecified>";
        /*
         * Extracts the first word, which is expected to be the format name.
         */
        for (int i=0; i<text.length(); i++) {
            if (Character.isWhitespace(text.charAt(i))) {
                format = text.substring(0, i);
                text = trim(text.substring(i));
                break;
            }
        }
        Style style;
        try {
            style = Style.valueOf(format);
        } catch (IllegalArgumentException e) {
            printWarning(tag, "Unknown format: " + format);
            style = Style.text;
        }
        /*
         * Counts the minimal amount of spaces in the margin.
         */
        int margin = 0;
        StringTokenizer tk = new StringTokenizer(text, "\r\n");
all:    while (tk.hasMoreTokens()) {
            final String line = tk.nextToken();
            int stop = line.length();
            if (margin != 0 && margin < stop) {
                stop = margin;
            }
            for (int i=0; i<stop; i++) {
                if (!Character.isSpaceChar(line.charAt(i))) {
                    if (margin == 0 || i < margin) {
                        margin = i;
                    }
                    if (i == 0) {
                        break all;
                    }
                    break;
                }
            }
        }
        /*
         * Nows inserts each line.
         */
        final StringBuilder buffer = new StringBuilder("<blockquote><pre>");
        tk = new StringTokenizer(text, "\r\n", true);
        while (tk.hasMoreTokens()) {
            String line = tk.nextToken();
            if (!line.startsWith("\n")) {
                if (margin < line.length()) {
                    line = line.substring(margin);
                }
                for (int i=0; i<SPECIAL_CHARS.length;) {
                    line = line.replace(SPECIAL_CHARS[i++], SPECIAL_CHARS[i++]);
                }
                switch (style) {
                    case java: colorJava(line, buffer); continue;
                    case math: styleMath(line, buffer); continue;
                }
            }
            buffer.append(line);
        }
        return buffer.append("</pre></blockquote>").toString();
    }

    /**
     * Adds syntactic coloration for the given line.
     */
    private static void colorJava(final String line, final StringBuilder buffer) {
        char quote = 0;                             // The kind of quoting in progress (" or ').
        final int length = line.length();
        for (int i=0; i<length; i++) {
            final char c = line.charAt(i);
            if (quote == 0) {
                if (Character.isJavaIdentifierStart(c)) {
                    int j = i;
                    while (++j < length && Character.isJavaIdentifierPart(line.charAt(j)));
                    final String word = line.substring(i, j);
                    final boolean keyword = CodeColorizer.JAVA_KEYWORDS.contains(word);
                    i = j-1;
                    boolean function = false;
                    if (!keyword || word.equals("this") || word.equals("super")) {
                        while (j < length) {
                            final char t = line.charAt(j++);
                            if (!Character.isWhitespace(t)) {
                                function = (t == '(');
                                break;
                            }
                        }
                    }
                    if (function) buffer.append("<b>");
                    if (keyword)  buffer.append("<font color=\"green\">");
                    if (true)     buffer.append(word);
                    if (keyword)  buffer.append("</font>");
                    if (function) buffer.append("</b>");
                    continue;
                }
                switch (c) {
                    case '/': {
                        if (i+1 < length && line.charAt(i+1) == '/') {
                            buffer.append("<i><font color=\"gray\">").append(line.substring(i)).append("</font></i>");
                            return;
                        }
                        break;
                    }
                    case '\'':                                 // fall through
                    case '"': {
                        quote = c;
                        buffer.append("<font color=\"orangered\">").append(c);
                        continue;
                    }
                }
            } else if (c == quote) {
                quote = 0;
                buffer.append(c).append("</font>");
                continue;
            }
            buffer.append(c);
        }
    }

    /**
     * Adds italic on variables in a math formulas.
     * We will put in italic only the single latin letters.
     */
    private static void styleMath(final String line, final StringBuilder buffer) {
        final int length = line.length();
        for (int i=0; i<length; i++) {
            final char c = line.charAt(i);
            if ((c >= 'A' && c <= 'Z') || (c >= 'a' && c <= 'z')) {
                if ((i == 0 || !Character.isLetterOrDigit(line.codePointBefore(i))) &&
                    (i+1 >= length || !Character.isLetterOrDigit(line.codePointAt(i+1))))
                {
                    buffer.append("<var>").append(c).append("</var>");
                    continue;
                }
            }
            buffer.append(c);
        }
    }

    /**
     * Removes the leading and trailing linefeeds (but not other kind of spaces).
     */
    private static String trim(final String line) {
        int high = line.length();
        while (high != 0) {
            final char c = line.charAt(high - 1);
            if (c != '\r' && c != '\n') break;
            high--;
        }
        int low = 0;
        while (low != high) {
            final char c = line.charAt(low);
            if (c != '\r' && c != '\n') break;
            low++;
        }
        return line.substring(low, high);
    }
}<|MERGE_RESOLUTION|>--- conflicted
+++ resolved
@@ -32,13 +32,8 @@
  * we can not use that character directly inside this taglet.</p>
  *
  * @author  Martin Desruisseaux (Geomatys)
-<<<<<<< HEAD
+ * @version 0.8
  * @since   0.3
- * @version 0.8
-=======
- * @version 0.3
- * @since   0.3
->>>>>>> fa367bbb
  * @module
  */
 public final class Preformat extends InlineTaglet {
