/*
 * Licensed to the Apache Software Foundation (ASF) under one or more
 * contributor license agreements.  See the NOTICE file distributed with
 * this work for additional information regarding copyright ownership.
 * The ASF licenses this file to You under the Apache License, Version 2.0
 * (the "License"); you may not use this file except in compliance with
 * the License.  You may obtain a copy of the License at
 *
 *     http://www.apache.org/licenses/LICENSE-2.0
 *
 * Unless required by applicable law or agreed to in writing, software
 * distributed under the License is distributed on an "AS IS" BASIS,
 * WITHOUT WARRANTIES OR CONDITIONS OF ANY KIND, either express or implied.
 * See the License for the specific language governing permissions and
 * limitations under the License.
 */
package org.apache.sis.internal.taglet;

import java.util.Map;
import com.sun.javadoc.Tag;
import com.sun.tools.doclets.Taglet;


/**
 * The <code>@scmUrl</code> tag for inserting a URL to a file in the source code repository.
 * This tag shall contain a keyword, for example <code>{@scmUrl metadata}</code>.
 * Valid keywords are:
 *
 * <table class="sis">
 *   <caption>Recognized keywords</caption>
 *   <tr><th>Keyword</th>     <th>path</th></tr>
 *   <tr><td>metadata</td>    <td>core/sis-metadata/src/test/resources/org/apache/sis/metadata/iso</td></tr>
 *   <tr><td>referencing</td> <td>core/sis-referencing/src/test/resources/org/apache/sis/referencing</td></tr>
 * </table>
 *
 * The URL never contain trailing <code>'/'</code> character.
 *
 * @author  Martin Desruisseaux (Geomatys)
 * @since   0.3 (derived from GeoAPI 3.1)
 * @version 0.3
 * @module
 */
public final class SourceRepositoryURL extends InlineTaglet {
    /**
     * Registers this taglet.
     *
     * @param tagletMap the map to register this tag to.
     */
    public static void register(final Map<String,Taglet> tagletMap) {
       final SourceRepositoryURL tag = new SourceRepositoryURL();
       tagletMap.put(tag.getName(), tag);
    }

    /**
     * Constructs a default <code>@scmUrl</code> taglet.
     */
    private SourceRepositoryURL() {
        super();
    }

    /**
     * Returns the name of this custom tag.
     *
     * @return The tag name.
     */
    @Override
    public String getName() {
        return "scmUrl";
    }

    /**
     * Given the <code>Tag</code> representation of this custom tag, return its string representation.
     *
     * @param  tag The tag to format.
     * @return A string representation of the given tag.
     */
    @Override
    public String toString(final Tag tag) {
        final StringBuilder url = new StringBuilder("http://svn.apache.org/repos/asf/sis/branches/JDK6");
        final String keyword = tag.text();
        /* switch (keyword) */ {
            if (keyword.equals("metadata")) {
                url.append("/core/sis-metadata/src/test/resources/org/apache/sis/metadata/iso");
            }
            else if (keyword.equals("referencing")) {
                url.append("/core/sis-referencing/src/test/resources/org/apache/sis/referencing");
            }
<<<<<<< HEAD
            else {
                ConfigurationImpl.getInstance().root.printWarning(tag.position(), "Unknown keyword: " + keyword);
=======
            default: {
                printWarning(tag.position(), "Unknown keyword: " + keyword);
                break;
>>>>>>> 95c9b151
            }
        }
        return url.toString();
    }
}<|MERGE_RESOLUTION|>--- conflicted
+++ resolved
@@ -85,14 +85,8 @@
             else if (keyword.equals("referencing")) {
                 url.append("/core/sis-referencing/src/test/resources/org/apache/sis/referencing");
             }
-<<<<<<< HEAD
             else {
-                ConfigurationImpl.getInstance().root.printWarning(tag.position(), "Unknown keyword: " + keyword);
-=======
-            default: {
                 printWarning(tag.position(), "Unknown keyword: " + keyword);
-                break;
->>>>>>> 95c9b151
             }
         }
         return url.toString();
