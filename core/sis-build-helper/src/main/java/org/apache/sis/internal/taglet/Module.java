/*
 * Licensed to the Apache Software Foundation (ASF) under one or more
 * contributor license agreements.  See the NOTICE file distributed with
 * this work for additional information regarding copyright ownership.
 * The ASF licenses this file to You under the Apache License, Version 2.0
 * (the "License"); you may not use this file except in compliance with
 * the License.  You may obtain a copy of the License at
 *
 *     http://www.apache.org/licenses/LICENSE-2.0
 *
 * Unless required by applicable law or agreed to in writing, software
 * distributed under the License is distributed on an "AS IS" BASIS,
 * WITHOUT WARRANTIES OR CONDITIONS OF ANY KIND, either express or implied.
 * See the License for the specific language governing permissions and
 * limitations under the License.
 */
package org.apache.sis.internal.taglet;

import java.io.File;
import java.util.Map;
import com.sun.javadoc.Tag;
import com.sun.javadoc.Doc;
import com.sun.javadoc.ClassDoc;
import com.sun.tools.doclets.Taglet;


/**
 * The <code>@module</code> tag. This tag expects no argument.
 *
 * @author  Martin Desruisseaux (IRD, Geomatys)
 * @since   0.3 (derived from geotk-2.2)
 * @version 0.3
 * @module
 */
public final class Module implements Taglet {
    /**
     * SIS version to be referenced by this taglet.
     */
<<<<<<< HEAD
    private static final String VERSION = "0.3-jdk6-SNAPSHOT";
=======
    private static final String VERSION = "0.4-jdk7-SNAPSHOT";
>>>>>>> cf29ffa7

    /**
     * Register this taglet.
     *
     * @param tagletMap the map to register this tag to.
     */
    public static void register(final Map<String,Taglet> tagletMap) {
       final Module tag = new Module();
       tagletMap.put(tag.getName(), tag);
    }

    /**
     * The base URL for Maven reports, with a trailing slash.
     */
    private static final String MAVEN_REPORTS_BASE_URL = WebSite.URL + '/';

    /**
     * The base URL for Maven repository, with a trailing slash.
     * See <a href="http://www.apache.org/dev/repository-faq.html">ASF Jar Repositories</a>
     * for more information.
     */
    private static final String MAVEN_REPOSITORY_BASE_URL = "http://repository.apache.org/snapshots/";

    /**
     * The SIS module in which the <code>@module</code> taglet has been found.
     */
    private String module;

    /**
     * Constructs a default <code>@module</code> taglet.
     */
    private Module() {
        super();
    }

    /**
     * Returns the name of this custom tag.
     *
     * @return The tag name.
     */
    @Override
    public String getName() {
        return "module";
    }

    /**
     * Returns {@code false} since <code>@module</code> can not be used in overview.
     *
     * @return Always {@code false}.
     */
    @Override
    public boolean inOverview() {
        return false;
    }

    /**
     * Returns {@code true} since <code>@module</code> can be used in package documentation.
     *
     * @return Always {@code true}.
     */
    @Override
    public boolean inPackage() {
        return true;
    }

    /**
     * Returns {@code true} since <code>@module</code> can be used in type documentation
     * (classes or interfaces). This is actually its main target.
     *
     * @return Always {@code true}.
     */
    @Override
    public boolean inType() {
        return true;
    }

    /**
     * Returns {@code false} since <code>@module</code> can not be used in constructor.
     *
     * @return Always {@code false}.
     */
    @Override
    public boolean inConstructor() {
        return false;
    }

    /**
     * Returns {@code false} since <code>@module</code> can not be used in method documentation.
     *
     * @return Always {@code false}.
     */
    @Override
    public boolean inMethod() {
        return false;
    }

    /**
     * Returns {@code false} since <code>@module</code> can not be used in field documentation.
     *
     * @return Always {@code false}.
     */
    @Override
    public boolean inField() {
        return false;
    }

    /**
     * Returns {@code false} since <code>@module</code> is not an inline tag.
     *
     * @return Always {@code false}.
     */
    @Override
    public boolean isInlineTag() {
        return false;
    }

    /**
     * Given the <code>Tag</code> representation of this custom tag, return its string representation.
     * The default implementation invokes the array variant of this method.
     *
     * @param tag The tag to format.
     * @return A string representation of the given tag.
     */
    @Override
    public String toString(final Tag tag) {
        return toString(new Tag[] {tag});
    }

    /**
     * Given an array of {@code Tag}s representing this custom tag, return its string
     * representation.
     *
     * @param tags The tags to format.
     * @return A string representation of the given tags.
     */
    @Override
    public String toString(final Tag[] tags) {
        if (tags == null || tags.length == 0) {
            return "";
        }
        final StringBuilder buffer = new StringBuilder(128);
        buffer.append("\n<p><font size=\"-1\">");
        for (int i=0; i<tags.length; i++) {
            final Tag tag = tags[i];
            File file = tag.position().file();
            module = file.getName();
            while (file != null) {
                file = file.getParentFile();
                if (file.getName().equals("src")) {
                    file = file.getParentFile();
                    if (file != null) {
                        module = file.getName();
                    }
                    break;
                }
            }
            /*
             * Appends the module link.
             */
            buffer.append("Defined in the <a href=\"").append(MAVEN_REPORTS_BASE_URL).append(module)
                  .append("/index.html\">").append(module).append("</a> module");
            /*
             * Appends the "(download binary)" link.
             */
            buffer.append("\n<font size=\"-2\">(<a href=\"").append(MAVEN_REPOSITORY_BASE_URL)
                  .append("org/apache/sis/").append(module).append('/').append(VERSION).append('/')
                  .append("\">download</a>)</font>");
            /*
             * Appends the "View source code for this class" link.
             */
            final Doc holder = tag.holder();
            if (holder instanceof ClassDoc) {
                ClassDoc outer, doc = (ClassDoc) holder;
                while ((outer = doc.containingClass()) != null) {
                    doc = outer;
                }
                final String className = doc.qualifiedName();
                buffer.append("<br><a href=\"");
                for (int j=className.indexOf('.'); j>=0; j=className.indexOf('.', j+1)) {
                    buffer.append("../");
                }
                buffer.append("../xref/").append(className.replace('.', '/'))
                      .append(".html\">View source code for this class</a>");
            }
        }
        return buffer.append("</font></p>\n").toString();
    }
}<|MERGE_RESOLUTION|>--- conflicted
+++ resolved
@@ -36,11 +36,7 @@
     /**
      * SIS version to be referenced by this taglet.
      */
-<<<<<<< HEAD
-    private static final String VERSION = "0.3-jdk6-SNAPSHOT";
-=======
-    private static final String VERSION = "0.4-jdk7-SNAPSHOT";
->>>>>>> cf29ffa7
+    private static final String VERSION = "0.4-jdk6-SNAPSHOT";
 
     /**
      * Register this taglet.
