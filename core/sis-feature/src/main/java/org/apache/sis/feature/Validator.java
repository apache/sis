--- conflicted
+++ resolved
@@ -117,19 +117,11 @@
                 pq = ((AbstractAttribute<?>) property).quality();
             } else if (property instanceof AbstractAssociation) {
                 pq = ((AbstractAssociation) property).quality();
-<<<<<<< HEAD
             } else if (property instanceof AbstractAttribute<?>) {
-                validateAny(((AbstractAttribute<?>) property).getType(), ((AbstractAttribute<?>) property).getValues());
+                validate(((AbstractAttribute<?>) property).getType(), ((AbstractAttribute<?>) property).getValues());
                 continue;
             } else if (property instanceof AbstractAssociation) {
-                validateAny(((AbstractAssociation) property).getRole(), ((AbstractAssociation) property).getValues());
-=======
-            } else if (property instanceof Attribute<?>) {
-                validate(((Attribute<?>) property).getType(), ((Attribute<?>) property).getValues());
-                continue;
-            } else if (property instanceof FeatureAssociation) {
-                validate(((FeatureAssociation) property).getRole(), ((FeatureAssociation) property).getValues());
->>>>>>> 7d0f827d
+                validate(((AbstractAssociation) property).getRole(), ((AbstractAssociation) property).getValues());
                 continue;
             } else {
                 continue;
