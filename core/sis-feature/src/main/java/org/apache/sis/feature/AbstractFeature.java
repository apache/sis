--- conflicted
+++ resolved
@@ -859,23 +859,14 @@
     @Override
     public int hashCode() {
         int code = type.hashCode() * 37;
-<<<<<<< HEAD
-        for (final AbstractIdentifiedType pt : type.getProperties(true)) {
-            final String name = pt.getName().toString();
-            if (name != null) {                                             // Paranoiac check.
-                final Object value = getPropertyValue(name);
-                if (value != null) {
-                    code += name.hashCode() ^ value.hashCode();
-=======
         if (comparisonStart()) try {
-            for (final PropertyType pt : type.getProperties(true)) {
+            for (final AbstractIdentifiedType pt : type.getProperties(true)) {
                 final String name = pt.getName().toString();
                 if (name != null) {                                             // Paranoiac check.
                     final Object value = getPropertyValue(name);
                     if (value != null) {
                         code += name.hashCode() ^ value.hashCode();
                     }
->>>>>>> 1e0f827f
                 }
             }
         } finally {
@@ -916,19 +907,12 @@
             if (!type.equals(that.type)) {
                 return false;
             }
-<<<<<<< HEAD
-            for (final AbstractIdentifiedType pt : type.getProperties(true)) {
-                final String name = pt.getName().toString();
-                if (!Objects.equals(getPropertyValue(name), that.getPropertyValue(name))) {
-                    return false;
-=======
             if (comparisonStart()) try {
-                for (final PropertyType pt : type.getProperties(true)) {
+                for (final AbstractIdentifiedType pt : type.getProperties(true)) {
                     final String name = pt.getName().toString();
                     if (!Objects.equals(getPropertyValue(name), that.getPropertyValue(name))) {
                         return false;
                     }
->>>>>>> 1e0f827f
                 }
             } finally {
                 comparisonEnd();
