--- conflicted
+++ resolved
@@ -80,13 +80,8 @@
      * executed in the CRS of the first argument.
      */
     @Override
-<<<<<<< HEAD
-    public Expression<? super R, ?> optimize(final Optimization optimization) {
+    public Expression<R,?> optimize(final Optimization optimization) {
         final DefaultFeatureType featureType = optimization.getFeatureType();
-=======
-    public Expression<R,?> optimize(final Optimization optimization) {
-        final FeatureType featureType = optimization.getFeatureType();
->>>>>>> 7d712579
         if (featureType != null) {
             final Expression<R,?> p1 = unwrap(geometry1);
             if (p1 instanceof ValueReference<?,?> && unwrap(geometry2) instanceof Literal<?,?>) try {
