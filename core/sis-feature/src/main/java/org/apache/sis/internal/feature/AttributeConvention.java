/*
 * Licensed to the Apache Software Foundation (ASF) under one or more
 * contributor license agreements.  See the NOTICE file distributed with
 * this work for additional information regarding copyright ownership.
 * The ASF licenses this file to You under the Apache License, Version 2.0
 * (the "License"); you may not use this file except in compliance with
 * the License.  You may obtain a copy of the License at
 *
 *     http://www.apache.org/licenses/LICENSE-2.0
 *
 * Unless required by applicable law or agreed to in writing, software
 * distributed under the License is distributed on an "AS IS" BASIS,
 * WITHOUT WARRANTIES OR CONDITIONS OF ANY KIND, either express or implied.
 * See the License for the specific language governing permissions and
 * limitations under the License.
 */
package org.apache.sis.internal.feature;

import org.opengis.util.LocalName;
import org.opengis.util.ScopedName;
import org.opengis.util.GenericName;
import org.opengis.referencing.crs.CoordinateReferenceSystem;
import org.apache.sis.util.iso.Names;
import org.apache.sis.util.Static;

// Branch-dependent imports
<<<<<<< HEAD
import org.apache.sis.feature.AbstractAttribute;
import org.apache.sis.feature.AbstractIdentifiedType;
import org.apache.sis.feature.AbstractOperation;
import org.apache.sis.feature.DefaultAttributeType;
=======
import org.opengis.feature.Attribute;
import org.opengis.feature.AttributeType;
import org.opengis.feature.IdentifiedType;
import org.opengis.feature.Operation;
import org.opengis.feature.Property;
import org.opengis.feature.PropertyType;
import org.opengis.feature.FeatureType;
>>>>>>> 851a4b29


/**
 * Defines the names of some properties or characteristics for which we assign a conventional usage.
 * Properties with the names defined in this {@code AttributeConvention} class are often aliases generated
 * by the SIS implementation of various file readers. Those synthetic properties redirect to the most
 * appropriate "real" property in the feature.
 *
 * <div class="note"><b>Example:</b>
 * one of the most frequently used synthetic property is {@code "sis:identifier"}, which contains a unique
 * identifier (or primary key) for the feature. This property is usually (but not necessarily)
 * a {@linkplain org.apache.sis.feature.FeatureOperations#link link to an existing attribute}.
 * By using the {@code "sis:identifier"} alias, users do not need to know the name of the "real" attribute.
 * </div>
 *
 * This class defines names for two kinds of usage:
 * <ul>
 *   <li>Names ending with {@code "_PROPERTY"} are used for attributes or operations that are members of the
 *       collection returned by {@link org.apache.sis.feature.DefaultFeatureType#getProperties(boolean)}.</li>
 *   <li>Names ending with {@code "_CHARACTERISTIC"} are used for characteristics that are entries of the
 *       map returned by {@link org.apache.sis.feature.DefaultAttributeType#characteristics()}.</li>
 * </ul>
 *
 * <div class="section">Mixing with other conventions</div>
 * The conventions defined in this class are specific to Apache SIS.
 * Current implementation does not support any other convention than the SIS one,
 * but we may refactor this class in future SIS versions if there is a need to support different conventions.
 *
 * <p>In order to reduce the risk of name collision with properties in user-defined features
 * (e.g. the user may already have an attribute named {@code "identifier"} for his own purpose),
 * all names defined in this class begin with the {@code "@"} character.</p>
 *
 * @author  Johann Sorel (Geomatys)
 * @author  Martin Desruisseaux (Geomatys)
 * @version 0.8
 * @since   0.7
 * @module
 */
public final class AttributeConvention extends Static {
    /**
     * Scope of all names defined by SIS convention.
     */
    private static final LocalName SCOPE;

    /**
     * Conventional name for a property used as a unique identifier.
     * The identifier should be unique in the {@link org.apache.sis.storage.DataStore} instance containing the feature
     * (for example a {@code DataStore} opened for a XML file), but does not need to be unique between two independent
     * {@code DataStore} instances.
     *
     * <p>Properties of this name are usually
     * {@linkplain org.apache.sis.feature.FeatureOperations#link aliases for existing attributes}, or
     * {@linkplain org.apache.sis.feature.FeatureOperations#compound compound keys} made by concatenation
     * of two or more other attributes.</p>
     *
     * <p>The {@linkplain org.apache.sis.feature.DefaultAttributeType#getValueClass() value class} is usually
     * {@link String}, {@link Integer}, {@link java.util.UUID} or other types commonly used as identifiers.</p>
     */
    public static final ScopedName IDENTIFIER_PROPERTY;

    /**
     * Conventional name for a property containing the geometric object to use by default.
     * Some features may contain more than one geometric object; this property tells which
     * geometry to render on a map for example.
     *
     * <p>Properties of this name are usually {@linkplain org.apache.sis.feature.FeatureOperations#link
     * operations acting as a redirection to another attribute}.</p>
     *
     * <p>The {@linkplain org.apache.sis.feature.DefaultAttributeType#getValueClass() value class} can be
     * the {@link com.esri.core.geometry.Geometry} class from ESRI's API, or the {@code Geometry} class from
     * <cite>Java Topology Suite</cite> (JTS) library, or any other class defined in future SIS versions.
     * See {@code isGeometryAttribute(IdentifiedType)} for testing whether the value is a supported type.</p>
     *
     * @see #isGeometryAttribute(AbstractIdentifiedType)
     */
    public static final ScopedName GEOMETRY_PROPERTY;

    /**
     * Conventional name for fetching the envelope encompassing all geometries in a feature. Most {@code FeatureType}s
     * have at most one geometry, which is also the {@link #GEOMETRY_PROPERTY default geometry}.
     * But if several geometries exist, then the value for this synthetic property is the union of all geometries.
     *
     * <p>Properties of this name are usually
     * {@linkplain org.apache.sis.feature.FeatureOperations#envelope operations}.</p>
     *
     * <p>The {@linkplain org.apache.sis.feature.DefaultAttributeType#getValueClass() value class} should be
     * {@link org.opengis.geometry.Envelope}.</p>
     */
    public static final ScopedName ENVELOPE_PROPERTY;

    /**
     * Conventional name for fetching the Coordinate Reference System (CRS) of a geometry or a coverage.
     * This characteristic is typically an entry in the map returned by a call to the
     * {@link org.apache.sis.feature.DefaultAttributeType#characteristics()} method
     * on the attribute referenced by {@link #GEOMETRY_PROPERTY}.
     *
     * <p>While it is technically possible to have different CRS for different feature instances,
     * in most cases the CRS is the same for all geometries found in {@code GEOMETRY_PROPERTY}.
     * In such cases, the CRS can be specified only once as the
     * {@linkplain org.apache.sis.feature.DefaultAttributeType#getDefaultValue() default value}
     * of this {@code CRS_CHARACTERISTIC}.</p>
     *
     * <p>The {@linkplain org.apache.sis.feature.DefaultAttributeType#getValueClass() value class} should be
     * {@link org.opengis.referencing.crs.CoordinateReferenceSystem}.</p>
     *
     * @see #getCRSCharacteristic(Object)
     */
    public static final ScopedName CRS_CHARACTERISTIC;

    /**
     * Conventional name for fetching the maximal length of string values.
     * The maximal length is stored as the
     * {@linkplain org.apache.sis.feature.DefaultAttributeType#getDefaultValue() default value} of the
     * {@linkplain org.apache.sis.feature.DefaultAttributeType#characteristics() characteristic} associated
     * to the attribute on which the maximal length applies.
     *
     * <p>The {@linkplain org.apache.sis.feature.DefaultAttributeType#getValueClass() value class} should be
     * {@link Integer}.</p>
     *
     * @see #getMaximalLengthCharacteristic(Object)
     */
    public static final ScopedName MAXIMAL_LENGTH_CHARACTERISTIC;

    /**
     * Conventional name for fetching the enumeration of valid values.
     * The set of valid values is stored stored as the
     * {@linkplain org.apache.sis.feature.DefaultAttributeType#getDefaultValue() default value} of the
     * {@linkplain org.apache.sis.feature.DefaultAttributeType#characteristics() characteristic} associated
     * to the attribute on which the restriction applies.
     */
    public static final GenericName VALID_VALUES_CHARACTERISTIC;
    static {
        SCOPE                         = Names.createLocalName("Apache", null, "sis");
        IDENTIFIER_PROPERTY           = Names.createScopedName(SCOPE, null, "identifier");
        GEOMETRY_PROPERTY             = Names.createScopedName(SCOPE, null, "geometry");
        ENVELOPE_PROPERTY             = Names.createScopedName(SCOPE, null, "envelope");
        CRS_CHARACTERISTIC            = Names.createScopedName(SCOPE, null, "crs");
        MAXIMAL_LENGTH_CHARACTERISTIC = Names.createScopedName(SCOPE, null, "maximalLength");
        VALID_VALUES_CHARACTERISTIC   = Names.createScopedName(SCOPE, null, "validValues");
    }

    /**
     * Do not allow instantiation of this class.
     */
    private AttributeConvention() {
    }

    /**
     * Returns {@code true} if the given name stands for one of the synthetic properties defined by convention.
     * Conventional properties are properties added by the {@code DataStore} to the {@code FeatureType} in order
     * to provide a uniform way to access commonly used informations.
     *
     * <p>Synthetic properties should generally not be written by the user.
     * Those properties are calculated most of the time and have only a meaning within SIS.</p>
     *
     * <p>Current implementation returns {@code true} if the given name is in the SIS namespace.</p>
     *
     * @param  name  the name of the property or characteristic to test, or {@code null}.
     * @return {@code true} if the given name is non-null and in the SIS namespace.
     */
    public static boolean contains(GenericName name) {
        while (name instanceof ScopedName) {
            if (SCOPE.equals(((ScopedName) name).path())) {
                return true;
            }
            name = ((ScopedName) name).tail();
        }
        return false;
    }

    /**
     * Returns {@code true} if the given type is an {@code AttributeType} or an {@code Operation} computing
     * an attribute, and the attribute value is one of the geometry types recognized by SIS.
     * The types currently recognized by SIS are:
     *
     * <ul>
     *   <li>{@link com.esri.core.geometry.Geometry} of the ESRI's API.</li>
     * </ul>
     *
     * The above list may be expanded in any future SIS version.
     *
     * @param  type  the type to test, or {@code null}.
     * @return {@code true} if the given type is (directly or indirectly) an attribute type
     *         for one of the recognized geometry types.
     *
     * @see #GEOMETRY_PROPERTY
     */
    public static boolean isGeometryAttribute(AbstractIdentifiedType type) {
        while (type instanceof AbstractOperation) {
            type = ((AbstractOperation) type).getResult();
        }
        return (type instanceof DefaultAttributeType<?>) && Geometries.isKnownType(((DefaultAttributeType<?>) type).getValueClass());
    }

    /**
     * Returns whether the given operation or attribute type is characterized by a coordinate reference system.
     * This method verifies whether a characteristic named {@link #CRS_CHARACTERISTIC} with values assignable to
     * {@link CoordinateReferenceSystem} exists (directly or indirectly) for the given type.
     *
     * @param  type  the operation or attribute type for which to get the CRS, or {@code null}.
     * @return {@code true} if a characteristic for Coordinate Reference System has been found.
     */
    public static boolean characterizedByCRS(final AbstractIdentifiedType type) {
        return hasCharacteristic(type, CRS_CHARACTERISTIC.toString(), CoordinateReferenceSystem.class);
    }

    /**
     * Returns the Coordinate Reference Systems characteristic for the given attribute, or {@code null} if none.
     * This method gets the value or default value from the characteristic named {@link #CRS_CHARACTERISTIC}.
     *
     * @param  attribute  the attribute for which to get the CRS, or {@code null}.
     * @return the Coordinate Reference System characteristic of the given attribute, or {@code null} if none.
     * @throws ClassCastException if {@link #CRS_CHARACTERISTIC} has been found but is associated
     *         to an object which is not a {@link CoordinateReferenceSystem} instance.
     *
     * @see org.apache.sis.feature.builder.AttributeTypeBuilder#setCRS(CoordinateReferenceSystem)
     */
    public static CoordinateReferenceSystem getCRSCharacteristic(final Object attribute) {
        return (CoordinateReferenceSystem) getCharacteristic(attribute, CRS_CHARACTERISTIC.toString());
    }

    /**
     * Returns the Coordinate Reference Systems characteristic for the given property type, or {@code null} if none.
     * This method gets the default value from the characteristic named {@link #CRS_CHARACTERISTIC}.
     * If the given property is a link, then this method follows the link in the given feature type (if non-null).
     *
     * <p>This method should be used only when the actual property instance is unknown.
     * Otherwise, {@link #getCRSCharacteristic(Property)} should be used because the CRS
     * may vary for each property instance.</p>
     *
     * @param  feature    the feature type in which to follow links, or {@code null} if none.
     * @param  attribute  the attribute type for which to get the CRS, or {@code null}.
     * @return the Coordinate Reference System characteristic of the given property type, or {@code null} if none.
     * @throws ClassCastException if {@link #CRS_CHARACTERISTIC} has been found but is associated
     *         to an object which is not a {@link CoordinateReferenceSystem} instance.
     */
    public static CoordinateReferenceSystem getCRSCharacteristic(final FeatureType feature, final PropertyType attribute) {
        return (CoordinateReferenceSystem) getCharacteristic(feature, attribute, CRS_CHARACTERISTIC.toString());
    }

    /**
     * Returns whether the given operation or attribute type is characterized by a maximal length.
     * This method verifies whether a characteristic named {@link #MAXIMAL_LENGTH_CHARACTERISTIC}
     * with values of class {@link Integer} exists (directly or indirectly) for the given type.
     *
     * @param  type  the operation or attribute type for which to get the maximal length, or {@code null}.
     * @return {@code true} if a characteristic for maximal length has been found.
     */
    public static boolean characterizedByMaximalLength(final AbstractIdentifiedType type) {
        return hasCharacteristic(type, MAXIMAL_LENGTH_CHARACTERISTIC.toString(), Integer.class);
    }

    /**
     * Returns the maximal length characteristic for the given attribute, or {@code null} if none.
     * This method gets the value or default value from the characteristic named {@link #MAXIMAL_LENGTH_CHARACTERISTIC}.
     *
     * @param  attribute  the attribute for which to get the maximal length, or {@code null}.
     * @return the maximal length characteristic of the given attribute, or {@code null} if none.
     * @throws ClassCastException if {@link #MAXIMAL_LENGTH_CHARACTERISTIC} has been found but is associated
     *         to an object which is not an {@link Integer} instance.
     *
     * @see org.apache.sis.feature.builder.AttributeTypeBuilder#setMaximalLength(Integer)
     */
    public static Integer getMaximalLengthCharacteristic(final Object attribute) {
        return (Integer) getCharacteristic(attribute, MAXIMAL_LENGTH_CHARACTERISTIC.toString());
    }

    /**
     * Returns the maximal length characteristic for the given property type, or {@code null} if none.
     * This method gets the default value from the characteristic named {@link #MAXIMAL_LENGTH_CHARACTERISTIC}.
     * If the given property is a link, then this method follows the link in the given feature type (if non-null).
     *
     * <p>This method should be used only when the actual property instance is unknown.
     * Otherwise, {@link #getMaximalLengthCharacteristic(Property)} should be used because
     * the maximal length may vary for each property instance.</p>
     *
     * @param  feature    the feature type in which to follow links, or {@code null} if none.
     * @param  attribute  the attribute type for which to get the maximal length, or {@code null}.
     * @return the maximal length characteristic of the given property type, or {@code null} if none.
     * @throws ClassCastException if {@link #MAXIMAL_LENGTH_CHARACTERISTIC} has been found but is associated
     *         to an object which is not a {@link CoordinateReferenceSystem} instance.
     */
    public static Integer getMaximalLengthCharacteristic(final FeatureType feature, final PropertyType attribute) {
        return (Integer) getCharacteristic(feature, attribute, MAXIMAL_LENGTH_CHARACTERISTIC.toString());
    }

    /**
     * Returns {@code true} if the given operation or attribute type has a characteristic of the given name,
     * and the values of that characteristic are assignable to the given {@code valueClass}.
     *
     * @param  type        the operation or attribute type for which to test the existence of a characteristic.
     * @param  name        the name of the characteristic to test.
     * @param  valueClass  the expected characteristic values.
     * @return {@code true} if a characteristic of the given name exists and has values assignable to the given class.
     */
    private static boolean hasCharacteristic(AbstractIdentifiedType type, final String name, final Class<?> valueClass) {
        while (type instanceof AbstractOperation) {
            type = ((AbstractOperation) type).getResult();
        }
        if (type instanceof DefaultAttributeType<?>) {
            final DefaultAttributeType<?> at = ((DefaultAttributeType<?>) type).characteristics().get(name);
            if (at != null) {
                return valueClass.isAssignableFrom(at.getValueClass());
            }
        }
        return false;
    }

    /**
     * Fetches from the given property the value or default value of the named characteristic.
     * If the given property is null, or is not an attribute, or does not have characteristics
     * of the given name, then this method returns {@code null}.
     *
     * @param  attribute  the attribute from which to get the characteristic value or default value, or {@code null}.
     * @param  name       name of the characteristic to get.
     * @return the value or default value of the given characteristic in the given property, or {@code null} if none.
     */
    private static Object getCharacteristic(final Object attribute, final String name) {
        if (attribute instanceof AbstractAttribute<?>) {
            final AbstractAttribute<?> at = ((AbstractAttribute<?>) attribute).characteristics().get(name);
            if (at != null) {
                final Object value = at.getValue();
                if (value != null) {
                    return value;
                }
            }
            final DefaultAttributeType<?> type = ((AbstractAttribute<?>) attribute).getType().characteristics().get(name);
            if (type != null) {
                return type.getDefaultValue();
            }
        }
        return null;
    }

    /**
     * Fetches from the given property the default value of the characteristic of the given name.
     * If the given property is a link, then this method follows the link in the given feature type
     * (unless that feature type is null).
     *
     * @param  feature         the feature type in which to follow links, or {@code null} if none.
     * @param  property        the property from which to get the characteristic value, or {@code null}.
     * @param  characteristic  name of the characteristic from which to get the default value.
     * @return the default value of the named characteristic in the given property, or {@code null} if none.
     */
    private static Object getCharacteristic(final FeatureType feature, PropertyType property, final String characteristic) {
        final String referent = FeatureUtilities.linkOf(property);
        if (referent != null && feature != null) {
            property = feature.getProperty(referent);
        }
        if (property instanceof AttributeType<?>) {
            final AttributeType<?> type = ((AttributeType<?>) property).characteristics().get(characteristic);
            if (type != null) {
                return type.getDefaultValue();
            }
        }
        return null;
    }
}<|MERGE_RESOLUTION|>--- conflicted
+++ resolved
@@ -24,20 +24,11 @@
 import org.apache.sis.util.Static;
 
 // Branch-dependent imports
-<<<<<<< HEAD
 import org.apache.sis.feature.AbstractAttribute;
 import org.apache.sis.feature.AbstractIdentifiedType;
 import org.apache.sis.feature.AbstractOperation;
 import org.apache.sis.feature.DefaultAttributeType;
-=======
-import org.opengis.feature.Attribute;
-import org.opengis.feature.AttributeType;
-import org.opengis.feature.IdentifiedType;
-import org.opengis.feature.Operation;
-import org.opengis.feature.Property;
-import org.opengis.feature.PropertyType;
-import org.opengis.feature.FeatureType;
->>>>>>> 851a4b29
+import org.apache.sis.feature.DefaultFeatureType;
 
 
 /**
@@ -265,7 +256,7 @@
      * If the given property is a link, then this method follows the link in the given feature type (if non-null).
      *
      * <p>This method should be used only when the actual property instance is unknown.
-     * Otherwise, {@link #getCRSCharacteristic(Property)} should be used because the CRS
+     * Otherwise, {@code getCRSCharacteristic(Property)} should be used because the CRS
      * may vary for each property instance.</p>
      *
      * @param  feature    the feature type in which to follow links, or {@code null} if none.
@@ -274,7 +265,7 @@
      * @throws ClassCastException if {@link #CRS_CHARACTERISTIC} has been found but is associated
      *         to an object which is not a {@link CoordinateReferenceSystem} instance.
      */
-    public static CoordinateReferenceSystem getCRSCharacteristic(final FeatureType feature, final PropertyType attribute) {
+    public static CoordinateReferenceSystem getCRSCharacteristic(final DefaultFeatureType feature, final AbstractIdentifiedType attribute) {
         return (CoordinateReferenceSystem) getCharacteristic(feature, attribute, CRS_CHARACTERISTIC.toString());
     }
 
@@ -311,7 +302,7 @@
      * If the given property is a link, then this method follows the link in the given feature type (if non-null).
      *
      * <p>This method should be used only when the actual property instance is unknown.
-     * Otherwise, {@link #getMaximalLengthCharacteristic(Property)} should be used because
+     * Otherwise, {@code getMaximalLengthCharacteristic(Property)} should be used because
      * the maximal length may vary for each property instance.</p>
      *
      * @param  feature    the feature type in which to follow links, or {@code null} if none.
@@ -320,7 +311,7 @@
      * @throws ClassCastException if {@link #MAXIMAL_LENGTH_CHARACTERISTIC} has been found but is associated
      *         to an object which is not a {@link CoordinateReferenceSystem} instance.
      */
-    public static Integer getMaximalLengthCharacteristic(final FeatureType feature, final PropertyType attribute) {
+    public static Integer getMaximalLengthCharacteristic(final DefaultFeatureType feature, final AbstractIdentifiedType attribute) {
         return (Integer) getCharacteristic(feature, attribute, MAXIMAL_LENGTH_CHARACTERISTIC.toString());
     }
 
@@ -382,13 +373,13 @@
      * @param  characteristic  name of the characteristic from which to get the default value.
      * @return the default value of the named characteristic in the given property, or {@code null} if none.
      */
-    private static Object getCharacteristic(final FeatureType feature, PropertyType property, final String characteristic) {
+    private static Object getCharacteristic(final DefaultFeatureType feature, AbstractIdentifiedType property, final String characteristic) {
         final String referent = FeatureUtilities.linkOf(property);
         if (referent != null && feature != null) {
             property = feature.getProperty(referent);
         }
-        if (property instanceof AttributeType<?>) {
-            final AttributeType<?> type = ((AttributeType<?>) property).characteristics().get(characteristic);
+        if (property instanceof DefaultAttributeType<?>) {
+            final DefaultAttributeType<?> type = ((DefaultAttributeType<?>) property).characteristics().get(characteristic);
             if (type != null) {
                 return type.getDefaultValue();
             }
