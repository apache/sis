/*
 * Licensed to the Apache Software Foundation (ASF) under one or more
 * contributor license agreements.  See the NOTICE file distributed with
 * this work for additional information regarding copyright ownership.
 * The ASF licenses this file to You under the Apache License, Version 2.0
 * (the "License"); you may not use this file except in compliance with
 * the License.  You may obtain a copy of the License at
 *
 *     http://www.apache.org/licenses/LICENSE-2.0
 *
 * Unless required by applicable law or agreed to in writing, software
 * distributed under the License is distributed on an "AS IS" BASIS,
 * WITHOUT WARRANTIES OR CONDITIONS OF ANY KIND, either express or implied.
 * See the License for the specific language governing permissions and
 * limitations under the License.
 */
package org.apache.sis.internal.filter;

import java.util.List;
import java.util.Collection;
import java.util.Collections;
import org.opengis.util.ScopedName;
import org.opengis.geometry.Envelope;
import org.opengis.geometry.DirectPosition;
import org.opengis.geometry.MismatchedDimensionException;
import org.opengis.metadata.extent.GeographicBoundingBox;
import org.apache.sis.util.Classes;
import org.apache.sis.util.ArgumentChecks;
import org.apache.sis.util.resources.Errors;
import org.apache.sis.internal.feature.Geometries;
import org.apache.sis.internal.feature.GeometryWrapper;
import org.apache.sis.geometry.ImmutableEnvelope;
import org.apache.sis.geometry.WraparoundMethod;
import org.apache.sis.filter.Optimization;

// Branch-dependent imports
import org.apache.sis.filter.Expression;


/**
 * Expression whose results is a geometry wrapper. This converter evaluates another expression,
 * which is given at construction time, potentially converts the result then wraps it.
 *
 * @author  Martin Desruisseaux (Geomatys)
 * @author  Alexis Manin (Geomatys)
 * @version 1.3
 *
 * @param  <R>  the type of resources (e.g. {@code Feature}) used as inputs.
 * @param  <G>  the geometry implementation type.
 *
 * @see org.apache.sis.filter.ConvertFunction
 *
 * @since 1.1
 * @module
 */
final class GeometryConverter<R,G> extends Node implements Optimization.OnExpression<R, GeometryWrapper<G>> {
    /**
     * For cross-version compatibility.
     */
    private static final long serialVersionUID = 1164523020740782044L;

    /**
     * Name of this expression.
     */
    private static final ScopedName NAME = createName("GeometryConverter");

    /**
     * The geometry library to use.
     */
    final Geometries<G> library;

    /**
     * The expression to be used by this operator.
     *
     * @see #getParameters()
     */
    @SuppressWarnings("serial")         // Not statically typed as Serializable.
    final Expression<? super R, ?> expression;

    /**
     * Creates a new converter expression.
     *
     * @param  library     the geometry library to use.
     * @param  expression  the expression providing source values.
     */
    public GeometryConverter(final Geometries<G> library, final Expression<? super R, ?> expression) {
        ArgumentChecks.ensureNonNull("expression", expression);
        ArgumentChecks.ensureNonNull("library",    library);
        this.expression = expression;
        this.library    = library;
    }

    /**
     * Creates a new expression of the same type than this expression, but with an optimized geometry.
     * The optimization may be a geometry computed immediately if all operator parameters are literals.
     */
    @Override
    public Expression<R, GeometryWrapper<G>> recreate(final Expression<? super R, ?>[] effective) {
        return new GeometryConverter<>(library, effective[0]);
    }

    /**
     * Returns an identification of this operation.
     */
    @Override
    public ScopedName getFunctionName() {
        return NAME;
    }

    /**
     * Returns the expression used as parameters for this function.
     * This is the value specified at construction time.
     */
    @Override
    public List<Expression<? super R, ?>> getParameters() {
        return Collections.singletonList(expression);
    }

    /**
     * Returns the singleton expression tested by this operator.
     */
    @Override
    protected Collection<?> getChildren() {
        return getParameters();
    }

    /**
     * Evaluates the expression and converts the value to a geometry wrapper.
     * For now, only "native" geometry objects, envelope and bounding boxes are supported.
     * No Wrap-around resolution is applied.
     *
     * <p>This method is a workaround for attempting conversion of an arbitrary value to a geometry.
     * When more context is available, the chain of {@code if (x instanceof y)} statements should
     * be replaced by subclasses invoking directly the appropriate method. For example if we know
     * that values are {@link Envelope}, we should use {@link Geometries#toGeometry2D(Envelope,
     * WraparoundMethod)} directly.</p>
     *
     * @todo Try to change the class parameterized type for restricting to geometries {@code <G>}.
     *       If we can do that, remove all {@code if} statements for doing only geometry wrapping.
     *       If we can not do that, check how to propagate the wrap-around policy from some context.
     *
     * @param  input  the geometry to evaluate with this expression.
     * @return the geometry wrapper, or {@code null} if the evaluated value is null.
     * @throws IllegalArgumentException if the expression result is not an instance of a supported type.
     */
    @Override
    public GeometryWrapper<G> apply(final R input) {
        final Object value = expression.apply(input);
        final Envelope envelope;
        if (value instanceof GeographicBoundingBox) {
            envelope = new ImmutableEnvelope((GeographicBoundingBox) value);
        } else if (value instanceof Envelope) {
            envelope = (Envelope) value;
        } else try {
<<<<<<< HEAD
            return library.castOrWrap(value);
        } catch (ClassCastException e) {
            throw new IllegalArgumentException(Errors.format(
=======
            if (value instanceof DirectPosition) {
                return library.createPoint((DirectPosition) value);
            } else {
                return library.castOrWrap(value);
            }
        } catch (ClassCastException | MismatchedDimensionException e) {
            throw new InvalidFilterValueException(Errors.format(
>>>>>>> 371e65c5
                    Errors.Keys.IllegalClass_2, library.rootClass, Classes.getClass(value)), e);
        }
        return library.toGeometry2D(envelope, WraparoundMethod.NONE);
    }

    /**
     * Returns {@code this} if the given type is assignable from the geometry root type,
     * or throws an exception otherwise.
     */
    @Override
    @SuppressWarnings("unchecked")
    public <N> Expression<R,N> toValueType(final Class<N> target) {
        if (target.isAssignableFrom(library.rootClass)) {
            return (Expression<R,N>) expression;
        } else if (target.isAssignableFrom(GeometryWrapper.class)) {
            return (Expression<R,N>) this;
        } else {
            throw new ClassCastException(Errors.format(Errors.Keys.UnsupportedType_1, target));
        }
    }
}<|MERGE_RESOLUTION|>--- conflicted
+++ resolved
@@ -152,19 +152,13 @@
         } else if (value instanceof Envelope) {
             envelope = (Envelope) value;
         } else try {
-<<<<<<< HEAD
-            return library.castOrWrap(value);
-        } catch (ClassCastException e) {
-            throw new IllegalArgumentException(Errors.format(
-=======
             if (value instanceof DirectPosition) {
                 return library.createPoint((DirectPosition) value);
             } else {
                 return library.castOrWrap(value);
             }
         } catch (ClassCastException | MismatchedDimensionException e) {
-            throw new InvalidFilterValueException(Errors.format(
->>>>>>> 371e65c5
+            throw new IllegalArgumentException(Errors.format(
                     Errors.Keys.IllegalClass_2, library.rootClass, Classes.getClass(value)), e);
         }
         return library.toGeometry2D(envelope, WraparoundMethod.NONE);
