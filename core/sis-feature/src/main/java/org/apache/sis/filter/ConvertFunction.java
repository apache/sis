/*
 * Licensed to the Apache Software Foundation (ASF) under one or more
 * contributor license agreements.  See the NOTICE file distributed with
 * this work for additional information regarding copyright ownership.
 * The ASF licenses this file to You under the Apache License, Version 2.0
 * (the "License"); you may not use this file except in compliance with
 * the License.  You may obtain a copy of the License at
 *
 *     http://www.apache.org/licenses/LICENSE-2.0
 *
 * Unless required by applicable law or agreed to in writing, software
 * distributed under the License is distributed on an "AS IS" BASIS,
 * WITHOUT WARRANTIES OR CONDITIONS OF ANY KIND, either express or implied.
 * See the License for the specific language governing permissions and
 * limitations under the License.
 */
package org.apache.sis.filter;

import java.util.Arrays;
import java.util.Collection;
import org.opengis.util.ScopedName;
import org.apache.sis.util.ObjectConverter;
import org.apache.sis.util.ObjectConverters;
import org.apache.sis.util.UnconvertibleObjectException;
import org.apache.sis.feature.builder.FeatureTypeBuilder;
import org.apache.sis.feature.builder.PropertyTypeBuilder;
import org.apache.sis.feature.builder.AttributeTypeBuilder;
import org.apache.sis.internal.feature.FeatureExpression;
import org.apache.sis.util.resources.Errors;

// Branch-dependent imports
import org.apache.sis.feature.DefaultFeatureType;


/**
 * Expression whose results are converted to a different type.
 *
 * @author  Martin Desruisseaux (Geomatys)
 * @version 1.2
 *
 * @param  <R>  the type of resources (e.g. {@code Feature}) used as inputs.
 * @param  <S>  the type of value computed by the wrapped exception. This is the type to convert.
 * @param  <V>  the type of value computed by this expression. This is the type after conversion.
 *
 * @see org.apache.sis.internal.filter.GeometryConverter
 *
 * @since 1.1
 * @module
 */
final class ConvertFunction<R,S,V> extends UnaryFunction<R,S>
        implements FeatureExpression<R,V>, Optimization.OnExpression<R,V>
{
    /**
     * For cross-version compatibility.
     */
    private static final long serialVersionUID = 4686604324414717316L;

    /**
     * Name of this expression.
     */
    private static final ScopedName NAME = createName("Convert");

    /**
     * The converter to use.
     */
    private final ObjectConverter<? super S, ? extends V> converter;

    /**
     * Creates a new converted expression.
     *
     * @param  expression  the expression providing source values.
     * @param  source      the type of value produced by given expression
     * @param  target      the desired type for the expression result.
     * @throws UnconvertibleObjectException if no converter is found.
     */
    ConvertFunction(final Expression<? super R, ? extends S> expression, final Class<S> source, final Class<V> target) {
        super(expression);
        converter = ObjectConverters.find(source, target);
    }

    /**
     * Creates a new converted expression after optimization.
     *
     * @param  expression  the expression providing source values.
     * @throws UnconvertibleObjectException if no converter is found.
     */
    private ConvertFunction(final ConvertFunction<R,S,V> original, final Expression<? super R, ? extends S> expression) {
        super(expression);
        converter = original.converter;
    }

    /**
     * Creates a new expression of the same type than this expression, but with optimized parameters.
     */
    @Override
    @SuppressWarnings({"unchecked", "rawtypes"})
    public Expression<R,V> recreate(Expression<? super R, ?>[] effective) {
        final Expression<? super R, ?> e = effective[0];
        if (e instanceof FeatureExpression<?,?>) {
            final Class<? extends V> target = getValueClass();                          // This is <V>.
            final Class<?> source = ((FeatureExpression<?,?>) e).getValueClass();       // May become <S>.
            if (target.isAssignableFrom(source)) {
                return (Expression<R,V>) e;
            }
            if (source != Object.class) {
                return new ConvertFunction(e, source, target);
            }
        }
        final Class<? super S> source = converter.getSourceClass();
        return new ConvertFunction(this, e.toValueType(source));
    }

    /**
     * Returns an identification of this operation.
     */
    @Override
    public ScopedName getFunctionName() {
        return NAME;
    }

    /**
     * Returns the singleton expression tested by this operator
     * together with the source and target classes.
     */
    @Override
    protected Collection<?> getChildren() {
        return Arrays.asList(expression, converter.getSourceClass(), converter.getTargetClass());
    }

    /**
     * Evaluates the expression for producing a result of the given type.
     * If this method can not produce a value of the given type, then it returns {@code null}.
     * This implementation evaluates the expression {@linkplain Expression#apply(Object) in the default way},
     * then tries to convert the result to the target type.
     *
     * @param  feature  the value or feature to evaluate with this expression.
     * @return the result, or {@code null} if it can not be of the specified type.
     */
    @Override
    public V apply(final R feature) {
        final S value = expression.apply(feature);
        try {
            return converter.apply(value);
        } catch (UnconvertibleObjectException e) {
            warning(e, false);
            return null;
        }
    }

    /**
     * Returns the type of values computed by this expression.
     */
    @Override
    public Class<? extends V> getValueClass() {
        return converter.getTargetClass();
    }

    /**
     * Provides the type of values produced by this expression when a feature of the given type is evaluated.
     * May return {@code null} if the type can not be determined.
     */
    @Override
<<<<<<< HEAD
    public PropertyTypeBuilder expectedType(final DefaultFeatureType valueType, final FeatureTypeBuilder addTo) {
        final PropertyTypeBuilder p = FeatureExpression.expectedType(expression, valueType, addTo);
=======
    public PropertyTypeBuilder expectedType(final FeatureType valueType, final FeatureTypeBuilder addTo) {
        final FeatureExpression<?,?> fex = FeatureExpression.castOrCopy(expression);
        if (fex == null) {
            return null;
        }
        final PropertyTypeBuilder p = fex.expectedType(valueType, addTo);
>>>>>>> c6991bf2
        if (p instanceof AttributeTypeBuilder<?>) {
            return ((AttributeTypeBuilder<?>) p).setValueClass(getValueClass());
        }
        return p;
    }

    /**
     * Returns an expression doing the same evaluation than this method, but returning results as values
     * of the specified type. The result may be {@code this}.
     *
     * @param  <N>     compile-time value of {@code type}.
     * @param  target  desired type of expression results.
     * @return expression doing the same operation this this expression but with results of the specified type.
     * @throws ClassCastException if the specified type is not a target type supported by implementation.
     */
    @Override
    @SuppressWarnings("unchecked")
    public <N> Expression<R,N> toValueType(final Class<N> target) {
        if (target.isAssignableFrom(getValueClass())) {
            return (Expression<R,N>) this;
        }
        final Class<? super S> source = converter.getSourceClass();
        if (target.isAssignableFrom(source)) {
            return (Expression<R,N>) expression;
        } else try {
            return new ConvertFunction<>(expression, source, target);
        } catch (UnconvertibleObjectException e) {
            throw (ClassCastException) new ClassCastException(Errors.format(
                    Errors.Keys.CanNotConvertValue_2, expression.getFunctionName(), target)).initCause(e);
        }
    }
}<|MERGE_RESOLUTION|>--- conflicted
+++ resolved
@@ -160,17 +160,12 @@
      * May return {@code null} if the type can not be determined.
      */
     @Override
-<<<<<<< HEAD
     public PropertyTypeBuilder expectedType(final DefaultFeatureType valueType, final FeatureTypeBuilder addTo) {
-        final PropertyTypeBuilder p = FeatureExpression.expectedType(expression, valueType, addTo);
-=======
-    public PropertyTypeBuilder expectedType(final FeatureType valueType, final FeatureTypeBuilder addTo) {
         final FeatureExpression<?,?> fex = FeatureExpression.castOrCopy(expression);
         if (fex == null) {
             return null;
         }
         final PropertyTypeBuilder p = fex.expectedType(valueType, addTo);
->>>>>>> c6991bf2
         if (p instanceof AttributeTypeBuilder<?>) {
             return ((AttributeTypeBuilder<?>) p).setValueClass(getValueClass());
         }
