/*
 * Licensed to the Apache Software Foundation (ASF) under one or more
 * contributor license agreements.  See the NOTICE file distributed with
 * this work for additional information regarding copyright ownership.
 * The ASF licenses this file to You under the Apache License, Version 2.0
 * (the "License"); you may not use this file except in compliance with
 * the License.  You may obtain a copy of the License at
 *
 *     http://www.apache.org/licenses/LICENSE-2.0
 *
 * Unless required by applicable law or agreed to in writing, software
 * distributed under the License is distributed on an "AS IS" BASIS,
 * WITHOUT WARRANTIES OR CONDITIONS OF ANY KIND, either express or implied.
 * See the License for the specific language governing permissions and
 * limitations under the License.
 */
package org.apache.sis.coverage.grid;

import java.util.Map;
import java.util.HashMap;
import java.util.Arrays;
import java.util.Optional;
import java.util.Locale;
import java.io.Serializable;
import java.io.IOException;
import java.io.UncheckedIOException;
import java.awt.Rectangle;
import org.opengis.util.FactoryException;
import org.opengis.geometry.Envelope;
import org.opengis.geometry.DirectPosition;
import org.opengis.metadata.spatial.DimensionNameType;
import org.opengis.referencing.cs.AxisDirection;
import org.opengis.referencing.cs.CoordinateSystem;
import org.opengis.referencing.crs.CoordinateReferenceSystem;
import org.opengis.referencing.operation.Matrix;
import org.opengis.referencing.operation.MathTransform;
import org.opengis.referencing.operation.TransformException;
import org.apache.sis.util.ArgumentChecks;
import org.apache.sis.util.resources.Errors;
import org.apache.sis.util.resources.Vocabulary;
import org.apache.sis.util.collection.WeakValueHashMap;
import org.apache.sis.internal.referencing.AxisDirections;
import org.apache.sis.internal.referencing.ExtendedPrecisionMatrix;
import org.apache.sis.internal.feature.Resources;
import org.apache.sis.internal.util.Numerics;
import org.apache.sis.internal.util.Strings;
import org.apache.sis.internal.util.DoubleDouble;
import org.apache.sis.geometry.AbstractEnvelope;
import org.apache.sis.geometry.GeneralEnvelope;
import org.apache.sis.geometry.Envelopes;
import org.apache.sis.coverage.SubspaceNotSpecifiedException;
import org.apache.sis.referencing.operation.matrix.Matrices;
import org.apache.sis.referencing.operation.matrix.MatrixSIS;
import org.apache.sis.referencing.operation.transform.MathTransforms;
import org.apache.sis.referencing.operation.transform.TransformSeparator;
import org.apache.sis.math.MathFunctions;
import org.apache.sis.io.TableAppender;
import org.apache.sis.util.ArraysExt;
import org.apache.sis.util.ComparisonMode;
import org.apache.sis.util.LenientComparable;
import org.apache.sis.util.iso.Types;
import org.apache.sis.util.logging.Logging;
import org.apache.sis.internal.system.Modules;

<<<<<<< HEAD
=======
// Branch-dependent imports
import org.opengis.coverage.grid.GridEnvelope;
import org.opengis.coverage.grid.GridCoordinates;
import org.opengis.coverage.CannotEvaluateException;
import org.opengis.coverage.PointOutsideCoverageException;
>>>>>>> 152b383d

/**
 * A range of grid coverage coordinates, also known as "grid envelope".
 * {@code GridExtent} are defined by {@linkplain #getLow() low} coordinates (often all zeros)
 * and {@linkplain #getHigh() high} coordinates, <strong>inclusive</strong>.
 * For example a grid with a width of 512 cells can have a low coordinate of 0 and high coordinate of 511.
 *
 * <div class="note"><b>Note:</b>
 * The inclusiveness of {@linkplain #getHigh() high} coordinates come from ISO 19123.
 * We follow this specification for all getters methods, but developers should keep in mind
 * that this is the opposite of Java2D usage where {@link Rectangle} maximal values are exclusive.</div>
 *
 * <p>{@code GridExtent} instances are immutable and thread-safe.
 * The same instance can be shared by different {@link GridGeometry} instances.</p>
 *
 * <div class="note"><b>Upcoming API generalization:</b>
 * this class may implement the {@code GridEnvelope} interface in a future Apache SIS version.
 * This is pending GeoAPI update.</div>
 *
 * @author  Martin Desruisseaux (IRD, Geomatys)
 * @author  Alexis Manin (Geomatys)
 * @version 1.1
 * @since   1.0
 * @module
 */
<<<<<<< HEAD
public class GridExtent implements Serializable {
=======
public class GridExtent implements GridEnvelope, LenientComparable, Serializable {
>>>>>>> 152b383d
    /**
     * Serial number for inter-operability with different versions.
     */
    private static final long serialVersionUID = -4717353677844056017L;

    /**
     * The dimension name types for given coordinate system axis directions.
     * This map contains only the "positive" axis directions.
     *
     * @todo Verify if there is more directions to add as of ISO 19111:2018.
     *
     * @see #typeFromAxes(CoordinateReferenceSystem, int)
     */
    private static final Map<AxisDirection,DimensionNameType> AXIS_DIRECTIONS;
    static {
        final Map<AxisDirection,DimensionNameType> dir = new HashMap<>(6);
        dir.put(AxisDirection.COLUMN_POSITIVE, DimensionNameType.COLUMN);
        dir.put(AxisDirection.ROW_POSITIVE,    DimensionNameType.ROW);
        dir.put(AxisDirection.UP,              DimensionNameType.VERTICAL);
        dir.put(AxisDirection.FUTURE,          DimensionNameType.TIME);
        AXIS_DIRECTIONS = dir;
    }

    /**
     * Default axis types for the two-dimensional cases.
     */
    private static final DimensionNameType[] DEFAULT_TYPES = new DimensionNameType[] {
        DimensionNameType.COLUMN,
        DimensionNameType.ROW
    };

    /**
     * A pool of shared {@link DimensionNameType} arrays. We use a pool
     * because a small amount of arrays is shared by most grid extent.
     */
    private static final WeakValueHashMap<DimensionNameType[],DimensionNameType[]> POOL = new WeakValueHashMap<>(DimensionNameType[].class);

    /**
     * Type of each axis (vertical, temporal, …) or {@code null} if unspecified.
     * If non-null, the array length shall be equal to {@link #getDimension()}.
     * Any array element may be null if unspecified for that particular axis.
     * The same array may be shared by many {@code GridExtent} instances.
     *
     * @see #getAxisType(int)
     */
    private final DimensionNameType[] types;

    /**
     * Minimum and maximum grid coordinates. The first half contains minimum coordinates (inclusive),
     * while the last half contains maximum coordinates (<strong>inclusive</strong>). Note that the
     * later inclusiveness is the opposite of Java2D usage but conforms to ISO specification.
     */
    private final long[] coordinates;

    /**
     * Creates a new array of coordinates with the given number of dimensions.
     *
     * @throws IllegalArgumentException if the given number of dimensions is excessive.
     */
    static long[] allocate(final int dimension) throws IllegalArgumentException {
        if (dimension >= Numerics.MAXIMUM_MATRIX_SIZE) {
            // Actually the real limit is Integer.MAX_VALUE / 2, but a value too high is likely to be an error.
            throw new IllegalArgumentException(Errors.format(Errors.Keys.ExcessiveNumberOfDimensions_1, dimension));
        }
        return new long[dimension << 1];
    }

    /**
     * Checks if coordinate values in the low part are less than or
     * equal to the corresponding coordinate value in the high part.
     *
     * @throws IllegalArgumentException if a coordinate value in the low part is
     *         greater than the corresponding coordinate value in the high part.
     */
    private void validateCoordinates() throws IllegalArgumentException {
        final int dimension = getDimension();
        for (int i=0; i<dimension; i++) {
            final long lower = coordinates[i];
            final long upper = coordinates[i + dimension];
            if (lower > upper) {
                throw new IllegalArgumentException(Resources.format(
                        Resources.Keys.IllegalGridEnvelope_3, getAxisIdentification(i,i), lower, upper));
            }
        }
    }

    /**
     * Verifies that the given array (if non-null) contains no duplicated values, then returns a copy of that array.
     * The returned copy may be shared by many {@code GridExtent} instances. Consequently it shall not be modified.
     *
     * @throws IllegalArgumentException if the given array contains duplicated elements.
     */
    @SuppressWarnings("ReturnOfCollectionOrArrayField")
    private static DimensionNameType[] validateAxisTypes(DimensionNameType[] types) throws IllegalArgumentException {
        if (types == null) {
            return null;
        }
        if (Arrays.equals(DEFAULT_TYPES, types)) {          // Common case verified before POOL synchronized lock.
            return DEFAULT_TYPES;
        }
        DimensionNameType[] shared = POOL.get(types);
        if (shared == null) {
            /*
             * Verify the array only if it was not found in the pool. Arrays in the pool were already validated,
             * so do not need to be verified again. The check performed here is inefficient (nested loop), but it
             * should be okay since the arrays are usually small (less than 5 elements) and the checks should not
             * be done often (because of the pool).
             */
            types = types.clone();
            for (int i=1; i<types.length; i++) {
                final DimensionNameType t = types[i];
                if (t != null) {
                    for (int j=i; --j >= 0;) {
                        if (t.equals(types[j])) {
                            throw new IllegalArgumentException(Errors.format(Errors.Keys.DuplicatedElement_1, t));
                        }
                    }
                }
            }
            shared = POOL.putIfAbsent(types, types);
            if (shared == null) {
                return types;
            }
        }
        return shared;
    }

    /**
     * Creates an initially empty grid envelope with the given number of dimensions.
     * All grid coordinate values are initialized to zero. This constructor is private
     * since {@code GridExtent} coordinate values can not be modified by public API.
     *
     * @param dimension  number of dimensions.
     * @param axisTypes  the axis types, or {@code null} if unspecified.
     *
     * @see #GridExtent(GridExtent)
     */
    private GridExtent(final int dimension, final DimensionNameType[] axisTypes) {
        coordinates = allocate(dimension);
        types = validateAxisTypes(axisTypes);
    }

    /**
     * Creates a new grid extent for an image or matrix of the given bounds.
     * The axis types are {@link DimensionNameType#COLUMN} and {@link DimensionNameType#ROW ROW} in that order.
     *
     * @param  bounds  the bounds to copy in the new grid extent.
     *
     * @since 1.1
     */
    public GridExtent(final Rectangle bounds) {
        this(bounds.width, bounds.height);
        translate2D(bounds.x, bounds.y);
    }

    /**
     * Creates a new grid extent for an image or matrix of the given size.
     * The {@linkplain #getLow() low} grid coordinates are zeros and the axis types are
     * {@link DimensionNameType#COLUMN} and {@link DimensionNameType#ROW ROW} in that order.
     *
     * @param  width   number of pixels in each row.
     * @param  height  number of pixels in each column.
     */
    public GridExtent(final long width, final long height) {
        ArgumentChecks.ensureStrictlyPositive("width",  width);
        ArgumentChecks.ensureStrictlyPositive("height", height);
        coordinates = new long[4];
        coordinates[2] = width  - 1;
        coordinates[3] = height - 1;
        types = DEFAULT_TYPES;
    }

    /**
     * Creates a new grid extent for an image of the given size and location. This constructor
     * is for internal usage: argument meanings differ from conventions in public constructors.
     *
     * @param  xmin    column index of the first cell.
     * @param  ymin    row index of the first cell.
     * @param  width   number of pixels in each row.
     * @param  height  number of pixels in each column.
     */
    GridExtent(final int xmin, final int ymin, final int width, final int height) {
        this(width, height);
        translate2D(xmin, ymin);
    }

    /**
     * Completes a {@link GridExtent} construction with a final translation.
     * Shall be invoked for two-dimensional extents only.
     */
    private void translate2D(final long xmin, final long ymin) {
        for (int i=coordinates.length; --i >= 0;) {
            coordinates[i] += ((i & 1) == 0) ? xmin : ymin;
        }
    }

    /**
     * Constructs a new grid envelope set to the specified coordinates.
     * The given arrays contain a minimum (inclusive) and maximum value for each dimension of the grid coverage.
     * The lowest valid grid coordinates are often zero, but this is not mandatory.
     * As a convenience for this common case, a null {@code low} array means that all low coordinates are zero.
     *
     * <p>An optional (nullable) {@code axisTypes} argument can be used for attaching a label to each grid axis.
     * For example if this {@code GridExtent} is four-dimensional, then the axis types may be
     * {{@linkplain DimensionNameType#COLUMN   column}  (<var>x</var>),
     *  {@linkplain DimensionNameType#ROW      row}     (<var>y</var>),
     *  {@linkplain DimensionNameType#VERTICAL vertical (<var>z</var>),
     *  {@linkplain DimensionNameType#TIME     time}    (<var>t</var>)},
     * which means that the last axis is for the temporal dimension, the third axis is for the vertical dimension, <i>etc.</i>
     * This information is related to the "real world" coordinate reference system axes, but not necessarily in the same order;
     * it is caller responsibility to ensure that the grid axes are consistent with the CRS axes.
     * The {@code axisTypes} array shall not contain duplicated elements,
     * but may contain {@code null} elements if the type of some axes are unknown.</p>
     *
     * @param  axisTypes       the type of each grid axis, or {@code null} if unspecified.
     * @param  low             the valid minimum grid coordinates (always inclusive), or {@code null} for all zeros.
     * @param  high            the valid maximum grid coordinates, inclusive or exclusive depending on the next argument.
     * @param  isHighIncluded  {@code true} if the {@code high} values are inclusive (as in ISO 19123 specification),
     *                         or {@code false} if they are exclusive (as in Java2D usage).
     *                         This argument does not apply to {@code low} values, which are always inclusive.
     * @throws IllegalArgumentException if a coordinate value in the low part is
     *         greater than the corresponding coordinate value in the high part.
     *
     * @see #getLow()
     * @see #getHigh()
     * @see #insert(int, DimensionNameType, long, long, boolean)
     */
    public GridExtent(final DimensionNameType[] axisTypes, final long[] low, final long[] high, final boolean isHighIncluded) {
        ArgumentChecks.ensureNonNull("high", high);
        final int dimension = high.length;
        if (low != null && low.length != dimension) {
            throw new IllegalArgumentException(Errors.format(Errors.Keys.MismatchedDimension_2, low.length, dimension));
        }
        if (axisTypes != null && axisTypes.length != dimension) {
            throw new IllegalArgumentException(Errors.format(Errors.Keys.MismatchedArrayLengths));
        }
        coordinates = allocate(dimension);
        if (low != null) {
            System.arraycopy(low, 0, coordinates, 0, dimension);
        }
        System.arraycopy(high, 0, coordinates, dimension, dimension);
        if (!isHighIncluded) {
            for (int i=dimension; i < coordinates.length; i++) {
                coordinates[i] = Math.decrementExact(coordinates[i]);
            }
        }
        types = validateAxisTypes(axisTypes);
        validateCoordinates();
    }

    /**
     * Infers the axis types from the given coordinate reference system.
     * This method is the converse of {@link GridExtentCRS}.
     *
     * @param  crs        the coordinate reference system, or {@code null}.
     * @param  dimension  number of name type to infer. Shall not be greater than the CRS dimension.
     * @return axis types, or {@code null} if no axis were recognized.
     */
    static DimensionNameType[] typeFromAxes(final CoordinateReferenceSystem crs, final int dimension) {
        DimensionNameType[] axisTypes = null;
        if (crs != null) {
            final CoordinateSystem cs = crs.getCoordinateSystem();
            for (int i=0; i<dimension; i++) {
                final DimensionNameType type = AXIS_DIRECTIONS.get(AxisDirections.absolute(cs.getAxis(i).getDirection()));
                if (type != null) {
                    if (axisTypes == null) {
                        axisTypes = new DimensionNameType[dimension];
                    }
                    axisTypes[i] = type;
                }
            }
        }
        return axisTypes;
    }

    /**
     * Creates a new grid extent by rounding the given envelope to (usually) nearest integers.
     * The envelope coordinates shall be cell indices with lower values inclusive and upper values exclusive.
     * {@link Double#NaN} envelope coordinates will be set to the corresponding {@code enclosing} coordinates
     * (an exception will be thrown if {@code enclosing} is null in that situation).
     *
     * Envelopes crossing the anti-meridian shall be {@linkplain GeneralEnvelope#simplify() simplified}.
     * The envelope CRS is ignored, except for identifying dimension names for information purpose.
     * The way floating point values are rounded to integers may be adjusted in any future version.
     *
     * <p><b>NOTE:</b> this constructor is not public because its contract is a bit approximate.</p>
     *
     * @param  envelope            the envelope containing cell indices to store in a {@code GridExtent}.
     * @param  rounding            controls behavior of rounding from floating point values to integers.
     * @param  clipping            how to clip this extent to the enclosing extent. Ignored if {@code enclosing} is null.
     * @param  margin              if non-null, expands the extent by that amount of cells on each envelope dimension.
     * @param  chunkSize           if non-null, make the grid extent spanning an integer amount of chunks (tiles).
     * @param  enclosing           if the new grid is a sub-grid of a larger grid, that larger grid. Otherwise {@code null}.
     * @param  modifiedDimensions  if {@code enclosing} is non-null, the grid dimensions to set from the envelope.
     *                             The length of this array shall be equal to the {@code envelope} dimension.
     *                             This argument is ignored if {@code enclosing} is null.
     * @throws DisjointExtentException if the given envelope does not intersect the enclosing grid extent.
     *
     * @see #toCRS(MathTransform, MathTransform, Envelope)
     * @see #slice(DirectPosition, int[])
     */
    GridExtent(final AbstractEnvelope envelope, final GridRoundingMode rounding, final GridClippingMode clipping,
               final int[] margin, final int[] chunkSize, final GridExtent enclosing, final int[] modifiedDimensions)
    {
        final int dimension = envelope.getDimension();
        coordinates = (enclosing != null) ? enclosing.coordinates.clone() : allocate(dimension);
        /*
         * Assign the `types` field before we try to compute the grid extent coordinates
         * because if the coordinate computation fail, `getAxisIdentification(…)` uses
         * that information for producing a more informative error message if possible.
         */
        if (enclosing != null && enclosing.types != null) {
            types = enclosing.types;
        } else {
            types = validateAxisTypes(typeFromAxes(envelope.getCoordinateReferenceSystem(), dimension));
        }
        /*
         * Now computes the grid extent coordinates.
         */
        for (int i=0; i<dimension; i++) {
            double min = envelope.getLower(i);                      // Inclusive
            double max = envelope.getUpper(i);                      // Exclusive
            final boolean isMinValid = (min >= Long.MIN_VALUE);
            final boolean isMaxValid = (max <= Long.MAX_VALUE);
            if (min > max || (enclosing == null && !(isMinValid & isMaxValid))) {
                /*
                 * We do not throw an exception if `enclosing` is non-null and envelope bounds are NaN
                 * because this case occurs when the gridToCRS transform has a NaN scale factor.  Such
                 * scale factor may occur with ranges like [0 … 0]. With a non-null `enclosing` extent,
                 * we can still have grid coordinates: they are inherited from `enclosing`. We require
                 * the two bounds to be NaN, otherwise the reason for those NaN envelope bounds is not
                 * a NaN scale factor.
                 */
                throw new IllegalArgumentException(Resources.format(
                        Resources.Keys.IllegalGridEnvelope_3, getAxisIdentification(i,i), min, max));
            }
            if (!isMinValid) min = Long.MIN_VALUE;
            if (!isMaxValid) max = Long.MAX_VALUE;
            long lower, upper;                                                  // Both inclusive (upper as well).
            switch (rounding) {
                default: {
                    throw new AssertionError(rounding);
                }
                case ENCLOSING: {
                    lower = (long) Math.floor(min);
                    upper = (long) Math.ceil (max);
                    if (lower != upper) upper--;                                // For making the coordinate inclusive.
                    break;
                }
                case CONTAINED: {
                    final double lo = Math.ceil (min);
                    final double hi = Math.floor(max);
                    if (lo > hi) {
                        lower = (long) ((lo - min > max - hi) ? hi : lo);       // Take the value closest to integer.
                        upper = lower;
                    } else {
                        lower = (long) lo;
                        upper = (long) hi;
                        if (lower != upper) upper--;                            // For making the coordinate inclusive.
                    }
                    break;
                }
                case NEAREST: {
                    lower = Math.round(min);
                    upper = Math.round(max);
                    if (lower == upper) {                                       // Equality implies (max - min) < 1.
                        if (min - Math.floor(min) > Math.ceil(max) - max) {
                            upper = --lower;
                        }
                    } else {
                        upper--;                                                // For making the coordinate inclusive.
                        /*
                         * The [lower … upper] range may be slightly larger than desired in some rounding error situations.
                         * For example if `min` was 1.49999 and `max` was 2.50001,  the rounding will create a [1…3] range
                         * while there is actually only 2 pixels. We detect those rounding problems by comparing the spans
                         * before and after rounding.  We attempt an adjustment only if the span mismatch is ±1, otherwise
                         * the difference is assumed to be caused by overflow. On the three values that can be affected by
                         * the adjustment (min, max and span), we change only the number which is farthest from an integer
                         * value.
                         */
                        long delta = (upper - lower) + 1;                       // Negative number if overflow.
                        if (delta >= 0) {
                            final double span = envelope.getSpan(i);
                            final long extent = Math.round(span);
                            if (extent != 0 && Math.abs(delta -= extent) == 1) {
                                final double dmin = Math.abs(min - Math.rint(min));
                                final double dmax = Math.abs(max - Math.rint(max));
                                final boolean adjustMax = (dmax >= dmin);
                                if (Math.abs(span - extent) < (adjustMax ? dmax : dmin)) {
                                    if (adjustMax) upper = Math.subtractExact(upper, delta);
                                    else lower = Math.addExact(lower, delta);
                                }
                            }
                        }
                    }
                }
            }
            /*
             * If caller requested to clip only the user Area Of Interest (AOI) without constraining the
             * margin or chunk size, then we need to do clipping now instead than at the end of this loop.
             */
            if (enclosing != null && clipping == GridClippingMode.BORDER_EXPANSION) {
                final int  lo = (modifiedDimensions != null) ? modifiedDimensions[i] : i;
                final int  hi = lo + getDimension();
                final long lv = Math.max(lower, coordinates[lo]);
                final long hv = Math.min(upper, coordinates[hi]);
                if (lv > hv) {
                    throw new DisjointExtentException(getAxisIdentification(lo, i),
                                        coordinates[lo], coordinates[hi], lv, hv);
                }
                lower = lv;
                upper = hv;
            }
            /*
             * If the user specified a margin, add it now. The margin dimension indices follow the envelope
             * dimension indices.  Note that the resulting extent will be intersected with enclosing extent
             * at a next step, which may cancel the margin effect.
             *
             * Note about overflow checks: if m>0, then x < x+m unless the result overflows the `long` capacity.
             */
            if (margin != null && i < margin.length) {
                final int m = margin[i];
                if (enclosing != null && m > 0) {
                    if (lower < (lower -= m)) lower = Long.MIN_VALUE;       // Clamp to MIN/MAX if overflow.
                    if (upper > (upper += m)) upper = Long.MAX_VALUE;
                } else {
                    lower = Math.subtractExact(lower, m);
                    upper = Math.addExact(upper, m);
                }
            }
            if (lower > upper) {
                upper += (lower - upper) >>> 1;         // (lower - upper)/2 as unsigned integer: overflow-safe.
                lower = upper;
            }
            /*
             * If chunk size has been specified, snap the coordinates to a multiple of that size.
             * The new extent will be clipped with `enclosing` (if non-null) in next step.
             * Note: formulas used here are the same than in `forChunkSize(…)` method.
             */
            if (chunkSize != null && i < chunkSize.length) {
                final int s = chunkSize[i];
                lower = Math.subtractExact(lower, Math.floorMod(lower, s));
                upper = Math.addExact(upper, (s-1) - Math.floorMod(upper, s));
            }
            /*
             * At this point the grid range has been computed (lower to upper). Compute intersection,
             * then update the coordinates accordingly. Note that if envelope coordinates were NaN,
             * they will have been replaced by `Long.MIN/MAX_VALUE`, which will usually cause the
             * assignation to be skipt below (so we keep the values inherited from `enclosing`).
             */
            if (enclosing != null && clipping == GridClippingMode.STRICT) {
                final int lo = (modifiedDimensions != null) ? modifiedDimensions[i] : i;
                final int hi = lo + getDimension();
                final long validMin = coordinates[lo];
                final long validMax = coordinates[hi];
                if (lower > validMin) coordinates[lo] = lower;
                if (upper < validMax) coordinates[hi] = upper;
                if (lower > validMax || upper < validMin) {
                    throw new DisjointExtentException(getAxisIdentification(lo, i), validMin, validMax, lower, upper);
                }
            } else {
                coordinates[i] = lower;
                coordinates[i + getDimension()] = upper;
            }
        }
    }

    /**
     * Creates a new grid extent with the same axes than the given extent, but different coordinates.
     * This constructor does not invoke {@link #validateCoordinates()}; we presume that the caller's
     * computation is correct.
     *
     * @param enclosing    the extent from which to copy axes, or {@code null} if none.
     * @param coordinates  the coordinates. This array is not cloned.
     */
    GridExtent(final GridExtent enclosing, final long[] coordinates) {
        this.coordinates = coordinates;
        types = (enclosing != null) ? enclosing.types : null;
        assert (types == null) || types.length == getDimension();
    }

    /**
     * Creates a copy of the given grid extent. The {@link #coordinates} array is cloned
     * while the {@link #types} array is shared between the two instances. This constructor
     * is reserved to methods that modify the coordinates after construction. It must be
     * private since we do not allow coordinates modifications by public API.
     *
     * @see #GridExtent(int, DimensionNameType[])
     */
    private GridExtent(final GridExtent extent) {
        types = extent.types;
        coordinates = extent.coordinates.clone();
    }

    /**
     * Returns the number of dimensions.
     *
     * @return the number of dimensions.
     *
     * @see #reduce(int...)
     */
    public final int getDimension() {
        return coordinates.length >>> 1;
    }

    /**
     * Returns the number of dimensions where this grid extent has a size greater than 1.
     * This is a value between 0 and {@link #getDimension()} inclusive.
     *
     * @return the number of dimensions where this grid extent has a size greater than 1.
     *
     * @see #getSubspaceDimensions(int)
     */
    final int getSubDimension() {
        int n = 0;
        final int dimension = getDimension();
        for (int i=0; i<dimension; i++) {
            if (coordinates[i] != coordinates[i + dimension]) n++;
        }
        return n;
    }

    /**
     * Returns {@code true} if all low coordinates are zero.
     * This is a very common case since many grids start their cell numbering at zero.
     *
     * @return whether all low coordinates are zero.
     *
     * @see #translate(long...)
     */
    public boolean startsAtZero() {
        return isZero(coordinates, getDimension());
    }

    /**
     * Returns {@code true} if all values in the given vector are zero.
     *
     * @param  vector  the vector to verify.
     * @param  n       number of elements to verify. All remaining elements are ignored.
     * @return whether the <var>n</var> first elements in the given array are all zero.
     */
    private static boolean isZero(final long[] vector, int n) {
        while (--n >= 0) {
            if (vector[n] != 0) {
                return false;
            }
        }
        return true;
    }

    /**
     * Returns the valid minimum grid coordinates, inclusive.
     * The sequence contains a minimum value for each dimension of the grid coverage.
     *
     * @return the valid minimum grid coordinates, inclusive.
     */
    GridCoordinatesView getLow() {
        return new GridCoordinatesView(coordinates, 0);
    }

    /**
     * Returns the valid maximum grid coordinates, <strong>inclusive</strong>.
     * The sequence contains a maximum value for each dimension of the grid coverage.
     *
     * @return the valid maximum grid coordinates, <strong>inclusive</strong>.
     */
    GridCoordinatesView getHigh() {
        return new GridCoordinatesView(coordinates, getDimension());
    }

    /**
     * Returns the valid minimum inclusive grid coordinate along the specified dimension.
     *
     * @param  index  the dimension for which to obtain the coordinate value.
     * @return the low coordinate value at the given dimension, inclusive.
     * @throws IndexOutOfBoundsException if the given index is negative or is equals or greater
     *         than the {@linkplain #getDimension() grid dimension}.
     *
     * @see #getHigh(int)
     */
    public long getLow(final int index) {
        ArgumentChecks.ensureValidIndex(getDimension(), index);
        return coordinates[index];
    }

    /**
     * Returns the valid maximum <strong>inclusive</strong> grid coordinate along the specified dimension.
     *
     * @param  index  the dimension for which to obtain the coordinate value.
     * @return the high coordinate value at the given dimension, <strong>inclusive</strong>.
     * @throws IndexOutOfBoundsException if the given index is negative or is equals or greater
     *         than the {@linkplain #getDimension() grid dimension}.
     *
     * @see #getLow(int)
     */
    public long getHigh(final int index) {
        final int dimension = getDimension();
        ArgumentChecks.ensureValidIndex(dimension, index);
        return coordinates[index + dimension];
    }

    /**
     * Returns the number of integer grid coordinates along the specified dimension.
     * This is equal to {@code getHigh(dimension) - getLow(dimension) + 1}.
     *
     * @param  index  the dimension for which to obtain the size.
     * @return the number of integer grid coordinates along the given dimension.
     * @throws IndexOutOfBoundsException if the given index is negative or is equals or greater
     *         than the {@linkplain #getDimension() grid dimension}.
     * @throws ArithmeticException if the size is too large for the {@code long} primitive type.
     *
     * @see #getLow(int)
     * @see #getHigh(int)
     */
    public long getSize(final int index) {
        final int dimension = getDimension();
        ArgumentChecks.ensureValidIndex(dimension, index);
        return Math.incrementExact(Math.subtractExact(coordinates[dimension + index], coordinates[index]));
    }

    /**
     * Returns the number of grid coordinates as a double precision floating point value.
     * Invoking this method is equivalent to invoking {@link #getSize(int)} and converting
     * the result from {@code long} to the {@code double} primitive type, except that this
     * method does not overflow (i.e. does not throw {@link ArithmeticException}).
     *
     * @param  index     the dimension for which to obtain the size.
     * @param  minusOne  {@code true} for returning <var>size</var>−1 instead of <var>size</var>.
     * @return the number of integer grid coordinates along the given dimension.
     */
    public double getSize(final int index, final boolean minusOne) {
        final int dimension = getDimension();
        ArgumentChecks.ensureValidIndex(dimension, index);
        long size = coordinates[dimension + index] - coordinates[index];        // Unsigned long.
        if (!minusOne && ++size == 0) {
            return 0x1P64;                          // Unsigned integer overflow. Result is 2^64.
        }
        return Numerics.toUnsignedDouble(size);
    }

    /**
     * Returns the grid coordinates of a representative point.
     * This point may be used for estimating a {@linkplain GridGeometry#getResolution(boolean) grid resolution}.
     * The default implementation returns the median (or center) coordinates of this grid extent,
     * but subclasses can override this method if another point is considered more representative.
     *
     * @return the grid coordinates of a representative point.
     */
    public double[] getPointOfInterest() {
        final int dimension = getDimension();
        final double[] center = new double[dimension];
        for (int i=0; i<dimension; i++) {
            /*
             * We want the average of (low + hi+1). However for the purpose of computing an average, it does
             * not matter if we add 1 to `low` or `hi`. So we add 1 to `low` because it should not overflow.
             */
            center[i] = MathFunctions.average(Math.incrementExact(coordinates[i]), coordinates[i + dimension]);
        }
        return center;
    }

    /**
     * Returns indices of all dimensions where this grid extent has a size greater than 1.
     * This method can be used for getting the grid extent of a <var>s</var>-dimensional slice
     * in a <var>n</var>-dimensional cube where <var>s</var> ≤ <var>n</var>.
     *
     * <div class="note"><b>Example:</b>
     * suppose that we want to get a two-dimensional slice <var>(y,z)</var> in a four-dimensional data cube <var>(x,y,z,t)</var>.
     * The first step is to specify the <var>x</var> and <var>t</var> coordinates of the slice.
     * In this example we set <var>x</var> to 5 and <var>t</var> to 8.
     *
     * {@preformat java
     *     GridGeometry grid = ...;             // Geometry of the (x,y,z,t) grid.
     *     GridGeometry slice4D = grid.slice(new GeneralDirectPosition(5, NaN, NaN, 8));
     * }
     *
     * Above code created a slice at the requested position, but that slice still have 4 dimensions.
     * It is a "slice" because the <var>x</var> and <var>t</var> dimensions of {@code slice4D} have only one cell.
     * If a two-dimensional slice is desired, then above operations can be completed as below.
     * In this example, the result of {@code getSubspaceDimensions(2)} call will be {1,2}.
     *
     * {@preformat java
     *     int[]  subDimensions = slice4D.getExtent().getSubspaceDimensions(2);
     *     GridGeometry slice2D = slice4D.reduce(subDimensions);
     * }
     *
     * Note that in this particular example, it would have been more efficient to execute {@code grid.reduce(1,2)} directly.
     * This {@code getSubspaceDimensions(int)} method is more useful for inferring a {@code slice2D} from a {@code slice4D}
     * which has been created elsewhere, or when we do not really want the {@code slice2D} but only its dimension indices.
     * </div>
     *
     * This method returns exactly <var>s</var> indices. If there is more than <var>s</var> dimensions having a
     * {@linkplain #getSize(int) size} greater than 1, then a {@link SubspaceNotSpecifiedException} is thrown.
     * If there is less than <var>s</var> dimensions having a size greater than 1, then the returned list of
     * dimensions is completed with some dimensions of size 1, starting with the first dimensions in this grid
<<<<<<< HEAD
     * extent, until there is exactly <var>s</var> dimensions. This this grid extent does not have <var>s</var>
     * dimensions, then a {@code CannotEvaluateException} is thrown.
=======
     * extent, until there is exactly <var>s</var> dimensions. If this grid extent does not have at least
     * <var>s</var> dimensions, then a {@link CannotEvaluateException} is thrown.
>>>>>>> 152b383d
     *
     * @param  s  number of dimensions of the sub-space.
     * @return indices of sub-space dimensions, in increasing order in an array of length <var>s</var>.
     * @throws SubspaceNotSpecifiedException if there is more than <var>s</var> dimensions having a size greater than 1.
     * @throws RuntimeException if this grid extent does not have at least <var>s</var> dimensions.
     */
    public int[] getSubspaceDimensions(final int s) {
        ArgumentChecks.ensurePositive("s", s);
        final int m = getDimension();
        if (s > m) {
            throw new RuntimeException(Resources.format(Resources.Keys.GridEnvelopeMustBeNDimensional_1, s));
        }
        final int[] selected = new int[s];
        int count = 0;
        for (int i=0; i<m; i++) {
            final long low  = coordinates[i];
            final long high = coordinates[i+m];
            if (low != high) {
                if (count < s) {
                    selected[count++] = i;
                } else {
                    long size = high - low;
                    if (size != -1) size++;     // When interpreted as unsigned long, -1 is the maximal value.
                    throw new SubspaceNotSpecifiedException(Resources.format(Resources.Keys.NoNDimensionalSlice_3,
                                s, getAxisIdentification(i,i), Numerics.toUnsignedDouble(size)));
                }
            }
        }
        if (s != count) {
            for (int i=0; ; i++) {
                // An IndexOutOfBoundsException would be a bug in our algorithm.
                if (coordinates[i] == coordinates[i+m]) {
                    selected[count++] = i;
                    if (count == s) break;
                }
            }
            Arrays.sort(selected);
        }
        return selected;
    }

    /**
     * Returns the type (vertical, temporal, …) of grid axis at given dimension.
     * This information is provided because the grid axis type can not always be inferred from the context.
     * Some examples are:
     *
     * <ul>
     *   <li>{@code getAxisType(0)} may return {@link DimensionNameType#COLUMN},
     *       {@link DimensionNameType#TRACK TRACK} or {@link DimensionNameType#LINE LINE}.</li>
     *   <li>{@code getAxisType(1)} may return {@link DimensionNameType#ROW},
     *       {@link DimensionNameType#CROSS_TRACK CROSS_TRACK} or {@link DimensionNameType#SAMPLE SAMPLE}.</li>
     *   <li>{@code getAxisType(2)} may return {@link DimensionNameType#VERTICAL}.</li>
     *   <li>{@code getAxisType(3)} may return {@link DimensionNameType#TIME}.</li>
     * </ul>
     *
     * Above are only examples; there is no constraint on axis order. In particular grid axes do not need to be in the same
     * order than the corresponding {@linkplain GridGeometry#getCoordinateReferenceSystem() coordinate reference system} axes.
     *
     * @param  index  the dimension for which to obtain the axis type.
     * @return the axis type at the given dimension. May be absent if the type is unknown.
     * @throws IndexOutOfBoundsException if the given index is negative or is equals or greater
     *         than the {@linkplain #getDimension() grid dimension}.
     */
    public Optional<DimensionNameType> getAxisType(final int index) {
        ArgumentChecks.ensureValidIndex(getDimension(), index);
        return Optional.ofNullable((types != null) ? types[index] : null);
    }

    /**
     * Returns the axis number followed by the localized axis type if available.
     * This is used for error messages only.
     *
     * @param  index       index of the dimension as stored in this grid extent.
     * @param  indexShown  index to write in the message. Often the same as {@code index}.
     */
    final Object getAxisIdentification(final int index, final int indexShown) {
        if (types != null) {
            final DimensionNameType type = types[index];
            if (type != null) {
                return indexShown + " (" + Types.getCodeTitle(type) + ')';
            }
        }
        return indexShown;
    }

    /**
     * Transforms this grid extent to a "real world" envelope using the given transform.
     * The transform shall map <em>cell corner</em> to real world coordinates.
     *
     * @param  cornerToCRS  a transform from <em>cell corners</em> to real world coordinates.
     * @return this grid extent in real world coordinates.
     * @throws TransformException if the envelope can not be computed with the given transform.
     *
     * @see GridGeometry#getEnvelope()
     * @see org.opengis.referencing.datum.PixelInCell#CELL_CORNER
     *
     * @since 1.1
     */
    public GeneralEnvelope toEnvelope(final MathTransform cornerToCRS) throws TransformException {
        ArgumentChecks.ensureNonNull("cornerToCRS", cornerToCRS);
        final GeneralEnvelope envelope = toCRS(cornerToCRS, cornerToCRS, null);
        final Matrix gridToCRS = MathTransforms.getMatrix(cornerToCRS);
        if (gridToCRS != null && Matrices.isAffine(gridToCRS)) try {
            envelope.setCoordinateReferenceSystem(GridExtentCRS.build(gridToCRS, (types != null) ? types : DEFAULT_TYPES, null));
        } catch (FactoryException e) {
            throw new TransformException(e);
        }
        return envelope;
    }

    /**
     * Transforms this grid extent to a "real world" envelope using the given transform.
     * The transform shall map <em>cell corner</em> to real world coordinates.
     * This method does not set the envelope coordinate reference system.
     *
     * @param  cornerToCRS  a transform from <em>cell corners</em> to real world coordinates, or {@code null} if none.
     * @param  gridToCRS    the transform specified by the user. May be the same as {@code cornerToCRS}.
     *                      If different, then this is assumed to map cell centers instead of cell corners.
     * @param  fallback     bounds to use if some values still NaN, or {@code null} if none.
     * @return this grid extent in real world coordinates.
     * @throws TransformException if the envelope can not be computed with the given transform.
     *
     * @see #GridExtent(AbstractEnvelope, GridRoundingMode, int[], GridExtent, int[])
     */
    final GeneralEnvelope toCRS(final MathTransform cornerToCRS, final MathTransform gridToCRS, final Envelope fallback)
            throws TransformException
    {
        final int dimension = getDimension();
        GeneralEnvelope envelope = new GeneralEnvelope(dimension);
        for (int i=0; i<dimension; i++) {
            long high = coordinates[i + dimension];
            if (high != Long.MAX_VALUE) high++;             // Make the coordinate exclusive before cast.
            envelope.setRange(i, coordinates[i], high);     // Possible loss of precision in cast to `double` type.
        }
        if (cornerToCRS == null) {
            return envelope;
        }
        envelope = Envelopes.transform(cornerToCRS, envelope);
        if (envelope.isEmpty()) try {
            /*
             * If the envelope contains some NaN values, try to replace them by constant values inferred from the math transform.
             * We must use the MathTransform specified by the user (gridToCRS), not necessarily the cornerToCRS transform, because
             * inferring a `cornerToCRS` by translating a `centerToCRS` by 0.5 cell increase the amount of NaN values in the matrix.
             * For giving a chance to TransformSeparator to perform its work, we need the minimal amount of NaN values.
             */
            final boolean isCenter = (gridToCRS != cornerToCRS);
            TransformSeparator separator = null;
            for (int srcDim=0; srcDim < dimension; srcDim++) {
                if (coordinates[srcDim + dimension] == 0 && coordinates[srcDim] == 0) {
                    /*
                     * At this point we found a grid dimension with [0 … 0] range. Only this specific range is processed because
                     * it is assumed associated to NaN scale factors in the `gridToCRS` matrix, since the resolution is computed
                     * by 0/0.  We require the range to be [0 … 0] instead of [n … n] because if grid indices are not zero, then
                     * we would need to know the scale factors for computing the offset.
                     */
                    if (separator == null) {
                        separator = new TransformSeparator(gridToCRS);
                    }
                    separator.addSourceDimensionRange(srcDim, srcDim + 1);
                    final Matrix component = MathTransforms.getMatrix(separator.separate());
                    if (component != null) {
                        final int[] targets = separator.getTargetDimensions();
                        for (int j=0; j<targets.length; j++) {
                            final int tgtDim = targets[j];
                            double lower = envelope.getLower(tgtDim);
                            double upper = envelope.getUpper(tgtDim);
                            final double value = component.getElement(j, component.getNumCol() - 1);
                            /*
                             * Replace only the envelope NaN values by the translation term (non-NaN values are left unchanged).
                             * If the gridToCRS map cell corners, then we update only the lower bound since the transform maps
                             * lower-left corner; the upper bound is unknown. If the gridToCRS maps cell center, then we update
                             * both lower and upper bounds to a value assumed to be in the center; the span is set to zero.
                             */
                            if (isCenter) {
                                double span = upper - value;
                                if (Double.isNaN(span)) {
                                    span = value - lower;
                                    if (Double.isNaN(span)) {
                                        span = 0;
                                    }
                                }
                                if (Double.isNaN(lower)) lower = value - span;
                                if (Double.isNaN(upper)) upper = value + span;
                            } else if (Double.isNaN(lower)) {
                                lower = value;
                            }
                            envelope.setRange(tgtDim, lower, upper);
                        }
                    }
                    separator.clear();
                }
            }
            /*
             * If above block has been unable to fix all NaN values, fix the remaining NaNs by copying the corresponding
             * coordinates from the fallback envelope. It should happen only for dimensions with a thickness of 1, i.e.
             * when `low == high` but not necessarily `low == 0` and `high == 0` (contrarily to above block). We use this
             * fallback is last resort because the envelope may be less reliable than values computed from `gridToCRS`.
             */
            if (fallback != null) {
                for (int tgtDim = envelope.getDimension(); --tgtDim >= 0;) {
                    boolean modified = false;
                    double lower = envelope.getLower(tgtDim);
                    double upper = envelope.getUpper(tgtDim);
                    if (Double.isNaN(lower)) {lower = fallback.getMinimum(tgtDim); modified = true;}
                    if (Double.isNaN(upper)) {upper = fallback.getMaximum(tgtDim); modified = true;}
                    if (modified && !(lower > upper)) {                // Use `!` for accepting NaN.
                        envelope.setRange(tgtDim, lower, upper);
                    }
                }
            }
        } catch (FactoryException e) {
            // "toEnvelope" is the closest public method that may invoke this method.
            Logging.recoverableException(Logging.getLogger(Modules.RASTER), GridExtent.class, "toEnvelope", e);
        }
        return envelope;
    }

    /**
     * Returns a new grid envelope with the specified dimension inserted at the given index in this grid envelope.
     * To append a new dimension after all existing dimensions, set {@code offset} to {@link #getDimension()}.
     *
     * @param  offset          where to insert the new dimension, from 0 to {@link #getDimension()} inclusive.
     * @param  axisType        the type of the grid axis to add, or {@code null} if unspecified.
     * @param  low             the valid minimum grid coordinate (always inclusive).
     * @param  high            the valid maximum grid coordinate, inclusive or exclusive depending on the next argument.
     * @param  isHighIncluded  {@code true} if the {@code high} value is inclusive (as in ISO 19123 specification),
     *                         or {@code false} if it is exclusive (as in Java2D usage).
     *                         This argument does not apply to {@code low} value, which is always inclusive.
     * @return a new grid envelope with the specified dimension added.
     * @throws IllegalArgumentException if the low coordinate value is greater than the high coordinate value.
     */
    public GridExtent insert(final int offset, final DimensionNameType axisType, final long low, long high, final boolean isHighIncluded) {
        final int dimension = getDimension();
        ArgumentChecks.ensureBetween("offset", 0, dimension, offset);
        if (!isHighIncluded) {
            high = Math.decrementExact(high);
        }
        final int newDim = dimension + 1;
        DimensionNameType[] axisTypes = null;
        if (types != null || axisType != null) {
            if (types != null) {
                axisTypes = ArraysExt.insert(types, offset, 1);
            } else {
                axisTypes = new DimensionNameType[newDim];
            }
            axisTypes[offset] = axisType;
        }
        final GridExtent ex = new GridExtent(newDim, axisTypes);
        System.arraycopy(coordinates, 0,                  ex.coordinates, 0,                   offset);
        System.arraycopy(coordinates, offset,             ex.coordinates, offset + 1,          dimension - offset);
        System.arraycopy(coordinates, dimension,          ex.coordinates, newDim,              offset);
        System.arraycopy(coordinates, dimension + offset, ex.coordinates, newDim + offset + 1, dimension - offset);
        ex.coordinates[offset]          = low;
        ex.coordinates[offset + newDim] = high;
        ex.validateCoordinates();
        return ex;
    }

    /**
     * Verifies the validity of a given {@code dimensions} argument.
     *
     * @param  dimensions  the user-supplied argument to validate.
     * @param  limit       maximal number of dimensions, exclusive.
     * @return a clone of the given array, or {@code null} if the caller can return {@code this}.
     */
    static int[] verifyDimensions(int[] dimensions, final int limit) {
        ArgumentChecks.ensureNonNull("dimensions", dimensions);
        final int n = dimensions.length;
        ArgumentChecks.ensureSizeBetween("dimensions", 1, limit, n);
        dimensions = dimensions.clone();
        if (!ArraysExt.isSorted(dimensions, true)) {
            throw new IllegalArgumentException(Resources.format(Resources.Keys.NotStrictlyOrderedDimensions));
        }
        int d = dimensions[0];
        if (d >= 0) {
            d = dimensions[n - 1];
            if (d < limit) {
                return (n != limit) ? dimensions : null;
            }
        }
        throw new IndexOutOfBoundsException(Errors.format(Errors.Keys.IndexOutOfBounds_1, d));
    }

    /**
     * Returns a grid extent expanded by the given amount of cells on both sides along each dimension.
     * This method adds the given margins to the {@linkplain #getHigh(int) high coordinates}
     * and subtracts the same margins from the {@linkplain #getLow(int) low coordinates}.
     * If a negative margin is supplied, the extent size decreases accordingly.
     *
     * <h4>Number of arguments</h4>
     * The {@code margins} array length should be equal to the {@linkplain #getDimension() number of dimensions}.
     * If the array is shorter, missing values default to 0 (i.e. sizes in unspecified dimensions are unchanged).
     * If the array is longer, extraneous values are ignored.
     *
     * @param  margins  amount of cells to add or subtract on both sides for each dimension.
     * @return a grid extent expanded by the given amount, or {@code this} if there is no change.
     * @throws ArithmeticException if expanding this extent by the given margins overflows {@code long} capacity.
     *
     * @see GridDerivation#margin(int...)
     */
    public GridExtent expand(final long... margins) {
        ArgumentChecks.ensureNonNull("margins", margins);
        final int m = getDimension();
        final int length = Math.min(m, margins.length);
        if (isZero(margins, length)) {
            return this;
        }
        final GridExtent resized = new GridExtent(this);
        final long[] c = resized.coordinates;
        for (int i=0; i<length; i++) {
            final long p = margins[i];
            c[i] = Math.subtractExact(c[i], p);
            c[i+m] = Math.addExact(c[i+m], p);
        }
        return resized;
    }

    /**
     * Returns a grid extent expanded by the minimal amount of cells needed for covering an integer amount of chunks.
     * The grid coordinates (0, 0, …) locate the corner of a chunk.
     *
     * <h4>Number of arguments</h4>
     * The {@code sizes} array length should be equal to the {@linkplain #getDimension() number of dimensions}.
     * If the array is shorter, missing values default to 1. If the array is longer, extraneous values are ignored.
     *
     * @param  sizes  number of cells in all tiles or chunks.
     * @return a grid extent expanded for the given chunk size.
     *
     * @see GridDerivation#chunkSize(int...)
     */
    final GridExtent forChunkSize(final int... sizes) {
        /*
         * Current implementation does not validate argument because this method is not public.
         * If we make this method public in the future, argument validation should be added.
         */
        final int m = getDimension();
        final int length = Math.min(m, sizes.length);
        final GridExtent resized = new GridExtent(this);
        final long[] c = resized.coordinates;
        for (int i=0; i<length; i++) {
            final int s = sizes[i];
            final int j = i + m;
            c[i] = Math.subtractExact(c[i], Math.floorMod(c[i], s));
            c[j] = Math.addExact(c[j], (s-1) - Math.floorMod(c[j], s));
        }
        return resized;
    }

    /**
     * Sets the size of grid extent to the given values by moving low and high coordinates.
     * This method modifies grid coordinates as if they were multiplied by
     *
     *     <var>(given size)</var> / <var>({@linkplain #getSize(int) current size})</var>,
     *
     * rounded toward zero and with the value farthest from zero adjusted by ±1 for having a size
     * exactly equals to the specified value.
     *
     * In the common case where the {@linkplain #getLow(int) low value} is zero,
     * this is equivalent to setting the {@linkplain #getHigh(int) high value} to {@code size} - 1.
     *
     * <h4>Number of arguments</h4>
     * The {@code sizes} array length should be equal to the {@linkplain #getDimension() number of dimensions}.
     * If the array is shorter, sizes in unspecified dimensions are unchanged.
     * If the array is longer, extraneous values are ignored.
     *
     * @param  sizes  the new grid sizes for each dimension.
     * @return a grid extent having the given sizes, or {@code this} if there is no change.
     * @throws ArithmeticException if resizing this extent to the given size overflows {@code long} capacity.
     *
     * @see GridDerivation#resize(GridExtent, double...)
     */
    public GridExtent resize(final long... sizes) {
        ArgumentChecks.ensureNonNull("sizes", sizes);
        final int m = getDimension();
        final int length = Math.min(m, sizes.length);
        final GridExtent resize = new GridExtent(this);
        final long[] c = resize.coordinates;
        for (int i=0; i<length; i++) {
            final long size = sizes[i];
            if (size <= 0) {
                throw new IllegalArgumentException(Errors.format(
                        Errors.Keys.ValueNotGreaterThanZero_2, Strings.toIndexed("sizes", i), size));
            }
            long lower = c[i];
            long upper = c[i+m];
            final long current = Math.incrementExact(Math.subtractExact(upper, lower));
            if (Math.abs(lower) <= Math.abs(upper)) {
                lower = Numerics.multiplyDivide(lower, size, current);
                upper = Math.addExact(lower, size - 1);
            } else {
                upper = Numerics.multiplyDivide(upper, size, current);
                lower = Math.subtractExact(upper, size - 1);
            }
            c[i  ] = lower;
            c[i+m] = upper;
        }
        return Arrays.equals(c, coordinates) ? this : resize;
    }

    /**
     * Returns a grid extent that encompass only some dimensions of this grid extent.
     * This method copies the specified dimensions of this grid extent into a new grid extent.
     * The given dimensions must be in strictly ascending order without duplicated values.
     * The number of dimensions of the sub grid envelope will be {@code dimensions.length}.
     *
     * <p>This method performs a <cite>dimensionality reduction</cite> and can be used as the
     * converse of {@link #insert(int, DimensionNameType, long, long, boolean)}.
     * This method can not be used for changing dimension order.</p>
     *
     * @param  dimensions  the dimensions to select, in strictly increasing order.
     * @return the sub-envelope, or {@code this} if the given array contains all dimensions of this grid extent.
     * @throws IndexOutOfBoundsException if an index is out of bounds.
     *
     * @see #getSubspaceDimensions(int)
     * @see GridGeometry#reduce(int...)
     */
    public GridExtent reduce(int... dimensions) {
        dimensions = verifyDimensions(dimensions, getDimension());
        return (dimensions != null) ? reorder(dimensions) : this;
    }

    /**
     * Changes axis order or reduces the number of dimensions.
     * It is caller responsibility to ensure that the given dimensions are valid.
     */
    final GridExtent reorder(final int[] dimensions) {
        final int sd = getDimension();
        final int td = dimensions.length;
        DimensionNameType[] tt = null;
        if (types != null) {
            tt = new DimensionNameType[td];
            for (int i=0; i<td; i++) {
                tt[i] = types[dimensions[i]];
            }
        }
        final GridExtent sub = new GridExtent(td, tt);
        for (int i=0; i<td; i++) {
            final int j = dimensions[i];
            sub.coordinates[i]    = coordinates[j];
            sub.coordinates[i+td] = coordinates[j+sd];
        }
        return sub;
    }

    /**
     * Creates a new grid extent subsampled by the given amount of cells along each grid dimensions.
     * This method divides {@linkplain #getLow(int) low coordinates} and {@linkplain #getSize(int) grid sizes}
     * by the given periods, rounding toward zero. The {@linkplain #getHigh(int) high coordinates} are adjusted
     * accordingly (this is often equivalent to dividing high coordinates by the periods too, but a difference
     * of one cell may exist).
     *
     * <div class="note"><b>Note:</b>
     * The envelope computed from a grid extent may become <em>larger</em> after subsampling, not smaller.
     * This effect can be understood intuitively if we consider that cells become larger after subsampling,
     * which implies that accurate representation of the same envelope may require fractional cells on some
     * grid borders.</div>
     *
     * This method does not reduce the number of dimensions of the grid extent.
     * For dimensionality reduction, see {@link #reduce(int...)}.
     *
     * <h4>Number of arguments</h4>
     * The {@code periods} array length should be equal to the {@linkplain #getDimension() number of dimensions}.
     * If the array is shorter, missing values default to 1 (i.e. samplings in unspecified dimensions are unchanged).
     * If the array is longer, extraneous values are ignored.
     *
     * @param  periods  the subsamplings. Length shall be equal to the number of dimension and all values shall be greater than zero.
     * @return the subsampled extent, or {@code this} is subsampling results in the same extent.
     * @throws IllegalArgumentException if a period is not greater than zero.
     *
     * @see GridDerivation#subgrid(GridExtent, int...)
     */
    public GridExtent subsample(final int... periods) {
        ArgumentChecks.ensureNonNull("periods", periods);
        final int m = getDimension();
        final int length = Math.min(m, periods.length);
        final GridExtent sub = new GridExtent(this);
        for (int i=0; i<length; i++) {
            final int s = periods[i];
            if (s > 1) {
                final int j = i + m;
                long low  = coordinates[i];
                long size = coordinates[j] - low + 1;                      // Result is an unsigned number.
                if (size == 0) {
                    throw new ArithmeticException(Errors.format(Errors.Keys.IntegerOverflow_1, Long.SIZE));
                }
                long r = Long.divideUnsigned(size, s);
                if (r*s == size) r--;                           // Make inclusive if the division did not already rounded toward 0.
                sub.coordinates[i] = low /= s;
                sub.coordinates[j] = low + r;
            } else if (s <= 0) {
                throw new IllegalArgumentException(Errors.format(Errors.Keys.ValueNotGreaterThanZero_2, Strings.toIndexed("periods", i), s));
            }
        }
        return Arrays.equals(coordinates, sub.coordinates) ? this : sub;
    }

    /**
     * Returns a slice of this grid extent computed by a ratio between 0 and 1 inclusive.
     * This is a helper method for {@link GridDerivation#sliceByRatio(double, int...)} implementation.
     *
     * @param  slicePoint        a pre-allocated direct position to be overwritten by this method.
     * @param  sliceRatio        the ratio to apply on all grid dimensions except the ones to keep.
     * @param  dimensionsToKeep  the grid dimension to keep unchanged.
     */
    final GridExtent sliceByRatio(final DirectPosition slicePoint, final double sliceRatio, final int[] dimensionsToKeep) {
        for (int i=slicePoint.getDimension(); --i >= 0;) {
            slicePoint.setOrdinate(i, sliceRatio * getSize(i, true) + getLow(i));       // TODO: use Math.fma
        }
        for (int i=0; i<dimensionsToKeep.length; i++) {
            slicePoint.setOrdinate(dimensionsToKeep[i], Double.NaN);
        }
        return slice(slicePoint, null);
    }

    /**
     * Creates a new grid extent which represent a slice of this grid at the given point.
     * The given point may have less dimensions than this grid extent, in which case the
     * dimensions must be specified in the {@code modifiedDimensions} array. Coordinates
     * in the given point will be rounded to nearest integer.
     *
     * <p>This method does not reduce the number of dimensions of the grid extent.
     * For dimensionality reduction, see {@link #reduce(int...)}.</p>
     *
     * @param  slicePoint           where to take a slice. NaN values are handled as if their dimensions were absent.
     * @param  modifiedDimensions   mapping from {@code slicePoint} dimensions to this {@code GridExtent} dimensions,
     *                              or {@code null} if {@code slicePoint} contains all grid dimensions in same order.
     * @return a grid extent for the specified slice.
     * @throws RuntimeException if the given point is outside the grid extent.
     */
    final GridExtent slice(final DirectPosition slicePoint, final int[] modifiedDimensions) {
        final GridExtent slice = new GridExtent(this);
        final int n = slicePoint.getDimension();
        final int m = getDimension();
        for (int k=0; k<n; k++) {
            double p = slicePoint.getOrdinate(k);
            if (!Double.isNaN(p)) {
                final long c = Math.round(p);
                final int i = (modifiedDimensions != null) ? modifiedDimensions[k] : k;
                final long low  = coordinates[i];
                final long high = coordinates[i + m];
                if (c >= low && c <= high) {
                    slice.coordinates[i + m] = slice.coordinates[i] = c;
                } else {
                    final StringBuilder b = new StringBuilder();
                    for (int j=0; j<n; j++) {
                        if (j != 0) b.append(", ");
                        p = slicePoint.getOrdinate(j);
                        if (Double.isNaN(p)) b.append("NaN");
                        else b.append(Math.round(p));
                    }
<<<<<<< HEAD
                    throw new RuntimeException(Resources.format(Resources.Keys.GridCoordinateOutsideCoverage_4,
=======
                    throw new PointOutsideCoverageException(Resources.format(
                            Resources.Keys.GridCoordinateOutsideCoverage_4,
>>>>>>> 152b383d
                            getAxisIdentification(i,k), low, high, b.toString()));
                }
            }
        }
        return Arrays.equals(coordinates, slice.coordinates) ? this : slice;
    }

    /**
     * Creates an affine transform from the coordinates of this grid to the coordinates of the given envelope.
     * This method assumes that all axes are in the same order (no axis swapping) and there is no flipping of
     * axis direction except for those specified in the {@code flips} bitmask. The transform maps cell corners.
     *
     * @param  env               the target envelope. Despite this method name, the envelope CRS is ignored.
     * @param  flippedAxes       bitmask of target axes to flip (0 if none).
     * @param  sourceDimensions  source dimension for each target dimension, or {@code null} if dimensions are the same.
     * @return an affine transform from this grid extent to the given envelope, expressed as a matrix.
     */
    final MatrixSIS cornerToCRS(final Envelope env, final long flippedAxes, final int[] sourceDimensions) {
        final int          srcDim = getDimension();
        final int          tgtDim = env.getDimension();
        final MatrixSIS    affine = Matrices.create(tgtDim + 1, srcDim + 1, ExtendedPrecisionMatrix.ZERO);
        final DoubleDouble scale  = new DoubleDouble();
        final DoubleDouble offset = new DoubleDouble();
        for (int j=0; j<tgtDim; j++) {
            final int i = (sourceDimensions != null) ? sourceDimensions[j] : j;
            if (i < srcDim) {
                final boolean flip = (flippedAxes & Numerics.bitmask(j)) != 0;
                offset.set(coordinates[i]);
                scale.set(coordinates[i + srcDim]);
                scale.subtract(offset);
                scale.add(1);                                   // == getSize(j) but without overflow.
                scale.inverseDivideGuessError(env.getSpan(j));  // == (envelope span) / (grid size).
                if (flip) scale.negate();
                if (!offset.isZero()) {                         // Use `if` for keeping the value if scale is NaN.
                    offset.multiply(scale);
                    offset.negate();
                }
                offset.addGuessError(flip ? env.getMaximum(j) : env.getMinimum(j));
                affine.setNumber(j, srcDim, offset);
            } else {
                scale.value = Double.NaN;
                scale.error = Double.NaN;
            }
            affine.setNumber(j, i, scale);
        }
        affine.setElement(tgtDim, srcDim, 1);
        return affine;
    }

    /**
     * Returns an extent translated by the given amount of cells compared to this extent.
     * The returned extent has the same {@linkplain #getSize(int) size} than this extent,
     * i.e. both low and high grid coordinates are displaced by the same amount of cells.
     *
     * <div class="note"><b>Example:</b>
     * for an extent (x: [0…10], y: [2…4], z: [0…1]) and a translation {-2, 2},
     * the resulting extent would be (x: [-2…8], y: [4…6], z: [0…1]).</div>
     *
     * <h4>Number of arguments</h4>
     * The {@code translation} array length should be equal to the {@linkplain #getDimension() number of dimensions}.
     * If the array is shorter, missing values default to 0 (i.e. no translation in unspecified dimensions).
     * If the array is longer, extraneous values are ignored.
     *
     * @param  translation  translation to apply on each axis in order.
     * @return a grid extent whose coordinates (both low and high ones) have been translated by given amounts.
     *         If the given translation is a no-op (no value or only 0 ones), then this extent is returned as is.
     * @throws ArithmeticException if the translation results in coordinates that overflow 64-bits integer.
     *
     * @see #startsAtZero()
     * @see GridGeometry#translate(long...)
     *
     * @since 1.1
     */
    public GridExtent translate(final long... translation) {
        ArgumentChecks.ensureNonNull("translation", translation);
        final int m = getDimension();
        final int length = Math.min(m, translation.length);
        if (!isZero(translation, length)) {
            final GridExtent translated = new GridExtent(this);
            final long[] c = translated.coordinates;
            for (int i=0; i < length; i++) {
                final int  j = i + m;
                final long t = translation[i];
                c[i] = Math.addExact(c[i], t);
                c[j] = Math.addExact(c[j], t);
            }
            return translated;
        }
        return this;
    }

    /**
     * Returns the intersection of this grid extent with to the given grid extent.
     * The given extent shall have the same number of dimensions.
     *
     * <p>This method is not public because we do not yet have a policy
     * about whether we should verify if axis {@link #types} match.</p>
     *
     * @param  other  the grid to intersect with.
     * @return the intersection result. May be one of the existing instances.
     */
    final GridExtent intersect(final GridExtent other) {
        final int n = coordinates.length;
        final int m = n >>> 1;
        final long[] clipped = new long[n];
        int i = 0;
        while (i < m) {clipped[i] = Math.max(coordinates[i], other.coordinates[i]); i++;}
        while (i < n) {clipped[i] = Math.min(coordinates[i], other.coordinates[i]); i++;}
        if (Arrays.equals(clipped,  this.coordinates)) return this;
        if (Arrays.equals(clipped, other.coordinates)) return other;
        return new GridExtent(this, clipped);
    }

    /**
     * Returns a hash value for this grid envelope. This value needs not to remain
     * consistent between different implementations of the same class.
     *
     * @return a hash value for this grid envelope.
     */
    @Override
    public int hashCode() {
        return Arrays.hashCode(coordinates) + Arrays.hashCode(types) ^ (int) serialVersionUID;
    }

    /**
     * Compares the specified object with this grid envelope for equality.
     * This method delegates to {@code equals(object, ComparisonMode.STRICT)}.
     *
     * @param  object  the object to compare with this grid envelope for equality.
     * @return {@code true} if the given object is equal to this grid envelope.
     */
    @Override
    public final boolean equals(final Object object) {
        return equals(object, ComparisonMode.STRICT);
    }

    /**
     * Compares the specified object with this grid envelope for equality.
     * If the mode is {@link ComparisonMode#IGNORE_METADATA} or more flexible,
     * then the {@linkplain #getAxisType(int) axis types} are ignored.
     *
     * @param  object  the object to compare with this grid envelope for equality.
     * @param  mode    the strictness level of the comparison.
     * @return {@code true} if the given object is equal to this grid envelope.
     *
     * @since 1.1
     */
    @Override
    @SuppressWarnings("fallthrough")
    public boolean equals(final Object object, final ComparisonMode mode) {
        if (object == this) {
            return true;
        }
        if (object instanceof GridExtent) {
            final GridExtent other = (GridExtent) object;
            if (Arrays.equals(coordinates, other.coordinates)) {
                switch (mode) {
                    case STRICT:      if (!getClass().equals(object.getClass())) return false;  // else fallthrough
                    case BY_CONTRACT: if (!Arrays.equals(types, other.types))    return false;  // else fallthrough
                    default:          return true;
                }
            }
        }
        return false;
    }

    /**
     * Returns a string representation of this grid envelope. The returned string
     * is implementation dependent and is provided for debugging purposes only.
     */
    @Override
    public String toString() {
        final StringBuilder out = new StringBuilder(256);
        try {
            appendTo(out, Vocabulary.getResources((Locale) null));
        } catch (IOException e) {
            throw new UncheckedIOException(e);
        }
        return out.toString();
    }

    /**
     * Writes a string representation of this grid envelope in the given buffer.
     * This method is provided for allowing caller to recycle the same buffer.
     *
     * @param out         where to write the string representation.
     * @param vocabulary  resources for some words.
     */
    final void appendTo(final Appendable out, final Vocabulary vocabulary) throws IOException {
        final TableAppender table = new TableAppender(out, "");
        final int dimension = getDimension();
        for (int i=0; i<dimension; i++) {
            CharSequence name;
            if ((types == null) || (name = Types.getCodeTitle(types[i])) == null) {
                name = vocabulary.getString(Vocabulary.Keys.Dimension_1, i);
            }
            final long lower = coordinates[i];
            final long upper = coordinates[i + dimension];
            table.setCellAlignment(TableAppender.ALIGN_LEFT);
            table.append(name).append(": ").nextColumn();
            table.append('[').nextColumn();
            table.setCellAlignment(TableAppender.ALIGN_RIGHT);
            table.append(Long.toString(lower)).append(" … ").nextColumn();
            table.append(Long.toString(upper)).append("] ") .nextColumn();
            table.append('(').append(vocabulary.getString(Vocabulary.Keys.CellCount_1,
                    Long.toUnsignedString(upper - lower + 1))).append(')').nextLine();
        }
        table.flush();
    }
}<|MERGE_RESOLUTION|>--- conflicted
+++ resolved
@@ -61,15 +61,9 @@
 import org.apache.sis.util.iso.Types;
 import org.apache.sis.util.logging.Logging;
 import org.apache.sis.internal.system.Modules;
-
-<<<<<<< HEAD
-=======
-// Branch-dependent imports
-import org.opengis.coverage.grid.GridEnvelope;
-import org.opengis.coverage.grid.GridCoordinates;
-import org.opengis.coverage.CannotEvaluateException;
-import org.opengis.coverage.PointOutsideCoverageException;
->>>>>>> 152b383d
+import org.apache.sis.coverage.CannotEvaluateException;
+import org.apache.sis.coverage.PointOutsideCoverageException;
+
 
 /**
  * A range of grid coverage coordinates, also known as "grid envelope".
@@ -95,11 +89,7 @@
  * @since   1.0
  * @module
  */
-<<<<<<< HEAD
-public class GridExtent implements Serializable {
-=======
-public class GridExtent implements GridEnvelope, LenientComparable, Serializable {
->>>>>>> 152b383d
+public class GridExtent implements Serializable, LenientComparable {
     /**
      * Serial number for inter-operability with different versions.
      */
@@ -795,24 +785,19 @@
      * {@linkplain #getSize(int) size} greater than 1, then a {@link SubspaceNotSpecifiedException} is thrown.
      * If there is less than <var>s</var> dimensions having a size greater than 1, then the returned list of
      * dimensions is completed with some dimensions of size 1, starting with the first dimensions in this grid
-<<<<<<< HEAD
-     * extent, until there is exactly <var>s</var> dimensions. This this grid extent does not have <var>s</var>
-     * dimensions, then a {@code CannotEvaluateException} is thrown.
-=======
      * extent, until there is exactly <var>s</var> dimensions. If this grid extent does not have at least
-     * <var>s</var> dimensions, then a {@link CannotEvaluateException} is thrown.
->>>>>>> 152b383d
+     * <var>s</var> dimensions, then a {@code CannotEvaluateException} is thrown.
      *
      * @param  s  number of dimensions of the sub-space.
      * @return indices of sub-space dimensions, in increasing order in an array of length <var>s</var>.
      * @throws SubspaceNotSpecifiedException if there is more than <var>s</var> dimensions having a size greater than 1.
-     * @throws RuntimeException if this grid extent does not have at least <var>s</var> dimensions.
+     * @throws CannotEvaluateException if this grid extent does not have at least <var>s</var> dimensions.
      */
     public int[] getSubspaceDimensions(final int s) {
         ArgumentChecks.ensurePositive("s", s);
         final int m = getDimension();
         if (s > m) {
-            throw new RuntimeException(Resources.format(Resources.Keys.GridEnvelopeMustBeNDimensional_1, s));
+            throw new CannotEvaluateException(Resources.format(Resources.Keys.GridEnvelopeMustBeNDimensional_1, s));
         }
         final int[] selected = new int[s];
         int count = 0;
@@ -907,7 +892,7 @@
         if (gridToCRS != null && Matrices.isAffine(gridToCRS)) try {
             envelope.setCoordinateReferenceSystem(GridExtentCRS.build(gridToCRS, (types != null) ? types : DEFAULT_TYPES, null));
         } catch (FactoryException e) {
-            throw new TransformException(e);
+            throw new TransformException(e.getMessage(), e);
         }
         return envelope;
     }
@@ -1329,7 +1314,7 @@
      * @param  modifiedDimensions   mapping from {@code slicePoint} dimensions to this {@code GridExtent} dimensions,
      *                              or {@code null} if {@code slicePoint} contains all grid dimensions in same order.
      * @return a grid extent for the specified slice.
-     * @throws RuntimeException if the given point is outside the grid extent.
+     * @throws PointOutsideCoverageException if the given point is outside the grid extent.
      */
     final GridExtent slice(final DirectPosition slicePoint, final int[] modifiedDimensions) {
         final GridExtent slice = new GridExtent(this);
@@ -1352,12 +1337,8 @@
                         if (Double.isNaN(p)) b.append("NaN");
                         else b.append(Math.round(p));
                     }
-<<<<<<< HEAD
-                    throw new RuntimeException(Resources.format(Resources.Keys.GridCoordinateOutsideCoverage_4,
-=======
                     throw new PointOutsideCoverageException(Resources.format(
                             Resources.Keys.GridCoordinateOutsideCoverage_4,
->>>>>>> 152b383d
                             getAxisIdentification(i,k), low, high, b.toString()));
                 }
             }
