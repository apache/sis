/*
 * Licensed to the Apache Software Foundation (ASF) under one or more
 * contributor license agreements.  See the NOTICE file distributed with
 * this work for additional information regarding copyright ownership.
 * The ASF licenses this file to You under the Apache License, Version 2.0
 * (the "License"); you may not use this file except in compliance with
 * the License.  You may obtain a copy of the License at
 *
 *     http://www.apache.org/licenses/LICENSE-2.0
 *
 * Unless required by applicable law or agreed to in writing, software
 * distributed under the License is distributed on an "AS IS" BASIS,
 * WITHOUT WARRANTIES OR CONDITIONS OF ANY KIND, either express or implied.
 * See the License for the specific language governing permissions and
 * limitations under the License.
 */
package org.apache.sis.internal.filter;

import java.util.Collection;
<<<<<<< HEAD
import org.apache.sis.filter.Expression;
=======
import org.opengis.filter.Expression;
import org.opengis.filter.capability.AvailableFunction;
>>>>>>> f64017ad


/**
 * A factory of {@code org.opengis.filter} functions identified by their names.
 * Each factory can provide an arbitrary number of functions, enumerated by {@link #getNames()}.
 * The {@link org.apache.sis.filter.DefaultFilterFactory#function(String, Expression...)} method
 * delegates to this interface for creating the function implementation for a given name.
 *
 * <p><b>Warning:</b> there is currently no mechanism for avoiding name collision.
 * It is implementer responsibility to keep trace of the whole universe of functions and avoid collision.
 * This interface is hidden in internal API (for now) for that reason, and also because the API may change
 * in any future Apache SIS version.</p>
 *
 * @author  Johann Sorel (Geomatys)
 * @version 1.4
 * @since   1.0
 *
 * @see org.opengis.filter.FilterFactory#function(String, Expression...)
<<<<<<< HEAD
 *
 * @todo Replace by {@code org.opengis.filter.capability.ExtendedCapabilities}.
=======
>>>>>>> f64017ad
 */
public interface FunctionRegister {
    /**
     * Returns the name of the standard or authority defining the functions.
     *
     * @return provider of function definitions.
     */
    String getAuthority();

    /**
     * Returns the names of all functions that this factory can create.
     * It is currently implementer responsibility to ensure that there are no name collisions with
     * functions provided by other factories (this problem may be improved in future SIS release).
     *
     * @return set of supported function names.
     */
    Collection<String> getNames();

    /**
     * Describes the parameters of a function.
     *
     * @param  name  name of the function to describe (not null).
     * @return description of the function parameters.
     * @throws IllegalArgumentException if function name is unknown..
     */
    AvailableFunction describe(String name) throws IllegalArgumentException;

    /**
     * Creates a new function of the given name with given parameters.
     *
     * @param  <R>         the type of resources (e.g. {@code Feature}) used as inputs.
     * @param  name        name of the function to create (not null).
     * @param  parameters  function parameters.
     * @return function for the given name and parameters.
     * @throws IllegalArgumentException if function name is unknown or some parameters are illegal.
     */
    <R> Expression<R,?> create(String name, Expression<R,?>[] parameters) throws IllegalArgumentException;
}<|MERGE_RESOLUTION|>--- conflicted
+++ resolved
@@ -17,12 +17,7 @@
 package org.apache.sis.internal.filter;
 
 import java.util.Collection;
-<<<<<<< HEAD
 import org.apache.sis.filter.Expression;
-=======
-import org.opengis.filter.Expression;
-import org.opengis.filter.capability.AvailableFunction;
->>>>>>> f64017ad
 
 
 /**
@@ -39,13 +34,6 @@
  * @author  Johann Sorel (Geomatys)
  * @version 1.4
  * @since   1.0
- *
- * @see org.opengis.filter.FilterFactory#function(String, Expression...)
-<<<<<<< HEAD
- *
- * @todo Replace by {@code org.opengis.filter.capability.ExtendedCapabilities}.
-=======
->>>>>>> f64017ad
  */
 public interface FunctionRegister {
     /**
@@ -65,15 +53,6 @@
     Collection<String> getNames();
 
     /**
-     * Describes the parameters of a function.
-     *
-     * @param  name  name of the function to describe (not null).
-     * @return description of the function parameters.
-     * @throws IllegalArgumentException if function name is unknown..
-     */
-    AvailableFunction describe(String name) throws IllegalArgumentException;
-
-    /**
      * Creates a new function of the given name with given parameters.
      *
      * @param  <R>         the type of resources (e.g. {@code Feature}) used as inputs.
