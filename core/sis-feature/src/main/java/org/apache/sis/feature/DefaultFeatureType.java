/*
 * Licensed to the Apache Software Foundation (ASF) under one or more
 * contributor license agreements.  See the NOTICE file distributed with
 * this work for additional information regarding copyright ownership.
 * The ASF licenses this file to You under the Apache License, Version 2.0
 * (the "License"); you may not use this file except in compliance with
 * the License.  You may obtain a copy of the License at
 *
 *     http://www.apache.org/licenses/LICENSE-2.0
 *
 * Unless required by applicable law or agreed to in writing, software
 * distributed under the License is distributed on an "AS IS" BASIS,
 * WITHOUT WARRANTIES OR CONDITIONS OF ANY KIND, either express or implied.
 * See the License for the specific language governing permissions and
 * limitations under the License.
 */
package org.apache.sis.feature;

import java.util.ArrayList;
import java.util.List;
import java.util.Set;
import java.util.HashSet;
import java.util.Map;
import java.util.LinkedHashMap;
import java.util.IdentityHashMap;
import java.util.Collection;
import java.util.Collections;
import java.util.Iterator;
import java.util.Objects;
import java.io.IOException;
import java.io.ObjectInputStream;
import org.opengis.util.NameFactory;
import org.opengis.util.ScopedName;
import org.opengis.util.GenericName;
import org.opengis.util.InternationalString;
import org.opengis.parameter.ParameterDescriptorGroup;
import org.apache.sis.util.ArgumentChecks;
import org.apache.sis.util.collection.Containers;
import org.apache.sis.internal.util.CollectionsExt;
import org.apache.sis.internal.util.UnmodifiableArrayList;
import org.apache.sis.internal.feature.Resources;

// Branch-dependent imports
import org.apache.sis.internal.jdk8.JDK8;


/**
 * Abstraction of a real-world phenomena. A {@code FeatureType} instance describes the class of all
 * {@linkplain AbstractFeature feature} instances of that type.
 *
 * <div class="note"><b>Analogy:</b>
 * compared to the Java language, {@code FeatureType} is equivalent to {@link Class} while
 * {@code Feature} instances are equivalent to {@link Object} instances of that class.</div>
 *
 * <div class="warning"><b>Warning:</b>
 * This class is expected to implement a GeoAPI {@code FeatureType} interface in a future version.
 * When such interface will be available, most references to {@code DefaultFeatureType} in the API
 * will be replaced by references to the {@code FeatureType} interface.</div>
 *
 * <div class="section">Naming</div>
 * The feature type {@linkplain #getName() name} is mandatory and should be unique. Those names are the main
 * criterion used for deciding if a feature type {@linkplain #isAssignableFrom is assignable from} another type.
 * Names can be {@linkplain org.apache.sis.util.iso.DefaultScopedName scoped} for avoiding name collision.
 *
 * <div class="section">Properties and inheritance</div>
 * Each feature type can provide descriptions for the following {@linkplain #getProperties(boolean) properties}:
 *
 * <ul>
 *   <li>{@linkplain DefaultAttributeType    Attributes}</li>
 *   <li>{@linkplain DefaultAssociationRole  Associations to other features}</li>
 *   <li>{@linkplain AbstractOperation       Operations}</li>
 * </ul>
 *
 * In addition, a feature type can inherit the properties of one or more other feature types.
 * Properties defined in the sub-type can override properties of the same name defined in the
 * {@linkplain #getSuperTypes() super-types}, provided that values of the sub-type property are
 * assignable to the super-type property.
 *
 * <div class="note"><b>Analogy:</b> compared to the Java language, the above rule is similar to overriding a method
 * with a more specific return type (a.k.a. <cite>covariant return type</cite>). This is also similar to Java arrays,
 * which are implicitly <cite>covariant</cite> (i.e. {@code String[]} can be casted to {@code CharSequence[]}, which
 * is safe for read operations but not for write operations — the later may throw {@link ArrayStoreException}).</div>
 *
 * <div class="section">Instantiation</div>
 * {@code DefaultFeatureType} can be instantiated directly by a call to its {@linkplain #DefaultFeatureType constructor}.
 * But a more convenient approach may be to use the {@link org.apache.sis.feature.builder.FeatureTypeBuilder} instead,
 * which provides shortcuts for frequently-used operations like creating various {@link org.opengis.util.GenericName}
 * instances sharing the same namespace.
 *
 * <div class="section">Immutability and thread safety</div>
 * Instances of this class are immutable if all properties ({@link GenericName} and {@link InternationalString}
 * instances) and all arguments ({@code AttributeType} instances) given to the constructor are also immutable.
 * Such immutable instances can be shared by many objects and passed between threads without synchronization.
 *
 * @author  Johann Sorel (Geomatys)
 * @author  Martin Desruisseaux (Geomatys)
 * @version 0.8
 *
 * @see DefaultAttributeType
 * @see DefaultAssociationRole
 * @see AbstractFeature
 * @see org.apache.sis.metadata.iso.content.DefaultFeatureTypeInfo
 * @see org.apache.sis.storage.FeatureNaming
 *
 * @since 0.5
 * @module
 */
public class DefaultFeatureType extends AbstractIdentifiedType implements FeatureType {
    /**
     * For cross-version compatibility.
     */
    private static final long serialVersionUID = -4357370600723922312L;

    /**
     * If {@code true}, the feature type acts as an abstract super-type.
     *
     * @see #isAbstract()
     */
    private final boolean isAbstract;

    /**
     * {@code true} if this feature type contains only attributes constrained to the [1 … 1] cardinality,
     * or operations. The feature type shall not contains associations.
     *
     * @see #isSimple()
     */
    private transient boolean isSimple;

    /**
     * {@code true} if the feature instances are expected to have lot of unset properties, or
     * {@code false} if we expect most properties to be specified.
     */
    private transient boolean isSparse;

    /**
     * {@code true} if we determined that this feature type does not have, directly or indirectly,
     * any unresolved name (i.e. a {@link DefaultAssociationRole#valueType} specified only be the
     * feature type name instead than its actual instance). A value of {@code true} means that all
     * names have been resolved. However a value of {@code false} only means that we are not sure,
     * and that {@code resolve(FeatureType, Map)} should check again.
     *
     * <div class="note"><b>Note:</b>
     * Strictly speaking, this field should be declared {@code volatile} since the names could
     * be resolved late after construction, after the {@code DefaultFeatureType} instance became
     * used by different threads. However this is not the intended usage of deferred associations.
     * Furthermore a wrong value ({@code false} when it should be {@code true}) should only cause
     * more computation than needed, without changing the result.
     * </div>
     */
    private transient boolean isResolved;

    /**
     * The direct parents of this feature type, or an empty set if none.
     *
     * @see #getSuperTypes()
     */
    private final Set<DefaultFeatureType> superTypes;

    /**
     * The names of all parents of this feature type, including parents of parents. This is used
     * for a more efficient implementation of {@link #isAssignableFrom(DefaultFeatureType)}.
     *
     * @see #isAssignableFrom(DefaultFeatureType)
     */
    private transient Set<GenericName> assignableTo;

    /**
     * Any feature operation, any feature attribute type and any feature association role
     * that carries characteristics of a feature type.
     * This list does not include the properties inherited from the super-types.
     *
     * @see #getProperties(boolean)
     */
    private final List<AbstractIdentifiedType> properties;

    /**
     * All properties, including the ones declared in the super-types.
     * This is an unmodifiable view of the {@link #byName} values.
     *
     * @see #getProperties(boolean)
     */
    private transient Collection<AbstractIdentifiedType> allProperties;

    /**
     * A lookup table for fetching properties by name, including the properties from super-types.
     * This map shall not be modified after construction.
     *
     * @see #getProperty(String)
     */
    private transient Map<String, AbstractIdentifiedType> byName;

    /**
     * Indices of properties in an array of properties similar to {@link #properties},
     * but excluding operations. This map includes the properties from the super-types.
     * Parameterless operations (to be handled in a special way) are identified by index -1.
     *
     * The size of this map may be smaller than the {@link #byName} size.
     * This map shall not be modified after construction.
     */
    private transient Map<String, Integer> indices;

    /**
     * Value in {@link #indices} map for parameterless operations. Those operations are not stored
     * in feature instances, but can be handled as virtual attributes computed on-the-fly.
     */
    static final Integer OPERATION_INDEX = -1;

    /**
     * Constructs a feature type from the given properties. The identification map is given unchanged to
     * the {@linkplain AbstractIdentifiedType#AbstractIdentifiedType(Map) super-class constructor}.
     * The following table is a reminder of main (not all) recognized map entries:
     *
     * <table class="sis">
     *   <caption>Recognized map entries (non exhaustive list)</caption>
     *   <tr>
     *     <th>Map key</th>
     *     <th>Value type</th>
     *     <th>Returned by</th>
     *   </tr>
     *   <tr>
     *     <td>{@value org.apache.sis.feature.AbstractIdentifiedType#NAME_KEY}</td>
     *     <td>{@link GenericName} or {@link String}</td>
     *     <td>{@link #getName()}</td>
     *   </tr>
     *   <tr>
     *     <td>{@value org.apache.sis.feature.AbstractIdentifiedType#DEFINITION_KEY}</td>
     *     <td>{@link InternationalString} or {@link String}</td>
     *     <td>{@link #getDefinition()}</td>
     *   </tr>
     *   <tr>
     *     <td>{@value org.apache.sis.feature.AbstractIdentifiedType#DESIGNATION_KEY}</td>
     *     <td>{@link InternationalString} or {@link String}</td>
     *     <td>{@link #getDesignation()}</td>
     *   </tr>
     *   <tr>
     *     <td>{@value org.apache.sis.feature.AbstractIdentifiedType#DESCRIPTION_KEY}</td>
     *     <td>{@link InternationalString} or {@link String}</td>
     *     <td>{@link #getDescription()}</td>
     *   </tr>
     *   <tr>
     *     <td>{@value org.apache.sis.feature.AbstractIdentifiedType#DEPRECATED_KEY}</td>
     *     <td>{@link Boolean}</td>
     *     <td>{@link #isDeprecated()}</td>
     *   </tr>
     * </table>
     *
     * <div class="warning"><b>Warning:</b> In a future SIS version, the type of array elements may be
     * changed to {@code org.opengis.feature.FeatureType} and {@code org.opengis.feature.PropertyType}.
     * This change is pending GeoAPI revision. In the meantime, make sure that the {@code properties}
     * array contains only attribute types, association roles or operations, <strong>not</strong> other
     * feature types since the later are not properties in the ISO sense.</div>
     *
     * @param identification  the name and other information to be given to this feature type.
     * @param isAbstract      if {@code true}, the feature type acts as an abstract super-type.
     * @param superTypes      the parents of this feature type, or {@code null} or empty if none.
     * @param properties      any feature operation, any feature attribute type and any feature
     *                        association role that carries characteristics of a feature type.
     *
     * @see org.apache.sis.feature.builder.FeatureTypeBuilder
     */
    @SuppressWarnings("ThisEscapedInObjectConstruction")
    public DefaultFeatureType(final Map<String,?> identification, final boolean isAbstract,
            final DefaultFeatureType[] superTypes, final AbstractIdentifiedType... properties)
    {
        super(identification);
        ArgumentChecks.ensureNonNull("properties", properties);
        this.isAbstract = isAbstract;
        if (superTypes == null) {
            this.superTypes = Collections.emptySet();
        } else {
            this.superTypes = CollectionsExt.immutableSet(true, superTypes);
            for (final FeatureType type : this.superTypes) {
                if (type instanceof NamedFeatureType) {
                    // Hierarchy of feature types can not be cyclic.
                    throw new IllegalArgumentException(Resources.format(Resources.Keys.UnresolvedFeatureName_1, type.getName()));
                }
            }
        }
        /*
         * We need to copy the properties in a temporary modifiable list in order to allow removal of elements
         * in case of duplicated values. Opportunistically verify for null values. The same verification could
         * be done in the scanPropertiesFrom(…) method, but doing it here produces a less confusing stacktrace.
         */
        final List<AbstractIdentifiedType> sourceProperties = new ArrayList<>(properties.length);
        for (int i=0; i<properties.length; i++) {
            final AbstractIdentifiedType property = properties[i];
            ArgumentChecks.ensureNonNullElement("properties", i, property);
            sourceProperties.add(property);
        }
        computeTransientFields(sourceProperties);
        final int size = sourceProperties.size();
        switch (size) {
            case 0:  this.properties = Collections.emptyList(); break;
            case 1:  this.properties = Collections.singletonList(sourceProperties.get(0)); break;
            default: this.properties = UnmodifiableArrayList.wrap(sourceProperties.toArray(new AbstractIdentifiedType[size])); break;
        }
        /*
         * Before to resolve cyclic associations, verify that operations depend only on existing properties.
         * Note: the 'allProperties' collection has been created by computeTransientFields(…) above.
         */
        for (final AbstractIdentifiedType property : allProperties) {
            if (property instanceof AbstractOperation) {
                for (final String dependency : ((AbstractOperation) property).getDependencies()) {
                    if (!byName.containsKey(dependency)) {
                        throw new IllegalArgumentException(Resources.format(Resources.Keys.DependencyNotFound_3,
                                property.getName(), dependency, super.getName()));
                    }
                }
            }
        }
        // Do not invoke before DefaultFeatureType construction succeed.
        isResolved = resolve(this, this.properties, null, isSimple);
    }

    /**
     * Creates a name from the given string. This method is invoked at construction time,
     * so it should not use any field in this {@code AbtractIdentifiedObject} instance.
     */
    @Override
    GenericName createName(final NameFactory factory, final String value) {
        return factory.createTypeName(null, value);
    }

    /**
     * Invoked on deserialization for restoring the {@link #byName} and other transient fields.
     *
     * @param  in  the input stream from which to deserialize a feature type.
     * @throws IOException if an I/O error occurred while reading or if the stream contains invalid data.
     * @throws ClassNotFoundException if the class serialized on the stream is not on the classpath.
     */
    private void readObject(final ObjectInputStream in) throws IOException, ClassNotFoundException {
        in.defaultReadObject();
        computeTransientFields(properties);
        /*
         * Set isResolved to a conservative value. The 'resolve' method will compute a more accurate value if needed,
         * the first time that another DefaultFeatureType will have a dependency to this DefaultFeatureType through a
         * DefaultAssociationRole.
         */
        isResolved = isSimple;
    }

    /**
     * Computes transient fields ({@link #assignableTo}, {@link #byName}, {@link #indices}, {@link #isSimple}).
     *
     * <p>As a side effect, this method checks for missing or duplicated names.</p>
     *
     * @param  properties  same content as {@link #properties} (may be the reference to the same list), but
     *         optionally in a temporarily modifiable list if we want to allow removal of duplicated values.
     *         See {@code scanPropertiesFrom(FeatureType, Collection)} javadoc for more explanation.
     * @throws IllegalArgumentException if two properties have the same name.
     */
    private void computeTransientFields(final List<AbstractIdentifiedType> properties) {
        final int capacity = Containers.hashMapCapacity(properties.size());
        byName       = new LinkedHashMap<>(capacity);
        indices      = new LinkedHashMap<>(capacity);
        assignableTo = new HashSet<>(4);
        assignableTo.add(super.getName());
        scanPropertiesFrom(this, properties);
        allProperties = UnmodifiableArrayList.wrap(byName.values().toArray(new AbstractIdentifiedType[byName.size()]));
        /*
         * Now check if the feature is simple/complex or dense/sparse. We perform this check after we finished
         * to create the list of all properties, because some properties may be overridden and we want to take
         * in account only the most specific ones.
         */
        isSimple = true;
        int index = 0;
        int mandatory = 0;                                                  // Count of mandatory properties.
        for (final Map.Entry<String,AbstractIdentifiedType> entry : byName.entrySet()) {
            final int minimumOccurs, maximumOccurs;
            final AbstractIdentifiedType property = entry.getValue();
            if (property instanceof DefaultAttributeType<?>) { // Other SIS branches check for AttributeType instead.
                minimumOccurs = ((DefaultAttributeType<?>) property).getMinimumOccurs();
                maximumOccurs = ((DefaultAttributeType<?>) property).getMaximumOccurs();
                isSimple &= (minimumOccurs == maximumOccurs);
            } else if (property instanceof FieldType) { // TODO: check for AssociationRole instead (after GeoAPI upgrade).
                minimumOccurs = ((FieldType) property).getMinimumOccurs();
                maximumOccurs = ((FieldType) property).getMaximumOccurs();
                isSimple = false;
            } else {
                if (isParameterlessOperation(property)) {
                    indices.put(entry.getKey(), OPERATION_INDEX);
                }
                continue;                           // For feature operations, maximumOccurs is implicitly 0.
            }
            if (maximumOccurs != 0) {
                isSimple &= (maximumOccurs == 1);
                indices.put(entry.getKey(), index++);
                if (minimumOccurs != 0) {
                    mandatory++;
                }
            }
        }
        /*
         * If some properties use long name of the form "head:tip", creates short aliases containing only the "tip"
         * name for convenience, provided that it does not create ambiguity.  If a short alias could map to two or
         * more properties, then that alias is not added.
         *
         * In the 'aliases' map below, null values will be assigned to ambiguous short names.
         */
        final Map<String, AbstractIdentifiedType> aliases = new LinkedHashMap<>();
        for (final AbstractIdentifiedType property : allProperties) {
            GenericName name = property.getName();
            while (name instanceof ScopedName) {
                if (name == (name = ((ScopedName) name).tail())) break;   // Safety against broken implementations.
                String key = name.toString();
                if (key == null || (key = key.trim()).isEmpty()) break;   // Safety against broken implementations.
                aliases.put(key, aliases.containsKey(key) ? null : property);
            }
        }
        for (final Map.Entry<String,AbstractIdentifiedType> entry : aliases.entrySet()) {
            final AbstractIdentifiedType property = entry.getValue();
            if (property != null) {
                final String tip = entry.getKey();
                if (JDK8.putIfAbsent(byName, tip, property) == null) {
                    /*
                     * This block is skipped if there is properties named "tip" and "head:tip".
                     * The 'indices' value may be null if the property is an operation.
                     */
                    final Integer value = indices.get(property.getName().toString());
                    if (value != null && indices.put(tip, value) != null) {
                        throw new AssertionError(tip);                                  // Should never happen.
                    }
                }
            }
        }
        /*
         * Trim the collections. Especially useful when the collections have less that 2 elements.
         */
        byName       = CollectionsExt.compact(byName);
        indices      = CollectionsExt.compact(indices);
        assignableTo = CollectionsExt.unmodifiableOrCopy(assignableTo);
        /*
         * Rational for choosing whether the feature is sparse: By default, java.util.HashMap implementation creates
         * an internal array of length 16 (see HashMap.DEFAULT_INITIAL_CAPACITY).  In addition, the HashMap instance
         * itself consumes approximatively 8 "words" in memory.  Consequently there is no advantage in using HashMap
         * unless the number of properties is greater than 16 + 8 (note: we could specify a smaller initial capacity,
         * but the memory consumed by each internal Map.Entry quickly exceed the few saved words). Next, the default
         * HashMap threshold is 0.75, so there is again no advantage in using HashMap if we do not expect at least 25%
         * of unused properties. Our current implementation arbitrarily sets the threshold to 50%.
         */
        final int n = indices.size();
        isSparse = (n > 24) && (mandatory <= n/2);
    }

    /**
     * Fills the {@link #byName} map using the non-transient information in the given {@code source}.
     * This method invokes itself recursively in order to use the information provided in super-types.
     * This method also performs an opportunist verification of argument validity.
     *
     * <p>{@code this} shall be the instance in process of being created, not any other instance
     * (i.e. recursive method invocations are performed on the same {@code this} instance).</p>
     *
     * <p>This method requires that the caller gives {@code source.getProperties(false)} himself for two reasons:</p>
     * <ul>
     *   <li>Avoid a call to the user-overrideable {@link #getProperties(boolean)} method
     *       while this {@code DefaultFeatureType} instance is still under constructor.</li>
     *   <li>Allow the {@code DefaultFeatureType(Map, boolean, FeatureType[], PropertyType[])} constructor
     *       to pass a temporary modifiable list that allow element removal.</li>
     * </ul>
     *
     * @param  source            the feature from which to get properties.
     * @param  sourceProperties  {@code source.getProperties(false)} (see above method javadoc).
     * @throws IllegalArgumentException if two properties have the same name.
     */
    private void scanPropertiesFrom(final DefaultFeatureType source,
            final Collection<? extends AbstractIdentifiedType> sourceProperties)
    {
        for (final DefaultFeatureType parent : source.getSuperTypes()) {
            if (assignableTo.add(parent.getName())) {
                scanPropertiesFrom(parent, parent.getProperties(false));
            }
        }
        int index = -1;
        final Iterator<? extends AbstractIdentifiedType> it = sourceProperties.iterator();
        while (it.hasNext()) {
            final AbstractIdentifiedType property = it.next();
            final String name = toString(property.getName(), source, "properties", ++index);
            final AbstractIdentifiedType previous = byName.put(name, property);
            if (previous != null) {
                if (previous.equals(property)) {
                    byName.put(name, previous);         // Keep the instance declared in super-type.
                    if (source == this) {
                        it.remove();                    // Remove duplicated values in instance under construction.
                    }
                } else if (!isAssignableIgnoreName(previous, property)) {
                    final GenericName owner = ownerOf(this, sourceProperties, previous);
                    throw new IllegalArgumentException(Resources.format(Resources.Keys.PropertyAlreadyExists_2,
                            (owner != null) ? owner : "?", name));
                }
            }
        }
    }

    /**
     * Returns the name of the feature which defines the given property, or {@code null} if not found.
     * This method is for information purpose when producing an error message - its implementation does
     * not need to be efficient.
     *
     * <p><b>API note:</b> a non-static method would be more elegant in this "SIS for GeoAPI 3.0" branch.
     * However this method needs to be static in other SIS branches, because they work with interfaces
     * rather than SIS implementation. We keep the method static in this branch too for easier merges.</p>
     */
    private static GenericName ownerOf(final DefaultFeatureType type, final Collection<? extends AbstractIdentifiedType> properties,
            final AbstractIdentifiedType toSearch)
    {
        if (properties.contains(toSearch)) {
            return type.getName();
        }
        for (final DefaultFeatureType superType : type.getSuperTypes()) {
            final GenericName owner = ownerOf(superType, superType.getProperties(false), toSearch);
            if (owner != null) {
                return owner;
            }
        }
        return null;
    }

    /**
     * If an associated feature type is a placeholder for a {@code FeatureType} to be defined later,
     * replaces the placeholder by the actual instance if available. Otherwise do nothing.
     *
     * <p>This method is needed only in case of cyclic graph, e.g. feature <var>A</var> has an association
     * to feature <var>B</var> which has an association back to <var>A</var>. It may also be <var>A</var>
     * having an association to itself, <i>etc.</i></p>
     *
     * <p>{@code this} shall be the instance in process of being created, not other instance
     * (i.e. recursive method invocations are performed on the same {@code this} instance).</p>
     *
     * @param  feature   the feature type for which to resolve the properties.
     * @param  previous  previous results, for avoiding never ending loop.
     * @return {@code true} if all names have been resolved.
     */
    private boolean resolve(final DefaultFeatureType feature, final Map<FeatureType,Boolean> previous) {
        /*
         * The isResolved field is used only as a cache for skipping completely the DefaultFeatureType instance if
         * we have determined that there is no unresolved name.
         */
        return feature.isResolved = resolve(feature, feature.properties, previous, feature.isResolved);
    }

    /**
     * Implementation of {@code resolve(FeatureType, Map)}, also to be invoked from the constructor.
     *
     * <p>{@code this} shall be the instance in process of being created, not other instance
     * (i.e. recursive method invocations are performed on the same {@code this} instance).</p>
     *
     * @param  feature     the feature type for which to resolve the properties.
     * @param  toUpdate    {@code feature.getProperties(false)}, which may contain the associations to update.
     * @param  previous    previous results, for avoiding never ending loop. Initially {@code null}.
     * @param  resolved    {@code true} if we already know that all names are resolved.
     * @return {@code true} if all names have been resolved.
     */
    private boolean resolve(final DefaultFeatureType feature, final Collection<? extends AbstractIdentifiedType> toUpdate,
            Map<FeatureType,Boolean> previous, boolean resolved)
    {
        if (!resolved) {
            resolved = true;
            for (final DefaultFeatureType type : feature.getSuperTypes()) {
                resolved &= resolve(type, previous);
            }
            for (final AbstractIdentifiedType property : toUpdate) {
                if (property instanceof DefaultAssociationRole) {
                    if (!((DefaultAssociationRole) property).resolve(this)) {
                        resolved = false;
                        continue;
                    }
                    /*
                     * Resolve recursively the associated features, with a check against infinite recursivity.
                     * If we fall in a loop (for example A → B → C → A), conservatively returns 'false'. This
                     * may not be the most accurate answer, but will not cause any more hurt than checking more
                     * often than necessary.
                     */
                    final DefaultFeatureType valueType = ((DefaultAssociationRole) property).getValueType();
                    if (valueType != this) {
                        if (previous == null) {
                            previous = new IdentityHashMap<>(8);
                        }
                        Boolean r = previous.put(valueType, Boolean.FALSE);
                        if (r == null) {
                            r = resolve(valueType, previous);
                            previous.put(valueType, r);
                        }
                        resolved &= r;
                    }
                }
            }
        }
        return resolved;
    }

    /**
     * Returns {@code true} if the given property type stands for a parameterless operation which return a result.
     *
     * @see #OPERATION_INDEX
     */
    static boolean isParameterlessOperation(final AbstractIdentifiedType type) {
        if (type instanceof AbstractOperation) {
            final ParameterDescriptorGroup parameters = ((AbstractOperation) type).getParameters();
            return ((parameters == null) || parameters.descriptors().isEmpty())
                   && ((AbstractOperation) type).getResult() != null;
        }
        return false;
    }


    // -------- END OF CONSTRUCTORS ------------------------------------------------------------------------------


    /**
     * Returns {@code true} if the feature type acts as an abstract super-type.
     * Abstract types can not be {@linkplain #newInstance() instantiated}.
     *
     * @return {@code true} if the feature type acts as an abstract super-type.
     */
    public final boolean isAbstract() {
        return isAbstract;
    }

    /**
     * Returns {@code true} if the feature instances are expected to have lot of unset properties,
     * or {@code false} if we expect most properties to be specified.
     */
    final boolean isSparse() {
        return isSparse;
    }

    /**
     * Returns {@code true} if this feature type contains only attributes constrained to the [1 … 1] cardinality,
     * or operations (no feature association).
     * Such feature types can be handled as a {@linkplain org.apache.sis.util.iso.DefaultRecord records}.
     *
     * @return {@code true} if this feature type contains only simple attributes or operations.
     */
    public boolean isSimple() {
        return isSimple;
    }

    /**
     * Returns {@code true} if the given base type may be the same or a super-type of the given type, using only
     * the name as a criterion. This is a faster check than {@link #isAssignableFrom(DefaultFeatureType)}.
     *
     * <p>Performance note: callers should verify that {@code base != type} before to invoke this method.</p>
     *
     * <p><b>API note:</b> a non-static method would be more elegant in this "SIS for GeoAPI 3.0" branch.
     * However this method needs to be static in other SIS branches, because they work with interfaces
     * rather than SIS implementation. We keep the method static in this branch too for easier merges.</p>
     */
    static boolean maybeAssignableFrom(final DefaultFeatureType base, final DefaultFeatureType type) {
        return type.assignableTo.contains(base.getName());
    }

    /**
     * Returns {@code true} if this type is same or a super-type of the given type.
     * The check is based mainly on the feature type {@linkplain #getName() name}, which should be unique.
     * However as a safety, this method also checks that all properties in this feature type is assignable
     * from a property of the same name in the given type.
     *
     * <div class="note"><b>Analogy:</b>
     * if we compare {@code FeatureType} to {@link Class} in the Java language, then this method is equivalent
     * to {@link Class#isAssignableFrom(Class)}.</div>
     *
     * @param  type  the type to be checked.
     * @return {@code true} if instances of the given type can be assigned to association of this type.
     */
    @Override
    public boolean isAssignableFrom(final DefaultFeatureType type) {
        if (type == this) {
            return true;                            // Optimization for a common case.
        }
        ArgumentChecks.ensureNonNull("type", type);
        if (!maybeAssignableFrom(this, type)) {
            return false;
        }
        /*
         * Ensures that all properties defined in this feature type is also defined
         * in the given property, and that the former is assignable from the later.
         */
        for (final Map.Entry<String, AbstractIdentifiedType> entry : byName.entrySet()) {
            final AbstractIdentifiedType other;
            try {
                other = type.getProperty(entry.getKey());
            } catch (IllegalArgumentException e) {
                /*
                 * A property in this FeatureType does not exist in the given FeatureType.
                 * Catching exceptions is not an efficient way to perform this check, but
                 * actually this case should be rare because we verified before this loop
                 * that the names match. If the names are unique (as recommended), then
                 * this exception should never happen.
                 */
                return false;
            }
            if (!isAssignableIgnoreName(entry.getValue(), other)) {
                return false;
            }
        }
        return true;
    }

    /**
     * Returns {@code true} if instances of the {@code other} type are assignable to the given {@code base} type.
     * This method does not compare the names — this verification is presumed already done by the caller.
     */
    private static boolean isAssignableIgnoreName(final AbstractIdentifiedType base, final AbstractIdentifiedType other) {
        if (base != other) {
            /*
             * Note: other SIS branches use AttributeType and FeatureAssociationRole
             *       instead than DefaultAttributeType and DefaultAssociationRole.
             */
            if (base instanceof DefaultAttributeType<?>) {
                if (!(other instanceof DefaultAttributeType<?>)) {
                    return false;
                }
                final DefaultAttributeType<?> p0 = (DefaultAttributeType<?>) base;
                final DefaultAttributeType<?> p1 = (DefaultAttributeType<?>) other;
                if (!p0.getValueClass().isAssignableFrom(p1.getValueClass()) ||
                     p0.getMinimumOccurs() > p1.getMinimumOccurs() ||
                     p0.getMaximumOccurs() < p1.getMaximumOccurs())
                {
                    return false;
                }
            }
            if (base instanceof DefaultAssociationRole) {
                if (!(other instanceof DefaultAssociationRole)) {
                    return false;
                }
                final DefaultAssociationRole p0 = (DefaultAssociationRole) base;
                final DefaultAssociationRole p1 = (DefaultAssociationRole) other;
                if (p0.getMinimumOccurs() > p1.getMinimumOccurs() ||
                    p0.getMaximumOccurs() < p1.getMaximumOccurs())
                {
                    return false;
                }
                final DefaultFeatureType f0 = p0.getValueType();
                final DefaultFeatureType f1 = p1.getValueType();
                if (f0 != f1 && !f0.isAssignableFrom(f1)) {
                    return false;
                }
            }
            if (base instanceof AbstractOperation) {
                if (!(other instanceof AbstractOperation)) {
                    return false;
                }
                final AbstractOperation p0 = (AbstractOperation) base;
                final AbstractOperation p1 = (AbstractOperation) other;
                if (!Objects.equals(p0.getParameters(), p1.getParameters())) {
                    return false;
                }
                final AbstractIdentifiedType r0 = p0.getResult();
                final AbstractIdentifiedType r1 = p1.getResult();
                if (r0 != r1) {
                    if (r0 instanceof FeatureType) {
                        if (!(r1 instanceof DefaultFeatureType) || !((FeatureType) r0).isAssignableFrom((DefaultFeatureType) r1)) {
                            return false;
                        }
                    }
                    if (r0 != null) {
                        if (r1 == null || !isAssignableIgnoreName(r0, r1)) {
                            return false;
                        }
                    }
                }
            }
        }
        return true;
    }

    /**
     * Returns the direct parents of this feature type.
     *
     * <div class="note"><b>Analogy:</b>
     * if we compare {@code FeatureType} to {@link Class} in the Java language, then this method is equivalent
     * to {@link Class#getSuperclass()} except that feature types allow multi-inheritance.</div>
     *
     * <div class="warning"><b>Warning:</b>
     * The type of list elements will be changed to {@code FeatureType} if and when such interface
     * will be defined in GeoAPI.</div>
     *
     * <div class="note"><b>Note for subclasses:</b>
     * this method is final because it is invoked (indirectly) by constructors, and invoking a user-overrideable
     * method at construction time is not recommended. Furthermore, many Apache SIS methods need guarantees about
     * the stability of this collection.
     * </div>
     *
     * @return  the parents of this feature type, or an empty set if none.
     */
    @SuppressWarnings("ReturnOfCollectionOrArrayField")
    public final Set<DefaultFeatureType> getSuperTypes() {
        return superTypes;      // Immutable
    }

    /**
     * Returns any feature operation, any feature attribute type and any feature association role that
     * carries characteristics of a feature type. The returned collection will include the properties
     * inherited from the {@linkplain #getSuperTypes() super-types} only if {@code includeSuperTypes}
     * is {@code true}.
     *
     * <div class="warning"><b>Warning:</b>
     * The type of list elements will be changed to {@code PropertyType} if and when such interface
     * will be defined in GeoAPI.</div>
     *
     * @param  includeSuperTypes  {@code true} for including the properties inherited from the super-types,
     *         or {@code false} for returning only the properties defined explicitely in this type.
     * @return feature operation, attribute type and association role that carries characteristics of this
     *         feature type (not including parent types).
     */
    @Override
    public Collection<AbstractIdentifiedType> getProperties(final boolean includeSuperTypes) {
        return includeSuperTypes ? allProperties : properties;
    }

    /**
     * Returns the attribute, operation or association role for the given name.
     *
     * <div class="warning"><b>Warning:</b>
     * The type of returned element will be changed to {@code PropertyType} if and when such interface
     * will be defined in GeoAPI.</div>
     *
     * @param  name  the name of the property to search.
     * @return the property for the given name, or {@code null} if none.
     * @throws IllegalArgumentException if the given argument is not a property name of this feature.
     *
     * @see AbstractFeature#getProperty(String)
     */
    public AbstractIdentifiedType getProperty(final String name) throws IllegalArgumentException {
        final AbstractIdentifiedType pt = byName.get(name);
        if (pt != null) {
            return pt;
        }
<<<<<<< HEAD
        throw new IllegalArgumentException(Resources.format(Resources.Keys.PropertyNotFound_2, getName(), name));
=======
        throw new PropertyNotFoundException(AbstractFeature.propertyNotFound(this, getName(), name));
>>>>>>> 2ebd33cd
    }

    /**
     * Returns the map from names to indices in an array of properties.
     * This is used for {@link DenseFeature} implementation.
     */
    @SuppressWarnings("ReturnOfCollectionOrArrayField")
    final Map<String,Integer> indices() {
        return indices;
    }

    /**
     * Creates a new feature instance of this type.
     *
     * <div class="note"><b>Analogy:</b>
     * if we compare {@code FeatureType} to {@link Class} and {@code Feature} to {@link Object} in the Java language,
     * then this method is equivalent to {@link Class#newInstance()}.</div>
     *
     * @return a new feature instance.
     * @throws IllegalStateException if this feature type {@linkplain #isAbstract() is abstract}.
     */
    public AbstractFeature newInstance() throws IllegalStateException {
        if (isAbstract) {
            throw new IllegalStateException(Resources.format(Resources.Keys.AbstractFeatureType_1, getName()));
        }
        return isSparse ? new SparseFeature(this) : new DenseFeature(this);
    }

    /**
     * Returns a hash code value for this feature type.
     *
     * @return {@inheritDoc}
     */
    @Override
    public int hashCode() {
        return super.hashCode() + superTypes.hashCode() + 37*properties.hashCode();
    }

    /**
     * Compares this feature type with the given object for equality.
     *
     * @return {@inheritDoc}
     */
    @Override
    public boolean equals(final Object obj) {
        if (obj == this) {
            return true;
        }
        if (super.equals(obj)) {
            final DefaultFeatureType that = (DefaultFeatureType) obj;
            return isAbstract == that.isAbstract &&
                   superTypes.equals(that.superTypes) &&
                   properties.equals(that.properties);
        }
        return false;
    }

    /**
     * Formats this feature in a tabular format.
     *
     * @return a string representation of this feature in a tabular format.
     *
     * @see FeatureFormat
     */
    @Override
    public String toString() {
        return FeatureFormat.sharedFormat(this);
    }
}<|MERGE_RESOLUTION|>--- conflicted
+++ resolved
@@ -826,11 +826,7 @@
         if (pt != null) {
             return pt;
         }
-<<<<<<< HEAD
-        throw new IllegalArgumentException(Resources.format(Resources.Keys.PropertyNotFound_2, getName(), name));
-=======
-        throw new PropertyNotFoundException(AbstractFeature.propertyNotFound(this, getName(), name));
->>>>>>> 2ebd33cd
+        throw new IllegalArgumentException(AbstractFeature.propertyNotFound(this, getName(), name));
     }
 
     /**
