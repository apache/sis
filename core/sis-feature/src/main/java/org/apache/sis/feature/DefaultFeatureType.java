--- conflicted
+++ resolved
@@ -88,7 +88,7 @@
  *
  * @see AbstractFeature
  */
-public class DefaultFeatureType extends AbstractIdentifiedType {
+public class DefaultFeatureType extends AbstractIdentifiedType implements FeatureType {
     /**
      * For cross-version compatibility.
      */
@@ -232,10 +232,6 @@
         super(identification);
         ArgumentChecks.ensureNonNull("properties", properties);
         this.isAbstract = isAbstract;
-<<<<<<< HEAD
-        this.superTypes = (superTypes == null) ? Collections.<DefaultFeatureType>emptySet() :
-                          CollectionsExt.<DefaultFeatureType>immutableSet(true, superTypes);
-=======
         if (superTypes == null) {
             this.superTypes = Collections.emptySet();
         } else {
@@ -247,7 +243,6 @@
                 }
             }
         }
->>>>>>> 649526ef
         switch (properties.length) {
             case 0:  this.properties = Collections.emptyList(); break;
             case 1:  this.properties = Collections.singletonList(properties[0]); break;
@@ -438,19 +433,12 @@
      * @param  previous Previous results, for avoiding never ending loop.
      * @return {@code true} if all names have been resolved.
      */
-    private boolean resolve(final FeatureType feature, final Map<FeatureType,Boolean> previous) {
+    private boolean resolve(final DefaultFeatureType feature, final Map<FeatureType,Boolean> previous) {
         /*
          * The isResolved field is used only as a cache for skipping completely the DefaultFeatureType instance if
-         * we have determined that there is no unresolved name.  If the given argument is not a DefaultFeatureType
-         * instance, conservatively assumes 'isSimple'. It may cause more calculation than needed, but should not
-         * change the result.
+         * we have determined that there is no unresolved name.
          */
-        if (feature instanceof DefaultFeatureType) {
-            final DefaultFeatureType dt = (DefaultFeatureType) feature;
-            return dt.isResolved = resolve(feature, previous, dt.isResolved);
-        } else {
-            return resolve(feature, previous, feature.isSimple());
-        }
+        return feature.isResolved = resolve(feature, previous, feature.isResolved);
     }
 
     /**
@@ -461,19 +449,17 @@
      * @param  resolved {@code true} if we already know that all names are resolved.
      * @return {@code true} if all names have been resolved.
      */
-    private boolean resolve(final FeatureType feature, Map<FeatureType,Boolean> previous, boolean resolved) {
+    private boolean resolve(final DefaultFeatureType feature, Map<FeatureType,Boolean> previous, boolean resolved) {
         if (!resolved) {
             resolved = true;
-            for (final FeatureType type : feature.getSuperTypes()) {
+            for (final DefaultFeatureType type : feature.getSuperTypes()) {
                 resolved &= resolve(type, previous);
             }
-            for (final PropertyType property : feature.getProperties(false)) {
-                if (property instanceof FeatureAssociationRole) {
-                    if (property instanceof DefaultAssociationRole) {
-                        if (!((DefaultAssociationRole) property).resolve(this)) {
-                            resolved = false;
-                            continue;
-                        }
+            for (final AbstractIdentifiedType property : feature.getProperties(false)) {
+                if (property instanceof DefaultAssociationRole) {
+                    if (!((DefaultAssociationRole) property).resolve(this)) {
+                        resolved = false;
+                        continue;
                     }
                     /*
                      * Resolve recursively the associated features, with a check against infinite recursivity.
@@ -481,7 +467,7 @@
                      * may not be the most accurate answer, but will not cause any more hurt than checking more
                      * often than necessary.
                      */
-                    final FeatureType valueType = ((FeatureAssociationRole) property).getValueType();
+                    final DefaultFeatureType valueType = ((DefaultAssociationRole) property).getValueType();
                     if (valueType != this) {
                         if (previous == null) {
                             previous = new IdentityHashMap<FeatureType,Boolean>(8);
@@ -645,15 +631,10 @@
      * if we compare {@code FeatureType} to {@link Class} in the Java language, then this method is equivalent
      * to {@link Class#getSuperclass()} except that feature types allow multi-inheritance.</div>
      *
-<<<<<<< HEAD
      * <div class="warning"><b>Warning:</b>
      * The type of list elements will be changed to {@code FeatureType} if and when such interface
      * will be defined in GeoAPI.</div>
      *
-     * @return The parents of this feature type, or an empty set if none.
-     */
-    public Set<DefaultFeatureType> getSuperTypes() {
-=======
      * <div class="note"><b>Note for subclasses:</b>
      * this method is final because it is invoked (indirectly) by constructors, and invoking a user-overrideable
      * method at construction time is not recommended. Furthermore, many Apache SIS methods need guarantees about
@@ -662,9 +643,7 @@
      *
      * @return The parents of this feature type, or an empty set if none.
      */
-    @Override
-    public final Set<FeatureType> getSuperTypes() {
->>>>>>> 649526ef
+    public final Set<DefaultFeatureType> getSuperTypes() {
         return superTypes;
     }
 
@@ -674,29 +653,22 @@
      * inherited from the {@linkplain #getSuperTypes() super-types} only if {@code includeSuperTypes}
      * is {@code true}.
      *
-<<<<<<< HEAD
      * <div class="warning"><b>Warning:</b>
      * The type of list elements will be changed to {@code PropertyType} if and when such interface
      * will be defined in GeoAPI.</div>
-=======
+     *
      * <div class="note"><b>Note for subclasses:</b>
      * this method is final because it is invoked (indirectly) by constructors, and invoking a user-overrideable
      * method at construction time is not recommended. Furthermore, many Apache SIS methods need guarantees about
      * the stability of this collection.
      * </div>
->>>>>>> 649526ef
      *
      * @param  includeSuperTypes {@code true} for including the properties inherited from the super-types,
      *         or {@code false} for returning only the properties defined explicitely in this type.
      * @return Feature operation, attribute type and association role that carries characteristics of this
      *         feature type (not including parent types).
      */
-<<<<<<< HEAD
-    public Collection<AbstractIdentifiedType> getProperties(final boolean includeSuperTypes) {
-=======
-    @Override
-    public final Collection<PropertyType> getProperties(final boolean includeSuperTypes) {
->>>>>>> 649526ef
+    public final Collection<AbstractIdentifiedType> getProperties(final boolean includeSuperTypes) {
         return includeSuperTypes ? allProperties : properties;
     }
 
