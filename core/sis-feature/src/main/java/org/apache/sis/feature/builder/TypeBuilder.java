--- conflicted
+++ resolved
@@ -34,8 +34,6 @@
 import org.apache.sis.util.Classes;
 import org.apache.sis.util.Debug;
 
-// Branch-dependent imports
-
 
 /**
  * Information common to all kind of types (feature, association, characteristics).
@@ -98,11 +96,7 @@
     /**
      * Creates a new builder initialized to the given configuration.
      */
-<<<<<<< HEAD
-    TypeBuilder(final AbstractIdentifiedType template, final Locale locale) {
-=======
     TypeBuilder(final Locale locale) {
->>>>>>> 3b91bceb
         identification = new HashMap<>(4);
         putIfNonNull(Errors.LOCALE_KEY, locale);
     }
@@ -123,7 +117,7 @@
      * Initializes this builder to the value of the given type.
      * The caller is responsible to invoke {@link #reset()} (if needed) before this method.
      */
-    final void initialize(final IdentifiedType template) {
+    final void initialize(final AbstractIdentifiedType template) {
         putIfNonNull(AbstractIdentifiedType.NAME_KEY,        template.getName());
         putIfNonNull(AbstractIdentifiedType.DEFINITION_KEY,  template.getDefinition());
         putIfNonNull(AbstractIdentifiedType.DESIGNATION_KEY, template.getDesignation());
