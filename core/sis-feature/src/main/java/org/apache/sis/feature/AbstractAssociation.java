/*
 * Licensed to the Apache Software Foundation (ASF) under one or more
 * contributor license agreements.  See the NOTICE file distributed with
 * this work for additional information regarding copyright ownership.
 * The ASF licenses this file to You under the Apache License, Version 2.0
 * (the "License"); you may not use this file except in compliance with
 * the License.  You may obtain a copy of the License at
 *
 *     http://www.apache.org/licenses/LICENSE-2.0
 *
 * Unless required by applicable law or agreed to in writing, software
 * distributed under the License is distributed on an "AS IS" BASIS,
 * WITHOUT WARRANTIES OR CONDITIONS OF ANY KIND, either express or implied.
 * See the License for the specific language governing permissions and
 * limitations under the License.
 */
package org.apache.sis.feature;

import java.util.Collection;
import java.util.Iterator;
import java.io.Serializable;
import org.opengis.util.GenericName;
import org.opengis.metadata.quality.DataQuality;
import org.apache.sis.util.Debug;
import org.apache.sis.util.ArgumentChecks;
import org.apache.sis.util.resources.Errors;

<<<<<<< HEAD
=======
// Branch-dependent imports
import org.opengis.feature.Feature;
import org.opengis.feature.FeatureType;
import org.opengis.feature.FeatureAssociation;
import org.opengis.feature.FeatureAssociationRole;

>>>>>>> 109f7139

/**
 * Indicates the role played by the association between two features.
 *
 * {@section Limitations}
 * <ul>
 *   <li><b>Multi-threading:</b> {@code AbstractAssociation} instances are <strong>not</strong> thread-safe.
 *       Synchronization, if needed, shall be done externally by the caller.</li>
 *   <li><b>Serialization:</b> serialized objects of this class are not guaranteed to be compatible with future
 *       versions. Serialization should be used only for short term storage or RMI between applications running
 *       the same SIS version.</li>
 * </ul>
 *
 * @author  Martin Desruisseaux (Geomatys)
 * @since   0.5
 * @version 0.5
 * @module
 *
 * @see DefaultAssociationRole
 */
public abstract class AbstractAssociation extends Field<Feature> implements FeatureAssociation, Serializable {
    /**
     * For cross-version compatibility.
     */
    private static final long serialVersionUID = 5992169056331267867L;

    /**
     * Information about the association.
     */
    final DefaultAssociationRole role;

    /**
     * Creates a new association of the given role.
     *
     * @param role Information about the association.
     *
     * @see #create(DefaultAssociationRole)
     */
    protected AbstractAssociation(final DefaultAssociationRole role) {
        this.role = role;
    }

    /**
     * Creates a new association of the given role.
     *
     * @param  role Information about the association.
     * @return The new association.
     */
    public static AbstractAssociation create(final DefaultAssociationRole role) {
        ArgumentChecks.ensureNonNull("role", role);
        return isSingleton(role.getMaximumOccurs())
               ? new SingletonAssociation(role)
               : new MultiValuedAssociation(role);
    }

    /**
     * Creates a new association of the given role initialized to the given value.
     *
     * @param  role  Information about the association.
     * @param  value The initial value (may be {@code null}).
     * @return The new association.
     */
    static AbstractAssociation create(final DefaultAssociationRole role, final Object value) {
        ArgumentChecks.ensureNonNull("role", role);
        return isSingleton(role.getMaximumOccurs())
               ? new SingletonAssociation(role, (Feature) value)
               : new MultiValuedAssociation(role, value);
    }

    /**
     * Returns the name of this association as defined by its {@linkplain #getRole() role}.
     * This convenience method delegates to {@link DefaultAssociationRole#getName()}.
     *
     * @return The association name specified by its role.
     */
    @Override
    public GenericName getName() {
        return role.getName();
    }

    /**
     * Returns information about the association.
     *
     * <div class="warning"><b>Warning:</b> In a future SIS version, the return type may be changed
     * to {@code org.opengis.feature.AssociationRole}. This change is pending GeoAPI revision.</div>
     *
     * @return Information about the association.
     */
<<<<<<< HEAD
    public DefaultAssociationRole getRole() {
=======
    @Override
    public FeatureAssociationRole getRole() {
>>>>>>> 109f7139
        return role;
    }

    /**
     * Returns the associated feature, or {@code null} if none. This convenience method can be invoked in
     * the common case where the {@linkplain DefaultAssociationRole#getMaximumOccurs() maximum number} of
     * features is restricted to 1 or 0.
     *
     * @return The associated feature (may be {@code null}).
     * @throws IllegalStateException if this association contains more than one value.
     *
     * @see AbstractFeature#getPropertyValue(String)
     */
    @Override
    public abstract Feature getValue();

    /**
     * Returns all features, or an empty collection if none.
     * The returned collection is <cite>live</cite>: changes in the returned collection
     * will be reflected immediately in this {@code Association} instance, and conversely.
     *
     * <p>The default implementation returns a collection which will delegate its work to
     * {@link #getValue()} and {@link #setValue(Object)}.</p>
     *
     * @return The features in a <cite>live</cite> collection.
     */
    @Override
    public Collection<Feature> getValues() {
        return super.getValues();
    }

    /**
     * Sets the associated feature.
     *
     * {@section Validation}
     * The amount of validation performed by this method is implementation dependent.
     * Usually, only the most basic constraints are verified. This is so for performance reasons
     * and also because some rules may be temporarily broken while constructing a feature.
     * A more exhaustive verification can be performed by invoking the {@link #quality()} method.
     *
     * @param  value The new value, or {@code null}.
     * @throws IllegalArgumentException If the given feature is not valid for this association.
     *
     * @see AbstractFeature#setPropertyValue(String, Object)
     */
    @Override
    public abstract void setValue(final Feature value) throws IllegalArgumentException;

    /**
     * Sets the features. All previous values are replaced by the given collection.
     *
     * <p>The default implementation ensures that the given collection contains at most one element,
     * then delegates to {@link #setValue(AbstractFeature)}.</p>
     *
     * @param  values The new values.
     * @throws IllegalArgumentException if the given collection contains too many elements.
     */
    @Override
    public void setValues(final Collection<? extends Feature> values) throws IllegalArgumentException {
        super.setValues(values);
    }

    /**
     * Ensures that storing a feature of the given type is valid for an association
     * expecting the given base type.
     */
    final void ensureValid(final DefaultFeatureType base, final DefaultFeatureType type) {
        if (base != type && !DefaultFeatureType.maybeAssignableFrom(base, type)) {
            throw new IllegalArgumentException(
                    Errors.format(Errors.Keys.IllegalArgumentClass_3, getName(), base.getName(), type.getName()));
        }
    }

    /**
     * Verifies if the current association value mets the constraints defined by the association role.
     * This method returns at most one {@linkplain org.apache.sis.metadata.iso.quality.DefaultDataQuality#getReports()
     * report} with a {@linkplain org.apache.sis.metadata.iso.quality.DefaultDomainConsistency#getResults() result} for
     * each constraint violations found, if any.
     * See {@link AbstractAttribute#quality()} for an example.
     *
     * <p>This association is valid if this method does not report any
     * {@linkplain org.apache.sis.metadata.iso.quality.DefaultConformanceResult conformance result} having a
     * {@linkplain org.apache.sis.metadata.iso.quality.DefaultConformanceResult#pass() pass} value of {@code false}.</p>
     *
     * @return Reports on all constraint violations found.
     *
     * @see AbstractFeature#quality()
     */
    public DataQuality quality() {
        final Validator v = new Validator(null);
        v.validate(role, getValues());
        return v.quality;
    }

    /**
     * Returns a string representation of this association.
     * The returned string is for debugging purpose and may change in any future SIS version.
     *
     * @return A string representation of this association for debugging purpose.
     */
    @Debug
    @Override
    public String toString() {
        final String pt = DefaultAssociationRole.getTitleProperty(role);
        final Iterator<Feature> it = getValues().iterator();
        return FieldType.toString("FeatureAssociation", role, role.getValueType().getName(), new Iterator<Object>() {
            @Override public boolean hasNext() {
                return it.hasNext();
            }

            @Override public Object next() {
                return it.next().getPropertyValue(pt);
            }

            @Override
            public void remove() {
                throw new UnsupportedOperationException();
            }
        });
    }
}<|MERGE_RESOLUTION|>--- conflicted
+++ resolved
@@ -25,15 +25,6 @@
 import org.apache.sis.util.ArgumentChecks;
 import org.apache.sis.util.resources.Errors;
 
-<<<<<<< HEAD
-=======
-// Branch-dependent imports
-import org.opengis.feature.Feature;
-import org.opengis.feature.FeatureType;
-import org.opengis.feature.FeatureAssociation;
-import org.opengis.feature.FeatureAssociationRole;
-
->>>>>>> 109f7139
 
 /**
  * Indicates the role played by the association between two features.
@@ -54,7 +45,7 @@
  *
  * @see DefaultAssociationRole
  */
-public abstract class AbstractAssociation extends Field<Feature> implements FeatureAssociation, Serializable {
+public abstract class AbstractAssociation extends Field<AbstractFeature> implements Serializable {
     /**
      * For cross-version compatibility.
      */
@@ -99,7 +90,7 @@
     static AbstractAssociation create(final DefaultAssociationRole role, final Object value) {
         ArgumentChecks.ensureNonNull("role", role);
         return isSingleton(role.getMaximumOccurs())
-               ? new SingletonAssociation(role, (Feature) value)
+               ? new SingletonAssociation(role, (AbstractFeature) value)
                : new MultiValuedAssociation(role, value);
     }
 
@@ -122,12 +113,7 @@
      *
      * @return Information about the association.
      */
-<<<<<<< HEAD
     public DefaultAssociationRole getRole() {
-=======
-    @Override
-    public FeatureAssociationRole getRole() {
->>>>>>> 109f7139
         return role;
     }
 
@@ -136,13 +122,16 @@
      * the common case where the {@linkplain DefaultAssociationRole#getMaximumOccurs() maximum number} of
      * features is restricted to 1 or 0.
      *
+     * <div class="warning"><b>Warning:</b> In a future SIS version, the return type may be changed
+     * to {@code org.opengis.feature.Feature}. This change is pending GeoAPI revision.</div>
+     *
      * @return The associated feature (may be {@code null}).
      * @throws IllegalStateException if this association contains more than one value.
      *
      * @see AbstractFeature#getPropertyValue(String)
      */
     @Override
-    public abstract Feature getValue();
+    public abstract AbstractFeature getValue();
 
     /**
      * Returns all features, or an empty collection if none.
@@ -155,12 +144,15 @@
      * @return The features in a <cite>live</cite> collection.
      */
     @Override
-    public Collection<Feature> getValues() {
+    public Collection<AbstractFeature> getValues() {
         return super.getValues();
     }
 
     /**
      * Sets the associated feature.
+     *
+     * <div class="warning"><b>Warning:</b> In a future SIS version, the argument type may be changed
+     * to {@code org.opengis.feature.Feature}. This change is pending GeoAPI revision.</div>
      *
      * {@section Validation}
      * The amount of validation performed by this method is implementation dependent.
@@ -174,7 +166,7 @@
      * @see AbstractFeature#setPropertyValue(String, Object)
      */
     @Override
-    public abstract void setValue(final Feature value) throws IllegalArgumentException;
+    public abstract void setValue(final AbstractFeature value) throws IllegalArgumentException;
 
     /**
      * Sets the features. All previous values are replaced by the given collection.
@@ -186,7 +178,7 @@
      * @throws IllegalArgumentException if the given collection contains too many elements.
      */
     @Override
-    public void setValues(final Collection<? extends Feature> values) throws IllegalArgumentException {
+    public void setValues(final Collection<? extends AbstractFeature> values) throws IllegalArgumentException {
         super.setValues(values);
     }
 
@@ -232,7 +224,7 @@
     @Override
     public String toString() {
         final String pt = DefaultAssociationRole.getTitleProperty(role);
-        final Iterator<Feature> it = getValues().iterator();
+        final Iterator<AbstractFeature> it = getValues().iterator();
         return FieldType.toString("FeatureAssociation", role, role.getValueType().getName(), new Iterator<Object>() {
             @Override public boolean hasNext() {
                 return it.hasNext();
