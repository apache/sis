/*
 * Licensed to the Apache Software Foundation (ASF) under one or more
 * contributor license agreements.  See the NOTICE file distributed with
 * this work for additional information regarding copyright ownership.
 * The ASF licenses this file to You under the Apache License, Version 2.0
 * (the "License"); you may not use this file except in compliance with
 * the License.  You may obtain a copy of the License at
 *
 *     http://www.apache.org/licenses/LICENSE-2.0
 *
 * Unless required by applicable law or agreed to in writing, software
 * distributed under the License is distributed on an "AS IS" BASIS,
 * WITHOUT WARRANTIES OR CONDITIONS OF ANY KIND, either express or implied.
 * See the License for the specific language governing permissions and
 * limitations under the License.
 */
package org.apache.sis.feature;

import java.util.Collection;
import org.apache.sis.internal.util.CheckedArrayList;
import org.apache.sis.util.ArgumentChecks;
import org.apache.sis.util.resources.Errors;

<<<<<<< HEAD
=======
// Branch-dependent imports
import org.opengis.feature.AttributeType;
import org.opengis.feature.MultiValuedPropertyException;

>>>>>>> da8b36c9

/**
 * An instance of an {@linkplain DefaultAttributeType attribute type} containing an arbitrary amount of values.
 *
 * <div class="note"><b>Note:</b> in the common case where the {@linkplain DefaultAttributeType attribute type}
 * restricts the cardinality to [0 … 1], the {@link SingletonAttribute} implementation consumes less memory.</div>
 *
 * <div class="section">Limitations</div>
 * <ul>
 *   <li><b>Multi-threading:</b> {@code MultiValuedAttribute} instances are <strong>not</strong> thread-safe.
 *       Synchronization, if needed, shall be done externally by the caller.</li>
 *   <li><b>Serialization:</b> serialized objects of this class are not guaranteed to be compatible with future
 *       versions. Serialization should be used only for short term storage or RMI between applications running
 *       the same SIS version.</li>
 * </ul>
 *
 * @param <V> The type of the attribute values.
 *
 * @author  Johann Sorel (Geomatys)
 * @author  Martin Desruisseaux (Geomatys)
 * @since   0.5
 * @version 0.6
 * @module
 *
 * @see DefaultAttributeType
 */
final class MultiValuedAttribute<V> extends AbstractAttribute<V> {
    /**
     * For cross-version compatibility.
     */
    private static final long serialVersionUID = -7824265855672575215L;

    /**
     * The attribute values.
     */
    private CheckedArrayList<V> values;

    /**
     * Creates a new attribute of the given type initialized to the
     * {@linkplain DefaultAttributeType#getDefaultValue() default value}.
     *
     * @param type Information about the attribute (base Java class, domain of values, <i>etc.</i>).
     */
    public MultiValuedAttribute(final DefaultAttributeType<V> type) {
        super(type);
        values = new CheckedArrayList<V>(type.getValueClass());
        final V value = type.getDefaultValue();
        if (value != null) {
            values.add(value);
        }
    }

    /**
     * Creates a new attribute of the given type initialized to the given values.
     * Note that a {@code null} value may not be the same as the default value.
     *
     * @param type   Information about the attribute (base Java class, domain of values, <i>etc.</i>).
     * @param values The initial values, or {@code null} for initializing to an empty list.
     */
    @SuppressWarnings("unchecked")
    MultiValuedAttribute(final DefaultAttributeType<V> type, final Object values) {
        super(type);
        final Class<V> valueClass = type.getValueClass();
        if (values == null) {
            this.values = new CheckedArrayList<V>(valueClass);
        } else {
            final Class<?> actual = ((CheckedArrayList<?>) values).getElementType();
            if (actual == valueClass) {
                this.values = (CheckedArrayList<V>) values;
            } else {
                throw new ClassCastException(Errors.format(Errors.Keys.IllegalArgumentClass_3, "values", valueClass, actual));
            }
        }
    }

    /**
     * Returns the attribute value, or {@code null} if none.
     *
     * @return The attribute value (may be {@code null}).
     * @throws MultiValuedPropertyException if this attribute contains more than one value.
     */
    @Override
    public V getValue() {
        switch (values.size()) {
            case 0:  return null;
            case 1:  return values.get(0);
            default: throw new MultiValuedPropertyException(Errors.format(Errors.Keys.NotASingleton_1, getName()));
        }
    }

    /**
     * Returns all attribute values, or an empty collection if none.
     * The returned collection is <cite>live</cite>: changes in the returned collection
     * will be reflected immediately in this {@code Attribute} instance, and conversely.
     *
     * @return The attribute values in a <cite>live</cite> collection.
     */
    @Override
    public Collection<V> getValues() {
        return values;
    }

    /**
     * Sets the attribute value.
     *
     * @param value The new value, or {@code null} for removing all values from this attribute.
     */
    @Override
    public void setValue(final V value) {
        values.clear();
        if (value != null) {
            values.add(value);
        }
    }

    /**
     * Sets the attribute values. All previous values are replaced by the given collection.
     *
     * @param newValues The new values.
     */
    @Override
    public void setValues(final Collection<? extends V> newValues) {
        if (newValues != values) {
            ArgumentChecks.ensureNonNull("values", newValues);  // The parameter name in public API is "values".
            values.clear();
            values.addAll(newValues);
        }
    }

    /**
     * Returns a copy of this attribute.
     * This implementation returns a <em>shallow</em> copy:
     * the attribute {@linkplain #getValues() values} are <strong>not</strong> cloned.
     *
     * @return A clone of this attribute.
     * @throws CloneNotSupportedException if this attribute can not be cloned.
     */
    @Override
    @SuppressWarnings("unchecked")
    public AbstractAttribute<V> clone() throws CloneNotSupportedException {
        final MultiValuedAttribute<V> clone = (MultiValuedAttribute<V>) super.clone();
        clone.values = (CheckedArrayList<V>) clone.values.clone();
        return clone;
    }

    /**
     * Returns a hash code value for this attribute.
     *
     * @return A hash code value.
     */
    @Override
    public int hashCode() {
        return type.hashCode() + values.hashCode() + characteristicsReadOnly().hashCode();
    }

    /**
     * Compares this attribute with the given object for equality.
     *
     * @return {@code true} if both objects are equal.
     */
    @Override
    public boolean equals(final Object obj) {
        if (obj == this) {
            return true;
        }
        if (obj instanceof MultiValuedAttribute<?>) {
            final MultiValuedAttribute<?> that = (MultiValuedAttribute<?>) obj;
            return type.equals(that.type) && values.equals(that.values) &&
                   characteristicsReadOnly().equals(that.characteristicsReadOnly());
        }
        return false;
    }
}<|MERGE_RESOLUTION|>--- conflicted
+++ resolved
@@ -21,13 +21,6 @@
 import org.apache.sis.util.ArgumentChecks;
 import org.apache.sis.util.resources.Errors;
 
-<<<<<<< HEAD
-=======
-// Branch-dependent imports
-import org.opengis.feature.AttributeType;
-import org.opengis.feature.MultiValuedPropertyException;
-
->>>>>>> da8b36c9
 
 /**
  * An instance of an {@linkplain DefaultAttributeType attribute type} containing an arbitrary amount of values.
@@ -107,14 +100,14 @@
      * Returns the attribute value, or {@code null} if none.
      *
      * @return The attribute value (may be {@code null}).
-     * @throws MultiValuedPropertyException if this attribute contains more than one value.
+     * @throws IllegalStateException if this attribute contains more than one value.
      */
     @Override
     public V getValue() {
         switch (values.size()) {
             case 0:  return null;
             case 1:  return values.get(0);
-            default: throw new MultiValuedPropertyException(Errors.format(Errors.Keys.NotASingleton_1, getName()));
+            default: throw new IllegalStateException(Errors.format(Errors.Keys.NotASingleton_1, getName()));
         }
     }
 
