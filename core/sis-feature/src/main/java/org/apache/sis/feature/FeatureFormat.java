/*
 * Licensed to the Apache Software Foundation (ASF) under one or more
 * contributor license agreements.  See the NOTICE file distributed with
 * this work for additional information regarding copyright ownership.
 * The ASF licenses this file to You under the Apache License, Version 2.0
 * (the "License"); you may not use this file except in compliance with
 * the License.  You may obtain a copy of the License at
 *
 *     http://www.apache.org/licenses/LICENSE-2.0
 *
 * Unless required by applicable law or agreed to in writing, software
 * distributed under the License is distributed on an "AS IS" BASIS,
 * WITHOUT WARRANTIES OR CONDITIONS OF ANY KIND, either express or implied.
 * See the License for the specific language governing permissions and
 * limitations under the License.
 */
package org.apache.sis.feature;

import java.util.Locale;
import java.util.TimeZone;
import java.io.IOException;
import java.text.Format;
import java.text.FieldPosition;
import java.text.ParsePosition;
import java.text.ParseException;
import java.util.concurrent.atomic.AtomicReference;
import org.opengis.referencing.IdentifiedObject;
import org.opengis.util.InternationalString;
import org.opengis.util.GenericName;
import org.apache.sis.io.TableAppender;
import org.apache.sis.io.TabularFormat;
import org.apache.sis.util.ArgumentChecks;
import org.apache.sis.util.resources.Errors;
import org.apache.sis.util.resources.Vocabulary;
import org.apache.sis.referencing.IdentifiedObjects;

<<<<<<< HEAD
=======
// Branch-dependent imports
import org.opengis.feature.IdentifiedType;
import org.opengis.feature.Property;
import org.opengis.feature.PropertyType;
import org.opengis.feature.Attribute;
import org.opengis.feature.AttributeType;
import org.opengis.feature.Feature;
import org.opengis.feature.FeatureType;
import org.opengis.feature.FeatureAssociationRole;
import org.opengis.feature.Operation;

>>>>>>> 72068507

/**
 * Formats {@linkplain AbstractFeature features} or {@linkplain DefaultFeatureType feature types} in a tabular format.
 * This format assumes a monospaced font and an encoding supporting drawing box characters (e.g. UTF-8).
 *
 * <div class="note"><b>Example:</b> a feature named “City” and containing 3 properties (“name”, “population” and
 * “twin town”) may be formatted like below. The two first properties are {@linkplain AbstractAttribute attributes}
 * while the last property is an {@linkplain AbstractAssociation association} to an other feature.
 *
 * {@preformat text
 *   City
 *   ┌────────────┬─────────┬─────────────┬───────────┐
 *   │ Name       │ Type    │ Cardinality │ Value     │
 *   ├────────────┼─────────┼─────────────┼───────────┤
 *   │ name       │ String  │ [1 … 1]     │ Paderborn │
 *   │ population │ Integer │ [1 … 1]     │ 143,174   │
 *   │ twin town  │ City    │ [0 … ∞]     │ Le Mans   │
 *   └────────────┴─────────┴─────────────┴───────────┘
 * }</div>
 *
 * <div class="warning"><b>Limitation:</b>
 * Current implementation supports only formatting, not parsing.
 * </div>
 *
 * @author  Martin Desruisseaux (Geomatys)
 * @since   0.5
 * @version 0.5
 * @module
 */
public class FeatureFormat extends TabularFormat<Object> {
    /**
     * For cross-version compatibility.
     */
    private static final long serialVersionUID = 8866440357566645070L;

    /**
     * An instance created when first needed and potentially shared.
     */
    private static final AtomicReference<FeatureFormat> INSTANCE = new AtomicReference<FeatureFormat>();

    /**
     * The locale for international strings.
     */
    private final Locale displayLocale;

    /**
     * Creates a new formatter for the default locale and timezone.
     */
    public FeatureFormat() {
        super(Locale.getDefault(), TimeZone.getDefault());
        displayLocale = super.getLocale(); // This is different on the JDK7 branch.
        columnSeparator = " │ ";
    }

    /**
     * Creates a new formatter for the given locale and timezone.
     *
     * @param locale   The locale, or {@code null} for {@code Locale.ROOT}.
     * @param timezone The timezone, or {@code null} for UTC.
     */
    public FeatureFormat(final Locale locale, final TimeZone timezone) {
        super(locale, timezone);
        displayLocale = (locale != null) ? locale : Locale.ROOT;
        columnSeparator = " │ ";
    }

    /**
     * Returns the type of objects formatted by this class. This method has to return {@code Object.class}
     * since it is the only common parent to {@link Feature} and {@link FeatureType}.
     *
     * @return {@code Object.class}
     */
    @Override
    public final Class<Object> getValueType() {
        return Object.class;
    }

    /**
     * Invoked when the formatter needs to move to the next column.
     */
    private void nextColumn(final TableAppender table) {
        table.append(beforeFill);
        table.nextColumn(fillCharacter);
    }

    /**
     * Formats the given object to the given stream of buffer.
     * The object may be an instance of any of the following types:
     *
     * <ul>
     *   <li>{@link Feature}</li>
     *   <li>{@link FeatureType}</li>
     * </ul>
     *
     * @throws IOException If an error occurred while writing to the given appendable.
     */
    @Override
    public void format(final Object object, final Appendable toAppendTo) throws IOException {
        ArgumentChecks.ensureNonNull("object",     object);
        ArgumentChecks.ensureNonNull("toAppendTo", toAppendTo);
<<<<<<< HEAD
        final DefaultFeatureType featureType;
        final AbstractFeature     feature;
        if (object instanceof AbstractFeature) {
            feature     = (AbstractFeature) object;
=======
        /*
         * Separate the Feature (optional) and the FeatureType (mandatory) instances.
         */
        final FeatureType featureType;
        final Feature feature;
        if (object instanceof Feature) {
            feature     = (Feature) object;
>>>>>>> 72068507
            featureType = feature.getType();
        } else if (object instanceof DefaultFeatureType) {
            featureType = (DefaultFeatureType) object;
            feature     = null;
        } else {
            throw new IllegalArgumentException(Errors.getResources(displayLocale)
                    .getString(Errors.Keys.UnsupportedType_1, object.getClass()));
        }
        /*
         * Check if at least one attribute has at least one characteritic. In many cases there is none.
         * In none we will ommit the "characteristics" column, which is the last column.
         */
        boolean hasCharacteristics = false;
        for (final PropertyType propertyType : featureType.getProperties(true)) {
            if (propertyType instanceof AttributeType<?>) {
                if (!((AttributeType<?>) propertyType).characteristics().isEmpty()) {
                    hasCharacteristics = true;
                    break;
                }
            }
        }
        /*
         * Format the column header.
         */
        toAppendTo.append(toString(featureType.getName())).append(getLineSeparator());
        final Vocabulary resources = Vocabulary.getResources(displayLocale);
        final TableAppender table = new TableAppender(toAppendTo, columnSeparator);
        table.setMultiLinesCells(true);
        table.nextLine('─');
header: for (int i=0; ; i++) {
            final short key;
            switch (i) {
                case 0:                     key = Vocabulary.Keys.Name; break;
                case 1:  nextColumn(table); key = Vocabulary.Keys.Type; break;
                case 2:  nextColumn(table); key = Vocabulary.Keys.Cardinality; break;
                case 3:  nextColumn(table); key = (feature != null) ? Vocabulary.Keys.Value : Vocabulary.Keys.DefaultValue; break;
                case 4: {
                    if (hasCharacteristics) {
                        nextColumn(table);
                        key = Vocabulary.Keys.Characteristics;
                        break;
                    } else {
                        break header;
                    }
                }
                default: break header;
            }
            table.append(resources.getString(key));
        }
        table.nextLine();
        table.nextLine('─');
        /*
         * Done writing the header. Now write all property rows.
         * Rows without value will be skipped only if optional.
         */
<<<<<<< HEAD
        for (final AbstractIdentifiedType propertyType : featureType.getProperties(true)) {
=======
        final StringBuffer  buffer  = new StringBuffer();
        final FieldPosition dummyFP = new FieldPosition(-1);
        for (final PropertyType propertyType : featureType.getProperties(true)) {
>>>>>>> 72068507
            Object value;
            if (feature != null) {
                value = feature.getPropertyValue(propertyType.getName().toString());
                if (value == null) {
<<<<<<< HEAD
                    if (propertyType instanceof FieldType && ((FieldType) propertyType).getMinimumOccurs() == 0) {
                        continue; // If no value, skip the full row.
=======
                    if (propertyType instanceof AttributeType &&
                            ((AttributeType) propertyType).getMinimumOccurs() == 0)
                    {
                        continue;   // If no value, skip the full row.
                    }
                    if (propertyType instanceof FeatureAssociationRole &&
                            ((FeatureAssociationRole) propertyType).getMinimumOccurs() == 0)
                    {
                        continue;   // If no value, skip the full row.
>>>>>>> 72068507
                    }
                }
            } else if (propertyType instanceof DefaultAttributeType<?>) {
                value = ((DefaultAttributeType<?>) propertyType).getDefaultValue();
            } else {
                value = null;
            }
            /*
             * Column 0 - Name.
             */
            table.append(toString(propertyType.getName()));
            nextColumn(table);
            /*
             * Column 1 and 2 - Type and cardinality.
             */
            final String   valueType;
            final Class<?> valueClass;
            final int minimumOccurs, maximumOccurs;
            if (propertyType instanceof DefaultAttributeType<?>) {
                final DefaultAttributeType<?> pt = (DefaultAttributeType<?>) propertyType;
                minimumOccurs = pt.getMinimumOccurs();
                maximumOccurs = pt.getMaximumOccurs();
                valueClass    = pt.getValueClass();
                valueType     = getFormat(Class.class).format(valueClass, buffer, dummyFP).toString();
                buffer.setLength(0);
            } else if (propertyType instanceof DefaultAssociationRole) {
                final DefaultAssociationRole pt = (DefaultAssociationRole) propertyType;
                minimumOccurs = pt.getMinimumOccurs();
                maximumOccurs = pt.getMaximumOccurs();
                valueType     = toString(DefaultAssociationRole.getValueTypeName(pt));
                valueClass    = AbstractFeature.class;
            } else if (propertyType instanceof DefaultOperation) {
                final AbstractIdentifiedType resultType = ((DefaultOperation) propertyType).getResult();
                valueType   = toString(resultType.getName());
                valueClass  = null;
                minimumOccurs = -1;
                maximumOccurs = -1;
            } else {
                valueType   = "";
                valueClass  = null;
                minimumOccurs = -1;
                maximumOccurs = -1;
            }
            table.append(valueType);
            nextColumn(table);
            if (maximumOccurs >= 0) {
                final Format format = getFormat(Integer.class);
                table.append('[').append(format.format(minimumOccurs, buffer, dummyFP)).append(" … ");
                buffer.setLength(0);
                if (maximumOccurs != Integer.MAX_VALUE) {
                    table.append(format.format(maximumOccurs, buffer, dummyFP));
                } else {
                    table.append('∞');
                }
                buffer.setLength(0);
                table.append(']');
            }
            nextColumn(table);
            /*
             * Column 3 - Value or default value.
             */
            if (value != null) {
                final Format format = getFormat(valueClass);
                if (format != null) {
                    value = format.format(value, buffer, dummyFP);
<<<<<<< HEAD
                } else if (value instanceof InternationalString) {
                    value = ((InternationalString) value).toString(displayLocale);
                } else if (value instanceof AbstractFeature && propertyType instanceof DefaultAssociationRole) {
                    final String p = DefaultAssociationRole.getTitleProperty((DefaultAssociationRole) propertyType);
=======
                } else if (value instanceof Feature && propertyType instanceof FeatureAssociationRole) {
                    final String p = DefaultAssociationRole.getTitleProperty((FeatureAssociationRole) propertyType);
>>>>>>> 72068507
                    if (p != null) {
                        value = ((AbstractFeature) value).getPropertyValue(p);
                    }
                }
                if (value != null) {
                    table.append(formatValue(value));
                }
                buffer.setLength(0);
            }
            /*
             * Column 4 - Characteristics.
             */
            if (hasCharacteristics) {
                nextColumn(table);
                if (propertyType instanceof AttributeType<?>) {
                    String separator = "";
                    for (final AttributeType<?> attribute : ((AttributeType<?>) propertyType).characteristics().values()) {
                        table.append(separator).append(toString(attribute.getName()));
                        Object c = attribute.getDefaultValue();
                        if (feature != null) {
                            final Property p = feature.getProperty(propertyType.getName().toString());
                            if (p instanceof Attribute<?>) {  // Should always be true, but we are paranoiac.
                                c = ((Attribute<?>) p).characteristics().get(attribute.getName().toString());
                            }
                        }
                        if (c != null) {
                            table.append(" = ").append(formatValue(c));
                        }
                        separator = ", ";
                    }
                }
            }
            table.nextLine();
        }
        table.nextLine('─');
        table.flush();
    }

    /**
     * Returns the display name for the given {@code GenericName}.
     */
    private String toString(final GenericName name) {
        if (name == null) { // Should not be null, but let be safe.
            return "";
        }
        final InternationalString i18n = name.toInternationalString();
        if (i18n != null) { // Should not be null, but let be safe.
            final String s = i18n.toString(displayLocale);
            if (s != null) {
                return s;
            }
        }
        return name.toString();
    }

    /**
     * Formats the given attribute value.
     */
    private String formatValue(final Object value) {
        if (value instanceof InternationalString) {
            return ((InternationalString) value).toString(displayLocale);
        } else if (value instanceof GenericName) {
            return toString((GenericName) value);
        } else if (value instanceof IdentifiedType) {
            return toString(((IdentifiedType) value).getName());
        } else if (value instanceof IdentifiedObject) {
            return IdentifiedObjects.getIdentifierOrName((IdentifiedObject) value);
        }
        return value.toString();
    }

    /**
     * Formats the given object using a shared instance of {@code ParameterFormat}.
     * This is used for {@link DefaultParameterDescriptorGroup#toString()} implementation.
     */
    static String sharedFormat(final Object object) {
        FeatureFormat f = INSTANCE.getAndSet(null);
        if (f == null) {
            f = new FeatureFormat();
        }
        final String s = f.format(object);
        INSTANCE.set(f);
        return s;
    }

    /**
     * Not yet supported.
     *
     * @return Currently never return.
     * @throws ParseException Currently always thrown.
     */
    @Override
    public Object parse(final CharSequence text, final ParsePosition pos) throws ParseException {
        throw new ParseException(Errors.getResources(displayLocale)
                .getString(Errors.Keys.UnsupportedOperation_1, "parse"), 0);
    }
}<|MERGE_RESOLUTION|>--- conflicted
+++ resolved
@@ -34,20 +34,6 @@
 import org.apache.sis.util.resources.Vocabulary;
 import org.apache.sis.referencing.IdentifiedObjects;
 
-<<<<<<< HEAD
-=======
-// Branch-dependent imports
-import org.opengis.feature.IdentifiedType;
-import org.opengis.feature.Property;
-import org.opengis.feature.PropertyType;
-import org.opengis.feature.Attribute;
-import org.opengis.feature.AttributeType;
-import org.opengis.feature.Feature;
-import org.opengis.feature.FeatureType;
-import org.opengis.feature.FeatureAssociationRole;
-import org.opengis.feature.Operation;
-
->>>>>>> 72068507
 
 /**
  * Formats {@linkplain AbstractFeature features} or {@linkplain DefaultFeatureType feature types} in a tabular format.
@@ -148,20 +134,13 @@
     public void format(final Object object, final Appendable toAppendTo) throws IOException {
         ArgumentChecks.ensureNonNull("object",     object);
         ArgumentChecks.ensureNonNull("toAppendTo", toAppendTo);
-<<<<<<< HEAD
-        final DefaultFeatureType featureType;
-        final AbstractFeature     feature;
-        if (object instanceof AbstractFeature) {
-            feature     = (AbstractFeature) object;
-=======
         /*
          * Separate the Feature (optional) and the FeatureType (mandatory) instances.
          */
-        final FeatureType featureType;
-        final Feature feature;
-        if (object instanceof Feature) {
-            feature     = (Feature) object;
->>>>>>> 72068507
+        final DefaultFeatureType featureType;
+        final AbstractFeature feature;
+        if (object instanceof AbstractFeature) {
+            feature     = (AbstractFeature) object;
             featureType = feature.getType();
         } else if (object instanceof DefaultFeatureType) {
             featureType = (DefaultFeatureType) object;
@@ -175,9 +154,9 @@
          * In none we will ommit the "characteristics" column, which is the last column.
          */
         boolean hasCharacteristics = false;
-        for (final PropertyType propertyType : featureType.getProperties(true)) {
-            if (propertyType instanceof AttributeType<?>) {
-                if (!((AttributeType<?>) propertyType).characteristics().isEmpty()) {
+        for (final AbstractIdentifiedType propertyType : featureType.getProperties(true)) {
+            if (propertyType instanceof DefaultAttributeType<?>) {
+                if (!((DefaultAttributeType<?>) propertyType).characteristics().isEmpty()) {
                     hasCharacteristics = true;
                     break;
                 }
@@ -217,31 +196,15 @@
          * Done writing the header. Now write all property rows.
          * Rows without value will be skipped only if optional.
          */
-<<<<<<< HEAD
-        for (final AbstractIdentifiedType propertyType : featureType.getProperties(true)) {
-=======
         final StringBuffer  buffer  = new StringBuffer();
         final FieldPosition dummyFP = new FieldPosition(-1);
-        for (final PropertyType propertyType : featureType.getProperties(true)) {
->>>>>>> 72068507
+        for (final AbstractIdentifiedType propertyType : featureType.getProperties(true)) {
             Object value;
             if (feature != null) {
                 value = feature.getPropertyValue(propertyType.getName().toString());
                 if (value == null) {
-<<<<<<< HEAD
                     if (propertyType instanceof FieldType && ((FieldType) propertyType).getMinimumOccurs() == 0) {
-                        continue; // If no value, skip the full row.
-=======
-                    if (propertyType instanceof AttributeType &&
-                            ((AttributeType) propertyType).getMinimumOccurs() == 0)
-                    {
                         continue;   // If no value, skip the full row.
-                    }
-                    if (propertyType instanceof FeatureAssociationRole &&
-                            ((FeatureAssociationRole) propertyType).getMinimumOccurs() == 0)
-                    {
-                        continue;   // If no value, skip the full row.
->>>>>>> 72068507
                     }
                 }
             } else if (propertyType instanceof DefaultAttributeType<?>) {
@@ -273,8 +236,8 @@
                 maximumOccurs = pt.getMaximumOccurs();
                 valueType     = toString(DefaultAssociationRole.getValueTypeName(pt));
                 valueClass    = AbstractFeature.class;
-            } else if (propertyType instanceof DefaultOperation) {
-                final AbstractIdentifiedType resultType = ((DefaultOperation) propertyType).getResult();
+            } else if (propertyType instanceof AbstractOperation) {
+                final AbstractIdentifiedType resultType = ((AbstractOperation) propertyType).getResult();
                 valueType   = toString(resultType.getName());
                 valueClass  = null;
                 minimumOccurs = -1;
@@ -307,15 +270,8 @@
                 final Format format = getFormat(valueClass);
                 if (format != null) {
                     value = format.format(value, buffer, dummyFP);
-<<<<<<< HEAD
-                } else if (value instanceof InternationalString) {
-                    value = ((InternationalString) value).toString(displayLocale);
                 } else if (value instanceof AbstractFeature && propertyType instanceof DefaultAssociationRole) {
                     final String p = DefaultAssociationRole.getTitleProperty((DefaultAssociationRole) propertyType);
-=======
-                } else if (value instanceof Feature && propertyType instanceof FeatureAssociationRole) {
-                    final String p = DefaultAssociationRole.getTitleProperty((FeatureAssociationRole) propertyType);
->>>>>>> 72068507
                     if (p != null) {
                         value = ((AbstractFeature) value).getPropertyValue(p);
                     }
@@ -330,15 +286,15 @@
              */
             if (hasCharacteristics) {
                 nextColumn(table);
-                if (propertyType instanceof AttributeType<?>) {
+                if (propertyType instanceof DefaultAttributeType<?>) {
                     String separator = "";
-                    for (final AttributeType<?> attribute : ((AttributeType<?>) propertyType).characteristics().values()) {
+                    for (final DefaultAttributeType<?> attribute : ((DefaultAttributeType<?>) propertyType).characteristics().values()) {
                         table.append(separator).append(toString(attribute.getName()));
                         Object c = attribute.getDefaultValue();
                         if (feature != null) {
-                            final Property p = feature.getProperty(propertyType.getName().toString());
-                            if (p instanceof Attribute<?>) {  // Should always be true, but we are paranoiac.
-                                c = ((Attribute<?>) p).characteristics().get(attribute.getName().toString());
+                            final Object p = feature.getProperty(propertyType.getName().toString());
+                            if (p instanceof AbstractAttribute<?>) {  // Should always be true, but we are paranoiac.
+                                c = ((AbstractAttribute<?>) p).characteristics().get(attribute.getName().toString());
                             }
                         }
                         if (c != null) {
@@ -379,8 +335,8 @@
             return ((InternationalString) value).toString(displayLocale);
         } else if (value instanceof GenericName) {
             return toString((GenericName) value);
-        } else if (value instanceof IdentifiedType) {
-            return toString(((IdentifiedType) value).getName());
+        } else if (value instanceof AbstractIdentifiedType) {
+            return toString(((AbstractIdentifiedType) value).getName());
         } else if (value instanceof IdentifiedObject) {
             return IdentifiedObjects.getIdentifierOrName((IdentifiedObject) value);
         }
