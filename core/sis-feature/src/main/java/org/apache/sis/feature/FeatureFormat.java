/*
 * Licensed to the Apache Software Foundation (ASF) under one or more
 * contributor license agreements.  See the NOTICE file distributed with
 * this work for additional information regarding copyright ownership.
 * The ASF licenses this file to You under the Apache License, Version 2.0
 * (the "License"); you may not use this file except in compliance with
 * the License.  You may obtain a copy of the License at
 *
 *     http://www.apache.org/licenses/LICENSE-2.0
 *
 * Unless required by applicable law or agreed to in writing, software
 * distributed under the License is distributed on an "AS IS" BASIS,
 * WITHOUT WARRANTIES OR CONDITIONS OF ANY KIND, either express or implied.
 * See the License for the specific language governing permissions and
 * limitations under the License.
 */
package org.apache.sis.feature;

import java.util.Locale;
import java.util.TimeZone;
import java.io.IOException;
import java.text.Format;
import java.text.FieldPosition;
import java.text.ParsePosition;
import java.text.ParseException;
import java.util.concurrent.atomic.AtomicReference;
import org.opengis.util.InternationalString;
import org.opengis.util.GenericName;
import org.apache.sis.io.TableAppender;
import org.apache.sis.io.TabularFormat;
import org.apache.sis.util.ArgumentChecks;
import org.apache.sis.util.resources.Errors;
import org.apache.sis.util.resources.Vocabulary;

<<<<<<< HEAD
=======
// Branch-dependent imports
import org.opengis.feature.IdentifiedType;
import org.opengis.feature.PropertyType;
import org.opengis.feature.AttributeType;
import org.opengis.feature.FeatureType;
import org.opengis.feature.FeatureAssociationRole;
import org.opengis.feature.Operation;

>>>>>>> 756e5f85

/**
 * Formats {@link AbstractFeature features} or {@linkplain DefaultFeatureType feature types} in a tabular format.
 * This format assumes a monospaced font and an encoding supporting drawing box characters (e.g. UTF-8).
 *
 * <div class="note"><b>Example:</b> a feature named “City” and containing 3 properties (“name”, “population” and
 * “twin town”) may be formatted like below. The two first properties are {@linkplain AbstractAttribute attributes}
 * while the last property is an {@linkplain AbstractAssociation association} to an other feature.
 *
 * {@preformat text
 *   City
 *   ┌────────────┬─────────┬─────────────┬───────────┐
 *   │ Name       │ Type    │ Cardinality │ Value     │
 *   ├────────────┼─────────┼─────────────┼───────────┤
 *   │ name       │ String  │ [1 … 1]     │ Paderborn │
 *   │ population │ Integer │ [1 … 1]     │ 143,174   │
 *   │ twin town  │ City    │ [0 … ∞]     │ Le Mans   │
 *   └────────────┴─────────┴─────────────┴───────────┘
 * }</div>
 *
 * <div class="warning"><b>Limitation:</b>
 * Current implementation supports only formatting, not parsing.
 * </div>
 *
 * @author  Martin Desruisseaux (Geomatys)
 * @since   0.5
 * @version 0.5
 * @module
 */
public class FeatureFormat extends TabularFormat<Object> {
    /**
     * For cross-version compatibility.
     */
    private static final long serialVersionUID = 8866440357566645070L;

    /**
     * An instance created when first needed and potentially shared.
     */
    private static final AtomicReference<FeatureFormat> INSTANCE = new AtomicReference<FeatureFormat>();

    /**
     * The locale for international strings.
     */
    private final Locale displayLocale;

    /**
     * Creates a new formatter for the default locale and timezone.
     */
    public FeatureFormat() {
        super(Locale.getDefault(), TimeZone.getDefault());
        displayLocale = super.getLocale(); // This is different on the JDK7 branch.
        columnSeparator = " │ ";
    }

    /**
     * Creates a new formatter for the given locale and timezone.
     *
     * @param locale   The locale, or {@code null} for {@code Locale.ROOT}.
     * @param timezone The timezone, or {@code null} for UTC.
     */
    public FeatureFormat(final Locale locale, final TimeZone timezone) {
        super(locale, timezone);
        displayLocale = (locale != null) ? locale : Locale.ROOT;
        columnSeparator = " │ ";
    }

    /**
     * Returns the type of objects formatted by this class. This method has to return {@code Object.class}
     * since it is the only common parent to {@link Feature} and {@link FeatureType}.
     *
     * @return {@code Object.class}
     */
    @Override
    public final Class<Object> getValueType() {
        return Object.class;
    }

    /**
     * Invoked when the formatter needs to move to the next column.
     */
    private void nextColumn(final TableAppender table) {
        table.append(beforeFill);
        table.nextColumn(fillCharacter);
    }

    /**
     * Formats the given object to the given stream of buffer.
     * The object may be an instance of any of the following types:
     *
     * <ul>
     *   <li>{@link Feature}</li>
     *   <li>{@link FeatureType}</li>
     * </ul>
     *
     * @throws IOException If an error occurred while writing to the given appendable.
     */
    @Override
    public void format(final Object object, final Appendable toAppendTo) throws IOException {
        ArgumentChecks.ensureNonNull("object",     object);
        ArgumentChecks.ensureNonNull("toAppendTo", toAppendTo);
        final FeatureType featureType;
        final AbstractFeature feature;
        if (object instanceof AbstractFeature) {
            feature     = (AbstractFeature) object;
            featureType = feature.getType();
        } else if (object instanceof FeatureType) {
            featureType = (FeatureType) object;
            feature     = null;
        } else {
            throw new IllegalArgumentException(Errors.getResources(displayLocale)
                    .getString(Errors.Keys.UnsupportedType_1, object.getClass()));
        }
        toAppendTo.append(toString(featureType.getName())).append(getLineSeparator());
        final StringBuffer  buffer    = new StringBuffer();
        final FieldPosition dummyFP   = new FieldPosition(-1);
        final Vocabulary    resources = Vocabulary.getResources(displayLocale);
        final TableAppender table     = new TableAppender(toAppendTo, columnSeparator);
        table.setMultiLinesCells(true);
        table.nextLine('─');
header: for (int i=0; ; i++) {
            final short key;
            switch (i) {
                case 0:                     key = Vocabulary.Keys.Name; break;
                case 1:  nextColumn(table); key = Vocabulary.Keys.Type; break;
                case 2:  nextColumn(table); key = Vocabulary.Keys.Cardinality; break;
                case 3:  nextColumn(table); key = (feature != null) ? Vocabulary.Keys.Value : Vocabulary.Keys.DefaultValue; break;
                default: break header;
            }
            table.append(resources.getString(key));
        }
        table.nextLine();
        table.nextLine('─');
        /*
         * Done writing the header. Now write all property rows.
         * Rows without value will be skipped only if optional.
         */
<<<<<<< HEAD
        for (final AbstractIdentifiedType propertyType : featureType.getPropertyTypes(true)) {
=======
        for (final PropertyType propertyType : featureType.getProperties(true)) {
>>>>>>> 756e5f85
            Object value;
            if (feature != null) {
                value = feature.getPropertyValue(propertyType.getName().toString());
                if (value == null) {
                    if (propertyType instanceof FieldType && ((FieldType) propertyType).getMinimumOccurs() == 0) {
                        continue; // If no value, skip the full row.
                    }
                }
            } else if (propertyType instanceof DefaultAttributeType<?>) {
                value = ((DefaultAttributeType<?>) propertyType).getDefaultValue();
            } else {
                value = null;
            }
            /*
             * Column 0 - Name.
             */
            table.append(toString(propertyType.getName()));
            nextColumn(table);
            /*
             * Column 1 and 2 - Type and cardinality.
             */
            final String   valueType;
            final Class<?> valueClass;
            final int minimumOccurs, maximumOccurs;
            if (propertyType instanceof DefaultAttributeType<?>) {
                final DefaultAttributeType<?> pt = (DefaultAttributeType<?>) propertyType;
                minimumOccurs = pt.getMinimumOccurs();
                maximumOccurs = pt.getMaximumOccurs();
                valueClass    = pt.getValueClass();
                valueType     = getFormat(Class.class).format(valueClass, buffer, dummyFP).toString();
                buffer.setLength(0);
            } else if (propertyType instanceof FeatureAssociationRole) {
                final FeatureAssociationRole pt = (FeatureAssociationRole) propertyType;
                minimumOccurs = pt.getMinimumOccurs();
                maximumOccurs = pt.getMaximumOccurs();
                valueType     = toString(pt.getValueType().getName());
                valueClass    = AbstractFeature.class;
<<<<<<< HEAD
            } else if (propertyType instanceof DefaultOperation) {
                final AbstractIdentifiedType resultType = ((DefaultOperation) propertyType).getResult();
=======
            } else if (propertyType instanceof Operation) {
                final IdentifiedType resultType = ((Operation) propertyType).getResult();
>>>>>>> 756e5f85
                valueType   = toString(resultType.getName());
                valueClass  = null;
                minimumOccurs = -1;
                maximumOccurs = -1;
            } else {
                valueType   = "";
                valueClass  = null;
                minimumOccurs = -1;
                maximumOccurs = -1;
            }
            table.append(valueType);
            nextColumn(table);
            if (maximumOccurs >= 0) {
                final Format format = getFormat(Integer.class);
                table.append('[').append(format.format(minimumOccurs, buffer, dummyFP)).append(" … ");
                buffer.setLength(0);
                if (maximumOccurs != Integer.MAX_VALUE) {
                    table.append(format.format(maximumOccurs, buffer, dummyFP));
                } else {
                    table.append('∞');
                }
                buffer.setLength(0);
                table.append(']');
            }
            nextColumn(table);
            /*
             * Column 3 - Value or default value.
             */
            if (value != null) {
                final Format format = getFormat(valueClass);
                if (format != null) {
                    value = format.format(value, buffer, dummyFP);
                } else if (value instanceof InternationalString) {
                    value = ((InternationalString) value).toString(displayLocale);
                } else if (value instanceof AbstractFeature && propertyType instanceof FeatureAssociationRole) {
                    final String p = DefaultAssociationRole.getTitleProperty((FeatureAssociationRole) propertyType);
                    if (p != null) {
                        value = ((AbstractFeature) value).getPropertyValue(p);
                    }
                }
                if (value != null) {
                    table.append(value.toString());
                }
                buffer.setLength(0);
            }
            table.nextLine();
        }
        table.nextLine('─');
        table.flush();
    }

    /**
     * Returns the display name for the given {@code GenericName}.
     */
    private String toString(final GenericName name) {
        if (name == null) { // Should not be null, but let be safe.
            return "";
        }
        final InternationalString i18n = name.toInternationalString();
        if (i18n != null) { // Should not be null, but let be safe.
            final String s = i18n.toString(displayLocale);
            if (s != null) {
                return s;
            }
        }
        return name.toString();
    }

    /**
     * Formats the given object using a shared instance of {@code ParameterFormat}.
     * This is used for {@link DefaultParameterDescriptorGroup#toString()} implementation.
     */
    static String sharedFormat(final Object object) {
        FeatureFormat f = INSTANCE.getAndSet(null);
        if (f == null) {
            f = new FeatureFormat();
        }
        final String s = f.format(object);
        INSTANCE.set(f);
        return s;
    }

    /**
     * Not yet supported.
     *
     * @return Currently never return.
     * @throws ParseException Currently always thrown.
     */
    @Override
    public Object parse(final CharSequence text, final ParsePosition pos) throws ParseException {
        throw new ParseException(Errors.getResources(displayLocale)
                .getString(Errors.Keys.UnsupportedOperation_1, "parse"), 0);
    }
}<|MERGE_RESOLUTION|>--- conflicted
+++ resolved
@@ -32,17 +32,6 @@
 import org.apache.sis.util.resources.Errors;
 import org.apache.sis.util.resources.Vocabulary;
 
-<<<<<<< HEAD
-=======
-// Branch-dependent imports
-import org.opengis.feature.IdentifiedType;
-import org.opengis.feature.PropertyType;
-import org.opengis.feature.AttributeType;
-import org.opengis.feature.FeatureType;
-import org.opengis.feature.FeatureAssociationRole;
-import org.opengis.feature.Operation;
-
->>>>>>> 756e5f85
 
 /**
  * Formats {@link AbstractFeature features} or {@linkplain DefaultFeatureType feature types} in a tabular format.
@@ -143,13 +132,13 @@
     public void format(final Object object, final Appendable toAppendTo) throws IOException {
         ArgumentChecks.ensureNonNull("object",     object);
         ArgumentChecks.ensureNonNull("toAppendTo", toAppendTo);
-        final FeatureType featureType;
-        final AbstractFeature feature;
+        final DefaultFeatureType featureType;
+        final AbstractFeature     feature;
         if (object instanceof AbstractFeature) {
             feature     = (AbstractFeature) object;
             featureType = feature.getType();
-        } else if (object instanceof FeatureType) {
-            featureType = (FeatureType) object;
+        } else if (object instanceof DefaultFeatureType) {
+            featureType = (DefaultFeatureType) object;
             feature     = null;
         } else {
             throw new IllegalArgumentException(Errors.getResources(displayLocale)
@@ -179,11 +168,7 @@
          * Done writing the header. Now write all property rows.
          * Rows without value will be skipped only if optional.
          */
-<<<<<<< HEAD
-        for (final AbstractIdentifiedType propertyType : featureType.getPropertyTypes(true)) {
-=======
-        for (final PropertyType propertyType : featureType.getProperties(true)) {
->>>>>>> 756e5f85
+        for (final AbstractIdentifiedType propertyType : featureType.getProperties(true)) {
             Object value;
             if (feature != null) {
                 value = feature.getPropertyValue(propertyType.getName().toString());
@@ -215,19 +200,14 @@
                 valueClass    = pt.getValueClass();
                 valueType     = getFormat(Class.class).format(valueClass, buffer, dummyFP).toString();
                 buffer.setLength(0);
-            } else if (propertyType instanceof FeatureAssociationRole) {
-                final FeatureAssociationRole pt = (FeatureAssociationRole) propertyType;
+            } else if (propertyType instanceof DefaultAssociationRole) {
+                final DefaultAssociationRole pt = (DefaultAssociationRole) propertyType;
                 minimumOccurs = pt.getMinimumOccurs();
                 maximumOccurs = pt.getMaximumOccurs();
                 valueType     = toString(pt.getValueType().getName());
                 valueClass    = AbstractFeature.class;
-<<<<<<< HEAD
             } else if (propertyType instanceof DefaultOperation) {
                 final AbstractIdentifiedType resultType = ((DefaultOperation) propertyType).getResult();
-=======
-            } else if (propertyType instanceof Operation) {
-                final IdentifiedType resultType = ((Operation) propertyType).getResult();
->>>>>>> 756e5f85
                 valueType   = toString(resultType.getName());
                 valueClass  = null;
                 minimumOccurs = -1;
@@ -262,8 +242,8 @@
                     value = format.format(value, buffer, dummyFP);
                 } else if (value instanceof InternationalString) {
                     value = ((InternationalString) value).toString(displayLocale);
-                } else if (value instanceof AbstractFeature && propertyType instanceof FeatureAssociationRole) {
-                    final String p = DefaultAssociationRole.getTitleProperty((FeatureAssociationRole) propertyType);
+                } else if (value instanceof AbstractFeature && propertyType instanceof DefaultAssociationRole) {
+                    final String p = DefaultAssociationRole.getTitleProperty((DefaultAssociationRole) propertyType);
                     if (p != null) {
                         value = ((AbstractFeature) value).getPropertyValue(p);
                     }
