/*
 * Licensed to the Apache Software Foundation (ASF) under one or more
 * contributor license agreements.  See the NOTICE file distributed with
 * this work for additional information regarding copyright ownership.
 * The ASF licenses this file to You under the Apache License, Version 2.0
 * (the "License"); you may not use this file except in compliance with
 * the License.  You may obtain a copy of the License at
 *
 *     http://www.apache.org/licenses/LICENSE-2.0
 *
 * Unless required by applicable law or agreed to in writing, software
 * distributed under the License is distributed on an "AS IS" BASIS,
 * WITHOUT WARRANTIES OR CONDITIONS OF ANY KIND, either express or implied.
 * See the License for the specific language governing permissions and
 * limitations under the License.
 */
package org.apache.sis.filter;

import java.util.Arrays;
import java.util.List;
import java.util.Optional;
import java.util.Collection;
import java.util.Collections;
import org.apache.sis.feature.Features;
import org.apache.sis.util.ObjectConverter;
import org.apache.sis.util.ObjectConverters;
import org.apache.sis.util.UnconvertibleObjectException;
import org.apache.sis.feature.builder.FeatureTypeBuilder;
import org.apache.sis.feature.builder.PropertyTypeBuilder;
import org.apache.sis.feature.builder.AttributeTypeBuilder;
import org.apache.sis.util.resources.Errors;
import org.apache.sis.internal.util.XPaths;

// Branch-dependent imports
<<<<<<< HEAD
import org.opengis.util.ScopedName;
import org.apache.sis.feature.AbstractFeature;
import org.apache.sis.feature.AbstractIdentifiedType;
import org.apache.sis.feature.AbstractOperation;
import org.apache.sis.feature.DefaultAttributeType;
import org.apache.sis.feature.DefaultFeatureType;
import org.apache.sis.internal.geoapi.filter.Name;
import org.apache.sis.internal.geoapi.filter.ValueReference;
=======
import org.opengis.feature.Feature;
import org.opengis.feature.FeatureType;
import org.opengis.feature.PropertyType;
import org.opengis.feature.AttributeType;
import org.opengis.feature.IdentifiedType;
import org.opengis.feature.Operation;
import org.opengis.feature.PropertyNotFoundException;
import org.opengis.filter.ValueReference;
>>>>>>> c6991bf2


/**
 * Expression whose value is computed by retrieving the value indicated by the provided name.
 * This expression does not store any value; it acts as an indirection to a property value of
 * the evaluated feature.
 *
 * @author  Johann Sorel (Geomatys)
 * @author  Martin Desruisseaux (Geomatys)
 * @version 1.2
 *
 * @param  <V>  the type of value computed by the expression.
 *
 * @see AssociationValue
 *
 * @since 1.1
 * @module
 */
<<<<<<< HEAD
abstract class PropertyValue<V> extends LeafExpression<AbstractFeature,V> implements ValueReference<AbstractFeature,V> {
=======
abstract class PropertyValue<V> extends LeafExpression<Feature,V>
        implements ValueReference<Feature,V>, Optimization.OnExpression<Feature,V>
{
>>>>>>> c6991bf2
    /**
     * For cross-version compatibility.
     */
    private static final long serialVersionUID = 3756361632664536269L;

    /**
     * Name of the property from which to retrieve the value.
     * This is the argument to give in calls to {@link Feature#getProperty(String)}
     */
    protected final String name;

    /**
     * Whether the property to fetch is considered virtual (a property that may be defined only in sub-types).
     * If {@code true}, then {@link #expectedType(FeatureType, FeatureTypeBuilder)} will not throw an exception
     * if the property is not found.
     */
    protected final boolean isVirtual;

    /**
     * The prefix in a x-path for considering a property as virual.
     */
    static final String VIRTUAL_PREFIX = "/*/";

    /**
     * Creates a new expression retrieving values from a property of the given name.
     */
    protected PropertyValue(final String name, final boolean isVirtual) {
        this.name = name;
        this.isVirtual = isVirtual;
    }

    @Override
    public final ScopedName getFunctionName() {
        return Name.VALUE_REFERENCE;
    }

    /**
     * Creates a new expression retrieving values from a property of the given path.
     * Simple path expressions of the form "a/b/c" can be used.
     *
     * @param  <V>    compile-time value of {@code type}.
     * @param  xpath  path (usually a single name) of the property to fetch.
     * @param  type   the desired type for the expression result.
     * @return expression retrieving values from a property of the given name.
     * @throws IllegalArgumentException if the given XPath is not supported.
     */
    @SuppressWarnings("unchecked")
    static <V> ValueReference<Feature,V> create(String xpath, final Class<V> type) {
        boolean isVirtual = false;
        List<String> path = XPaths.split(xpath);
split:  if (path != null) {
            /*
             * If the XPath is like "/∗/property" where the root "/" is the feature instance,
             * we interpret that as meaning "property of a feature of any type", which means
             * to relax the restriction about the set of allowed properties.
             */
            final String head = path.get(0);                // List and items in the list are guaranteed non-empty.
            isVirtual = head.equals("/*");
            if (isVirtual || head.charAt(0) != XPaths.SEPARATOR) {
                final int offset = isVirtual ? 1 : 0;       // Skip the "/*/" component at index 0.
                final int last = path.size() - 1;
                if (last >= offset) {
                    xpath = path.get(last);
                    path  = path.subList(offset, last);
                    break split;                            // Accept the path as valid.
                }
            }
            throw new IllegalArgumentException(Errors.format(Errors.Keys.UnsupportedXPath_1, xpath));
        }
        /*
         * At this point, `xpath` is the tip of the path (i.e. prefixes have been removed).
         */
        final PropertyValue<V> tip;
        if (type != Object.class) {
            tip = new Converted<>(type, xpath, isVirtual);
        } else {
            tip = (PropertyValue<V>) new AsObject(xpath, isVirtual);
        }
        return (path == null || path.isEmpty()) ? tip : new AssociationValue<>(path, tip);
    }

    /**
     * For {@link #toString()}, {@link #hashCode()} and {@link #equals(Object)} implementations.
     */
    @Override
    protected final Collection<?> getChildren() {
        return isVirtual ? Arrays.asList(name, isVirtual) : Collections.singleton(name);
    }

    /**
     * Returns the name of the property whose value will be returned by the {@link #apply(Object)} method.
     */
    @Override
    public final String getXPath() {
        return isVirtual ? VIRTUAL_PREFIX.concat(name) : name;
    }

    /**
     * Returns the type of values fetched from {@link AbstractFeature} instance.
     * This is the type before conversion to the {@linkplain #getValueClass() target type}.
     * The type is always {@link Object} on newly created expression because the type of feature property
     * values is unknown, but may become a specialized type after {@link Optimization} has been applied.
     */
    protected Class<?> getSourceClass() {
        return Object.class;
    }

    /**
     * Returns the default value of {@link #expectedType(FeatureType, FeatureTypeBuilder)}
     * when it can not be inferred by the analysis of the given {@code FeatureType}.
     */
    final PropertyTypeBuilder expectedType(final FeatureTypeBuilder addTo) {
        return addTo.addAttribute(getValueClass()).setName(name).setMinimumOccurs(0);
    }

    /**
     * Returns an expression that provides values as instances of the specified class.
     */
    @Override
    @SuppressWarnings("unchecked")
<<<<<<< HEAD
    public final <N> Expression<AbstractFeature,N> toValueType(final Class<N> type) {
        if (type.isAssignableFrom(getValueClass())) {
=======
    public final <N> PropertyValue<N> toValueType(final Class<N> target) {
        if (target.equals(getValueClass())) {
>>>>>>> c6991bf2
            return (PropertyValue<N>) this;
        }
        final Class<?> source = getSourceClass();
        if (target == Object.class) {
            return (PropertyValue<N>) new AsObject(name, isVirtual);
        } else if (source == Object.class) {
            return new Converted<>(target, name, isVirtual);
        } else {
            return new CastedAndConverted<>(source, target, name, isVirtual);
        }
    }

    /**
     * If the evaluated property is a link, replaces this expression by a more direct reference
     * to the target property. This optimization is important for allowing {@code SQLStore} to
     * put the column name in the SQL {@code WHERE} clause. It makes the difference between
     * using or not the database index.
     */
    public abstract PropertyValue<V> optimize(Optimization optimization);



    /**
     * An expression fetching property values as {@code Object}.
     * This expression does not need to apply any type conversion.
     */
<<<<<<< HEAD
    private static final class AsObject extends PropertyValue<Object>
            implements Optimization.OnExpression<AbstractFeature,Object>
    {
=======
    private static final class AsObject extends PropertyValue<Object> {
>>>>>>> c6991bf2
        /** For cross-version compatibility. */
        private static final long serialVersionUID = 2854731969723006038L;

        /**
         * Creates a new expression retrieving values from a property of the given name.
         */
        AsObject(final String name, final boolean isVirtual) {
            super(name, isVirtual);
        }

        /**
         * Returns the value of the property of the name given at construction time.
         * If no value is found for the given feature, then this method returns {@code null}.
         */
        @Override
        public Object apply(final AbstractFeature instance) {
            if (instance != null) try {
                return instance.getPropertyValue(name);
            } catch (IllegalArgumentException e) {
                warning(e, true);
                // Null will be returned below.
            }
            return null;
        }

        /**
         * If the evaluated property is a link, replaces this expression by a more direct reference
         * to the target property. This optimization is important for allowing {@code SQLStore} to
         * put the column name in the SQL {@code WHERE} clause. It makes the difference between
         * using or not the database index.
         */
        @Override
<<<<<<< HEAD
        public Expression<AbstractFeature,?> optimize(final Optimization optimization) {
            final DefaultFeatureType type = optimization.getFeatureType();
            if (type != null) try {
                return Features.getLinkTarget(type.getProperty(name)).map(AsObject::new).orElse(this);
            } catch (IllegalArgumentException e) {
=======
        public PropertyValue<Object> optimize(final Optimization optimization) {
            final FeatureType type = optimization.getFeatureType();
            if (type != null) try {
                return Features.getLinkTarget(type.getProperty(name))
                        .map((rename) -> new AsObject(rename, isVirtual)).orElse(this);
            } catch (PropertyNotFoundException e) {
>>>>>>> c6991bf2
                warning(e, true);
            }
            return this;
        }
    }




    /**
     * An expression fetching property values as an object of specified type.
     * The value is converted from {@link Object} to the specified type.
     */
<<<<<<< HEAD
    private static class Converted<V> extends PropertyValue<V> implements Optimization.OnExpression<AbstractFeature,V> {
=======
    private static class Converted<V> extends PropertyValue<V> {
>>>>>>> c6991bf2
        /** For cross-version compatibility. */
        private static final long serialVersionUID = -1436865010478207066L;

        /** The desired type of values. */
        protected final Class<V> type;

        /**
         * Creates a new expression retrieving values from a property of the given name.
         *
         * @param  type  the desired type for the expression result.
         * @param  name  the name of the property to fetch.
         */
        protected Converted(final Class<V> type, final String xpath, final boolean isVirtual) {
            super(xpath, isVirtual);
            this.type = type;
        }

        /**
         * Returns the type of values computed by this expression.
         */
        @Override
        public final Class<V> getValueClass() {
            return type;
        }

        /**
         * Returns the value of the property of the given name.
         * If no value is found for the given feature, then this method returns {@code null}.
         */
        @Override
        public V apply(final AbstractFeature instance) {
            if (instance != null) try {
                return ObjectConverters.convert(instance.getPropertyValue(name), type);
            } catch (UnconvertibleObjectException e) {
                warning(e, false);
            } catch (IllegalArgumentException e) {
                warning(e, true);
                // Null will be returned below.
            }
            return null;
        }

        /**
         * Tries to optimize this expression. If an {@link ObjectConverter} can be determined in advance
         * for the {@linkplain Optimization#getFeatureType() feature type for which to optimize},
         * then a specialized expression is returned. Otherwise this method returns {@code this}.
         */
        @Override
<<<<<<< HEAD
        public final Expression<AbstractFeature, ? extends V> optimize(final Optimization optimization) {
            final DefaultFeatureType featureType = optimization.getFeatureType();
            if (featureType != null) try {
                String targetName = name;
                AbstractIdentifiedType property = featureType.getProperty(targetName);
                Optional<String> target = Features.getLinkTarget(property);
                if (target.isPresent()) try {
                    targetName = target.get();
                    property = featureType.getProperty(targetName);
                } catch (IllegalArgumentException e) {
                    targetName = name;
=======
        public final PropertyValue<V> optimize(final Optimization optimization) {
            final FeatureType featureType = optimization.getFeatureType();
            if (featureType != null) try {
                /*
                 * Resolve link (e.g. "sis:identifier" as a reference to the real identifier property).
                 * This is important for allowing `SQLStore` to use the property in SQL WHERE statements.
                 * If there is no renaming to apply (which is the usual case), then `rename` is null.
                 */
                String rename = name;
                PropertyType property = featureType.getProperty(rename);
                Optional<String> target = Features.getLinkTarget(property);
                if (target.isPresent()) try {
                    rename = target.get();
                    property = featureType.getProperty(rename);
                } catch (PropertyNotFoundException e) {
>>>>>>> c6991bf2
                    warning(e, true);
                    rename = name;
                }
<<<<<<< HEAD
                if (property instanceof DefaultAttributeType<?>) {
                    final Class<?> source = ((DefaultAttributeType<?>) property).getValueClass();
                    if (source != null && source != Object.class && !source.isAssignableFrom(getSourceClass())) {
                        return new CastedAndConverted<>(source, type, targetName);
                    }
=======
                /*
                 * At this point we did our best effort for having the property as an attribute,
                 * which allows us to get the expected type. If the type is not `Object`, we can
                 * try to fetch a more specific converter than the default `Converted` one.
                 */
                Class<?> source = getSourceClass();
                final Class<?> original = source;
                if (property instanceof AttributeType<?>) {
                    source = ((AttributeType<?>) property).getValueClass();
>>>>>>> c6991bf2
                }
                if (!(rename.equals(name) && source.equals(original))) {
                    if (source == Object.class) {
                        return new Converted<>(type, rename, isVirtual);
                    } else {
                        return new CastedAndConverted<>(source, type, rename, isVirtual);
                    }
                }
            } catch (IllegalArgumentException e) {
                warning(e, true);
            }
            return this;
        }

        /**
         * Provides the expected type of values produced by this expression
         * when a feature of the given type is evaluated.
         */
        @Override
        public final PropertyTypeBuilder expectedType(final DefaultFeatureType valueType, final FeatureTypeBuilder addTo) {
            final PropertyTypeBuilder p = super.expectedType(valueType, addTo);
            if (p instanceof AttributeTypeBuilder<?>) {
                final AttributeTypeBuilder<?> a = (AttributeTypeBuilder<?>) p;
                if (!type.isAssignableFrom(a.getValueClass())) {
                    return a.setValueClass(type);
                }
            }
            return p;
        }
    }

    /**
     * Provides the expected type of values produced by this expression when a feature of the given type is evaluated.
     *
     * @param  valueType  the type of features to be evaluated by the given expression.
     * @param  addTo      where to add the type of properties evaluated by the given expression.
     * @return builder of the added property, or {@code null} if this method can not add a property.
     * @throws IllegalArgumentException if this method can not determine the property type for the given feature type.
     */
    @Override
<<<<<<< HEAD
    public PropertyTypeBuilder expectedType(final DefaultFeatureType valueType, final FeatureTypeBuilder addTo) {
        AbstractIdentifiedType type = valueType.getProperty(name);        // May throw IllegalArgumentException.
        while (type instanceof AbstractOperation) {
            final AbstractIdentifiedType result = ((AbstractOperation) type).getResult();
            if (result != type) {
                type = result;
            } else if (result instanceof DefaultFeatureType) {
                return addTo.addAssociation((DefaultFeatureType) result).setName(name);
=======
    public PropertyTypeBuilder expectedType(final FeatureType valueType, final FeatureTypeBuilder addTo) {
        PropertyType type;
        try {
            type = valueType.getProperty(name);
        } catch (PropertyNotFoundException e) {
            if (isVirtual) {
                // The property does not exist but may be defined on a yet unknown child type.
                return expectedType(addTo);
            }
            throw e;
        }
        while (type instanceof Operation) {
            final IdentifiedType result = ((Operation) type).getResult();
            if (result != type && result instanceof PropertyType) {
                type = (PropertyType) result;
            } else if (result instanceof FeatureType) {
                return addTo.addAssociation((FeatureType) result).setName(name);
>>>>>>> c6991bf2
            } else {
                return null;
            }
        }
        return addTo.addProperty(type);
    }




    /**
     * An expression fetching property values as an object of specified type.
     * The value is first casted from {@link Object} to the expected source type,
     * then converted to the specified target type.
     */
    private static final class CastedAndConverted<S,V> extends Converted<V> {
        /** For cross-version compatibility. */
        private static final long serialVersionUID = -58453954752151703L;

        /** The source type before conversion. */
        private final Class<S> source;

        /** The conversion from source type to the type to be returned. */
        private final ObjectConverter<? super S, ? extends V> converter;

        /** Creates a new expression retrieving values from a property of the given name. */
        CastedAndConverted(final Class<S> source, final Class<V> type, final String xpath, final boolean isVirtual) {
            super(type, xpath, isVirtual);
            this.source = source;
            converter = ObjectConverters.find(source, type);
        }

        /**
         * Returns the type of values fetched from {@link AbstractFeature} instance.
         */
        @Override
        protected Class<S> getSourceClass() {
            return source;
        }

        /**
         * Returns the value of the property of the given name.
         * If no value is found for the given feature, then this method returns {@code null}.
         */
        @Override
        public V apply(final AbstractFeature instance) {
            if (instance != null) try {
                return converter.apply(source.cast(instance.getPropertyValue(name)));
            } catch (ClassCastException | UnconvertibleObjectException e) {
                warning(e, false);
            } catch (IllegalArgumentException e) {
                warning(e, true);
            }
            return null;
        }
    }
}<|MERGE_RESOLUTION|>--- conflicted
+++ resolved
@@ -32,7 +32,6 @@
 import org.apache.sis.internal.util.XPaths;
 
 // Branch-dependent imports
-<<<<<<< HEAD
 import org.opengis.util.ScopedName;
 import org.apache.sis.feature.AbstractFeature;
 import org.apache.sis.feature.AbstractIdentifiedType;
@@ -41,16 +40,6 @@
 import org.apache.sis.feature.DefaultFeatureType;
 import org.apache.sis.internal.geoapi.filter.Name;
 import org.apache.sis.internal.geoapi.filter.ValueReference;
-=======
-import org.opengis.feature.Feature;
-import org.opengis.feature.FeatureType;
-import org.opengis.feature.PropertyType;
-import org.opengis.feature.AttributeType;
-import org.opengis.feature.IdentifiedType;
-import org.opengis.feature.Operation;
-import org.opengis.feature.PropertyNotFoundException;
-import org.opengis.filter.ValueReference;
->>>>>>> c6991bf2
 
 
 /**
@@ -69,13 +58,9 @@
  * @since 1.1
  * @module
  */
-<<<<<<< HEAD
-abstract class PropertyValue<V> extends LeafExpression<AbstractFeature,V> implements ValueReference<AbstractFeature,V> {
-=======
-abstract class PropertyValue<V> extends LeafExpression<Feature,V>
-        implements ValueReference<Feature,V>, Optimization.OnExpression<Feature,V>
+abstract class PropertyValue<V> extends LeafExpression<AbstractFeature,V>
+        implements ValueReference<AbstractFeature,V>, Optimization.OnExpression<AbstractFeature,V>
 {
->>>>>>> c6991bf2
     /**
      * For cross-version compatibility.
      */
@@ -123,7 +108,7 @@
      * @throws IllegalArgumentException if the given XPath is not supported.
      */
     @SuppressWarnings("unchecked")
-    static <V> ValueReference<Feature,V> create(String xpath, final Class<V> type) {
+    static <V> ValueReference<AbstractFeature,V> create(String xpath, final Class<V> type) {
         boolean isVirtual = false;
         List<String> path = XPaths.split(xpath);
 split:  if (path != null) {
@@ -196,13 +181,8 @@
      */
     @Override
     @SuppressWarnings("unchecked")
-<<<<<<< HEAD
-    public final <N> Expression<AbstractFeature,N> toValueType(final Class<N> type) {
-        if (type.isAssignableFrom(getValueClass())) {
-=======
     public final <N> PropertyValue<N> toValueType(final Class<N> target) {
         if (target.equals(getValueClass())) {
->>>>>>> c6991bf2
             return (PropertyValue<N>) this;
         }
         final Class<?> source = getSourceClass();
@@ -229,13 +209,7 @@
      * An expression fetching property values as {@code Object}.
      * This expression does not need to apply any type conversion.
      */
-<<<<<<< HEAD
-    private static final class AsObject extends PropertyValue<Object>
-            implements Optimization.OnExpression<AbstractFeature,Object>
-    {
-=======
     private static final class AsObject extends PropertyValue<Object> {
->>>>>>> c6991bf2
         /** For cross-version compatibility. */
         private static final long serialVersionUID = 2854731969723006038L;
 
@@ -268,20 +242,12 @@
          * using or not the database index.
          */
         @Override
-<<<<<<< HEAD
-        public Expression<AbstractFeature,?> optimize(final Optimization optimization) {
+        public PropertyValue<Object> optimize(final Optimization optimization) {
             final DefaultFeatureType type = optimization.getFeatureType();
-            if (type != null) try {
-                return Features.getLinkTarget(type.getProperty(name)).map(AsObject::new).orElse(this);
-            } catch (IllegalArgumentException e) {
-=======
-        public PropertyValue<Object> optimize(final Optimization optimization) {
-            final FeatureType type = optimization.getFeatureType();
             if (type != null) try {
                 return Features.getLinkTarget(type.getProperty(name))
                         .map((rename) -> new AsObject(rename, isVirtual)).orElse(this);
-            } catch (PropertyNotFoundException e) {
->>>>>>> c6991bf2
+            } catch (IllegalArgumentException e) {
                 warning(e, true);
             }
             return this;
@@ -295,11 +261,7 @@
      * An expression fetching property values as an object of specified type.
      * The value is converted from {@link Object} to the specified type.
      */
-<<<<<<< HEAD
-    private static class Converted<V> extends PropertyValue<V> implements Optimization.OnExpression<AbstractFeature,V> {
-=======
     private static class Converted<V> extends PropertyValue<V> {
->>>>>>> c6991bf2
         /** For cross-version compatibility. */
         private static final long serialVersionUID = -1436865010478207066L;
 
@@ -348,21 +310,8 @@
          * then a specialized expression is returned. Otherwise this method returns {@code this}.
          */
         @Override
-<<<<<<< HEAD
-        public final Expression<AbstractFeature, ? extends V> optimize(final Optimization optimization) {
+        public final PropertyValue<V> optimize(final Optimization optimization) {
             final DefaultFeatureType featureType = optimization.getFeatureType();
-            if (featureType != null) try {
-                String targetName = name;
-                AbstractIdentifiedType property = featureType.getProperty(targetName);
-                Optional<String> target = Features.getLinkTarget(property);
-                if (target.isPresent()) try {
-                    targetName = target.get();
-                    property = featureType.getProperty(targetName);
-                } catch (IllegalArgumentException e) {
-                    targetName = name;
-=======
-        public final PropertyValue<V> optimize(final Optimization optimization) {
-            final FeatureType featureType = optimization.getFeatureType();
             if (featureType != null) try {
                 /*
                  * Resolve link (e.g. "sis:identifier" as a reference to the real identifier property).
@@ -370,23 +319,15 @@
                  * If there is no renaming to apply (which is the usual case), then `rename` is null.
                  */
                 String rename = name;
-                PropertyType property = featureType.getProperty(rename);
+                AbstractIdentifiedType property = featureType.getProperty(rename);
                 Optional<String> target = Features.getLinkTarget(property);
                 if (target.isPresent()) try {
                     rename = target.get();
                     property = featureType.getProperty(rename);
-                } catch (PropertyNotFoundException e) {
->>>>>>> c6991bf2
+                } catch (IllegalArgumentException e) {
                     warning(e, true);
                     rename = name;
                 }
-<<<<<<< HEAD
-                if (property instanceof DefaultAttributeType<?>) {
-                    final Class<?> source = ((DefaultAttributeType<?>) property).getValueClass();
-                    if (source != null && source != Object.class && !source.isAssignableFrom(getSourceClass())) {
-                        return new CastedAndConverted<>(source, type, targetName);
-                    }
-=======
                 /*
                  * At this point we did our best effort for having the property as an attribute,
                  * which allows us to get the expected type. If the type is not `Object`, we can
@@ -394,9 +335,8 @@
                  */
                 Class<?> source = getSourceClass();
                 final Class<?> original = source;
-                if (property instanceof AttributeType<?>) {
-                    source = ((AttributeType<?>) property).getValueClass();
->>>>>>> c6991bf2
+                if (property instanceof DefaultAttributeType<?>) {
+                    source = ((DefaultAttributeType<?>) property).getValueClass();
                 }
                 if (!(rename.equals(name) && source.equals(original))) {
                     if (source == Object.class) {
@@ -437,34 +377,23 @@
      * @throws IllegalArgumentException if this method can not determine the property type for the given feature type.
      */
     @Override
-<<<<<<< HEAD
     public PropertyTypeBuilder expectedType(final DefaultFeatureType valueType, final FeatureTypeBuilder addTo) {
-        AbstractIdentifiedType type = valueType.getProperty(name);        // May throw IllegalArgumentException.
-        while (type instanceof AbstractOperation) {
-            final AbstractIdentifiedType result = ((AbstractOperation) type).getResult();
-            if (result != type) {
-                type = result;
-            } else if (result instanceof DefaultFeatureType) {
-                return addTo.addAssociation((DefaultFeatureType) result).setName(name);
-=======
-    public PropertyTypeBuilder expectedType(final FeatureType valueType, final FeatureTypeBuilder addTo) {
-        PropertyType type;
+        AbstractIdentifiedType type;
         try {
             type = valueType.getProperty(name);
-        } catch (PropertyNotFoundException e) {
+        } catch (IllegalArgumentException e) {
             if (isVirtual) {
                 // The property does not exist but may be defined on a yet unknown child type.
                 return expectedType(addTo);
             }
             throw e;
         }
-        while (type instanceof Operation) {
-            final IdentifiedType result = ((Operation) type).getResult();
-            if (result != type && result instanceof PropertyType) {
-                type = (PropertyType) result;
-            } else if (result instanceof FeatureType) {
-                return addTo.addAssociation((FeatureType) result).setName(name);
->>>>>>> c6991bf2
+        while (type instanceof AbstractOperation) {
+            final AbstractIdentifiedType result = ((AbstractOperation) type).getResult();
+            if (result != type && result instanceof AbstractIdentifiedType) {
+                type = (AbstractIdentifiedType) result;
+            } else if (result instanceof DefaultFeatureType) {
+                return addTo.addAssociation((DefaultFeatureType) result).setName(name);
             } else {
                 return null;
             }
