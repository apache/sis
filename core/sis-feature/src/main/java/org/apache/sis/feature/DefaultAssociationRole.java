/*
 * Licensed to the Apache Software Foundation (ASF) under one or more
 * contributor license agreements.  See the NOTICE file distributed with
 * this work for additional information regarding copyright ownership.
 * The ASF licenses this file to You under the Apache License, Version 2.0
 * (the "License"); you may not use this file except in compliance with
 * the License.  You may obtain a copy of the License at
 *
 *     http://www.apache.org/licenses/LICENSE-2.0
 *
 * Unless required by applicable law or agreed to in writing, software
 * distributed under the License is distributed on an "AS IS" BASIS,
 * WITHOUT WARRANTIES OR CONDITIONS OF ANY KIND, either express or implied.
 * See the License for the specific language governing permissions and
 * limitations under the License.
 */
package org.apache.sis.feature;

import java.util.Map;
import java.util.List;
import java.util.ArrayList;
import java.util.Collection;
import java.util.IdentityHashMap;
import org.opengis.util.GenericName;
import org.opengis.util.InternationalString;
import org.opengis.metadata.Identifier;
import org.apache.sis.internal.feature.Resources;
import org.apache.sis.internal.feature.AttributeConvention;

import static org.apache.sis.util.ArgumentChecks.*;


/**
 * Indicates the role played by the association between two features.
 * In the area of geographic information, there exist multiple kinds of associations:
 *
 * <ul>
 *   <li><b>Aggregation</b> represents associations between features which can exist even if the aggregate is destroyed.</li>
 *   <li><b>Composition</b> represents relationships where the owned features are destroyed together with the composite.</li>
 *   <li><b>Spatial</b> association represents spatial or topological relationships that may exist between features (e.g. “<cite>east of</cite>”).</li>
 *   <li><b>Temporal</b> association may represent for example a sequence of changes over time involving the replacement of some
 *       feature instances by other feature instances.</li>
 * </ul>
 *
 * <h2>Immutability and thread safety</h2>
 * Instances of this class are immutable if all properties ({@link GenericName} and {@link InternationalString}
 * instances) and all arguments (e.g. {@code valueType}) given to the constructor are also immutable.
 * Such immutable instances can be shared by many objects and passed between threads without synchronization.
 *
 * @author  Martin Desruisseaux (Geomatys)
 * @version 1.0
 *
 * @see DefaultFeatureType
 * @see AbstractAssociation
 *
 * @since 0.5
 * @module
 */
public class DefaultAssociationRole extends FieldType {
    /**
     * For cross-version compatibility.
     */
    private static final long serialVersionUID = 1592712639262027124L;

    /**
     * The type of feature instances to be associated.
     *
     * @see #getValueType()
     */
    private volatile FeatureType valueType;

    /**
     * The name of the property to use as a title for the associated feature, or an empty string if none.
     * This field is initially null, then computed when first needed.
     * This information is used only by {@link AbstractAssociation#toString()} implementation.
     */
    private transient volatile String titleProperty;

    /**
     * Constructs an association to the given feature type. The properties map is given unchanged to
     * the {@linkplain AbstractIdentifiedType#AbstractIdentifiedType(Map) super-class constructor}.
     * The following table is a reminder of main (not all) recognized map entries:
     *
     * <table class="sis">
     *   <caption>Recognized map entries (non exhaustive list)</caption>
     *   <tr>
     *     <th>Map key</th>
     *     <th>Value type</th>
     *     <th>Returned by</th>
     *   </tr>
     *   <tr>
     *     <td>{@value org.apache.sis.feature.AbstractIdentifiedType#NAME_KEY}</td>
     *     <td>{@link GenericName} or {@link String}</td>
     *     <td>{@link #getName()}</td>
     *   </tr>
     *   <tr>
     *     <td>{@value org.apache.sis.feature.AbstractIdentifiedType#DEFINITION_KEY}</td>
     *     <td>{@link InternationalString} or {@link String}</td>
     *     <td>{@link #getDefinition()}</td>
     *   </tr>
     *   <tr>
     *     <td>{@value org.apache.sis.feature.AbstractIdentifiedType#DESIGNATION_KEY}</td>
     *     <td>{@link InternationalString} or {@link String}</td>
     *     <td>{@link #getDesignation()}</td>
     *   </tr>
     *   <tr>
     *     <td>{@value org.apache.sis.feature.AbstractIdentifiedType#DESCRIPTION_KEY}</td>
     *     <td>{@link InternationalString} or {@link String}</td>
     *     <td>{@link #getDescription()}</td>
     *   </tr>
     *   <tr>
     *     <td>{@value org.apache.sis.feature.AbstractIdentifiedType#DEPRECATED_KEY}</td>
     *     <td>{@link Boolean}</td>
     *     <td>{@link #isDeprecated()}</td>
     *   </tr>
     * </table>
     *
     * @param identification  the name and other information to be given to this association role.
     * @param valueType       the type of feature values.
     * @param minimumOccurs   the minimum number of occurrences of the association within its containing entity.
     * @param maximumOccurs   the maximum number of occurrences of the association within its containing entity,
     *                        or {@link Integer#MAX_VALUE} if there is no restriction.
     *
     * @see org.apache.sis.feature.builder.AssociationRoleBuilder
     */
    public DefaultAssociationRole(final Map<String,?> identification, final DefaultFeatureType valueType,
            final int minimumOccurs, final int maximumOccurs)
    {
        super(identification, minimumOccurs, maximumOccurs);
        ensureNonNull("valueType", valueType);
        this.valueType = valueType;
    }

    /**
     * Constructs an association to a feature type of the given name.
     * This constructor can be used when creating a cyclic graph of {@link DefaultFeatureType} instances.
     * In such cases, at least one association needs to be created while its {@code FeatureType} is not yet available.
     *
     * <div class="note"><b>Example:</b>
     * The following establishes a bidirectional association between feature types <var>A</var> and <var>B</var>:
     *
     * {@preformat java
     *   String    namespace = "My model";
     *   GenericName nameOfA = Names.createTypeName(namespace, ":", "Feature type A");
     *   GenericName nameOfB = Names.createTypeName(namespace, ":", "Feature type B");
     *   FeatureType typeA = new DefaultFeatureType(nameOfA, false, null,
     *       new DefaultAssociationRole(Names.createLocalName("Association to B"), nameOfB),
     *       // More properties if desired.
     *   );
     *   FeatureType typeB = new DefaultFeatureType(nameOfB, false, null,
     *       new DefaultAssociationRole(Names.createLocalName("Association to A"), featureA),
     *       // More properties if desired.
     *   );
     * }
     *
     * After the above code completed, the {@linkplain #getValueType() value type} of <cite>"association to B"</cite>
     * has been automatically set to the {@code typeB} instance.
     * </div>
     *
     * Callers shall make sure that the feature types graph will not contain more than one feature of the given name.
     * If more than one {@code FeatureType} instance of the given name is found at resolution time, the selected one
     * is undetermined.
     *
     * @param identification  the name and other information to be given to this association role.
     * @param valueType       the name of the type of feature values.
     * @param minimumOccurs   the minimum number of occurrences of the association within its containing entity.
     * @param maximumOccurs   the maximum number of occurrences of the association within its containing entity,
     *                        or {@link Integer#MAX_VALUE} if there is no restriction.
     */
    public DefaultAssociationRole(final Map<String,?> identification, final GenericName valueType,
            final int minimumOccurs, final int maximumOccurs)
    {
        super(identification, minimumOccurs, maximumOccurs);
        ensureNonNull("valueType", valueType);
        this.valueType = new NamedFeatureType(valueType);
    }

    /**
     * Returns {@code true} if the associated {@code FeatureType} is complete (not just a name).
     * This method returns {@code false} if this {@code FeatureAssociationRole} has been
     * {@linkplain #DefaultAssociationRole(Map, GenericName, int, int) constructed with only a feature name}
     * and that named feature has not yet been resolved.
     *
     * @return {@code true} if the associated feature is complete, or {@code false} if only its name is known.
     *
     * @see #getValueType()
     *
     * @since 0.8
     */
    public final boolean isResolved() {
        final FeatureType type = valueType;
        if (type instanceof NamedFeatureType) {
            final FeatureType resolved = ((NamedFeatureType) type).resolved;
            if (resolved == null) {
                return false;
            }
            valueType = resolved;
        }
        return true;
    }

    /**
     * If the associated feature type is a placeholder for a {@code FeatureType} to be defined later,
     * replaces the placeholder by the actual instance if available. Otherwise do nothing.
     *
     * This method is needed only in case of cyclic graph, e.g. feature <var>A</var> has an association
     * to feature <var>B</var> which has an association back to <var>A</var>. It may also be <var>A</var>
     * having an association to itself, <i>etc.</i>
     *
     * @param  creating    the feature type in process of being constructed.
     * @param  properties  {@code creating.getProperties(false)} given as a direct reference to the internal field,
     *         without invoking {@code getProperties(…)}. We do that because {@code resolve(…)} is invoked while the
     *         given {@code DefaultFeatureType} is under creation. Since {@code getProperties(…)} can be overridden,
     *         invoking that method on {@code creating} may cause a failure with user code.
     * @return {@code true} if this association references a resolved feature type after this method call.
     */
    final boolean resolve(final DefaultFeatureType creating, final Collection<AbstractIdentifiedType> properties) {
        final FeatureType type = valueType;
        if (type instanceof NamedFeatureType) {
            FeatureType resolved = ((NamedFeatureType) type).resolved;
            if (resolved == null) {
                final GenericName name = type.getName();
                if (name.equals(creating.getName())) {
                    resolved = creating;                                    // This is the most common case.
                } else {
                    /*
                     * The feature that we need to resolve is not the one we just created. Maybe we can find
                     * this desired feature in an association of the 'creating' feature, instead of beeing
                     * the 'creating' feature itself. This is a little bit unusual, but not illegal.
                     */
                    final List<DefaultFeatureType> deferred = new ArrayList<>();
                    resolved = search(creating, properties, name, deferred);
                    if (resolved == null) {
                        /*
                         * Did not found the desired FeatureType in the 'creating' instance.
                         * Try harder, by searching recursively in associations of associations.
                         */
                        if (deferred.isEmpty() || (resolved = deepSearch(deferred, name)) == null) {
                            return false;
                        }
                    }
                }
                ((NamedFeatureType) type).resolved = resolved;
            }
            valueType = resolved;
        }
        return true;
    }

    /**
     * Searches in the given {@code feature} for an associated feature type of the given name.
     * This method does not search recursively in the associations of the associated features.
     * Such recursive search will be performed by {@link #deepSearch(List, GenericName)} only
     * if we do not find the desired feature in the most direct way.
     *
     * <p>Current implementation does not check that there are no duplicated names.
     * See {@link #deepSearch(List, GenericName)} for a rational.</p>
     *
     * @param  feature     the feature in which to search.
     * @param  properties  {@code feature.getProperties(false)}, or {@code null} for letting this method performing the call.
     * @param  name        the name of the feature to search.
     * @param  deferred    where to store {@code FeatureType}s to be eventually used for a deep search.
     * @return the feature of the given name, or {@code null} if none.
     */
    @SuppressWarnings("null")
    private static DefaultFeatureType search(final DefaultFeatureType feature, Collection<? extends AbstractIdentifiedType> properties,
            final GenericName name, final List<DefaultFeatureType> deferred)
    {
        /*
         * Search only in associations declared in the given feature, not in inherited associations.
         * The inherited associations will be checked in a separated loop below if we did not found
         * the request feature type in explicitly declared associations.
         */
        if (properties == null) {
            properties = feature.getProperties(false);
        }
        for (final AbstractIdentifiedType property : properties) {
            if (property instanceof DefaultAssociationRole) {
                final FeatureType valueType;
                valueType = ((DefaultAssociationRole) property).valueType;
                if (valueType instanceof NamedFeatureType) {
                    continue;                                       // Skip unresolved feature types.
                }
                if (name.equals(valueType.getName())) {
                    return (DefaultFeatureType) valueType;
                }
                deferred.add((DefaultFeatureType) valueType);
            }
        }
        /*
         * Search in inherited associations as a separated step, in order to include the overridden
         * associations in the search. Overridden associations have the same association role name,
         * but not necessarily the same feature type (may be a subtype). This is equivalent to
         * "covariant return type" in the Java language.
         */
        for (DefaultFeatureType type : feature.getSuperTypes()) {
            if (name.equals(type.getName())) {
                return type;
            }
            type = search(type, null, name, deferred);
            if (type != null) {
                return type;
            }
        }
        return null;
    }

    /**
     * Potentially invoked after {@code search(FeatureType, Collection, GenericName, List)} for searching
     * in associations of associations.
     *
     * <p>Current implementation does not check that there are no duplicated names. Even if we did so,
     * a graph of feature types may have no duplicated names at this time but some duplicated names
     * later. We rather put a warning in {@link #DefaultAssociationRole(Map, GenericName, int, int)}
     * javadoc.</p>
     *
     * @param  deferred  the feature types collected by {@code search(FeatureType, Collection, GenericName, List)}.
     * @param  name      the name of the feature to search.
     * @return the feature of the given name, or {@code null} if none.
     */
    private static DefaultFeatureType deepSearch(final List<DefaultFeatureType> deferred, final GenericName name) {
        final Map<FeatureType,Boolean> done = new IdentityHashMap<>(8);
        for (int i=0; i<deferred.size();) {
            DefaultFeatureType valueType = deferred.get(i++);
            if (done.put(valueType, Boolean.TRUE) == null) {
                deferred.subList(0, i).clear();                 // Discard previous value for making more room.
                valueType = search(valueType, null, name, deferred);
                if (valueType != null) {
                    return valueType;
                }
                i = 0;
            }
        }
        return null;
    }

    /**
     * Returns the type of feature values.
     *
     * <p>This method cannot be invoked if {@link #isResolved()} returns {@code false}.
<<<<<<< HEAD
     * However it is still possible to {@linkplain Features#getValueTypeName
=======
     * However, it is still possible to {@linkplain Features#getValueTypeName(PropertyType)
>>>>>>> 29bfa755
     * get the associated feature type name}.</p>
     *
     * <div class="warning"><b>Warning:</b> In a future SIS version, the return type may be changed
     * to {@code org.opengis.feature.FeatureType}. This change is pending GeoAPI revision.</div>
     *
     * @return the type of feature values.
     * @throws IllegalStateException if the feature type has been specified
     *         {@linkplain #DefaultAssociationRole(Map, GenericName, int, int) only by its name}
     *         and not yet resolved.
     *
     * @see #isResolved()
     */
    public final DefaultFeatureType getValueType() {
        /*
         * This method shall be final for consistency with other methods in this classes
         * which use the 'valueType' field directly. Furthermore, this method is invoked
         * (indirectly) by DefaultFeatureType constructors.
         */
        FeatureType type = valueType;
        if (type instanceof NamedFeatureType) {
            type = ((NamedFeatureType) type).resolved;
            if (type == null) {
                throw new IllegalStateException(Resources.format(Resources.Keys.UnresolvedFeatureName_1, getName()));
            }
            valueType = type;
        }
        return (DefaultFeatureType) type;
    }

    /**
     * Returns the name of the feature type. This information is always available
     * even when the name has not yet been {@linkplain #resolve resolved}.
     */
    static GenericName getValueTypeName(final DefaultAssociationRole role) {
        // Method is static for compatibility with branches on GeoAPI snapshots.
        return role.valueType.getName();
    }

    /**
     * Returns the name of the property to use as a title for the associated feature, or {@code null} if none.
     * This method applies the following heuristic rules:
     *
     * <ul>
     *   <li>If associated feature has a property named {@code "sis:identifier"}, then this method returns that name.</li>
     *   <li>Otherwise if the associated feature has a mandatory property of type {@link CharSequence}, {@link GenericName}
     *       or {@link Identifier}, then this method returns the name of that property.</li>
     *   <li>Otherwise if the associated feature has an optional property of type {@link CharSequence}, {@link GenericName}
     *       or {@link Identifier}, then this method returns the name of that property.</li>
     *   <li>Otherwise this method returns {@code null}.</li>
     * </ul>
     *
     * This method should be used only for display purpose, not as a reliable or stable way to get the identifier.
     * The heuristic rules implemented in this method may change in any future Apache SIS version.
     *
     * <p><b>API note:</b> a non-static method would be more elegant in this "SIS for GeoAPI 3.0" branch.
     * However this method needs to be static in other SIS branches, because they work with interfaces
     * rather than SIS implementation. We keep the method static in this branch too for easier merges.</p>
     */
    static String getTitleProperty(final DefaultAssociationRole role) {
        String p = role.titleProperty;       // No synchronization - not a big deal if computed twice.
        if (p != null) {
            return p.isEmpty() ? null : p;
        }
        p = searchTitleProperty(role.getValueType());
        role.titleProperty = (p != null) ? p : "";
        return p;
    }

    /**
     * Implementation of {@link #getTitleProperty(DefaultAssociationRole)} for first search,
     * or for non-SIS {@code FeatureAssociationRole} implementations.
     */
    private static String searchTitleProperty(final DefaultFeatureType ft) {
        String fallback = null;
        try {
            return ft.getProperty(AttributeConvention.IDENTIFIER).getName().toString();
        } catch (IllegalArgumentException e) {
            // Ignore.
        }
        for (final AbstractIdentifiedType type : ft.getProperties(true)) {
            if (type instanceof DefaultAttributeType<?>) {
                final DefaultAttributeType<?> pt = (DefaultAttributeType<?>) type;
                final Class<?> valueClass = pt.getValueClass();
                if (CharSequence.class.isAssignableFrom(valueClass) ||
                    GenericName .class.isAssignableFrom(valueClass) ||
                    Identifier  .class.isAssignableFrom(valueClass))
                {
                    final String name = pt.getName().toString();
                    if (pt.getMaximumOccurs() != 0) {
                        return name;
                    } else if (fallback == null) {
                        fallback = name;
                    }
                }
            }
        }
        return fallback;
    }

    /**
     * Returns the minimum number of occurrences of the association within its containing entity.
     * The returned value is greater than or equal to zero.
     *
     * @return the minimum number of occurrences of the association within its containing entity.
     */
    @Override
    public final int getMinimumOccurs() {
        return super.getMinimumOccurs();
    }

    /**
     * Returns the maximum number of occurrences of the association within its containing entity.
     * The returned value is greater than or equal to the {@link #getMinimumOccurs()} value.
     * If there is no maximum, then this method returns {@link Integer#MAX_VALUE}.
     *
     * @return the maximum number of occurrences of the association within its containing entity,
     *         or {@link Integer#MAX_VALUE} if none.
     */
    @Override
    public final int getMaximumOccurs() {
        return super.getMaximumOccurs();
    }

    /**
     * Creates a new association instance of this role.
     *
     * @return a new association instance.
     *
     * @see AbstractAssociation#create(DefaultAssociationRole)
     */
    public AbstractAssociation newInstance() {
        return AbstractAssociation.create(this);
    }

    /**
     * Returns a hash code value for this association role.
     *
     * @return {@inheritDoc}
     */
    @Override
    public int hashCode() {
        /*
         * Do not use the full 'valueType' object for computing hash code,
         * because it may change before and after 'resolve' is invoked. In
         * addition, this avoid infinite recursivity in case of cyclic graph.
         */
        return super.hashCode() + valueType.getName().hashCode();
    }

    /**
     * Compares this association role with the given object for equality.
     *
     * @return {@inheritDoc}
     */
    @Override
    public boolean equals(final Object obj) {
        if (obj == this) {
            return true;
        }
        if (super.equals(obj)) {
            final DefaultAssociationRole that = (DefaultAssociationRole) obj;
            return valueType.equals(that.valueType);
        }
        return false;
    }

    /**
     * Returns a string representation of this association role.
     * The returned string is for debugging purpose and may change in any future SIS version.
     *
     * @return a string representation of this association role for debugging purpose.
     */
    @Override
    public String toString() {
        return toString(deprecated, "FeatureAssociationRole", getName(), valueType.getName()).toString();
    }
}<|MERGE_RESOLUTION|>--- conflicted
+++ resolved
@@ -338,11 +338,7 @@
      * Returns the type of feature values.
      *
      * <p>This method cannot be invoked if {@link #isResolved()} returns {@code false}.
-<<<<<<< HEAD
-     * However it is still possible to {@linkplain Features#getValueTypeName
-=======
-     * However, it is still possible to {@linkplain Features#getValueTypeName(PropertyType)
->>>>>>> 29bfa755
+     * However, it is still possible to {@linkplain Features#getValueTypeName
      * get the associated feature type name}.</p>
      *
      * <div class="warning"><b>Warning:</b> In a future SIS version, the return type may be changed
