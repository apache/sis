/*
 * Licensed to the Apache Software Foundation (ASF) under one or more
 * contributor license agreements.  See the NOTICE file distributed with
 * this work for additional information regarding copyright ownership.
 * The ASF licenses this file to You under the Apache License, Version 2.0
 * (the "License"); you may not use this file except in compliance with
 * the License.  You may obtain a copy of the License at
 *
 *     http://www.apache.org/licenses/LICENSE-2.0
 *
 * Unless required by applicable law or agreed to in writing, software
 * distributed under the License is distributed on an "AS IS" BASIS,
 * WITHOUT WARRANTIES OR CONDITIONS OF ANY KIND, either express or implied.
 * See the License for the specific language governing permissions and
 * limitations under the License.
 */
package org.apache.sis.feature;

import java.util.Map;
import java.util.List;
import java.util.ArrayList;
import java.util.Collection;
import java.util.IdentityHashMap;
import org.opengis.util.GenericName;
import org.opengis.util.InternationalString;
import org.opengis.metadata.Identifier;
import org.apache.sis.internal.feature.Resources;
import org.apache.sis.internal.feature.AttributeConvention;

import static org.apache.sis.util.ArgumentChecks.*;


/**
 * Indicates the role played by the association between two features.
 * In the area of geographic information, there exist multiple kinds of associations:
 *
 * <ul>
 *   <li><b>Aggregation</b> represents associations between features which can exist even if the aggregate is destroyed.</li>
 *   <li><b>Composition</b> represents relationships where the owned features are destroyed together with the composite.</li>
 *   <li><b>Spatial</b> association represents spatial or topological relationships that may exist between features (e.g. “<cite>east of</cite>”).</li>
 *   <li><b>Temporal</b> association may represent for example a sequence of changes over time involving the replacement of some
 *       feature instances by other feature instances.</li>
 * </ul>
 *
 * <h2>Immutability and thread safety</h2>
 * Instances of this class are immutable if all properties ({@link GenericName} and {@link InternationalString}
 * instances) and all arguments (e.g. {@code valueType}) given to the constructor are also immutable.
 * Such immutable instances can be shared by many objects and passed between threads without synchronization.
 *
 * @author  Martin Desruisseaux (Geomatys)
 * @version 1.0
 *
 * @see DefaultFeatureType
 * @see AbstractAssociation
 *
 * @since 0.5
 * @module
 */
public class DefaultAssociationRole extends FieldType {
    /**
     * For cross-version compatibility.
     */
    private static final long serialVersionUID = 1592712639262027124L;

    /**
     * The type of feature instances to be associated.
     *
     * @see #getValueType()
     */
    private volatile FeatureType valueType;

    /**
     * The name of the property to use as a title for the associated feature, or an empty string if none.
     * This field is initially null, then computed when first needed.
     * This information is used only by {@link AbstractAssociation#toString()} implementation.
     */
    private transient volatile String titleProperty;

    /**
     * Constructs an association to the given feature type. The properties map is given unchanged to
     * the {@linkplain AbstractIdentifiedType#AbstractIdentifiedType(Map) super-class constructor}.
     * The following table is a reminder of main (not all) recognized map entries:
     *
     * <table class="sis">
     *   <caption>Recognized map entries (non exhaustive list)</caption>
     *   <tr>
     *     <th>Map key</th>
     *     <th>Value type</th>
     *     <th>Returned by</th>
     *   </tr>
     *   <tr>
     *     <td>{@value org.apache.sis.feature.AbstractIdentifiedType#NAME_KEY}</td>
     *     <td>{@link GenericName} or {@link String}</td>
     *     <td>{@link #getName()}</td>
     *   </tr>
     *   <tr>
     *     <td>{@value org.apache.sis.feature.AbstractIdentifiedType#DEFINITION_KEY}</td>
     *     <td>{@link InternationalString} or {@link String}</td>
     *     <td>{@link #getDefinition()}</td>
     *   </tr>
     *   <tr>
     *     <td>{@value org.apache.sis.feature.AbstractIdentifiedType#DESIGNATION_KEY}</td>
     *     <td>{@link InternationalString} or {@link String}</td>
     *     <td>{@link #getDesignation()}</td>
     *   </tr>
     *   <tr>
     *     <td>{@value org.apache.sis.feature.AbstractIdentifiedType#DESCRIPTION_KEY}</td>
     *     <td>{@link InternationalString} or {@link String}</td>
     *     <td>{@link #getDescription()}</td>
     *   </tr>
     *   <tr>
     *     <td>{@value org.apache.sis.feature.AbstractIdentifiedType#DEPRECATED_KEY}</td>
     *     <td>{@link Boolean}</td>
     *     <td>{@link #isDeprecated()}</td>
     *   </tr>
     * </table>
     *
     * @param identification  the name and other information to be given to this association role.
     * @param valueType       the type of feature values.
     * @param minimumOccurs   the minimum number of occurrences of the association within its containing entity.
     * @param maximumOccurs   the maximum number of occurrences of the association within its containing entity,
     *                        or {@link Integer#MAX_VALUE} if there is no restriction.
     *
     * @see org.apache.sis.feature.builder.AssociationRoleBuilder
     */
    public DefaultAssociationRole(final Map<String,?> identification, final DefaultFeatureType valueType,
            final int minimumOccurs, final int maximumOccurs)
    {
        super(identification, minimumOccurs, maximumOccurs);
        ensureNonNull("valueType", valueType);
        this.valueType = valueType;
    }

    /**
     * Constructs an association to a feature type of the given name.
     * This constructor can be used when creating a cyclic graph of {@link DefaultFeatureType} instances.
     * In such cases, at least one association needs to be created while its {@code FeatureType} is not yet available.
     *
     * <div class="note"><b>Example:</b>
     * The following establishes a bidirectional association between feature types <var>A</var> and <var>B</var>:
     *
     * {@preformat java
     *   String    namespace = "My model";
     *   GenericName nameOfA = Names.createTypeName(namespace, ":", "Feature type A");
     *   GenericName nameOfB = Names.createTypeName(namespace, ":", "Feature type B");
     *   FeatureType typeA = new DefaultFeatureType(nameOfA, false, null,
     *       new DefaultAssociationRole(Names.createLocalName("Association to B"), nameOfB),
     *       // More properties if desired.
     *   );
     *   FeatureType typeB = new DefaultFeatureType(nameOfB, false, null,
     *       new DefaultAssociationRole(Names.createLocalName("Association to A"), featureA),
     *       // More properties if desired.
     *   );
     * }
     *
     * After the above code completed, the {@linkplain #getValueType() value type} of <cite>"association to B"</cite>
     * has been automatically set to the {@code typeB} instance.
     * </div>
     *
     * Callers shall make sure that the feature types graph will not contain more than one feature of the given name.
     * If more than one {@code FeatureType} instance of the given name is found at resolution time, the selected one
     * is undetermined.
     *
     * @param identification  the name and other information to be given to this association role.
     * @param valueType       the name of the type of feature values.
     * @param minimumOccurs   the minimum number of occurrences of the association within its containing entity.
     * @param maximumOccurs   the maximum number of occurrences of the association within its containing entity,
     *                        or {@link Integer#MAX_VALUE} if there is no restriction.
     */
    public DefaultAssociationRole(final Map<String,?> identification, final GenericName valueType,
            final int minimumOccurs, final int maximumOccurs)
    {
        super(identification, minimumOccurs, maximumOccurs);
        ensureNonNull("valueType", valueType);
        this.valueType = new NamedFeatureType(valueType);
    }

    /**
     * Returns {@code true} if the associated {@code FeatureType} is complete (not just a name).
     * This method returns {@code false} if this {@code FeatureAssociationRole} has been
     * {@linkplain #DefaultAssociationRole(Map, GenericName, int, int) constructed with only a feature name}
     * and that named feature has not yet been resolved.
     *
     * @return {@code true} if the associated feature is complete, or {@code false} if only its name is known.
     *
     * @see #getValueType()
     *
     * @since 0.8
     */
    public final boolean isResolved() {
        final FeatureType type = valueType;
        if (type instanceof NamedFeatureType) {
            final FeatureType resolved = ((NamedFeatureType) type).resolved;
            if (resolved == null) {
                return false;
            }
            valueType = resolved;
        }
        return true;
    }

    /**
     * If the associated feature type is a placeholder for a {@code FeatureType} to be defined later,
     * replaces the placeholder by the actual instance if available. Otherwise do nothing.
     *
     * This method is needed only in case of cyclic graph, e.g. feature <var>A</var> has an association
     * to feature <var>B</var> which has an association back to <var>A</var>. It may also be <var>A</var>
     * having an association to itself, <i>etc.</i>
     *
     * @param  creating    the feature type in process of being constructed.
     * @param  properties  {@code creating.getProperties(false)} given as a direct reference to the internal field,
     *         without invoking {@code getProperties(…)}. We do that because {@code resolve(…)} is invoked while the
     *         given {@code DefaultFeatureType} is under creation. Since {@code getProperties(…)} can be overridden,
     *         invoking that method on {@code creating} may cause a failure with user code.
     * @return {@code true} if this association references a resolved feature type after this method call.
     */
    final boolean resolve(final DefaultFeatureType creating, final Collection<AbstractIdentifiedType> properties) {
        final FeatureType type = valueType;
        if (type instanceof NamedFeatureType) {
            FeatureType resolved = ((NamedFeatureType) type).resolved;
            if (resolved == null) {
                final GenericName name = type.getName();
                if (name.equals(creating.getName())) {
                    resolved = creating;                                    // This is the most common case.
                } else {
                    /*
                     * The feature that we need to resolve is not the one we just created. Maybe we can find
                     * this desired feature in an association of the 'creating' feature, instead of beeing
                     * the 'creating' feature itself. This is a little bit unusual, but not illegal.
                     */
                    final List<DefaultFeatureType> deferred = new ArrayList<>();
                    resolved = search(creating, properties, name, deferred);
                    if (resolved == null) {
                        /*
                         * Did not found the desired FeatureType in the 'creating' instance.
                         * Try harder, by searching recursively in associations of associations.
                         */
                        if (deferred.isEmpty() || (resolved = deepSearch(deferred, name)) == null) {
                            return false;
                        }
                    }
                }
                ((NamedFeatureType) type).resolved = resolved;
            }
            valueType = resolved;
        }
        return true;
    }

    /**
     * Searches in the given {@code feature} for an associated feature type of the given name.
     * This method does not search recursively in the associations of the associated features.
     * Such recursive search will be performed by {@link #deepSearch(List, GenericName)} only
     * if we do not find the desired feature in the most direct way.
     *
     * <p>Current implementation does not check that there are no duplicated names.
     * See {@link #deepSearch(List, GenericName)} for a rational.</p>
     *
     * @param  feature     the feature in which to search.
     * @param  properties  {@code feature.getProperties(false)}, or {@code null} for letting this method performing the call.
     * @param  name        the name of the feature to search.
     * @param  deferred    where to store {@code FeatureType}s to be eventually used for a deep search.
     * @return the feature of the given name, or {@code null} if none.
     */
    @SuppressWarnings("null")
    private static DefaultFeatureType search(final DefaultFeatureType feature, Collection<? extends AbstractIdentifiedType> properties,
            final GenericName name, final List<DefaultFeatureType> deferred)
    {
        /*
         * Search only in associations declared in the given feature, not in inherited associations.
         * The inherited associations will be checked in a separated loop below if we did not found
         * the request feature type in explicitly declared associations.
         */
        if (properties == null) {
            properties = feature.getProperties(false);
        }
        for (final AbstractIdentifiedType property : properties) {
            if (property instanceof DefaultAssociationRole) {
                final FeatureType valueType;
                valueType = ((DefaultAssociationRole) property).valueType;
                if (valueType instanceof NamedFeatureType) {
                    continue;                                       // Skip unresolved feature types.
                }
                if (name.equals(valueType.getName())) {
                    return (DefaultFeatureType) valueType;
                }
                deferred.add((DefaultFeatureType) valueType);
            }
        }
        /*
         * Search in inherited associations as a separated step, in order to include the overridden
         * associations in the search. Overridden associations have the same association role name,
         * but not necessarily the same feature type (may be a subtype). This is equivalent to
         * "covariant return type" in the Java language.
         */
        for (DefaultFeatureType type : feature.getSuperTypes()) {
            if (name.equals(type.getName())) {
                return type;
            }
            type = search(type, null, name, deferred);
            if (type != null) {
                return type;
            }
        }
        return null;
    }

    /**
     * Potentially invoked after {@code search(FeatureType, Collection, GenericName, List)} for searching
     * in associations of associations.
     *
     * <p>Current implementation does not check that there are no duplicated names. Even if we did so,
     * a graph of feature types may have no duplicated names at this time but some duplicated names
     * later. We rather put a warning in {@link #DefaultAssociationRole(Map, GenericName, int, int)}
     * javadoc.</p>
     *
     * @param  deferred  the feature types collected by {@code search(FeatureType, Collection, GenericName, List)}.
     * @param  name      the name of the feature to search.
     * @return the feature of the given name, or {@code null} if none.
     */
    private static DefaultFeatureType deepSearch(final List<DefaultFeatureType> deferred, final GenericName name) {
        final Map<FeatureType,Boolean> done = new IdentityHashMap<>(8);
        for (int i=0; i<deferred.size();) {
            DefaultFeatureType valueType = deferred.get(i++);
            if (done.put(valueType, Boolean.TRUE) == null) {
                deferred.subList(0, i).clear();                 // Discard previous value for making more room.
                valueType = search(valueType, null, name, deferred);
                if (valueType != null) {
                    return valueType;
                }
                i = 0;
            }
        }
        return null;
    }

    /**
     * Returns the type of feature values.
     *
<<<<<<< HEAD
     * <p>This method can not be invoked if {@link #isResolved()} returns {@code false}.
     * However it is still possible to {@linkplain Features#getValueTypeName
=======
     * <p>This method cannot be invoked if {@link #isResolved()} returns {@code false}.
     * However it is still possible to {@linkplain Features#getValueTypeName(PropertyType)
>>>>>>> 34b68d41
     * get the associated feature type name}.</p>
     *
     * <div class="warning"><b>Warning:</b> In a future SIS version, the return type may be changed
     * to {@code org.opengis.feature.FeatureType}. This change is pending GeoAPI revision.</div>
     *
     * @return the type of feature values.
     * @throws IllegalStateException if the feature type has been specified
     *         {@linkplain #DefaultAssociationRole(Map, GenericName, int, int) only by its name}
     *         and not yet resolved.
     *
     * @see #isResolved()
     */
    public final DefaultFeatureType getValueType() {
        /*
         * This method shall be final for consistency with other methods in this classes
         * which use the 'valueType' field directly. Furthermore, this method is invoked
         * (indirectly) by DefaultFeatureType constructors.
         */
        FeatureType type = valueType;
        if (type instanceof NamedFeatureType) {
            type = ((NamedFeatureType) type).resolved;
            if (type == null) {
                throw new IllegalStateException(Resources.format(Resources.Keys.UnresolvedFeatureName_1, getName()));
            }
            valueType = type;
        }
        return (DefaultFeatureType) type;
    }

    /**
     * Returns the name of the feature type. This information is always available
     * even when the name has not yet been {@linkplain #resolve resolved}.
     */
    static GenericName getValueTypeName(final DefaultAssociationRole role) {
        // Method is static for compatibility with branches on GeoAPI snapshots.
        return role.valueType.getName();
    }

    /**
     * Returns the name of the property to use as a title for the associated feature, or {@code null} if none.
     * This method applies the following heuristic rules:
     *
     * <ul>
     *   <li>If associated feature has a property named {@code "sis:identifier"}, then this method returns that name.</li>
     *   <li>Otherwise if the associated feature has a mandatory property of type {@link CharSequence}, {@link GenericName}
     *       or {@link Identifier}, then this method returns the name of that property.</li>
     *   <li>Otherwise if the associated feature has an optional property of type {@link CharSequence}, {@link GenericName}
     *       or {@link Identifier}, then this method returns the name of that property.</li>
     *   <li>Otherwise this method returns {@code null}.</li>
     * </ul>
     *
     * This method should be used only for display purpose, not as a reliable or stable way to get the identifier.
     * The heuristic rules implemented in this method may change in any future Apache SIS version.
     *
     * <p><b>API note:</b> a non-static method would be more elegant in this "SIS for GeoAPI 3.0" branch.
     * However this method needs to be static in other SIS branches, because they work with interfaces
     * rather than SIS implementation. We keep the method static in this branch too for easier merges.</p>
     */
    static String getTitleProperty(final DefaultAssociationRole role) {
        String p = role.titleProperty;       // No synchronization - not a big deal if computed twice.
        if (p != null) {
            return p.isEmpty() ? null : p;
        }
        p = searchTitleProperty(role.getValueType());
        role.titleProperty = (p != null) ? p : "";
        return p;
    }

    /**
     * Implementation of {@link #getTitleProperty(DefaultAssociationRole)} for first search,
     * or for non-SIS {@code FeatureAssociationRole} implementations.
     */
    private static String searchTitleProperty(final DefaultFeatureType ft) {
        String fallback = null;
        try {
            return ft.getProperty(AttributeConvention.IDENTIFIER).getName().toString();
        } catch (IllegalArgumentException e) {
            // Ignore.
        }
        for (final AbstractIdentifiedType type : ft.getProperties(true)) {
            if (type instanceof DefaultAttributeType<?>) {
                final DefaultAttributeType<?> pt = (DefaultAttributeType<?>) type;
                final Class<?> valueClass = pt.getValueClass();
                if (CharSequence.class.isAssignableFrom(valueClass) ||
                    GenericName .class.isAssignableFrom(valueClass) ||
                    Identifier  .class.isAssignableFrom(valueClass))
                {
                    final String name = pt.getName().toString();
                    if (pt.getMaximumOccurs() != 0) {
                        return name;
                    } else if (fallback == null) {
                        fallback = name;
                    }
                }
            }
        }
        return fallback;
    }

    /**
     * Returns the minimum number of occurrences of the association within its containing entity.
     * The returned value is greater than or equal to zero.
     *
     * @return the minimum number of occurrences of the association within its containing entity.
     */
    @Override
    public final int getMinimumOccurs() {
        return super.getMinimumOccurs();
    }

    /**
     * Returns the maximum number of occurrences of the association within its containing entity.
     * The returned value is greater than or equal to the {@link #getMinimumOccurs()} value.
     * If there is no maximum, then this method returns {@link Integer#MAX_VALUE}.
     *
     * @return the maximum number of occurrences of the association within its containing entity,
     *         or {@link Integer#MAX_VALUE} if none.
     */
    @Override
    public final int getMaximumOccurs() {
        return super.getMaximumOccurs();
    }

    /**
     * Creates a new association instance of this role.
     *
     * @return a new association instance.
     *
     * @see AbstractAssociation#create(DefaultAssociationRole)
     */
    public AbstractAssociation newInstance() {
        return AbstractAssociation.create(this);
    }

    /**
     * Returns a hash code value for this association role.
     *
     * @return {@inheritDoc}
     */
    @Override
    public int hashCode() {
        /*
         * Do not use the full 'valueType' object for computing hash code,
         * because it may change before and after 'resolve' is invoked. In
         * addition, this avoid infinite recursivity in case of cyclic graph.
         */
        return super.hashCode() + valueType.getName().hashCode();
    }

    /**
     * Compares this association role with the given object for equality.
     *
     * @return {@inheritDoc}
     */
    @Override
    public boolean equals(final Object obj) {
        if (obj == this) {
            return true;
        }
        if (super.equals(obj)) {
            final DefaultAssociationRole that = (DefaultAssociationRole) obj;
            return valueType.equals(that.valueType);
        }
        return false;
    }

    /**
     * Returns a string representation of this association role.
     * The returned string is for debugging purpose and may change in any future SIS version.
     *
     * @return a string representation of this association role for debugging purpose.
     */
    @Override
    public String toString() {
        return toString(deprecated, "FeatureAssociationRole", getName(), valueType.getName()).toString();
    }
}<|MERGE_RESOLUTION|>--- conflicted
+++ resolved
@@ -337,13 +337,8 @@
     /**
      * Returns the type of feature values.
      *
-<<<<<<< HEAD
-     * <p>This method can not be invoked if {@link #isResolved()} returns {@code false}.
+     * <p>This method cannot be invoked if {@link #isResolved()} returns {@code false}.
      * However it is still possible to {@linkplain Features#getValueTypeName
-=======
-     * <p>This method cannot be invoked if {@link #isResolved()} returns {@code false}.
-     * However it is still possible to {@linkplain Features#getValueTypeName(PropertyType)
->>>>>>> 34b68d41
      * get the associated feature type name}.</p>
      *
      * <div class="warning"><b>Warning:</b> In a future SIS version, the return type may be changed
