/*
 * Licensed to the Apache Software Foundation (ASF) under one or more
 * contributor license agreements.  See the NOTICE file distributed with
 * this work for additional information regarding copyright ownership.
 * The ASF licenses this file to You under the Apache License, Version 2.0
 * (the "License"); you may not use this file except in compliance with
 * the License.  You may obtain a copy of the License at
 *
 *     http://www.apache.org/licenses/LICENSE-2.0
 *
 * Unless required by applicable law or agreed to in writing, software
 * distributed under the License is distributed on an "AS IS" BASIS,
 * WITHOUT WARRANTIES OR CONDITIONS OF ANY KIND, either express or implied.
 * See the License for the specific language governing permissions and
 * limitations under the License.
 */
package org.apache.sis.feature;

import java.util.Map;
import java.util.List;
import java.util.ArrayList;
import java.util.Collection;
import java.util.IdentityHashMap;
import org.opengis.util.GenericName;
import org.opengis.util.InternationalString;
import org.opengis.metadata.Identifier;
import org.apache.sis.internal.feature.Resources;
import org.apache.sis.util.Debug;

import static org.apache.sis.util.ArgumentChecks.*;


/**
 * Indicates the role played by the association between two features.
 * In the area of geographic information, there exist multiple kinds of associations:
 *
 * <ul>
 *   <li><b>Aggregation</b> represents associations between features which can exist even if the aggregate is destroyed.</li>
 *   <li><b>Composition</b> represents relationships where the owned features are destroyed together with the composite.</li>
 *   <li><b>Spatial</b> association represents spatial or topological relationships that may exist between features (e.g. “<cite>east of</cite>”).</li>
 *   <li><b>Temporal</b> association may represent for example a sequence of changes over time involving the replacement of some
 *       feature instances by other feature instances.</li>
 * </ul>
 *
 * <div class="section">Immutability and thread safety</div>
 * Instances of this class are immutable if all properties ({@link GenericName} and {@link InternationalString}
 * instances) and all arguments (e.g. {@code valueType}) given to the constructor are also immutable.
 * Such immutable instances can be shared by many objects and passed between threads without synchronization.
 *
 * @author  Martin Desruisseaux (Geomatys)
 * @version 0.8
 *
 * @see DefaultFeatureType
 * @see AbstractAssociation
 *
 * @since 0.5
 * @module
 */
public class DefaultAssociationRole extends FieldType {
    /**
     * For cross-version compatibility.
     */
    private static final long serialVersionUID = 1592712639262027124L;

    /**
     * The type of feature instances to be associated.
     *
     * @see #getValueType()
     */
    private volatile FeatureType valueType;

    /**
     * The name of the property to use as a title for the associated feature, or an empty string if none.
     * This field is initially null, then computed when first needed.
     * This information is used only by {@link AbstractAssociation#toString()} implementation.
     */
    private transient volatile String titleProperty;

    /**
     * Constructs an association to the given feature type. The properties map is given unchanged to
     * the {@linkplain AbstractIdentifiedType#AbstractIdentifiedType(Map) super-class constructor}.
     * The following table is a reminder of main (not all) recognized map entries:
     *
     * <table class="sis">
     *   <caption>Recognized map entries (non exhaustive list)</caption>
     *   <tr>
     *     <th>Map key</th>
     *     <th>Value type</th>
     *     <th>Returned by</th>
     *   </tr>
     *   <tr>
     *     <td>{@value org.apache.sis.feature.AbstractIdentifiedType#NAME_KEY}</td>
     *     <td>{@link GenericName} or {@link String}</td>
     *     <td>{@link #getName()}</td>
     *   </tr>
     *   <tr>
     *     <td>{@value org.apache.sis.feature.AbstractIdentifiedType#DEFINITION_KEY}</td>
     *     <td>{@link InternationalString} or {@link String}</td>
     *     <td>{@link #getDefinition()}</td>
     *   </tr>
     *   <tr>
     *     <td>{@value org.apache.sis.feature.AbstractIdentifiedType#DESIGNATION_KEY}</td>
     *     <td>{@link InternationalString} or {@link String}</td>
     *     <td>{@link #getDesignation()}</td>
     *   </tr>
     *   <tr>
     *     <td>{@value org.apache.sis.feature.AbstractIdentifiedType#DESCRIPTION_KEY}</td>
     *     <td>{@link InternationalString} or {@link String}</td>
     *     <td>{@link #getDescription()}</td>
     *   </tr>
     *   <tr>
     *     <td>{@value org.apache.sis.feature.AbstractIdentifiedType#DEPRECATED_KEY}</td>
     *     <td>{@link Boolean}</td>
     *     <td>{@link #isDeprecated()}</td>
     *   </tr>
     * </table>
     *
     * @param identification  the name and other information to be given to this association role.
     * @param valueType       the type of feature values.
     * @param minimumOccurs   the minimum number of occurrences of the association within its containing entity.
     * @param maximumOccurs   the maximum number of occurrences of the association within its containing entity,
     *                        or {@link Integer#MAX_VALUE} if there is no restriction.
     *
     * @see org.apache.sis.feature.builder.AssociationRoleBuilder
     */
    public DefaultAssociationRole(final Map<String,?> identification, final DefaultFeatureType valueType,
            final int minimumOccurs, final int maximumOccurs)
    {
        super(identification, minimumOccurs, maximumOccurs);
        ensureNonNull("valueType", valueType);
        this.valueType = valueType;
    }

    /**
     * Constructs an association to a feature type of the given name.
     * This constructor can be used when creating a cyclic graph of {@link DefaultFeatureType} instances.
     * In such cases, at least one association needs to be created while its {@code FeatureType} is not yet available.
     *
     * <div class="note"><b>Example:</b>
     * The following establishes a bidirectional association between feature types <var>A</var> and <var>B</var>:
     *
     * {@preformat java
     *   String    namespace = "My model";
     *   GenericName nameOfA = Names.createTypeName(namespace, ":", "Feature type A");
     *   GenericName nameOfB = Names.createTypeName(namespace, ":", "Feature type B");
     *   FeatureType typeA = new DefaultFeatureType(nameOfA, false, null,
     *       new DefaultAssociationRole(Names.createLocalName("Association to B"), nameOfB),
     *       // More properties if desired.
     *   );
     *   FeatureType typeB = new DefaultFeatureType(nameOfB, false, null,
     *       new DefaultAssociationRole(Names.createLocalName("Association to A"), featureA),
     *       // More properties if desired.
     *   );
     * }
     *
     * After the above code completed, the {@linkplain #getValueType() value type} of <cite>"association to B"</cite>
     * has been automatically set to the {@code typeB} instance.
     * </div>
     *
     * Callers shall make sure that the feature types graph will not contain more than one feature of the given name.
     * If more than one {@code FeatureType} instance of the given name is found at resolution time, the selected one
     * is undetermined.
     *
     * @param identification  the name and other information to be given to this association role.
     * @param valueType       the name of the type of feature values.
     * @param minimumOccurs   the minimum number of occurrences of the association within its containing entity.
     * @param maximumOccurs   the maximum number of occurrences of the association within its containing entity,
     *                        or {@link Integer#MAX_VALUE} if there is no restriction.
     */
    public DefaultAssociationRole(final Map<String,?> identification, final GenericName valueType,
            final int minimumOccurs, final int maximumOccurs)
    {
        super(identification, minimumOccurs, maximumOccurs);
        ensureNonNull("valueType", valueType);
        this.valueType = new NamedFeatureType(valueType);
    }

    /**
     * Returns {@code true} if the associated {@code FeatureType} is complete (not just a name).
     * This method returns {@code false} if this {@code FeatureAssociationRole} has been
     * {@linkplain #DefaultAssociationRole(Map, GenericName, int, int) constructed with only a feature name}
     * and that named feature has not yet been resolved.
     *
     * @return {@code true} if the associated feature is complete, or {@code false} if only its name is known.
     *
     * @see #getValueType()
     *
     * @since 0.8
     */
    public final boolean isResolved() {
        final FeatureType type = valueType;
        if (type instanceof NamedFeatureType) {
            final FeatureType resolved = ((NamedFeatureType) type).resolved;
            if (resolved == null) {
                return false;
            }
            valueType = resolved;
        }
        return true;
    }

    /**
     * If the associated feature type is a placeholder for a {@code FeatureType} to be defined later,
     * replaces the placeholder by the actual instance if available. Otherwise do nothing.
     *
     * This method is needed only in case of cyclic graph, e.g. feature <var>A</var> has an association
     * to feature <var>B</var> which has an association back to <var>A</var>. It may also be <var>A</var>
     * having an association to itself, <i>etc.</i>
     *
     * @param  creating    the feature type in process of being constructed.
     * @param  properties  {@code creating.getProperties(false)} given as a direct reference to the internal field,
     *         without invoking {@code getProperties(…)}. We do that because {@code resolve(…)} is invoked while the
     *         given {@code DefaultFeatureType} is under creation. Since {@code getProperties(…)} can be overridden,
     *         invoking that method on {@code creating} may cause a failure with user code.
     * @return {@code true} if this association references a resolved feature type after this method call.
     */
    final boolean resolve(final DefaultFeatureType creating, final Collection<PropertyType> properties) {
        final FeatureType type = valueType;
        if (type instanceof NamedFeatureType) {
            FeatureType resolved = ((NamedFeatureType) type).resolved;
            if (resolved == null) {
                final GenericName name = type.getName();
                if (name.equals(creating.getName())) {
                    resolved = creating;                                    // This is the most common case.
                } else {
                    /*
                     * The feature that we need to resolve is not the one we just created. Maybe we can find
                     * this desired feature in an association of the 'creating' feature, instead than beeing
                     * the 'creating' feature itself. This is a little bit unusual, but not illegal.
                     */
<<<<<<< HEAD
                    final List<DefaultFeatureType> deferred = new ArrayList<>();
                    resolved = search(creating, name, deferred);
=======
                    final List<FeatureType> deferred = new ArrayList<>();
                    resolved = search(creating, properties, name, deferred);
>>>>>>> 59290235
                    if (resolved == null) {
                        /*
                         * Did not found the desired FeatureType in the 'creating' instance.
                         * Try harder, by searching recursively in associations of associations.
                         */
                        if (deferred.isEmpty() || (resolved = deepSearch(deferred, name)) == null) {
                            return false;
                        }
                    }
                }
                ((NamedFeatureType) type).resolved = resolved;
            }
            valueType = resolved;
        }
        return true;
    }

    /**
     * Searches in the given {@code feature} for an associated feature type of the given name.
     * This method does not search recursively in the associations of the associated features.
     * Such recursive search will be performed by {@link #deepSearch(List, GenericName)} only
     * if we do not find the desired feature in the most direct way.
     *
     * <p>Current implementation does not check that there is no duplicated names.
     * See {@link #deepSearch(List, GenericName)} for a rational.</p>
     *
     * @param  feature     the feature in which to search.
     * @param  properties  {@code feature.getProperties(false)}, or {@code null} for letting this method performing the call.
     * @param  name        the name of the feature to search.
     * @param  deferred    where to store {@code FeatureType}s to be eventually used for a deep search.
     * @return the feature of the given name, or {@code null} if none.
     */
    @SuppressWarnings("null")
<<<<<<< HEAD
    private static DefaultFeatureType search(final DefaultFeatureType feature, final GenericName name,
            final List<DefaultFeatureType> deferred)
=======
    private static FeatureType search(final FeatureType feature, Collection<? extends PropertyType> properties,
            final GenericName name, final List<FeatureType> deferred)
>>>>>>> 59290235
    {
        /*
         * Search only in associations declared in the given feature, not in inherited associations.
         * The inherited associations will be checked in a separated loop below if we did not found
         * the request feature type in explicitly declared associations.
         */
<<<<<<< HEAD
        for (final AbstractIdentifiedType property : feature.getProperties(false)) {
            if (property instanceof DefaultAssociationRole) {
=======
        if (properties == null) {
            properties = feature.getProperties(false);
        }
        for (final PropertyType property : properties) {
            if (property instanceof FeatureAssociationRole) {
>>>>>>> 59290235
                final FeatureType valueType;
                valueType = ((DefaultAssociationRole) property).valueType;
                if (valueType instanceof NamedFeatureType) {
                    continue;                                       // Skip unresolved feature types.
                }
                if (name.equals(valueType.getName())) {
                    return (DefaultFeatureType) valueType;
                }
                deferred.add((DefaultFeatureType) valueType);
            }
        }
        /*
         * Search in inherited associations as a separated step, in order to include the overridden
         * associations in the search. Overridden associations have the same association role name,
         * but not necessarily the same feature type (may be a subtype). This is equivalent to
         * "covariant return type" in the Java language.
         */
        for (DefaultFeatureType type : feature.getSuperTypes()) {
            if (name.equals(type.getName())) {
                return type;
            }
            type = search(type, null, name, deferred);
            if (type != null) {
                return type;
            }
        }
        return null;
    }

    /**
<<<<<<< HEAD
     * Potentially invoked after {@code search(FeatureType, GenericName, List)} for searching
=======
     * Potentially invoked after {@link #search(FeatureType, Collection, GenericName, List)} for searching
>>>>>>> 59290235
     * in associations of associations.
     *
     * <p>Current implementation does not check that there is no duplicated names. Even if we did so,
     * a graph of feature types may have no duplicated names at this time but some duplicated names
     * later. We rather put a warning in {@link #DefaultAssociationRole(Map, GenericName, int, int)}
     * javadoc.</p>
     *
<<<<<<< HEAD
     * @param  deferred  the feature types collected by {@code search(FeatureType, GenericName, List)}.
=======
     * @param  deferred  the feature types collected by {@link #search(FeatureType, Collection, GenericName, List)}.
>>>>>>> 59290235
     * @param  name      the name of the feature to search.
     * @return the feature of the given name, or {@code null} if none.
     */
    private static DefaultFeatureType deepSearch(final List<DefaultFeatureType> deferred, final GenericName name) {
        final Map<FeatureType,Boolean> done = new IdentityHashMap<>(8);
        for (int i=0; i<deferred.size();) {
            DefaultFeatureType valueType = deferred.get(i++);
            if (done.put(valueType, Boolean.TRUE) == null) {
                deferred.subList(0, i).clear();                 // Discard previous value for making more room.
                valueType = search(valueType, null, name, deferred);
                if (valueType != null) {
                    return valueType;
                }
                i = 0;
            }
        }
        return null;
    }

    /**
     * Returns the type of feature values.
     *
     * <p>This method can not be invoked if {@link #isResolved()} returns {@code false}.
     * However it is still possible to {@linkplain Features#getValueTypeName
     * get the associated feature type name}.</p>
     *
     * <div class="warning"><b>Warning:</b> In a future SIS version, the return type may be changed
     * to {@code org.opengis.feature.FeatureType}. This change is pending GeoAPI revision.</div>
     *
     * @return the type of feature values.
     * @throws IllegalStateException if the feature type has been specified
     *         {@linkplain #DefaultAssociationRole(Map, GenericName, int, int) only by its name}
     *         and not yet resolved.
     *
     * @see #isResolved()
     */
    public final DefaultFeatureType getValueType() {
        /*
         * This method shall be final for consistency with other methods in this classes
         * which use the 'valueType' field directly. Furthermore, this method is invoked
         * (indirectly) by DefaultFeatureType constructors.
         */
        FeatureType type = valueType;
        if (type instanceof NamedFeatureType) {
            type = ((NamedFeatureType) type).resolved;
            if (type == null) {
                throw new IllegalStateException(Resources.format(Resources.Keys.UnresolvedFeatureName_1, getName()));
            }
            valueType = type;
        }
        return (DefaultFeatureType) type;
    }

    /**
     * Returns the name of the feature type. This information is always available
     * even when the name has not yet been {@linkplain #resolve resolved}.
     */
    static GenericName getValueTypeName(final DefaultAssociationRole role) {
        // Method is static for compatibility with branches on GeoAPI snapshots.
        return role.valueType.getName();
    }

    /**
     * Returns the name of the property to use as a title for the associated feature, or {@code null} if none.
     * This method applies the following heuristic rules:
     *
     * <ul>
     *   <li>If associated feature has a property named {@code "sis:identifier"}, then this method returns that name.</li>
     *   <li>Otherwise if the associated feature has a mandatory property of type {@link CharSequence}, {@link GenericName}
     *       or {@link Identifier}, then this method returns the name of that property.</li>
     *   <li>Otherwise if the associated feature has an optional property of type {@link CharSequence}, {@link GenericName}
     *       or {@link Identifier}, then this method returns the name of that property.</li>
     *   <li>Otherwise this method returns {@code null}.</li>
     * </ul>
     *
     * This method should be used only for display purpose, not as a reliable or stable way to get the identifier.
     * The heuristic rules implemented in this method may change in any future Apache SIS version.
     *
     * <p><b>API note:</b> a non-static method would be more elegant in this "SIS for GeoAPI 3.0" branch.
     * However this method needs to be static in other SIS branches, because they work with interfaces
     * rather than SIS implementation. We keep the method static in this branch too for easier merges.</p>
     */
    static String getTitleProperty(final DefaultAssociationRole role) {
        String p = role.titleProperty;       // No synchronization - not a big deal if computed twice.
        if (p != null) {
            return p.isEmpty() ? null : p;
        }
        p = searchTitleProperty(role.getValueType());
        role.titleProperty = (p != null) ? p : "";
        return p;
    }

    /**
     * Implementation of {@link #getTitleProperty(DefaultAssociationRole)} for first search,
     * or for non-SIS {@code FeatureAssociationRole} implementations.
     */
    private static String searchTitleProperty(final DefaultFeatureType ft) {
        String fallback = null;
        try {
            return ft.getProperty("sis:identifier").getName().toString();
        } catch (IllegalArgumentException e) {
            // Ignore.
        }
        for (final AbstractIdentifiedType type : ft.getProperties(true)) {
            if (type instanceof DefaultAttributeType<?>) {
                final DefaultAttributeType<?> pt = (DefaultAttributeType<?>) type;
                final Class<?> valueClass = pt.getValueClass();
                if (CharSequence.class.isAssignableFrom(valueClass) ||
                    GenericName .class.isAssignableFrom(valueClass) ||
                    Identifier  .class.isAssignableFrom(valueClass))
                {
                    final String name = pt.getName().toString();
                    if (pt.getMaximumOccurs() != 0) {
                        return name;
                    } else if (fallback == null) {
                        fallback = name;
                    }
                }
            }
        }
        return fallback;
    }

    /**
     * Returns the minimum number of occurrences of the association within its containing entity.
     * The returned value is greater than or equal to zero.
     *
     * @return the minimum number of occurrences of the association within its containing entity.
     */
    @Override
    public final int getMinimumOccurs() {
        return super.getMinimumOccurs();
    }

    /**
     * Returns the maximum number of occurrences of the association within its containing entity.
     * The returned value is greater than or equal to the {@link #getMinimumOccurs()} value.
     * If there is no maximum, then this method returns {@link Integer#MAX_VALUE}.
     *
     * @return the maximum number of occurrences of the association within its containing entity,
     *         or {@link Integer#MAX_VALUE} if none.
     */
    @Override
    public final int getMaximumOccurs() {
        return super.getMaximumOccurs();
    }

    /**
     * Creates a new association instance of this role.
     *
     * @return a new association instance.
     *
     * @see AbstractAssociation#create(DefaultAssociationRole)
     */
    public AbstractAssociation newInstance() {
        return AbstractAssociation.create(this);
    }

    /**
     * Returns a hash code value for this association role.
     *
     * @return {@inheritDoc}
     */
    @Override
    public int hashCode() {
        /*
         * Do not use the full 'valueType' object for computing hash code,
         * because it may change before and after 'resolve' is invoked. In
         * addition, this avoid infinite recursivity in case of cyclic graph.
         */
        return super.hashCode() + valueType.getName().hashCode();
    }

    /**
     * Compares this association role with the given object for equality.
     *
     * @return {@inheritDoc}
     */
    @Override
    public boolean equals(final Object obj) {
        if (obj == this) {
            return true;
        }
        if (super.equals(obj)) {
            final DefaultAssociationRole that = (DefaultAssociationRole) obj;
            return valueType.equals(that.valueType);
        }
        return false;
    }

    /**
     * Returns a string representation of this association role.
     * The returned string is for debugging purpose and may change in any future SIS version.
     *
     * @return a string representation of this association role for debugging purpose.
     */
    @Debug
    @Override
    public String toString() {
        return toString(deprecated, "FeatureAssociationRole", getName(), valueType.getName()).toString();
    }
}<|MERGE_RESOLUTION|>--- conflicted
+++ resolved
@@ -214,7 +214,7 @@
      *         invoking that method on {@code creating} may cause a failure with user code.
      * @return {@code true} if this association references a resolved feature type after this method call.
      */
-    final boolean resolve(final DefaultFeatureType creating, final Collection<PropertyType> properties) {
+    final boolean resolve(final DefaultFeatureType creating, final Collection<AbstractIdentifiedType> properties) {
         final FeatureType type = valueType;
         if (type instanceof NamedFeatureType) {
             FeatureType resolved = ((NamedFeatureType) type).resolved;
@@ -228,13 +228,8 @@
                      * this desired feature in an association of the 'creating' feature, instead than beeing
                      * the 'creating' feature itself. This is a little bit unusual, but not illegal.
                      */
-<<<<<<< HEAD
                     final List<DefaultFeatureType> deferred = new ArrayList<>();
-                    resolved = search(creating, name, deferred);
-=======
-                    final List<FeatureType> deferred = new ArrayList<>();
                     resolved = search(creating, properties, name, deferred);
->>>>>>> 59290235
                     if (resolved == null) {
                         /*
                          * Did not found the desired FeatureType in the 'creating' instance.
@@ -268,29 +263,19 @@
      * @return the feature of the given name, or {@code null} if none.
      */
     @SuppressWarnings("null")
-<<<<<<< HEAD
-    private static DefaultFeatureType search(final DefaultFeatureType feature, final GenericName name,
-            final List<DefaultFeatureType> deferred)
-=======
-    private static FeatureType search(final FeatureType feature, Collection<? extends PropertyType> properties,
-            final GenericName name, final List<FeatureType> deferred)
->>>>>>> 59290235
+    private static DefaultFeatureType search(final DefaultFeatureType feature, Collection<? extends AbstractIdentifiedType> properties,
+            final GenericName name, final List<DefaultFeatureType> deferred)
     {
         /*
          * Search only in associations declared in the given feature, not in inherited associations.
          * The inherited associations will be checked in a separated loop below if we did not found
          * the request feature type in explicitly declared associations.
          */
-<<<<<<< HEAD
-        for (final AbstractIdentifiedType property : feature.getProperties(false)) {
-            if (property instanceof DefaultAssociationRole) {
-=======
         if (properties == null) {
             properties = feature.getProperties(false);
         }
-        for (final PropertyType property : properties) {
-            if (property instanceof FeatureAssociationRole) {
->>>>>>> 59290235
+        for (final AbstractIdentifiedType property : properties) {
+            if (property instanceof DefaultAssociationRole) {
                 final FeatureType valueType;
                 valueType = ((DefaultAssociationRole) property).valueType;
                 if (valueType instanceof NamedFeatureType) {
@@ -321,11 +306,7 @@
     }
 
     /**
-<<<<<<< HEAD
-     * Potentially invoked after {@code search(FeatureType, GenericName, List)} for searching
-=======
-     * Potentially invoked after {@link #search(FeatureType, Collection, GenericName, List)} for searching
->>>>>>> 59290235
+     * Potentially invoked after {@code search(FeatureType, Collection, GenericName, List)} for searching
      * in associations of associations.
      *
      * <p>Current implementation does not check that there is no duplicated names. Even if we did so,
@@ -333,11 +314,7 @@
      * later. We rather put a warning in {@link #DefaultAssociationRole(Map, GenericName, int, int)}
      * javadoc.</p>
      *
-<<<<<<< HEAD
-     * @param  deferred  the feature types collected by {@code search(FeatureType, GenericName, List)}.
-=======
-     * @param  deferred  the feature types collected by {@link #search(FeatureType, Collection, GenericName, List)}.
->>>>>>> 59290235
+     * @param  deferred  the feature types collected by {@code search(FeatureType, Collection, GenericName, List)}.
      * @param  name      the name of the feature to search.
      * @return the feature of the given name, or {@code null} if none.
      */
