--- conflicted
+++ resolved
@@ -415,13 +415,8 @@
     private static String searchTitleProperty(final DefaultFeatureType ft) {
         String fallback = null;
         try {
-<<<<<<< HEAD
-            return ft.getProperty("sis:identifier").getName().toString();
+            return ft.getProperty(AttributeConvention.IDENTIFIER).getName().toString();
         } catch (IllegalArgumentException e) {
-=======
-            return ft.getProperty(AttributeConvention.IDENTIFIER).getName().toString();
-        } catch (PropertyNotFoundException e) {
->>>>>>> d43d8f57
             // Ignore.
         }
         for (final AbstractIdentifiedType type : ft.getProperties(true)) {
