--- conflicted
+++ resolved
@@ -216,12 +216,7 @@
      *
      * @return The type name.
      */
-<<<<<<< HEAD
-    public GenericName getName() {
-=======
-    @Override
     public final GenericName getName() {
->>>>>>> 649526ef
         return name;
     }
 
