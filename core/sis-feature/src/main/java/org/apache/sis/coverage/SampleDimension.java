/*
 * Licensed to the Apache Software Foundation (ASF) under one or more
 * contributor license agreements.  See the NOTICE file distributed with
 * this work for additional information regarding copyright ownership.
 * The ASF licenses this file to You under the Apache License, Version 2.0
 * (the "License"); you may not use this file except in compliance with
 * the License.  You may obtain a copy of the License at
 *
 *     http://www.apache.org/licenses/LICENSE-2.0
 *
 * Unless required by applicable law or agreed to in writing, software
 * distributed under the License is distributed on an "AS IS" BASIS,
 * WITHOUT WARRANTIES OR CONDITIONS OF ANY KIND, either express or implied.
 * See the License for the specific language governing permissions and
 * limitations under the License.
 */
package org.apache.sis.coverage;

import java.util.List;
import java.util.AbstractList;
import java.util.Arrays;
import java.util.Set;
import java.util.TreeSet;
import java.util.Collection;
import java.util.Collections;
import java.util.Locale;
import java.util.Objects;
import java.util.Optional;
import java.io.Serializable;
import javax.measure.Unit;
import org.opengis.util.GenericName;
import org.opengis.util.InternationalString;
import org.opengis.referencing.operation.MathTransform1D;
import org.apache.sis.referencing.operation.transform.TransferFunction;
import org.apache.sis.internal.util.UnmodifiableArrayList;
import org.apache.sis.internal.feature.Resources;
import org.apache.sis.measure.MeasurementRange;
import org.apache.sis.measure.NumberRange;
import org.apache.sis.util.resources.Vocabulary;
import org.apache.sis.util.ArgumentChecks;
import org.apache.sis.util.iso.Names;
import org.apache.sis.util.Numbers;
import org.apache.sis.util.Debug;


/**
 * Describes the data values in a coverage (the range). For a raster, a sample dimension is a band.
 * A sample dimension can reserve some values for <cite>qualitative</cite> information like  “this
 * is a forest” and some other values for <cite>quantitative</cite> information like a temperature
 * measurements.
 *
 * <div class="note"><b>Example:</b>
 * an image of sea surface temperature (SST) could define the following categories:
 * <table class="sis">
 *   <caption>Example of categories in a sample dimension</caption>
 *   <tr><th>Values range</th> <th>Meaning</th></tr>
 *   <tr><td>[0]</td>          <td>No data</td></tr>
 *   <tr><td>[1]</td>          <td>Cloud</td></tr>
 *   <tr><td>[2]</td>          <td>Land</td></tr>
 *   <tr><td>[10…210]</td>     <td>Temperature to be converted into Celsius degrees through a linear equation</td></tr>
 * </table>
 * In this example, sample values in range [10…210] define a quantitative category, while all others categories are qualitative.
 * </div>
 *
<<<<<<< HEAD
 * <div class="section">Relationship with metadata</div>
 * This class provides the same information than ISO 19115 {@code org.opengis.metadata.content.SampleDimension},
=======
 * <h2>Relationship with metadata</h2>
 * This class provides the same information than ISO 19115 {@link org.opengis.metadata.content.SampleDimension},
>>>>>>> 20de7677
 * but organized in a different way. The use of the same name may seem a risk, but those two types are typically
 * not used in same time.
 *
 * @author  Martin Desruisseaux (IRD, Geomatys)
 * @version 1.0
 * @since 1.0
 * @module
 */
public class SampleDimension implements Serializable {
    /**
     * Serial number for inter-operability with different versions.
     */
    private static final long serialVersionUID = -4966135180995819364L;

    /**
     * Identification for this sample dimension. Typically used as a way to perform a band select by
     * using human comprehensible descriptions instead of just numbers. Web Coverage Service (WCS)
     * can use this name in order to perform band sub-setting as directed from a user request.
     *
     * @see #getName()
     */
    private final GenericName name;

    /**
     * The background value, or {@code null} if unspecified. Should be a sample value of
     * a qualitative category in the {@link #categories} list, but this is not mandatory.
     *
     * @see #getBackground()
     */
    private final Number background;

    /**
     * The list of categories making this sample dimension. May be empty but shall never be null.
     */
    private final CategoryList categories;

    /**
     * The transform from samples to real values. May be {@code null} if this sample dimension
     * does not define any transform (which is not the same than defining an identity transform).
     *
     * @see #getTransferFunction()
     */
    private final MathTransform1D transferFunction;

    /**
     * The {@code SampleDimension} that describes values after {@linkplain #getTransferFunction() transfer function}
     * has been applied, or if this {@code SampleDimension} is already converted then the original sample dimension.
     * May be {@code null} if this sample dimension has no transfer function, or {@code this} if the transfer function
     * is the identity function.
     *
     * <p>This field establishes a bidirectional navigation between sample values and real values.
     * This is in contrast with methods named {@link #converted()}, which establish a unidirectional
     * navigation from sample values to real values.</p>
     *
     * @see #converted()
     * @see Category#converse
     * @see CategoryList#converse
     */
    private final SampleDimension converse;

    /**
     * Creates a new sample dimension for values that are already converted to real values.
     * This transfer function is set to identity, which implies that this constructor should
     * be invoked only for sample dimensions having at least one quantitative category.
     *
     * @param  original  the original sample dimension for packed values.
     * @param  bc        category of the background value in original sample dimension, or {@code null}.
     */
    private SampleDimension(final SampleDimension original, final Category bc) {
        converse         = original;
        name             = original.name;
        categories       = original.categories.converse;
        transferFunction = Category.identity();
        if (bc == null) {
            background = null;
        } else {
            background = bc.converse.range.getMinValue();
        }
    }

    /**
     * Creates a sample dimension with the specified name and categories.
     * The sample dimension name is used as a way to perform a band select
     * by using human comprehensible descriptions instead of numbers.
     * The background value is used for filling empty space in map reprojections.
     * The background value (if specified) should be the value of a qualitative category
     * present in the {@code categories} collection, but this is not mandatory.
     *
     * <p>Note that {@link Builder} provides a more convenient way to create sample dimensions.</p>
     *
     * @param name        an identification for the sample dimension.
     * @param background  the background value, or {@code null} if none.
     * @param categories  the list of categories. May be empty if none.
     */
    public SampleDimension(final GenericName name, final Number background, final Collection<? extends Category> categories) {
        ArgumentChecks.ensureNonNull("name", name);
        ArgumentChecks.ensureNonNull("categories", categories);
        final CategoryList list;
        if (categories.isEmpty()) {
            list = CategoryList.EMPTY;
        } else {
            list = CategoryList.create(categories.toArray(new Category[categories.size()]));
        }
        this.name       = name;
        this.background = background;
        this.categories = list;
        if (list.converse.range == null) {                  // Case where there is no quantitative category.
            transferFunction = null;
            converse = null;
        } else if (list == list.converse) {                 // Case where values are already converted.
            transferFunction = Category.identity();
            converse = this;
        } else {
            assert !list.isEmpty();                         // If empty, list.converse.range would have been null.
            transferFunction = list.getTransferFunction();
            converse = new SampleDimension(this, (background != null) ? list.search(background.doubleValue()) : null);
        }
    }

    /**
     * Returns the sample dimension that describes real values. This method establishes a unidirectional navigation
     * from sample values to real values. This is in contrast to {@link #converse}, which establish a bidirectional
     * navigation.
     *
     * @see #forConvertedValues(boolean)
     */
    private SampleDimension converted() {
        // Transfer function shall never be null if 'converse' is non-null.
        return (converse != null && !transferFunction.isIdentity()) ? converse : this;
    }

    /**
     * Returns an identification for this sample dimension. This is typically used as a way to perform a band select
     * by using human comprehensible descriptions instead of just numbers. Web Coverage Service (WCS) can use this name
     * in order to perform band sub-setting as directed from a user request.
     *
     * @return an identification of this sample dimension.
     *
     * @see org.opengis.metadata.content.RangeDimension#getSequenceIdentifier()
     */
    public GenericName getName() {
        return name;
    }

    /**
     * Returns all categories in this sample dimension. Note that a {@link Category} object may apply to an arbitrary range
     * of sample values. Consequently, the first element in this collection may not be directly related to the sample value
     * {@code 0}.
     *
     * @return the list of categories in this sample dimension, or an empty list if none.
     */
    @SuppressWarnings("ReturnOfCollectionOrArrayField")
    public List<Category> getCategories() {
        return categories;                      // Safe to return because immutable.
    }

    /**
     * Returns the background value. If this sample dimensions has quantitative categories, then the background
     * value should be one of the value returned by {@link #getNoDataValues()}. However this is not mandatory.
     *
     * @return the background value, typically (but not necessarily) one of {@link #getNoDataValues()}.
     */
    public Optional<Number> getBackground() {
        return Optional.ofNullable(background);
    }

    /**
     * Returns the values to indicate "no data" for this sample dimension.
     * If the sample dimension describes {@linkplain #forConvertedValues(boolean) converted values},
     * then the "no data values" are NaN values.
     *
     * @return the values to indicate no data values for this sample dimension, or an empty set if none.
     * @throws IllegalStateException if this method can not expand the range of no data values, for example
     *         because some ranges contain an infinite amount of values.
     */
    public Set<Number> getNoDataValues() {
        if (converse != null) {             // Null if SampleDimension does not contain at least one quantitative category.
            final boolean isConverted = transferFunction.isIdentity();
            final NumberRange<?>[] ranges = new NumberRange<?>[categories.size()];
            Class<? extends Number> widestClass = Byte.class;
            int count = 0;
            for (final Category category : categories) {
                final Category converted = category.converted();
                if ((isConverted || category != converted) && converted.isConvertedQualitative()) {
                    final NumberRange<?> range = category.range;
                    if (!range.isBounded()) {
                        throw new IllegalStateException(Resources.format(Resources.Keys.CanNotEnumerateValuesInRange_1, range));
                    }
                    widestClass = Numbers.widestClass(widestClass, range.getElementType());
                    ranges[count++] = range;
                }
            }
            if (count != 0) {
                final Set<Number> noDataValues = new TreeSet<>(SampleDimension::compare);
                for (int i=0; i<count; i++) {
                    final NumberRange<?> range = ranges[i];
                    final Number minimum = range.getMinValue();
                    final Number maximum = range.getMaxValue();
                    if (range.isMinIncluded()) noDataValues.add(Numbers.cast(minimum, widestClass));
                    if (range.isMaxIncluded()) noDataValues.add(Numbers.cast(maximum, widestClass));
                    if (Numbers.isInteger(range.getElementType())) {
                        long value = minimum.longValue() + 1;       // If value was inclusive, then it has already been added to the set.
                        long stop  = maximum.longValue() - 1;
                        while (value <= stop) {
                            noDataValues.add(Numbers.wrap(value, widestClass));
                        }
                    } else if (!minimum.equals(maximum)) {
                        throw new IllegalStateException(Resources.format(Resources.Keys.CanNotEnumerateValuesInRange_1, range));
                    }
                }
                return noDataValues;
            }
        }
        return Collections.emptySet();
    }

    /**
     * Compares as {@code double} values. This method is similar to {@link Double#compare(double,double)}
     * except that it also orders NaN values from raw bit patterns. Reminder: NaN values are sorted last.
     */
    private static int compare(final Number n1, final Number n2) {
        return Category.compare(n1.doubleValue(), n2.doubleValue());
    }

    /**
     * Returns the range of values occurring in this sample dimension. The range delimits sample values that
     * can be converted into real values using the {@linkplain #getTransferFunction() transfer function}.
     * If that function is {@linkplain MathTransform1D#isIdentity() identity}, then the values are already
     * real values and the range may be an instance of {@link MeasurementRange}
     * (i.e. a number range with units of measurement).
     *
     * @return the range of sample values in this sample dimension.
     */
    public Optional<NumberRange<?>> getSampleRange() {
        return Optional.ofNullable(categories.range);
    }

    /**
     * Returns the range of values after conversions by the transfer function.
     * This range is absent if there is no transfer function.
     *
     * @return the range of values after conversion by the transfer function.
     *
     * @see #getUnits()
     */
    public Optional<MeasurementRange<?>> getMeasurementRange() {
        if (converse == null) {
            return Optional.empty();
        }
        // A ClassCastException below would be a bug in our constructors.
        return Optional.ofNullable((MeasurementRange<?>) converted().categories.range);
    }

    /**
     * Returns the <cite>transfer function</cite> from sample values to real values.
     * This method returns a transform expecting sample values as input and computing real values as output.
     * The output units of measurement is given by {@link #getUnits()}.
     *
     * <p>This transform takes care of converting all "{@linkplain #getNoDataValues() no data values}" into {@code NaN} values.
     * The <code>transferFunction.{@linkplain MathTransform1D#inverse() inverse()}</code> transform is capable to differentiate
     * those {@code NaN} values and get back the original sample value.</p>
     *
     * @return the <cite>transfer function</cite> from sample to real values. May be absent if this sample dimension
     *         does not define any transform (which is not the same that defining an identity transform).
     */
    public Optional<MathTransform1D> getTransferFunction() {
        return Optional.ofNullable(transferFunction);
    }

    /**
     * Returns the scale factor and offset of the transfer function.
     * The formula returned by this method does <strong>not</strong> take
     * "{@linkplain #getNoDataValues() no data values}" in account.
     * For a more generic transfer function, see {@link #getTransferFunction()}.
     *
     * @return a description of the part of the transfer function working on real numbers.
     * @throws IllegalStateException if the transfer function can not be simplified in a form representable
     *         by {@link TransferFunction}.
     */
    public Optional<TransferFunction> getTransferFunctionFormula() {
        MathTransform1D tr = null;
        for (final Category category : categories) {
            final Optional<MathTransform1D> c = category.getTransferFunction();
            if (c.isPresent()) {
                if (tr == null) {
                    tr = c.get();
                } else if (!tr.equals(c.get())) {
                    throw new IllegalStateException(Resources.format(Resources.Keys.CanNotSimplifyTransferFunction_1));
                }
            }
        }
        if (tr == null) {
            return Optional.empty();
        }
        final TransferFunction f = new TransferFunction();
        try {
            f.setTransform(tr);
        } catch (IllegalArgumentException e) {
            throw new IllegalStateException(Resources.format(Resources.Keys.CanNotSimplifyTransferFunction_1, e));
        }
        return Optional.of(f);
    }

    /**
     * Returns the units of measurement for this sample dimension.
     * This unit applies to values obtained after the {@linkplain #getTransferFunction() transfer function}.
     * May be absent if not applicable.
     *
     * @return the units of measurement.
     * @throws IllegalStateException if this sample dimension use different units.
     *
     * @see #getMeasurementRange()
     */
    public Optional<Unit<?>> getUnits() {
        Unit<?> unit = null;
        for (final Category category : converted().categories) {
            final NumberRange<?> r = category.range;
            if (r instanceof MeasurementRange<?>) {
                final Unit<?> c = ((MeasurementRange<?>) r).unit();
                if (c != null) {
                    if (unit == null) {
                        unit = c;
                    } else if (!unit.equals(c)) {
                        throw new IllegalStateException();
                    }
                }
            }
        }
        return Optional.ofNullable(unit);
    }

    /**
     * Returns a sample dimension that describes real values or sample values, depending if {@code converted} is {@code true}
     * or {@code false} respectively.  If there is no {@linkplain #getTransferFunction() transfer function}, then this method
     * returns {@code this}.
     *
     * @param  converted  {@code true} for a sample dimension describing converted values,
     *                    or {@code false} for a sample dimension describing packed values.
     * @return a sample dimension describing converted or packed values, depending on {@code converted} argument value.
     *         May be {@code this} but never {@code null}.
     *
     * @see org.apache.sis.coverage.grid.GridCoverage#forConvertedValues(boolean)
     */
    public SampleDimension forConvertedValues(final boolean converted) {
        // Transfer function shall never be null if 'converse' is non-null.
        if (converse != null && transferFunction.isIdentity() != converted) {
            return converse;
        }
        return this;
    }

    /**
     * Returns a hash value for this sample dimension.
     */
    @Override
    public int hashCode() {
        return categories.hashCode() + 31*name.hashCode();
    }

    /**
     * Compares the specified object with this sample dimension for equality.
     *
     * @param  object  the object to compare with.
     * @return {@code true} if the given object is equals to this sample dimension.
     */
    @Override
    public boolean equals(final Object object) {
        if (object == this) {
            return true;
        }
        if (object instanceof SampleDimension) {
            final SampleDimension that = (SampleDimension) object;
            return name.equals(that.name) && Objects.equals(background, that.background) && categories.equals(that.categories);
        }
        return false;
    }

    /**
     * Returns a string representation of this sample dimension.
     * This string is for debugging purpose only and may change in future version.
     *
     * @return a string representation of this sample dimension for debugging purpose.
     */
    @Override
    public String toString() {
        return new SampleRangeFormat(Locale.getDefault()).write(new SampleDimension[] {this});
    }

    /**
     * Returns a string representation of the given sample dimensions.
     * This string is for debugging purpose only and may change in future version.
     *
     * @param  locale      the locale to use for formatting texts.
     * @param  dimensions  the sample dimensions to format.
     * @return a string representation of the given sample dimensions for debugging purpose.
     */
    @Debug
    public static String toString(final Locale locale, SampleDimension... dimensions) {
        ArgumentChecks.ensureNonNull("dimensions", dimensions);
        return new SampleRangeFormat(locale).write(dimensions);
    }




    /**
     * A mutable builder for creating an immutable {@link SampleDimension}.
     * The following properties can be set:
     *
     * <ul>
     *   <li>An optional name for the {@code SampleDimension}.</li>
     *   <li>A single optional category for the background value.</li>
     *   <li>An arbitrary amount of <cite>qualitative</cite> categories.</li>
     *   <li>An arbitrary amount of <cite>quantitative</cite> categories.</li>
     * </ul>
     *
     * A <cite>qualitative category</cite> is a range of sample values associated to a label (not numbers).
     * For example 0 = cloud, 1 = sea, 2 = land, <i>etc</i>.
     * A <cite>quantitative category</cite> is a range of sample values associated to numbers with units of measurement.
     * For example 10 = 1.0°C, 11 = 1.1°C, 12 = 1.2°C, <i>etc</i>.
     * Those three kinds of category are created by the following methods:
     *
     * <ul>
     *   <li>{@link #setBackground(CharSequence, Number)}</li>
     *   <li>{@link #addQualitative(CharSequence, NumberRange)}</li>
     *   <li>{@link #addQuantitative(CharSequence, NumberRange, MathTransform1D, Unit)}</li>
     * </ul>
     *
     * All other {@code addQualitative(…)} and {@code addQuantitative(…)} methods are convenience methods delegating
     * to above-cited methods. Qualitative and quantitative categories can be mixed in the same {@link SampleDimension},
     * provided that their ranges do not overlap.
     * After properties have been set, the sample dimension is created by invoking {@link #build()}.
     *
     * @author  Martin Desruisseaux (IRD, Geomatys)
     * @version 1.0
     * @since   1.0
     * @module
     */
    public static class Builder {
        /**
         * Identification for this sample dimension.
         */
        private GenericName dimensionName;

        /**
         * The categories for the sample dimension to create.
         * This list is modified by the following methods:
         *
         * <ul>
         *   <li>{@link #setBackground(CharSequence, Number)}</li>
         *   <li>{@link #addQualitative(CharSequence, NumberRange)}</li>
         *   <li>{@link #addQuantitative(CharSequence, NumberRange, MathTransform1D, Unit)}</li>
         *   <li>{@code categories().remove(int)}</li>
         *   <li>{@link #clear()}</li>
         * </ul>
         *
         * @see #categories()
         */
        private Category[] categories;

        /**
         * Number of valid elements in {@link #categories}.
         */
        private int count;

        /**
         * The ordinal NaN values used for this sample dimension.
         * The {@link Category} constructor uses this set for avoiding collisions.
         */
        private final ToNaN toNaN;

        /**
         * Creates an initially empty builder for a sample dimension.
         * Callers shall invoke at least one {@code addFoo(…)} method before {@link #build()}.
         */
        public Builder() {
            categories = new Category[10];
            toNaN      = new ToNaN();
        }

        /**
         * Sets an identification of the sample dimension.
         * This is the value to be returned by {@link SampleDimension#getName()}.
         * If this method is invoked more than once, then the last specified name prevails
         * (previous sample dimension names are discarded).
         *
         * @param  name  identification of the sample dimension.
         * @return {@code this}, for method call chaining.
         */
        public Builder setName(final GenericName name) {
            dimensionName = name;
            return this;
        }

        /**
         * Sets an identification of the sample dimension as a character sequence.
         * This is a convenience method for creating a {@link GenericName} from the given characters.
         *
         * @param  name  identification of the sample dimension.
         * @return {@code this}, for method call chaining.
         */
        public Builder setName(final CharSequence name) {
            dimensionName = createLocalName(name);
            return this;
        }

        /**
         * Sets an identification of the sample dimension as a band number.
         * This method should be used only when no more descriptive name is available.
         *
         * @param  band  sequence identifier of the sample dimension to create.
         * @return {@code this}, for method call chaining.
         */
        public Builder setName(final int band) {
            dimensionName = Names.createMemberName(null, null, band);
            return this;
        }

        /**
         * A common place where are created local names from character string.
         * For making easier to revisit if we want to add a namespace.
         */
        private static GenericName createLocalName(final CharSequence name) {
            return Names.createLocalName(null, null, name);
        }

        /**
         * Creates a range for the given minimum and maximum values. We use the static factory methods instead
         * than the {@link NumberRange} constructor for sharing existing range instances. This is also a way
         * to ensure that the number type is one of the primitive wrappers.
         *
         * <p>This method is invoked for qualitative categories only. For that reason, it accepts NaN values.</p>
         */
        private static NumberRange<?> range(final Class<?> type, Number minimum, Number maximum) {
            switch (Numbers.getEnumConstant(type)) {
                case Numbers.BYTE:    return NumberRange.create(minimum.byteValue(),  true, maximum.byteValue(),   true);
                case Numbers.SHORT:   return NumberRange.create(minimum.shortValue(), true, maximum.shortValue(),  true);
                case Numbers.INTEGER: return NumberRange.create(minimum.intValue(),   true, maximum.intValue(),    true);
                case Numbers.LONG:    return NumberRange.create(minimum.longValue(),  true, maximum.longValue(),   true);
                case Numbers.FLOAT: {
                    final float min = minimum.floatValue();
                    final float max = maximum.floatValue();
                    if (!Float.isNaN(min) || !Float.isNaN(max)) {       // Let 'create' throws an exception if only one value is NaN.
                        return NumberRange.create(min, true, max, true);
                    }
                    if (minimum.getClass() != Float.class) minimum = min;
                    if (maximum.getClass() != Float.class) maximum = max;
                    break;
                }
                default: {
                    final double min = minimum.doubleValue();
                    final double max = maximum.doubleValue();
                    if (!Double.isNaN(min) || !Double.isNaN(max)) {     // Let 'create' throws an exception if only one value is NaN.
                        return NumberRange.create(min, true, max, true);
                    }
                    if (minimum.getClass() != Double.class) minimum = min;
                    if (maximum.getClass() != Double.class) maximum = max;
                    break;
                }
            }
            @SuppressWarnings({"unchecked", "rawtypes"})
            final NumberRange<?> samples = new NumberRange(type, minimum, true, maximum, true);
            return samples;
        }

        /**
         * Adds a qualitative category and marks that category as the background value.
         * This is the value to be returned by {@link SampleDimension#getBackground()}.
         * If this method is invoked more than once, then the last specified value prevails
         * (previous values become ordinary qualitative categories).
         *
         * @param  name    the category name as a {@link String} or {@link InternationalString} object,
         *                 or {@code null} for a default "fill value" name.
         * @param  sample  the background value.
         * @return {@code this}, for method call chaining.
         */
        public Builder setBackground(CharSequence name, Number sample) {
            ArgumentChecks.ensureNonNull("sample", sample);
            if (name == null) {
                name = Vocabulary.formatInternational(Vocabulary.Keys.FillValue);
            }
            final NumberRange<?> samples = range(sample.getClass(), sample, sample);
            // Use of 'getMinValue()' below shall be consistent with ToNaN.remove(Category).
            toNaN.background = samples.getMinValue();
            add(new Category(name, samples, null, null, toNaN));
            return this;
        }

        /**
         * Adds a qualitative category for samples of the given boolean value.
         * The {@code true} value is represented by 1 and the {@code false} value is represented by 0.
         *
         * <div class="note"><b>Implementation note:</b>
         * this convenience method delegates to {@link #addQualitative(CharSequence, NumberRange)}.</div>
         *
         * @param  name    the category name as a {@link String} or {@link InternationalString} object,
         *                 or {@code null} for a default "no data" name.
         * @param  sample  the sample value as a boolean.
         * @return {@code this}, for method call chaining.
         */
        public Builder addQualitative(final CharSequence name, final boolean sample) {
            final byte value = sample ? (byte) 1 : 0;
            return addQualitative(name, NumberRange.create(value, true, value, true));
        }

        /**
         * Adds a qualitative category for samples of the given tiny (8 bits) integer value.
         * The argument is treated as a signed integer ({@value Byte#MIN_VALUE} to {@value Byte#MAX_VALUE}).
         *
         * <div class="note"><b>Implementation note:</b>
         * this convenience method delegates to {@link #addQualitative(CharSequence, NumberRange)}.</div>
         *
         * @param  name    the category name as a {@link String} or {@link InternationalString} object,
         *                 or {@code null} for a default "no data" name.
         * @param  sample  the sample value as an integer.
         * @return {@code this}, for method call chaining.
         */
        public Builder addQualitative(final CharSequence name, final byte sample) {
            return addQualitative(name, NumberRange.create(sample, true, sample, true));
        }

        /**
         * Adds a qualitative category for samples of the given short (16 bits) integer value.
         * The argument is treated as a signed integer ({@value Short#MIN_VALUE} to {@value Short#MAX_VALUE}).
         *
         * <div class="note"><b>Implementation note:</b>
         * this convenience method delegates to {@link #addQualitative(CharSequence, NumberRange)}.</div>
         *
         * @param  name    the category name as a {@link String} or {@link InternationalString} object,
         *                 or {@code null} for a default "no data" name.
         * @param  sample  the sample value as an integer.
         * @return {@code this}, for method call chaining.
         */
        public Builder addQualitative(final CharSequence name, final short sample) {
            return addQualitative(name, NumberRange.create(sample, true, sample, true));
        }

        /**
         * Adds a qualitative category for samples of the given integer value.
         * The argument is treated as a signed integer ({@value Integer#MIN_VALUE} to {@value Integer#MAX_VALUE}).
         *
         * <div class="note"><b>Implementation note:</b>
         * this convenience method delegates to {@link #addQualitative(CharSequence, NumberRange)}.</div>
         *
         * @param  name    the category name as a {@link String} or {@link InternationalString} object,
         *                 or {@code null} for a default "no data" name.
         * @param  sample  the sample value as an integer.
         * @return {@code this}, for method call chaining.
         */
        public Builder addQualitative(final CharSequence name, final int sample) {
            return addQualitative(name, NumberRange.create(sample, true, sample, true));
        }

        /**
         * Adds a qualitative category for samples of the given floating-point value.
         *
         * <div class="note"><b>Implementation note:</b>
         * this convenience method delegates to {@link #addQualitative(CharSequence, NumberRange)}.</div>
         *
         * @param  name    the category name as a {@link String} or {@link InternationalString} object,
         *                 or {@code null} for a default "no data" name.
         * @param  sample  the sample value as a real number.
         * @return {@code this}, for method call chaining.
         */
        public Builder addQualitative(final CharSequence name, final float sample) {
            return addQualitative(name, NumberRange.create(sample, true, sample, true));
        }

        /**
         * Adds a qualitative category for samples of the given double precision floating-point value.
         *
         * <div class="note"><b>Implementation note:</b>
         * this convenience method delegates to {@link #addQualitative(CharSequence, NumberRange)}.</div>
         *
         * @param  name    the category name as a {@link String} or {@link InternationalString} object,
         *                 or {@code null} for a default "no data" name.
         * @param  sample  the sample value as a real number.
         * @return {@code this}, for method call chaining.
         */
        public Builder addQualitative(final CharSequence name, final double sample) {
            return addQualitative(name, NumberRange.create(sample, true, sample, true));
        }

        /**
         * Adds a qualitative category for samples in the given range of values.
         *
         * <div class="note"><b>Implementation note:</b>
         * this convenience method delegates to {@link #addQualitative(CharSequence, NumberRange)}.</div>
         *
         * @param  name     the category name as a {@link String} or {@link InternationalString} object,
         *                  or {@code null} for a default "no data" name.
         * @param  minimum  the minimum sample value, inclusive.
         * @param  maximum  the maximum sample value, inclusive.
         * @return {@code this}, for method call chaining.
         * @throws IllegalArgumentException if the range is empty.
         */
        public Builder addQualitative(final CharSequence name, final Number minimum, final Number maximum) {
            return addQualitative(name, range(Numbers.widestClass(minimum, maximum), minimum, maximum));
        }

        /**
         * Adds a qualitative category for all samples in the specified range of values.
         * This is the most generic method for adding a qualitative category.
         * All other {@code addQualitative(name, …)} methods are convenience methods delegating their work to this method.
         *
         * @param  name     the category name as a {@link String} or {@link InternationalString} object,
         *                  or {@code null} for a default "no data" name.
         * @param  samples  the minimum and maximum sample values in the category.
         * @return {@code this}, for method call chaining.
         * @throws IllegalArgumentException if the given range is empty.
         */
        public Builder addQualitative(CharSequence name, final NumberRange<?> samples) {
            if (name == null) {
                name = Vocabulary.formatInternational(Vocabulary.Keys.Nodata);
            }
            add(new Category(name, samples, null, null, toNaN));
            return this;
        }

        /**
         * Constructs a quantitative category mapping samples to real values in the specified range.
         * Sample values in the {@code samples} range will be mapped to real values in the {@code converted} range
         * through a linear equation of the form:
         *
         * <blockquote><var>measure</var> = <var>sample</var> × <var>scale</var> + <var>offset</var></blockquote>
         *
         * where <var>scale</var> and <var>offset</var> coefficients are computed from the ranges supplied in arguments.
         * The units of measurement will be taken from the {@code converted} range if it is an instance of {@link MeasurementRange}.
         *
         * <p><b>Warning:</b> this method is provided for convenience when the scale and offset factors are not explicitly specified.
         * If those factor are available, then the other {@code addQuantitative(name, samples, …)} methods are more reliable.</p>
         *
         * <div class="note"><b>Implementation note:</b>
         * this convenience method delegates to {@link #addQuantitative(CharSequence, NumberRange, MathTransform1D, Unit)}.</div>
         *
         * @param  name        the category name as a {@link String} or {@link InternationalString} object.
         * @param  samples     the minimum and maximum sample values in the category. Element class is usually
         *                     {@link Integer}, but {@link Float} and {@link Double} values are accepted as well.
         * @param  converted   the range of real values for this category, as an instance of {@link MeasurementRange}
         *                     if those values are associated to an unit of measurement.
         * @return {@code this}, for method call chaining.
         * @throws ClassCastException if the range element class is not a {@link Number} subclass.
         * @throws IllegalArgumentException if the range is invalid.
         */
        public Builder addQuantitative(final CharSequence name, final NumberRange<?> samples, final NumberRange<?> converted) {
            ArgumentChecks.ensureNonNull("samples", samples);
            ArgumentChecks.ensureNonNull("converted", converted);
            /*
             * We need to perform calculation using the same "included versus excluded" characteristics for sample and converted
             * values. We pickup the characteristics of the range using floating point values because it is easier to adjust the
             * bounds of the range using integer values (we just add or subtract 1 for integers, while the amount to add to real
             * numbers is not so clear). If both ranges use floating point values, arbitrarily adjust the converted values.
             */
            final boolean isMinIncluded, isMaxIncluded;
            if (Numbers.isInteger(samples.getElementType())) {
                isMinIncluded = converted.isMinIncluded();                         // This is the usual case.
                isMaxIncluded = converted.isMaxIncluded();
            } else {
                isMinIncluded = samples.isMinIncluded();                            // Less common case.
                isMaxIncluded = samples.isMaxIncluded();
            }
            final double minValue  = converted.getMinDouble(isMinIncluded);
            final double Δvalue    = converted.getMaxDouble(isMaxIncluded) - minValue;
            final double minSample =   samples.getMinDouble(isMinIncluded);
            final double Δsample   =   samples.getMaxDouble(isMaxIncluded) - minSample;
            final double scale     = Δvalue / Δsample;
            final TransferFunction transferFunction = new TransferFunction();
            transferFunction.setScale(scale);
            transferFunction.setOffset(minValue - scale * minSample);               // TODO: use Math.fma with JDK9.
            return addQuantitative(name, samples, transferFunction.getTransform(),
                    (converted instanceof MeasurementRange<?>) ? ((MeasurementRange<?>) converted).unit() : null);
        }

        /**
         * Adds a quantitative category for values ranging from {@code minimum} to {@code maximum} inclusive
         * in the given units of measurement. The transfer function is set to identity.
         *
         * <div class="note"><b>Implementation note:</b>
         * this convenience method delegates to {@link #addQuantitative(CharSequence, NumberRange, MathTransform1D, Unit)}.</div>
         *
         * @param  name     the category name as a {@link String} or {@link InternationalString} object.
         * @param  minimum  the minimum value (inclusive) in the given units.
         * @param  maximum  the maximum value (inclusive) in the given units.
         * @param  units    the units of measurement.
         * @return {@code this}, for method call chaining.
         * @throws IllegalArgumentException if a value is NaN or if {@code minimum} is greater than {@code maximum}.
         */
        public Builder addQuantitative(CharSequence name, float minimum, float maximum, Unit<?> units) {
            return addQuantitative(name, MeasurementRange.create(minimum, true, maximum, true, units), Category.identity(), units);
        }

        /**
         * Adds a quantitative category for values ranging from {@code minimum} to {@code maximum} inclusive
         * in the given units of measurement. The transfer function is set to identity.
         *
         * <div class="note"><b>Implementation note:</b>
         * this convenience method delegates to {@link #addQuantitative(CharSequence, NumberRange, MathTransform1D, Unit)}.</div>
         *
         * @param  name     the category name as a {@link String} or {@link InternationalString} object.
         * @param  minimum  the minimum value (inclusive) in the given units.
         * @param  maximum  the maximum value (inclusive) in the given units.
         * @param  units    the units of measurement.
         * @return {@code this}, for method call chaining.
         * @throws IllegalArgumentException if a value is NaN or if {@code minimum} is greater than {@code maximum}.
         */
        public Builder addQuantitative(CharSequence name, double minimum, double maximum, Unit<?> units) {
            return addQuantitative(name, MeasurementRange.create(minimum, true, maximum, true, units), Category.identity(), units);
        }

        /**
         * Adds a quantitative category for sample values ranging from {@code lower} inclusive to {@code upper} exclusive.
         * Sample values are converted into real values using the following linear equation:
         *
         * <blockquote><var>measure</var> = <var>sample</var> × <var>scale</var> + <var>offset</var></blockquote>
         *
         * Results of above conversion are measurements in the units specified by the {@code units} argument.
         *
         * <div class="note"><b>Implementation note:</b>
         * this convenience method delegates to {@link #addQuantitative(CharSequence, NumberRange, MathTransform1D, Unit)}.</div>
         *
         * @param  name    the category name as a {@link String} or {@link InternationalString} object.
         * @param  lower   the lower sample value, inclusive.
         * @param  upper   the upper sample value, exclusive.
         * @param  scale   the scale value which is multiplied to sample values for the category. Must be different than zero.
         * @param  offset  the offset value to add to sample values for this category.
         * @param  units   the units of measurement of values after conversion by the scale factor and offset.
         * @return {@code this}, for method call chaining.
         * @throws IllegalArgumentException if {@code lower} is not smaller than {@code upper},
         *         or if {@code scale} or {@code offset} are not real numbers, or if {@code scale} is zero.
         */
        public Builder addQuantitative(CharSequence name, int lower, int upper, double scale, double offset, Unit<?> units) {
            final TransferFunction transferFunction = new TransferFunction();
            transferFunction.setScale(scale);
            transferFunction.setOffset(offset);
            return addQuantitative(name, NumberRange.create(lower, true, upper, false), transferFunction.getTransform(), units);
        }

        /**
         * Constructs a quantitative category for all samples in the specified range of values.
         * Sample values (usually integers) will be converted into real values
         * (usually floating-point numbers) through the {@code toUnits} transform.
         * Results of that conversion are measurements in the units specified by the {@code units} argument.
         *
         * <p>This is the most generic method for adding a quantitative category.
         * All other {@code addQuantitative(name, …)} methods are convenience methods delegating their work to this method.</p>
         *
         * @param  name     the category name as a {@link String} or {@link InternationalString} object.
         * @param  samples  the minimum and maximum sample values in the category. Element class is usually
         *                  {@link Integer}, but {@link Float} and {@link Double} types are accepted as well.
         * @param  toUnits  the transfer function from sample values to real values in the specified units.
         * @param  units    the units of measurement of values after conversion by the transfer function.
         * @return {@code this}, for method call chaining.
         * @throws ClassCastException if the range element class is not a {@link Number} subclass.
         * @throws IllegalArgumentException if the range is invalid.
         *
         * @see TransferFunction
         */
        public Builder addQuantitative(CharSequence name, NumberRange<?> samples, MathTransform1D toUnits, Unit<?> units) {
            ArgumentChecks.ensureNonNull("toUnits", toUnits);
            add(new Category(name, samples, toUnits, units, toNaN));
            return this;
        }

        /**
         * Adds the given category to the list. This method is not public because the category
         * should have been created with {@link #toNaN} passed in argument to its constructor.
         */
        private void add(final Category category) {
            if (count == categories.length) {
                categories = Arrays.copyOf(categories, count * 2);
            }
            categories[count++] = category;
        }

        /**
         * Returns the list of categories added so far. The returned list does not support the
         * {@link List#add(Object) add} operation, but supports the {@link List#remove(int) remove} operation.
         *
         * @return the current category list, read-only except for the {@code remove} operation.
         */
        public List<Category> categories() {
            return new AbstractList<Category>() {
                /** Returns the number of categories in this list. */
                @Override public int size() {
                    return count;
                }

                /** Returns the category at the given index. */
                @Override public Category get(int i) {
                    ArgumentChecks.ensureValidIndex(count, i);
                    return categories[i];
                }

                /** Removes the category at the given index. */
                @Override public Category remove(int i) {
                    ArgumentChecks.ensureValidIndex(count, i);
                    final Category c = categories[i];
                    System.arraycopy(categories, i+1, categories, i, --count - i);
                    categories[count] = null;
                    toNaN.remove(c);
                    return c;
                }
            };
        }

        /**
         * Creates a new sample with the properties defined to this builder.
         *
         * @return the sample dimension.
         */
        public SampleDimension build() {
            GenericName name = dimensionName;
defName:    if (name == null) {
                for (int i = 0; i < count; i++) {
                    if (categories[i].isQuantitative()) {
                        name = createLocalName(categories[i].name);
                        break defName;
                    }
                }
                name = createLocalName(Vocabulary.formatInternational(Vocabulary.Keys.Untitled));
            }
            return new SampleDimension(name, toNaN.background, UnmodifiableArrayList.wrap(categories, 0, count));
        }

        /**
         * Reset this builder to the same state than after construction.
         * The sample dimension name, background values and all categories are discarded.
         * This method can be invoked when the same builder is reused for creating more than one sample dimension.
         */
        public void clear() {
            dimensionName = null;
            count = 0;
            Arrays.fill(categories, null);
            toNaN.clear();
        }
    }
}<|MERGE_RESOLUTION|>--- conflicted
+++ resolved
@@ -62,13 +62,8 @@
  * In this example, sample values in range [10…210] define a quantitative category, while all others categories are qualitative.
  * </div>
  *
-<<<<<<< HEAD
- * <div class="section">Relationship with metadata</div>
+ * <h2>Relationship with metadata</h2>
  * This class provides the same information than ISO 19115 {@code org.opengis.metadata.content.SampleDimension},
-=======
- * <h2>Relationship with metadata</h2>
- * This class provides the same information than ISO 19115 {@link org.opengis.metadata.content.SampleDimension},
->>>>>>> 20de7677
  * but organized in a different way. The use of the same name may seem a risk, but those two types are typically
  * not used in same time.
  *
