--- conflicted
+++ resolved
@@ -26,10 +26,8 @@
 import org.apache.sis.util.collection.Containers;
 
 // Related to JDK7
-import java.util.Objects;
-
-// Related to JDK7
 import org.apache.sis.internal.jdk7.JDK7;
+import org.apache.sis.internal.jdk7.Objects;
 
 
 /**
@@ -66,7 +64,8 @@
     public DefaultFeature(final DefaultFeatureType type) {
         ArgumentChecks.ensureNonNull("type", type);
         this.type = type;
-        properties = new HashMap<>(Math.min(16, Containers.hashMapCapacity(type.getCharacteristics().size())));
+        properties = new HashMap<String, DefaultAttribute<?>>(
+                Math.min(16, Containers.hashMapCapacity(type.getCharacteristics().size())));
     }
 
     /**
@@ -113,7 +112,7 @@
             if (Objects.equals(value, at.getDefaultValue())) {
                 return; // Avoid creating the attribute if not necessary.
             }
-            attribute = new DefaultAttribute<>(at);
+            attribute = new DefaultAttribute(at);
             if (properties.put(name, attribute) != null) {
                 throw new ConcurrentModificationException();
             }
@@ -167,15 +166,9 @@
     @Override
     public String toString() {
         final StringBuilder sb = new StringBuilder();
-<<<<<<< HEAD
         final String lineSeparator = JDK7.lineSeparator();
-        for (String s : this.record.keySet()) {
-            sb.append(s).append(": ").append(record.get(s)).append(lineSeparator);
-=======
-        final String lineSeparator = System.lineSeparator();
         for (final DefaultAttribute<?> attribute : properties.values()) {
             sb.append(attribute.getType().getName()).append(": ").append(attribute.getValue()).append(lineSeparator);
->>>>>>> 95c9b151
         }
         return sb.toString();
     }
