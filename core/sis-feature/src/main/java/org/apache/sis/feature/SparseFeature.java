/*
 * Licensed to the Apache Software Foundation (ASF) under one or more
 * contributor license agreements.  See the NOTICE file distributed with
 * this work for additional information regarding copyright ownership.
 * The ASF licenses this file to You under the Apache License, Version 2.0
 * (the "License"); you may not use this file except in compliance with
 * the License.  You may obtain a copy of the License at
 *
 *     http://www.apache.org/licenses/LICENSE-2.0
 *
 * Unless required by applicable law or agreed to in writing, software
 * distributed under the License is distributed on an "AS IS" BASIS,
 * WITHOUT WARRANTIES OR CONDITIONS OF ANY KIND, either express or implied.
 * See the License for the specific language governing permissions and
 * limitations under the License.
 */
package org.apache.sis.feature;

import java.util.Map;
import java.util.HashMap;
import java.util.ConcurrentModificationException;
import org.opengis.metadata.maintenance.ScopeCode;
import org.opengis.metadata.quality.DataQuality;
import org.apache.sis.internal.util.Cloner;
import org.apache.sis.util.ArgumentChecks;
import org.apache.sis.util.CorruptedObjectException;
import org.apache.sis.util.resources.Errors;

// Branch-dependent imports
import org.opengis.feature.Property;
import org.opengis.feature.Attribute;
import org.opengis.feature.FeatureAssociation;


/**
 * A feature in which only a small fraction of properties are expected to be provided. This implementation uses
 * a {@link Map} for its internal storage of properties. This consumes less memory than a plain array when we
 * know that the array may be long and likely to be full of {@code null} values.
 *
 * @author  Travis L. Pinney
 * @author  Johann Sorel (Geomatys)
 * @author  Martin Desruisseaux (Geomatys)
 * @since   0.5
 * @version 0.6
 * @module
 *
 * @see DenseFeature
 * @see DefaultFeatureType
 */
final class SparseFeature extends AbstractFeature implements Cloneable {
    /**
     * For cross-version compatibility.
     */
    private static final long serialVersionUID = 2954323576287152427L;

    /**
     * A {@link #valuesKind} flag meaning that the {@link #properties} map contains raw values.
     */
    private static final byte VALUES = 0; // Must be zero, because we want it to be 'valuesKind' default value.

    /**
     * A {@link #valuesKind} flag meaning that the {@link #properties} map contains {@link Property} instances.
     */
    private static final byte PROPERTIES = 1;

    /**
     * A {@link #valuesKind} flag meaning that the {@link #properties} map is invalid.
     */
    private static final byte CORRUPTED = 2;

    /**
     * The map of property names to keys in the {@link #properties} map. This map is a reference to the
     * {@link DefaultFeatureType#indices} map (potentially shared by many feature instances) and shall
     * not be modified.
     *
     * <p>We use those indices as {@link #properties} keys instead than using directly the property names
     * in order to resolve aliases.</p>
     */
    private final Map<String, Integer> indices;

    /**
     * The properties (attributes or feature associations) in this feature.
     *
     * Conceptually, values in this map are {@link Property} instances. However at first we will store
     * only the property <em>values</em>, and build the full {@code Property} objects only if they are
     * requested. The intend is to reduce the amount of allocated objects as much as possible, because
     * typical SIS applications may create a very large amount of features.
     *
     * @see #valuesKind
     */
    private HashMap<Integer, Object> properties;

    /**
     * {@link #PROPERTIES} if the values in the {@link #properties} map are {@link Property} instances,
     * or {@link #VALUES} if the map contains only the "raw" property values.
     *
     * <p>This field is initially {@code VALUES}, and will be set to {@code PROPERTIES} only if at least
     * one {@code Property} instance has been requested. In such case, all property values will have been
     * wrapped into their appropriate {@code Property} instance.</p>
     */
    private byte valuesKind;

    /**
     * Creates a new feature of the given type.
     *
     * @param type Information about the feature (name, characteristics, <i>etc.</i>).
     */
    public SparseFeature(final DefaultFeatureType type) {
        super(type);
<<<<<<< HEAD
        properties = new HashMap<String, Object>();
=======
        indices = type.indices();
        properties = new HashMap<>();
>>>>>>> 95e99042
    }

    /**
     * Returns the index for the property of the given name, or {@link DefaultFeatureType#OPERATION_INDEX}
     * if the property is a parameterless operation.
     *
     * @param  name The property name.
     * @return The index for the property of the given name,
     *         or a negative value if the property is a parameterless operation.
     * @throws IllegalArgumentException If the given argument is not a property name of this feature.
     */
    private int getIndex(final String name) throws IllegalArgumentException {
        final Integer index = indices.get(name);
        if (index != null) {
            return index;
        }
        throw new IllegalArgumentException(Errors.format(Errors.Keys.PropertyNotFound_2, getName(), name));
    }

    /**
     * Returns the property name at the given index.
     * Current implementation is inefficient, but this method should rarely be invoked.
     */
    private String nameOf(final Integer index) {
        for (final Map.Entry<String, Integer> entry : indices.entrySet()) {
            if (index.equals(entry.getValue())) {
                return entry.getKey();
            }
        }
        // Should never reach this point.
        throw new AssertionError(index);
    }

    /**
     * Ensures that the {@link #properties} map contains {@link Property} instances instead than
     * property values. The conversion, if needed, will be performed at most once per feature.
     */
    private void requireMapOfProperties() {
        if (valuesKind != PROPERTIES) {
            if (!properties.isEmpty()) { // The map is typically empty when this method is first invoked.
                if (valuesKind != VALUES) {
                    throw new CorruptedObjectException(getName());
                }
                valuesKind = CORRUPTED;
                for (final Map.Entry<Integer, Object> entry : properties.entrySet()) {
                    final String key = nameOf(entry.getKey());
                    final Object value = entry.getValue();
                    if (entry.setValue(createProperty(key, value)) != value) {
                        throw new ConcurrentModificationException(key);
                    }
                }
            }
            valuesKind = PROPERTIES; // Set only on success.
        }
    }

    /**
     * Returns the property (attribute, operation or association) of the given name.
     *
     * @param  name The property name.
     * @return The property of the given name.
     * @throws IllegalArgumentException If the given argument is not a property name of this feature.
     */
    @Override
    public Property getProperty(final String name) throws IllegalArgumentException {
        ArgumentChecks.ensureNonNull("name", name);
        requireMapOfProperties();
        return getPropertyInstance(name);
    }

    /**
     * Implementation of {@link #getProperty(String)} invoked when we know that the {@link #properties}
     * map contains {@code Property} instances (as opposed to their value).
     */
    private Property getPropertyInstance(final String name) throws IllegalArgumentException {
        assert valuesKind == PROPERTIES : valuesKind;
        final Integer index = getIndex(name);
        if (index < 0) {
            return getOperationResult(name);
        }
        Property property = (Property) properties.get(index);
        if (property == null) {
            property = createProperty(name);
            replace(index, null, property);
        }
        return property;
    }

    /**
     * Sets the property (attribute, operation or association).
     *
     * @param  property The property to set.
     * @throws IllegalArgumentException if the type of the given property is not one of the types
     *         known to this feature.
     */
    @Override
    public void setProperty(final Property property) throws IllegalArgumentException {
        ArgumentChecks.ensureNonNull("property", property);
        final String name = property.getName().toString();
        verifyPropertyType(name, property);
        requireMapOfProperties();
        /*
         * Following index should never be OPERATION_INDEX (a negative value) because the call
         * to 'verifyPropertyType(name, property)' shall have rejected all Operation types.
         */
        properties.put(indices.get(name), property);
    }

    /**
     * Returns the value for the property of the given name.
     *
     * @param  name The property name.
     * @return The value for the given property, or {@code null} if none.
     * @throws IllegalArgumentException If the given argument is not an attribute or association name of this feature.
     */
    @Override
    public Object getPropertyValue(final String name) throws IllegalArgumentException {
        ArgumentChecks.ensureNonNull("name", name);
        final Integer index = getIndex(name);
        if (index < 0) {
            return getOperationValue(name);
        }
        final Object element = properties.get(index);
        if (element != null) {
            if (valuesKind == VALUES) {
                return element; // Most common case.
            } else if (element instanceof Attribute<?>) {
                return getAttributeValue((Attribute<?>) element);
            } else if (element instanceof FeatureAssociation) {
                return getAssociationValue((FeatureAssociation) element);
            } else if (valuesKind == PROPERTIES) {
                throw unsupportedPropertyType(((Property) element).getName());
            } else {
                throw new CorruptedObjectException(getName());
            }
        } else if (properties.containsKey(index)) {
            return null; // Null has been explicitely set.
        } else {
            return getDefaultValue(name);
        }
    }

    /**
     * Sets the value for the property of the given name.
     *
     * @param  name  The attribute name.
     * @param  value The new value for the given attribute (may be {@code null}).
     * @throws ClassCastException If the value is not assignable to the expected value class.
     * @throws IllegalArgumentException If the given value can not be assigned for an other reason.
     */
    @Override
    public void setPropertyValue(final String name, final Object value) throws IllegalArgumentException {
        ArgumentChecks.ensureNonNull("name", name);
        final Integer index = getIndex(name);
        if (index < 0) {
            setOperationValue(name, value);
            return;
        }
        if (valuesKind == VALUES) {
            final Object previous = properties.put(index, value);
            /*
             * Slight optimization:  if we replaced a previous value of the same class, then we can skip the
             * checks for name and type validity since those checks have been done previously. But if we add
             * a new value or a value of a different type, then we need to check the name and type validity.
             */
            if (!canSkipVerification(previous, value)) {
                Object toStore = previous; // This initial value will restore the previous value if the check fail.
                try {
                    toStore = verifyPropertyValue(name, value);
                } finally {
                    if (toStore != value) {
                        replace(index, value, toStore);
                    }
                }
            }
        } else if (valuesKind == PROPERTIES) {
            setPropertyValue(getPropertyInstance(name), value);
        } else {
            throw new CorruptedObjectException(getName());
        }
    }

    /**
     * Sets a value in the {@link #properties} map.
     *
     * @param index    The key of the property to set.
     * @param oldValue The old value, used for verification purpose.
     * @param newValue The new value.
     */
    private void replace(final Integer index, final Object oldValue, final Object newValue) {
        if (properties.put(index, newValue) != oldValue) {
            throw new ConcurrentModificationException(nameOf(index));
        }
    }

    /**
     * Verifies if all current properties met the constraints defined by the feature type. This method returns
     * {@linkplain org.apache.sis.metadata.iso.quality.DefaultDataQuality#getReports() reports} for all invalid
     * properties, if any.
     */
    @Override
    public DataQuality quality() {
        if (valuesKind == VALUES) {
            final Validator v = new Validator(ScopeCode.FEATURE);
            for (final Map.Entry<String, Integer> entry : indices.entrySet()) {
                v.validateAny(type.getProperty(entry.getKey()), properties.get(entry.getValue()));
            }
            return v.quality;
        }
        /*
         * Slower path when there is a possibility that user overridden the Property.quality() methods.
         */
        return super.quality();
    }

    /**
     * Returns a copy of this feature
     * This method clones also all {@linkplain Cloneable cloneable} property instances in this feature,
     * but not necessarily property values. Whether the property values are cloned or not (i.e. whether
     * the clone operation is <cite>deep</cite> or <cite>shallow</cite>) depends on the behavior or
     * property {@code clone()} methods.
     *
     * @return A clone of this attribute.
     * @throws CloneNotSupportedException if this feature can not be cloned, typically because
     *         {@code clone()} on a property instance failed.
     */
    @Override
    @SuppressWarnings("unchecked")
    public SparseFeature clone() throws CloneNotSupportedException {
        final SparseFeature clone = (SparseFeature) super.clone();
        clone.properties = (HashMap<Integer,Object>) clone.properties.clone();
        switch (clone.valuesKind) {
            default:        throw new AssertionError(clone.valuesKind);
            case CORRUPTED: throw new CorruptedObjectException(clone.getName());
            case VALUES:    break; // Nothing to do.
            case PROPERTIES: {
                final Cloner cloner = new Cloner();
                for (final Map.Entry<Integer,Object> entry : clone.properties.entrySet()) {
                    final Property property = (Property) entry.getValue();
                    if (property instanceof Cloneable) {
                        entry.setValue(cloner.clone(property));
                    }
                }
                break;
            }
        }
        return clone;
    }

    /**
     * Returns a hash code value for this feature.
     *
     * @return A hash code value.
     */
    @Override
    public int hashCode() {
        return type.hashCode() + 37 * properties.hashCode();
    }

    /**
     * Compares this feature with the given object for equality.
     *
     * @return {@code true} if both objects are equal.
     */
    @Override
    public boolean equals(final Object obj) {
        if (obj == this) {
            return true;
        }
        if (obj instanceof SparseFeature) {
            final SparseFeature that = (SparseFeature) obj;
            return type.equals(that.type) && properties.equals(that.properties);
        }
        return false;
    }
}<|MERGE_RESOLUTION|>--- conflicted
+++ resolved
@@ -107,12 +107,8 @@
      */
     public SparseFeature(final DefaultFeatureType type) {
         super(type);
-<<<<<<< HEAD
-        properties = new HashMap<String, Object>();
-=======
         indices = type.indices();
-        properties = new HashMap<>();
->>>>>>> 95e99042
+        properties = new HashMap<Integer, Object>();
     }
 
     /**
