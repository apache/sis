--- conflicted
+++ resolved
@@ -26,8 +26,6 @@
 import org.apache.sis.util.ArgumentChecks;
 import org.apache.sis.util.CorruptedObjectException;
 
-// Branch-dependent imports
-
 
 /**
  * A feature in which only a small fraction of properties are expected to be provided. This implementation uses
@@ -123,11 +121,7 @@
         if (index != null) {
             return index;
         }
-<<<<<<< HEAD
-        throw new IllegalArgumentException(Resources.format(Resources.Keys.PropertyNotFound_2, getName(), name));
-=======
-        throw new PropertyNotFoundException(propertyNotFound(type, getName(), name));
->>>>>>> 55931259
+        throw new IllegalArgumentException(propertyNotFound(type, getName(), name));
     }
 
     /**
