--- conflicted
+++ resolved
@@ -18,11 +18,6 @@
 
 import java.util.Date;
 import java.io.Serializable;
-<<<<<<< HEAD
-import org.opengis.util.ScopedName;
-=======
-import org.opengis.metadata.Identifier;
->>>>>>> 53f9af5c
 import org.apache.sis.test.TestUtilities;
 
 // Branch-dependent imports
@@ -79,12 +74,7 @@
     }
 
     /** Not needed for the tests. */
-<<<<<<< HEAD
     @Override public ReferenceIdentifier getName()                           {throw new UnsupportedOperationException();}
-    @Override public ScopedName       getFunctionName()                      {throw new UnsupportedOperationException();}
-=======
-    @Override public Identifier       getName()                              {throw new UnsupportedOperationException();}
->>>>>>> 53f9af5c
     @Override public RelativePosition relativePosition(TemporalPrimitive o)  {throw new UnsupportedOperationException();}
     @Override public Duration         distance(TemporalGeometricPrimitive o) {throw new UnsupportedOperationException();}
     @Override public Duration         length()                               {throw new UnsupportedOperationException();}
