/*
 * Licensed to the Apache Software Foundation (ASF) under one or more
 * contributor license agreements.  See the NOTICE file distributed with
 * this work for additional information regarding copyright ownership.
 * The ASF licenses this file to You under the Apache License, Version 2.0
 * (the "License"); you may not use this file except in compliance with
 * the License.  You may obtain a copy of the License at
 *
 *     http://www.apache.org/licenses/LICENSE-2.0
 *
 * Unless required by applicable law or agreed to in writing, software
 * distributed under the License is distributed on an "AS IS" BASIS,
 * WITHOUT WARRANTIES OR CONDITIONS OF ANY KIND, either express or implied.
 * See the License for the specific language governing permissions and
 * limitations under the License.
 */
package org.apache.sis.feature;

import java.util.Map;
import java.util.HashMap;
import java.util.Iterator;
import java.util.Collection;
import org.opengis.util.NameFactory;
import org.opengis.util.InternationalString;
import org.apache.sis.internal.system.DefaultFactories;
import org.apache.sis.test.DependsOnMethod;
import org.apache.sis.test.DependsOn;
import org.apache.sis.test.TestCase;
import org.junit.Test;

import static org.apache.sis.test.Assert.*;
import static java.util.Collections.singletonMap;
import static org.apache.sis.test.TestUtilities.getSingleton;

<<<<<<< HEAD
=======
// Branch-dependent imports
import org.opengis.feature.PropertyType;
import org.opengis.feature.AttributeType;

>>>>>>> 7d0f827d

/**
 * Tests {@link DefaultFeatureType}.
 *
 * @author  Martin Desruisseaux (Geomatys)
 * @since   0.5
 * @version 0.8
 * @module
 */
@DependsOn(DefaultAttributeTypeTest.class)
public final strictfp class DefaultFeatureTypeTest extends TestCase {
    /**
     * Creates a simple feature type without super-types.
     * The feature contains the following attributes:
     *
     * <ul>
     *   <li>{@code city}       as a  {@link String}  (mandatory)</li>
     *   <li>{@code population} as an {@link Integer} (mandatory)</li>
     * </ul>
     *
     * @return The feature for a city.
     */
    public static DefaultFeatureType city() {
        final Map<String,Object> identification = new HashMap<String,Object>();
        final DefaultAttributeType<String>  city       = DefaultAttributeTypeTest.city(identification);
        final DefaultAttributeType<Integer> population = DefaultAttributeTypeTest.population(identification);

        identification.clear();
        assertNull(identification.put(DefaultFeatureType.NAME_KEY, "City"));
        return new DefaultFeatureType(identification, false, null, city, population);
    }

    /**
     * Creates a sub-type of the "city" type with only one additional property, an arbitrary amount of strings.
     * The feature contains the following attribute:
     *
     * <ul>
     *   <li>{@code city}         as a  {@link String}  (mandatory)</li>
     *   <li>{@code population}   as an {@link Integer} (mandatory)</li>
     *   <li>{@code universities} as an arbitrary amount of {@link String}</li>
     * </ul>
     *
     * @return The feature for an university city.
     */
    public static DefaultFeatureType universityCity() {
        return new DefaultFeatureType(singletonMap(DefaultFeatureType.NAME_KEY, "University city"), false,
                new DefaultFeatureType[] {city()}, DefaultAttributeTypeTest.universities());
    }

    /**
     * Creates a sub-type of the "city" type with only one additional property, a string giving the parliament name.
     * The feature contains the following attribute:
     *
     * <ul>
     *   <li>{@code city}       as a  {@link String}  (mandatory)</li>
     *   <li>{@code population} as an {@link Integer} (mandatory)</li>
     *   <li>{@code parliament} as a  {@link String}  (mandatory)</li>
     * </ul>
     *
     * @return The feature for a capital.
     */
    public static DefaultFeatureType capital() {
        return new DefaultFeatureType(singletonMap(DefaultFeatureType.NAME_KEY, "Capital"), false,
                new DefaultFeatureType[] {city()}, DefaultAttributeTypeTest.parliament());
    }

    /**
     * Creates a sub-type of the "city" type with two additional properties.
     * The feature contains the following attribute:
     *
     * <ul>
     *   <li>{@code city}       as a  {@link String}       (mandatory)</li>
     *   <li>{@code population} as an {@link Integer}      (mandatory)</li>
     *   <li>{@code region}     as a  {@link CharSequence} (mandatory) — the region for which the city is a metropolis.</li>
     *   <li>{@code isGlobal}   as a  {@link Boolean}      (mandatory) — whether the city has an effect on global affairs.</li>
     * </ul>
     *
     * @return The feature for a metropolis.
     */
    public static DefaultFeatureType metropolis() {
        final Map<String,Object> identification = new HashMap<String,Object>(4);
        assertNull(identification.put(DefaultFeatureType.NAME_KEY,         "Metropolis"));
        assertNull(identification.put(DefaultFeatureType.NAME_KEY + "_fr", "Métropole"));
        return new DefaultFeatureType(identification, false,
                new DefaultFeatureType[] {city()},
                new DefaultAttributeType<CharSequence>(singletonMap(DefaultAttributeType.NAME_KEY, "region"),
                        CharSequence.class, 1, 1, null),
                new DefaultAttributeType<Boolean>(singletonMap(DefaultAttributeType.NAME_KEY, "isGlobal"),
                        Boolean.class, 1, 1, null));
    }

    /**
     * Creates a sub-type of the "metropolis" type with the "region" attribute overridden to
     * {@link InternationalString} and an arbitrary amount of universities.
     */
    static DefaultFeatureType worldMetropolis() {
        return worldMetropolis(metropolis(), universityCity(), CharacteristicTypeMapTest.temperature(), InternationalString.class);
    }

    /**
     * Creates a sub-type of the "metropolis" type with the "region" attribute overridden to the given type.
     * The given type should be {@link InternationalString}, but we allow other types for testing argument checks.
     */
    private static <T> DefaultFeatureType worldMetropolis(final DefaultFeatureType metropolis,
            final DefaultFeatureType universityCity, final DefaultAttributeType<?> temperature, final Class<T> regionType)
    {
        return new DefaultFeatureType(singletonMap(DefaultFeatureType.NAME_KEY, "World metropolis"), false,
                new DefaultFeatureType[] {          // Super types
                    metropolis,
                    universityCity
                },
                new DefaultAttributeType<?>[] {     // Properties
                    new DefaultAttributeType<T>(singletonMap(DefaultAttributeType.NAME_KEY, "region"), regionType, 1, 1, null),
                    temperature
                });
    }

    /**
     * Verifies that {@code DefaultFeatureType} methods returns unmodifiable collections.
     * This method does <strong>not</strong> check recursively the properties.
     */
    private static void assertUnmodifiable(final DefaultFeatureType feature) {
        final Collection<?> superTypes         = feature.getSuperTypes();
        final Collection<?> declaredProperties = feature.getProperties(false);
        final Collection<?> allProperties      = feature.getProperties(true);
        if (!superTypes.isEmpty()) try {
            superTypes.clear();
            fail("Super-types collection shall not be modifiable.");
        } catch (UnsupportedOperationException e) {
            assertFalse(superTypes.isEmpty());
        }
        if (!declaredProperties.isEmpty()) try {
            declaredProperties.clear();
            fail("Properties collection shall not be modifiable.");
        } catch (UnsupportedOperationException e) {
            assertFalse(declaredProperties.isEmpty());
        }
        if (!allProperties.isEmpty()) try {
            allProperties.clear();
            fail("Properties collection shall not be modifiable.");
        } catch (UnsupportedOperationException e) {
            assertFalse(allProperties.isEmpty());
        }
        // Opportunist check.
        assertTrue("'properties(true)' shall contain all 'properties(false)' elements.",
                allProperties.containsAll(declaredProperties));
    }

    /**
     * Asserts that the given feature contains the given properties, in the same order.
     * This method tests the following {@code FeatureType} methods:
     *
     * <ul>
     *   <li>{@link DefaultFeatureType#getProperties(boolean)}</li>
     *   <li>{@link DefaultFeatureType#getProperty(String)}</li>
     * </ul>
     *
     * @param feature The feature to verify.
     * @param includeSuperTypes {@code true} for including the properties inherited from the super-types,
     *        or {@code false} for returning only the properties defined explicitely in the feature type.
     * @param expected Names of the expected properties.
     */
    private static void assertPropertiesEquals(final DefaultFeatureType feature, final boolean includeSuperTypes,
            final String... expected)
    {
        int index = 0;
        for (final AbstractIdentifiedType property : feature.getProperties(includeSuperTypes)) {
            assertTrue("Found more properties than expected.", index < expected.length);
            final String name = expected[index++];
            assertNotNull(name, property);
            assertEquals (name, property.getName().toString());
            assertSame   (name, property, feature.getProperty(name));
        }
        assertEquals("Unexpected number of properties.", expected.length, index);
        try {
            feature.getProperty("apple");
            fail("Shall not found a non-existent property.");
        } catch (IllegalArgumentException e) {
            final String message = e.getMessage();
            assertTrue(message, message.contains("apple"));
            assertTrue(message, message.contains(feature.getName().toString()));
        }
    }

    /**
     * Tests the construction of a simple feature without super-types.
     * A feature is said "simple" if the cardinality of all attributes is [1 … 1].
     *
     * <p>Current implementation performs its tests on the {@link #city()} feature.</p>
     */
    @Test
    public void testSimple() {
        final DefaultFeatureType simple = city();
        assertUnmodifiable(simple);
        assertEquals("name", "City",     simple.getName().toString());
        assertTrue  ("superTypes",       simple.getSuperTypes().isEmpty());
        assertFalse ("isAbstract",       simple.isAbstract());
        assertFalse ("isSparse",         simple.isSparse());
        assertTrue  ("isSimple",         simple.isSimple());
        assertTrue  ("isAssignableFrom", simple.isAssignableFrom(simple));
        assertEquals("instanceSize", 2,  simple.indices().size());
        assertPropertiesEquals(simple, false, "city", "population");
    }

    /**
     * Tests the construction of a "complex" feature without super-types.
     * A feature is said "complex" if it contains at least one attribute
     * with a cardinality different than [0 … 0] and [1 … 1].
     */
    @Test
    @DependsOnMethod("testSimple")
    public void testComplex() {
        final Map<String,Object> identification = new HashMap<String,Object>();
        final DefaultAttributeType<String>  city       = DefaultAttributeTypeTest.city(identification);
        final DefaultAttributeType<Integer> population = DefaultAttributeTypeTest.population(identification);
        testComplex(city, population, 0, 0);    // Simple
        testComplex(city, population, 0, 1);
        testComplex(city, population, 0, 2);
        testComplex(city, population, 1, 2);
        testComplex(city, population, 1, 1);    // Simple
    }

    /**
     * Implementation of {@link #testComplex()} for the given minimum and maximum occurrences.
     */
    private static void testComplex(
            final DefaultAttributeType<String>  city,
            final DefaultAttributeType<Integer> population,
            final int minimumOccurs, final int maximumOccurs)
    {
        final DefaultAttributeType<String> festival = new DefaultAttributeType<String>(
                singletonMap(DefaultAttributeType.NAME_KEY, "festival"),
                String.class, minimumOccurs, maximumOccurs, null);

        final DefaultFeatureType complex = new DefaultFeatureType(
                singletonMap(DefaultAttributeType.NAME_KEY, "Festival"),
                false, null, city, population, festival);

        assertUnmodifiable(complex);
        final Collection<AbstractIdentifiedType> properties = complex.getProperties(false);
        final Iterator<AbstractIdentifiedType> it = properties.iterator();

        assertEquals("name",            "Festival",                     complex.getName().toString());
        assertTrue  ("superTypes",                                      complex.getSuperTypes().isEmpty());
        assertTrue  ("isAssignableFrom",                                complex.isAssignableFrom(complex));
        assertFalse ("isAbstract",                                      complex.isAbstract());
        assertFalse ("isSparse",                                        complex.isSparse());
        assertEquals("isSimple",        maximumOccurs == minimumOccurs, complex.isSimple());
        assertEquals("instanceSize",    maximumOccurs == 0 ? 2 : 3,     complex.indices().size());
        assertEquals("minimumOccurs",   minimumOccurs,                  festival.getMinimumOccurs());
        assertEquals("maximumOccurs",   maximumOccurs,                  festival.getMaximumOccurs());
        assertEquals("properties.size", 3,                              properties.size());
        assertSame  ("properties[0]",   city,                           it.next());
        assertSame  ("properties[1]",   population,                     it.next());
        assertSame  ("properties[2]",   festival,                       it.next());
        assertFalse (it.hasNext());
    }

    /**
     * Ensures that we can not use two properties with the same name.
     */
    @Test
    @DependsOnMethod("testSimple")
    public void testNameCollision() {
        final DefaultAttributeType<String> city = new DefaultAttributeType<String>(
                singletonMap(DefaultAttributeType.NAME_KEY, "name"), String.class, 1, 1, null);
        final DefaultAttributeType<Integer> cityId = new DefaultAttributeType<Integer>(
                singletonMap(DefaultAttributeType.NAME_KEY, "name"), Integer.class, 1, 1, null);
        final DefaultAttributeType<Integer> population = new DefaultAttributeType<Integer>(
                singletonMap(DefaultAttributeType.NAME_KEY, "population"), Integer.class, 1, 1, null);

        final Map<String,String> identification = singletonMap(DefaultAttributeType.NAME_KEY, "City");
        try {
            final Object t = new DefaultFeatureType(identification, false, null, city, population, cityId);
            fail("Duplicated attribute names shall not be allowed:\n" + t);
        } catch (IllegalArgumentException e) {
            final String message = e.getMessage();
            assertTrue(message, message.contains("name"));      // Property name.
            assertTrue(message, message.contains("City"));      // Feature name.
        }
    }

    /**
     * Same than {@link #testNameCollision()}, but resolving collisions with usage of names
     * of the form {@code "head:tip"}.
     *
     * @since 0.6
     */
    @Test
    @DependsOnMethod("testNameCollision")
    public void testQualifiedNames() {
        final NameFactory factory = DefaultFactories.forBuildin(NameFactory.class);
        final DefaultAttributeType<String> city = new DefaultAttributeType<String>(
                singletonMap(DefaultAttributeType.NAME_KEY, factory.createGenericName(null, "ns1", "name")),
                String.class, 1, 1, null);
        final DefaultAttributeType<Integer> cityId = new DefaultAttributeType<Integer>(
                singletonMap(DefaultAttributeType.NAME_KEY, factory.createGenericName(null, "ns2", "name")),
                Integer.class, 1, 1, null);
        final DefaultAttributeType<Integer> population = new DefaultAttributeType<Integer>(
                singletonMap(DefaultAttributeType.NAME_KEY, factory.createGenericName(null, "ns1", "population")),
                Integer.class, 1, 1, null);
        final DefaultFeatureType feature = new DefaultFeatureType(
                singletonMap(DefaultAttributeType.NAME_KEY, "City"),
                false, null, city, cityId, population);

        final Iterator<AbstractIdentifiedType> it = feature.getProperties(false).iterator();
        assertSame ("properties[0]", city,       it.next());
        assertSame ("properties[1]", cityId,     it.next());
        assertSame ("properties[2]", population, it.next());
        assertFalse(it.hasNext());

        assertSame("Shall get from fully qualified name.", city,       feature.getProperty("ns1:name"));
        assertSame("Shall get from fully qualified name.", cityId,     feature.getProperty("ns2:name"));
        assertSame("Shall get from fully qualified name.", population, feature.getProperty("ns1:population"));
        assertSame("Shall get from short alias.",          population, feature.getProperty(    "population"));
        try {
            feature.getProperty("name");
            fail("Expected no alias because of ambiguity.");
        } catch (IllegalArgumentException e) {
            final String message = e.getMessage();
            assertTrue(message, message.contains("name"));      // Property name.
            assertTrue(message, message.contains("City"));      // Feature name.
        }
    }

    /**
     * Tests inclusion of a property of kind operation.
     */
    @Test
    public void testOperationProperty() {
        final Map<String,String> featureName = singletonMap(DefaultFeatureType.NAME_KEY, "Identified city");
        final Map<String,String> identifierName = singletonMap(DefaultAttributeType.NAME_KEY, "identifier");
        final DefaultFeatureType[] parent = {city()};
        final DefaultFeatureType city = new DefaultFeatureType(featureName, false,
                parent, new LinkOperation(identifierName, parent[0].getProperty("city")));
        assertPropertiesEquals(city, true, "city", "population", "identifier");
        /*
         * Try to add an operation that depends on a non-existent property.
         * Such construction shall not be allowed.
         */
        final PropertyType parliament = new LinkOperation(identifierName, DefaultAttributeTypeTest.parliament());
        try {
            final DefaultFeatureType illegal = new DefaultFeatureType(featureName, false, parent, parliament);
            fail("Should not have been allowed to create this feature:\n" + illegal);
        } catch (IllegalArgumentException e) {
            final String message = e.getLocalizedMessage();
            assertTrue(message, message.contains("identifier"));
            assertTrue(message, message.contains("parliament"));
            assertTrue(message, message.contains("Identified city"));
        }
    }

    /**
     * Tests a feature type which inherit from an other feature type, but without property overriding.
     *
     * <p>Current implementation performs its tests on the {@link #capital()} feature.</p>
     */
    @Test
    @DependsOnMethod({"testComplex", "testEquals"})
    public void testInheritance() {
        final DefaultFeatureType city    = city();      // Tested by 'testSimple()'.
        final DefaultFeatureType capital = capital();
        assertUnmodifiable(capital);
        assertEquals("name", "Capital", capital.getName().toString());
        assertEquals("superTypes",      city, getSingleton(capital.getSuperTypes()));
        assertFalse ("isAbstract",      capital.isAbstract());
        assertFalse ("isSparse",        capital.isSparse());
        assertTrue  ("isSimple",        capital.isSimple());
        assertEquals("instanceSize", 3, capital.indices().size());

        assertPropertiesEquals(city,    false, "city", "population");
        assertPropertiesEquals(capital, false, "parliament");
        assertPropertiesEquals(capital, true,  "city", "population", "parliament");

        // Check based only on name.
        assertTrue ("maybeAssignableFrom", DefaultFeatureType.maybeAssignableFrom(city, capital));
        assertFalse("maybeAssignableFrom", DefaultFeatureType.maybeAssignableFrom(capital, city));

        // Public API.
        assertTrue ("isAssignableFrom", city.isAssignableFrom(capital));
        assertFalse("isAssignableFrom", capital.isAssignableFrom(city));
    }

    /**
     * Tests the inheritance of 2 types having the same common parent.
     */
    @Test
    @DependsOnMethod("testInheritance")
    public void testMultiInheritance() {
        final DefaultFeatureType metropolis   = metropolis();
        final DefaultFeatureType capital      = capital();      // Tested by 'testComplex()'.
        final DefaultFeatureType metroCapital = new DefaultFeatureType(
                singletonMap(DefaultFeatureType.NAME_KEY, "Metropolis and capital"), false,
                new DefaultFeatureType[] {metropolis, capital},
                new DefaultAttributeType<String>(singletonMap(DefaultAttributeType.NAME_KEY, "country"),
                        String.class, 1, 1, null));

        assertUnmodifiable(metroCapital);
        assertEquals     ("name", "Metropolis and capital", metroCapital.getName().toString());
        assertArrayEquals("superTypes", new Object[] {metropolis, capital}, metroCapital.getSuperTypes().toArray());
        assertFalse      ("isAbstract",      metroCapital.isAbstract());
        assertFalse      ("isSparse",        metroCapital.isSparse());
        assertTrue       ("isSimple",        metroCapital.isSimple());
        assertEquals     ("instanceSize", 6, metroCapital.indices().size());

        assertPropertiesEquals(metroCapital, false, "country");
        assertPropertiesEquals(metroCapital, true, "city", "population", "region", "isGlobal", "parliament", "country");
        assertEquals("property(“region”).valueClass", CharSequence.class,
                ((AttributeType<?>) metroCapital.getProperty("region")).getValueClass());

        // Check based only on name.
        assertTrue ("maybeAssignableFrom", DefaultFeatureType.maybeAssignableFrom(capital, metroCapital));
        assertFalse("maybeAssignableFrom", DefaultFeatureType.maybeAssignableFrom(metroCapital, capital));
        assertTrue ("maybeAssignableFrom", DefaultFeatureType.maybeAssignableFrom(metropolis, metroCapital));
        assertFalse("maybeAssignableFrom", DefaultFeatureType.maybeAssignableFrom(metroCapital, metropolis));

        // Public API.
        assertTrue ("isAssignableFrom", capital.isAssignableFrom(metroCapital));
        assertFalse("isAssignableFrom", metroCapital.isAssignableFrom(capital));
        assertTrue ("isAssignableFrom", metropolis.isAssignableFrom(metroCapital));
        assertFalse("isAssignableFrom", metroCapital.isAssignableFrom(metropolis));
    }

    /**
     * Tests inheritance with a property that override an other property with a more specific type.
     */
    @Test
    @DependsOnMethod({"testMultiInheritance", "testNameCollision"})
    public void testPropertyOverride() {
        final DefaultFeatureType metropolis     = metropolis();
        final DefaultFeatureType universityCity = universityCity();
        final DefaultAttributeType<?> temperature = CharacteristicTypeMapTest.temperature();
        try {
            worldMetropolis(metropolis, universityCity, temperature, Integer.class);
            fail("Shall not be allowed to override a 'CharSequence' attribute with an 'Integer' one.");
        } catch (IllegalArgumentException e) {
            final String message = e.getMessage();
            assertTrue(message, message.contains("region"));
            assertTrue(message, message.contains("Metropolis"));
        }
        final DefaultFeatureType worldMetropolis = worldMetropolis(metropolis, universityCity, temperature, InternationalString.class);
        assertUnmodifiable(worldMetropolis);
        assertEquals     ("name", "World metropolis", worldMetropolis.getName().toString());
        assertArrayEquals("superTypes", new Object[] {metropolis, universityCity}, worldMetropolis.getSuperTypes().toArray());
        assertFalse      ("isAbstract",      worldMetropolis.isAbstract());
        assertFalse      ("isSparse",        worldMetropolis.isSparse());
        assertFalse      ("isSimple",        worldMetropolis.isSimple()); // Because of the arbitrary amount of universities.
        assertEquals     ("instanceSize", 6, worldMetropolis.indices().size());

        assertPropertiesEquals(worldMetropolis, false, "region", "temperature");
        assertPropertiesEquals(worldMetropolis, true, "city", "population", "region", "isGlobal", "universities", "temperature");
        assertEquals("property(“region”).valueClass", InternationalString.class,
                ((AttributeType<?>) worldMetropolis.getProperty("region")).getValueClass());

        // Check based only on name.
        assertTrue ("maybeAssignableFrom", DefaultFeatureType.maybeAssignableFrom(metropolis, worldMetropolis));
        assertFalse("maybeAssignableFrom", DefaultFeatureType.maybeAssignableFrom(worldMetropolis, metropolis));

        // Public API.
        assertTrue ("isAssignableFrom", metropolis.isAssignableFrom(worldMetropolis));
        assertFalse("isAssignableFrom", worldMetropolis.isAssignableFrom(metropolis));
    }

    /**
     * Tests the ommission of a property that duplicate a property already declared in the parent.
     * This is a little bit different than {@link #testPropertyOverride()} since the duplicated property
     * should be completely omitted.
     */
    @Test
    @DependsOnMethod("testPropertyOverride")
    public void testPropertyDuplication() {
        DefaultFeatureType city = city();
        city = new DefaultFeatureType(singletonMap(DefaultFeatureType.NAME_KEY, "New-City"),
                false, new DefaultFeatureType[] {city()}, city.getProperty("city"));

        assertPropertiesEquals(city, false);
        assertPropertiesEquals(city, true, "city", "population");
    }

    /**
     * Tests {@link DefaultFeatureType#equals(Object)}.
     */
    @Test
    @DependsOnMethod("testSimple")
    public void testEquals() {
        final DefaultFeatureType city = city();
        assertTrue (city.equals(city()));
        assertFalse(city.equals(capital()));
    }

    /**
     * Tests serialization.
     */
    @Test
    @DependsOnMethod({"testInheritance", "testEquals"})
    public void testSerialization() {
        assertPropertiesEquals(assertSerializedEquals(capital()), true, "city", "population", "parliament");
    }
}<|MERGE_RESOLUTION|>--- conflicted
+++ resolved
@@ -32,13 +32,6 @@
 import static java.util.Collections.singletonMap;
 import static org.apache.sis.test.TestUtilities.getSingleton;
 
-<<<<<<< HEAD
-=======
-// Branch-dependent imports
-import org.opengis.feature.PropertyType;
-import org.opengis.feature.AttributeType;
-
->>>>>>> 7d0f827d
 
 /**
  * Tests {@link DefaultFeatureType}.
@@ -379,7 +372,7 @@
          * Try to add an operation that depends on a non-existent property.
          * Such construction shall not be allowed.
          */
-        final PropertyType parliament = new LinkOperation(identifierName, DefaultAttributeTypeTest.parliament());
+        final AbstractIdentifiedType parliament = new LinkOperation(identifierName, DefaultAttributeTypeTest.parliament());
         try {
             final DefaultFeatureType illegal = new DefaultFeatureType(featureName, false, parent, parliament);
             fail("Should not have been allowed to create this feature:\n" + illegal);
@@ -447,7 +440,7 @@
         assertPropertiesEquals(metroCapital, false, "country");
         assertPropertiesEquals(metroCapital, true, "city", "population", "region", "isGlobal", "parliament", "country");
         assertEquals("property(“region”).valueClass", CharSequence.class,
-                ((AttributeType<?>) metroCapital.getProperty("region")).getValueClass());
+                ((DefaultAttributeType<?>) metroCapital.getProperty("region")).getValueClass());
 
         // Check based only on name.
         assertTrue ("maybeAssignableFrom", DefaultFeatureType.maybeAssignableFrom(capital, metroCapital));
@@ -491,7 +484,7 @@
         assertPropertiesEquals(worldMetropolis, false, "region", "temperature");
         assertPropertiesEquals(worldMetropolis, true, "city", "population", "region", "isGlobal", "universities", "temperature");
         assertEquals("property(“region”).valueClass", InternationalString.class,
-                ((AttributeType<?>) worldMetropolis.getProperty("region")).getValueClass());
+                ((DefaultAttributeType<?>) worldMetropolis.getProperty("region")).getValueClass());
 
         // Check based only on name.
         assertTrue ("maybeAssignableFrom", DefaultFeatureType.maybeAssignableFrom(metropolis, worldMetropolis));
