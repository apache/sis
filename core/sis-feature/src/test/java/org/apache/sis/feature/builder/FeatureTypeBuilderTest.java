/*
 * Licensed to the Apache Software Foundation (ASF) under one or more
 * contributor license agreements.  See the NOTICE file distributed with
 * this work for additional information regarding copyright ownership.
 * The ASF licenses this file to You under the Apache License, Version 2.0
 * (the "License"); you may not use this file except in compliance with
 * the License.  You may obtain a copy of the License at
 *
 *     http://www.apache.org/licenses/LICENSE-2.0
 *
 * Unless required by applicable law or agreed to in writing, software
 * distributed under the License is distributed on an "AS IS" BASIS,
 * WITHOUT WARRANTIES OR CONDITIONS OF ANY KIND, either express or implied.
 * See the License for the specific language governing permissions and
 * limitations under the License.
 */
package org.apache.sis.feature.builder;

import java.util.Map;
import java.util.Iterator;
import com.esri.core.geometry.Geometry;
import com.esri.core.geometry.Point;
import org.opengis.geometry.Envelope;
import org.apache.sis.feature.AbstractOperation;
import org.apache.sis.internal.feature.AttributeConvention;
import org.apache.sis.feature.DefaultFeatureTypeTest;
import org.apache.sis.feature.FeatureOperations;
import org.apache.sis.referencing.crs.HardCodedCRS;
import org.apache.sis.test.DependsOnMethod;
import org.apache.sis.test.DependsOn;
import org.apache.sis.test.TestUtilities;
import org.apache.sis.test.TestCase;
import org.junit.Test;

import static org.junit.Assert.*;

// Branch-dependent imports
import org.apache.sis.feature.AbstractIdentifiedType;
import org.apache.sis.feature.DefaultAttributeType;
import org.apache.sis.feature.DefaultFeatureType;


/**
 * Tests {@link FeatureTypeBuilder}.
 *
 * @author  Johann Sorel (Geomatys)
 * @author  Martin Desruisseaux (Geomatys)
 * @author  Michael Hausegger
 * @version 0.8
 * @since   0.8
 */
@DependsOn(AttributeTypeBuilderTest.class)
public final class FeatureTypeBuilderTest extends TestCase {
    /**
<<<<<<< HEAD
     * Verifies that {@code FeatureTypeBuilder.setSuperTypes(FeatureType...)} ignores null parents.
=======
     * Creates a new test case.
     */
    public FeatureTypeBuilderTest() {
    }

    /**
     * Verifies that {@link FeatureTypeBuilder#setSuperTypes(FeatureType...)} ignores null parents.
>>>>>>> 41cf5d33
     * This method tests only the builder state without creating feature type.
     */
    @Test
    public void testNullParents() {
        final FeatureTypeBuilder builder = new FeatureTypeBuilder(null);
        assertSame(builder, builder.setSuperTypes(new DefaultFeatureType[6]));
        assertEquals(0, builder.getSuperTypes().length);
    }

    /**
     * Verifies {@link FeatureTypeBuilder#setAbstract(boolean)}.
     * This method tests only the builder state without creating feature type.
     */
    @Test
    public void testSetAbstract() {
        final FeatureTypeBuilder builder = new FeatureTypeBuilder(null);
        assertFalse("isAbstract", builder.isAbstract());
        assertSame (builder, builder.setAbstract(true));
        assertTrue ("isAbstract", builder.isAbstract());
    }

    /**
     * Verifies {@link FeatureTypeBuilder#setDeprecated(boolean)}.
     * This method tests only the builder state without creating feature type.
     */
    @Test
    public void testSetDeprecated() {
        FeatureTypeBuilder builder = new FeatureTypeBuilder();
        assertFalse("isDeprecated", builder.isDeprecated());
        builder.setDeprecated(true);
        assertTrue("isDeprecated", builder.isDeprecated());
    }

    /**
     * Verifies {@link FeatureTypeBuilder#setNameSpace(CharSequence)}.
     */
    @Test
    public void testSetNameSpace() {
        final FeatureTypeBuilder builder = new FeatureTypeBuilder();
        assertNull("nameSpace", builder.getNameSpace());
        assertSame(builder, builder.setNameSpace("myNameSpace"));
        assertEquals("nameSpace", "myNameSpace", builder.getNameSpace());
    }

    /**
     * Tests with the minimum number of parameters (no property and no super type).
     */
    @Test
    @DependsOnMethod({"testSetAbstract", "testSetDeprecated", "testSetNameSpace"})
    public void testInitialization() {
        final FeatureTypeBuilder builder = new FeatureTypeBuilder();
        try {
            builder.build();
            fail("Builder should have failed if there is not at least a name set.");
        } catch (IllegalArgumentException ex) {
            final String message = ex.getMessage();
            assertTrue(message, message.contains("name"));
        }
        assertSame(builder, builder.setName("scope", "test"));
        final DefaultFeatureType type = builder.build();

        assertEquals("name", "scope:test",   type.getName().toString());
        assertFalse ("isAbstract",           type.isAbstract());
        assertEquals("properties count",  0, type.getProperties(true).size());
        assertEquals("super-types count", 0, type.getSuperTypes().size());
    }

    /**
     * Tests {@link FeatureTypeBuilder#addAttribute(Class)}.
     */
    @Test
    @DependsOnMethod("testInitialization")
    public void testAddAttribute() {
        final FeatureTypeBuilder builder = new FeatureTypeBuilder();
        assertSame(builder, builder.setName("myScope", "myName"));
        assertSame(builder, builder.setDefinition ("test definition"));
        assertSame(builder, builder.setDesignation("test designation"));
        assertSame(builder, builder.setDescription("test description"));
        assertSame(builder, builder.setAbstract(true));
        builder.addAttribute(String .class).setName("name");
        builder.addAttribute(Integer.class).setName("age");
        builder.addAttribute(Point  .class).setName("location").setCRS(HardCodedCRS.WGS84);
        builder.addAttribute(Double .class).setName("score").setDefaultValue(10.0).setMinimumOccurs(5).setMaximumOccurs(50);

        final DefaultFeatureType type = builder.build();
        assertEquals("name",        "myScope:myName",   type.getName().toString());
        assertEquals("definition",  "test definition",  type.getDefinition().toString());
        assertEquals("description", "test description", type.getDescription().toString());
        assertEquals("designation", "test designation", type.getDesignation().toString());
        assertTrue  ("isAbstract",                      type.isAbstract());

        final Iterator<? extends AbstractIdentifiedType> it = type.getProperties(true).iterator();
        final DefaultAttributeType<?> a0 = (DefaultAttributeType<?>) it.next();
        final DefaultAttributeType<?> a1 = (DefaultAttributeType<?>) it.next();
        final DefaultAttributeType<?> a2 = (DefaultAttributeType<?>) it.next();
        final DefaultAttributeType<?> a3 = (DefaultAttributeType<?>) it.next();
        assertFalse("properties count", it.hasNext());

        assertEquals("name", "name",     a0.getName().toString());
        assertEquals("name", "age",      a1.getName().toString());
        assertEquals("name", "location", a2.getName().toString());
        assertEquals("name", "score",    a3.getName().toString());

        assertEquals("valueClass", String.class,  a0.getValueClass());
        assertEquals("valueClass", Integer.class, a1.getValueClass());
        assertEquals("valueClass", Point.class,   a2.getValueClass());
        assertEquals("valueClass", Double.class,  a3.getValueClass());

        assertEquals("minimumOccurs",   1, a0.getMinimumOccurs());
        assertEquals("minimumOccurs",   1, a1.getMinimumOccurs());
        assertEquals("minimumOccurs",   1, a2.getMinimumOccurs());
        assertEquals("minimumOccurs",   5, a3.getMinimumOccurs());

        assertEquals("maximumOccurs",   1, a0.getMaximumOccurs());
        assertEquals("maximumOccurs",   1, a1.getMaximumOccurs());
        assertEquals("maximumOccurs",   1, a2.getMaximumOccurs());
        assertEquals("maximumOccurs",  50, a3.getMaximumOccurs());

        assertEquals("defaultValue", null, a0.getDefaultValue());
        assertEquals("defaultValue", null, a1.getDefaultValue());
        assertEquals("defaultValue", null, a2.getDefaultValue());
        assertEquals("defaultValue", 10.0, a3.getDefaultValue());

        assertFalse("characterizedByCRS", AttributeConvention.characterizedByCRS(a0));
        assertFalse("characterizedByCRS", AttributeConvention.characterizedByCRS(a1));
        assertTrue ("characterizedByCRS", AttributeConvention.characterizedByCRS(a2));
        assertFalse("characterizedByCRS", AttributeConvention.characterizedByCRS(a3));
    }

    /**
     * Tests {@link FeatureTypeBuilder#addAttribute(Class)} where one property is an identifier
     * and another property is the geometry.
     */
    @Test
    @DependsOnMethod("testAddAttribute")
    public void testAddIdentifierAndGeometry() {
        final FeatureTypeBuilder builder = new FeatureTypeBuilder();
        assertSame(builder, builder.setName("scope", "test"));
        assertSame(builder, builder.setIdentifierDelimiters("-", "pref.", null));
        builder.addAttribute(String.class).setName("name")
                .addRole(AttributeRole.IDENTIFIER_COMPONENT);
        builder.addAttribute(Geometry.class).setName("shape")
                .setCRS(HardCodedCRS.WGS84)
                .addRole(AttributeRole.DEFAULT_GEOMETRY);

        final DefaultFeatureType type = builder.build();
        assertEquals("name", "scope:test", type.getName().toString());
        assertFalse ("isAbstract", type.isAbstract());

        final Iterator<? extends AbstractIdentifiedType> it = type.getProperties(true).iterator();
        final AbstractIdentifiedType a0 = it.next();
        final AbstractIdentifiedType a1 = it.next();
        final AbstractIdentifiedType a2 = it.next();
        final AbstractIdentifiedType a3 = it.next();
        final AbstractIdentifiedType a4 = it.next();
        assertFalse("properties count", it.hasNext());

        assertEquals("name", AttributeConvention.IDENTIFIER_PROPERTY, a0.getName());
        assertEquals("name", AttributeConvention.ENVELOPE_PROPERTY,   a1.getName());
        assertEquals("name", AttributeConvention.GEOMETRY_PROPERTY,   a2.getName());
        assertEquals("name", "name",                                  a3.getName().toString());
        assertEquals("name", "shape",                                 a4.getName().toString());
    }

    /**
     * Tests {@link FeatureTypeBuilder#addAttribute(Class)} where one attribute is an identifier that already has
     * the {@code "sis:identifier"} name. This is called "anonymous" because identifiers with an explicit name in
     * the data file should use that name instead in the feature type.
     */
    @Test
    @DependsOnMethod("testAddIdentifierAndGeometry")
    public void testAddAnonymousIdentifier() {
        final FeatureTypeBuilder builder = new FeatureTypeBuilder();
        assertSame(builder, builder.setName("City"));
        builder.addAttribute(String.class).setName(AttributeConvention.IDENTIFIER_PROPERTY).addRole(AttributeRole.IDENTIFIER_COMPONENT);
        builder.addAttribute(Integer.class).setName("population");
        final DefaultFeatureType type = builder.build();
        final Iterator<? extends AbstractIdentifiedType> it = type.getProperties(true).iterator();
        final AbstractIdentifiedType a0 = it.next();
        final AbstractIdentifiedType a1 = it.next();
        assertFalse("properties count", it.hasNext());
        assertEquals("name", AttributeConvention.IDENTIFIER_PROPERTY, a0.getName());
        assertEquals("type", String.class,  ((DefaultAttributeType<?>) a0).getValueClass());
        assertEquals("name", "population", a1.getName().toString());
        assertEquals("type", Integer.class, ((DefaultAttributeType<?>) a1).getValueClass());
    }

    /**
     * Tests {@link FeatureTypeBuilder#addAttribute(Class)} where one attribute is a geometry that already has
     * the {@code "sis:geometry"} name. This is called "anonymous" because geometries with an explicit name in
     * the data file should use that name instead in the feature type.
     */
    @Test
    @DependsOnMethod("testAddIdentifierAndGeometry")
    public void testAddAnonymousGeometry() {
        final FeatureTypeBuilder builder = new FeatureTypeBuilder();
        assertSame(builder, builder.setName("City"));
        builder.addAttribute(Point.class).setName(AttributeConvention.GEOMETRY_PROPERTY).addRole(AttributeRole.DEFAULT_GEOMETRY);
        builder.addAttribute(Integer.class).setName("population");
        final DefaultFeatureType type = builder.build();
        final Iterator<? extends AbstractIdentifiedType> it = type.getProperties(true).iterator();
        final AbstractIdentifiedType a0 = it.next();
        final AbstractIdentifiedType a1 = it.next();
        final AbstractIdentifiedType a2 = it.next();
        assertFalse("properties count", it.hasNext());
        assertEquals("name", AttributeConvention.ENVELOPE_PROPERTY, a0.getName());
        assertEquals("name", AttributeConvention.GEOMETRY_PROPERTY, a1.getName());
        assertEquals("type", Point.class,   ((DefaultAttributeType<?>) a1).getValueClass());
        assertEquals("name", "population", a2.getName().toString());
        assertEquals("type", Integer.class, ((DefaultAttributeType<?>) a2).getValueClass());
    }

    /**
     * Tests creation of a builder from an existing feature type.
     * This method also acts as a test of {@code FeatureTypeBuilder} getter methods.
     */
    @Test
    public void testCreateFromTemplate() {
        final FeatureTypeBuilder builder = new FeatureTypeBuilder(DefaultFeatureTypeTest.capital());
        assertEquals("name",       "Capital", builder.getName().toString());
        assertEquals("superTypes", "City",    TestUtilities.getSingleton(builder.getSuperTypes()).getName().toString());
        assertFalse ("isAbstract",            builder.isAbstract());

        // The list of properties does not include super-type properties.
        final AttributeTypeBuilder<?> a0 = (AttributeTypeBuilder<?>) TestUtilities.getSingleton(builder.properties());
        assertEquals("name",  "parliament",  a0.getName().toString());
        assertEquals("type",  String.class,  a0.getValueClass());
        assertTrue  ("roles",                a0.roles().isEmpty());
    }

    /**
     * Tests creation of a builder from an existing feature type with some attributes having {@link AttributeRole}s.
     */
    @Test
    @DependsOnMethod("testCreateFromTemplate")
    public void testCreateFromTemplateWithRoles() {
        FeatureTypeBuilder builder = new FeatureTypeBuilder().setName("City");
        builder.addAttribute(String  .class).setName("name").roles().add(AttributeRole.IDENTIFIER_COMPONENT);
        builder.addAttribute(Integer .class).setName("population");
        builder.addAttribute(Geometry.class).setName("area").roles().add(AttributeRole.DEFAULT_GEOMETRY);

        final DefaultFeatureType type = builder.build();
        builder = new FeatureTypeBuilder(type);
        assertEquals("name", "City", builder.getName().toString());
        assertEquals("superTypes", 0, builder.getSuperTypes().length);

        final Iterator<PropertyTypeBuilder> it = builder.properties().iterator();
        final AttributeTypeBuilder<?> a0 = (AttributeTypeBuilder<?>) it.next();
        final AttributeTypeBuilder<?> a1 = (AttributeTypeBuilder<?>) it.next();
        final AttributeTypeBuilder<?> a2 = (AttributeTypeBuilder<?>) it.next();
        assertFalse("properties count", it.hasNext());
        assertEquals("name", "name",       a0.getName().toString());
        assertEquals("name", "population", a1.getName().toString());
        assertEquals("name", "area",       a2.getName().toString());

        assertEquals("type", String.class,   a0.getValueClass());
        assertEquals("type", Integer.class,  a1.getValueClass());
        assertEquals("type", Geometry.class, a2.getValueClass());

        assertTrue  ("roles", a1.roles().isEmpty());
        assertEquals("roles", AttributeRole.IDENTIFIER_COMPONENT, TestUtilities.getSingleton(a0.roles()));
        assertEquals("roles", AttributeRole.DEFAULT_GEOMETRY,     TestUtilities.getSingleton(a2.roles()));
    }

    /**
     * Verifies that {@code build()} method returns the previously created instance when possible.
     * See {@link AttributeTypeBuilder#build()} javadoc for a rational.
     */
    @Test
    @DependsOnMethod("testAddAttribute")
    public void testBuildCache() {
        final FeatureTypeBuilder builder = new FeatureTypeBuilder().setName("City");
        final DefaultAttributeType<String> name = builder.addAttribute(String.class).setName("name").build();
        final DefaultFeatureType city = builder.build();
        assertSame("Should return the existing AttributeType.", name, city.getProperty("name"));
        assertSame("Should return the existing FeatureType.", city, builder.build());

        assertSame("Should return the existing AttributeType since we didn't changed anything.",
                   name, builder.getProperty("name").build());

        assertNotSame("Should return a new AttributeType since we changed something.",
                      name, builder.getProperty("name").setDescription("Name of the city").build());

        assertNotSame("Should return a new FeatureType since we changed an attribute.",
                      city, builder.build());
    }

    /**
     * Tests overriding the "sis:envelope" property. This may happen when the user wants to specify
     * envelope himself instead of relying on the automatically computed value.
     */
    @Test
    public void testEnvelopeOverride() {
        FeatureTypeBuilder builder = new FeatureTypeBuilder().setName("CoverageRecord").setAbstract(true);
        builder.addAttribute(Geometry.class).setName(AttributeConvention.GEOMETRY_PROPERTY).addRole(AttributeRole.DEFAULT_GEOMETRY);
        final DefaultFeatureType parentType = builder.build();

        builder = new FeatureTypeBuilder().setName("Record").setSuperTypes(parentType);
        builder.addAttribute(Envelope.class).setName(AttributeConvention.ENVELOPE_PROPERTY);
        final DefaultFeatureType childType = builder.build();

        final Iterator<? extends AbstractIdentifiedType> it = childType.getProperties(true).iterator();
        assertPropertyEquals("sis:envelope", Envelope.class, it.next());
        assertPropertyEquals("sis:geometry", Geometry.class, it.next());
        assertFalse(it.hasNext());
    }

    /**
     * Tests overriding an attribute by an operation.
     * This is the converse of {@link #testEnvelopeOverride()}.
     */
    @Test
    public void testOverrideByOperation() {
        FeatureTypeBuilder builder = new FeatureTypeBuilder().setName("Parent").setAbstract(true);
        final DefaultAttributeType<Integer> pa = builder.addAttribute(Integer.class).setName("A").build();
        builder.addAttribute(Integer.class).setName("B");
        final DefaultFeatureType parentType = builder.build();

        builder = new FeatureTypeBuilder().setName("Child").setSuperTypes(parentType);
        builder.addProperty(FeatureOperations.link(Map.of(AbstractOperation.NAME_KEY, "B"), pa));
        final DefaultFeatureType childType = builder.build();

        final Iterator<? extends AbstractIdentifiedType> it = childType.getProperties(true).iterator();
        assertPropertyEquals("A", Integer.class, it.next());
        assertPropertyEquals("B", Integer.class, it.next());
        assertFalse(it.hasNext());
    }

    /**
     * Verifies that the given property is an attribute with the given name and value class.
     */
    private static void assertPropertyEquals(final String name, final Class<?> valueClass, AbstractIdentifiedType property) {
        assertEquals("name", name, property.getName().toString());
        if (property instanceof AbstractOperation) {
            property = ((AbstractOperation) property).getResult();
        }
        assertEquals("valueClass", valueClass, ((DefaultAttributeType<?>) property).getValueClass());
    }
}<|MERGE_RESOLUTION|>--- conflicted
+++ resolved
@@ -52,17 +52,13 @@
 @DependsOn(AttributeTypeBuilderTest.class)
 public final class FeatureTypeBuilderTest extends TestCase {
     /**
-<<<<<<< HEAD
+     * Creates a new test case.
+     */
+    public FeatureTypeBuilderTest() {
+    }
+
+    /**
      * Verifies that {@code FeatureTypeBuilder.setSuperTypes(FeatureType...)} ignores null parents.
-=======
-     * Creates a new test case.
-     */
-    public FeatureTypeBuilderTest() {
-    }
-
-    /**
-     * Verifies that {@link FeatureTypeBuilder#setSuperTypes(FeatureType...)} ignores null parents.
->>>>>>> 41cf5d33
      * This method tests only the builder state without creating feature type.
      */
     @Test
