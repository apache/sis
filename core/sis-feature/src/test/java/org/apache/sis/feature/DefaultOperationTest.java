/*
 * Licensed to the Apache Software Foundation (ASF) under one or more
 * contributor license agreements.  See the NOTICE file distributed with
 * this work for additional information regarding copyright ownership.
 * The ASF licenses this file to You under the Apache License, Version 2.0
 * (the "License"); you may not use this file except in compliance with
 * the License.  You may obtain a copy of the License at
 *
 *     http://www.apache.org/licenses/LICENSE-2.0
 *
 * Unless required by applicable law or agreed to in writing, software
 * distributed under the License is distributed on an "AS IS" BASIS,
 * WITHOUT WARRANTIES OR CONDITIONS OF ANY KIND, either express or implied.
 * See the License for the specific language governing permissions and
 * limitations under the License.
 */
package org.apache.sis.feature;

import org.opengis.parameter.ParameterDescriptor;
import org.apache.sis.parameter.ParameterBuilder;
import org.apache.sis.test.DependsOn;
import org.apache.sis.test.TestCase;
import org.junit.Test;

import static java.util.Collections.singletonMap;
import static org.apache.sis.test.Assert.*;


/**
 * Tests {@link DefaultOperationTest}.
 *
 * @author  Martin Desruisseaux (Geomatys)
 * @since   0.5
 * @version 0.5
 * @module
 */
@DependsOn(SingletonAttributeTest.class)
public final strictfp class DefaultOperationTest extends TestCase {
    /**
     * Returns an operation that found new cities.
     */
    static DefaultOperation foundCity() {
        final ParameterBuilder builder = new ParameterBuilder();
        final ParameterDescriptor<?>[] parameters = {
            builder.addName("founder").create(String.class, null)
        };
        return new DefaultOperation(singletonMap(DefaultOperation.NAME_KEY, "found city"),
                builder.addName("found city").createGroup(parameters),
<<<<<<< HEAD
                DefaultAttributeTypeTest.city(new HashMap<String,Object>(4)));
=======
                DefaultAttributeTypeTest.city());
>>>>>>> bde46027
    }

    /**
     * Tests serialization of {@link DefaultOperation}.
     */
    @Test
    public void testSerialization() {
        assertSerializedEquals(foundCity());
    }

    /**
     * Tests {@link DefaultOperation#toString()}.
     */
    @Test
    public void testToString() {
        assertEquals("Operation[“found city” (founder) : city]", foundCity().toString());
    }
}<|MERGE_RESOLUTION|>--- conflicted
+++ resolved
@@ -46,11 +46,7 @@
         };
         return new DefaultOperation(singletonMap(DefaultOperation.NAME_KEY, "found city"),
                 builder.addName("found city").createGroup(parameters),
-<<<<<<< HEAD
-                DefaultAttributeTypeTest.city(new HashMap<String,Object>(4)));
-=======
                 DefaultAttributeTypeTest.city());
->>>>>>> bde46027
     }
 
     /**
