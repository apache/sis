--- conflicted
+++ resolved
@@ -131,18 +131,11 @@
      */
     @Test
     public void bbox_preserve_expression_type() {
-<<<<<<< HEAD
         final Filter<AbstractFeature> bbox = factory.bbox(literal(Polygon.RIGHT), new Envelope2D(null, 0, 0, 1, 1));
-        final Expression<? super AbstractFeature, ?> arg2 = bbox.getExpressions().get(1);
-        assertInstanceOf("Second argument value should be an envelope.", Envelope.class,
-                         ((Literal<? super AbstractFeature, ?>) arg2).getValue());
-=======
-        final BinarySpatialOperator<Feature> bbox = factory.bbox(literal(Polygon.RIGHT), new Envelope2D(null, 0, 0, 1, 1));
-        final Expression<Feature,?> arg2 = bbox.getOperand2();
+        final Expression<AbstractFeature,?> arg2 = bbox.getExpressions().get(1);
         assertSame("The two ways to acquire the second argument return different values.", arg2, bbox.getExpressions().get(1));
         assertInstanceOf("Second argument value should be an envelope.", Envelope.class,
-                         ((Literal<Feature,?>) arg2).getValue());
->>>>>>> 7d712579
+                         ((Literal<AbstractFeature,?>) arg2).getValue());
     }
 
     /**
