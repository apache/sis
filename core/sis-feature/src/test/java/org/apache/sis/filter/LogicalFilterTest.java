/*
 * Licensed to the Apache Software Foundation (ASF) under one or more
 * contributor license agreements.  See the NOTICE file distributed with
 * this work for additional information regarding copyright ownership.
 * The ASF licenses this file to You under the Apache License, Version 2.0
 * (the "License"); you may not use this file except in compliance with
 * the License.  You may obtain a copy of the License at
 *
 *     http://www.apache.org/licenses/LICENSE-2.0
 *
 * Unless required by applicable law or agreed to in writing, software
 * distributed under the License is distributed on an "AS IS" BASIS,
 * WITHOUT WARRANTIES OR CONDITIONS OF ANY KIND, either express or implied.
 * See the License for the specific language governing permissions and
 * limitations under the License.
 */
package org.apache.sis.filter;

import java.util.Set;
import java.util.List;
import java.util.Collection;
import java.util.function.Function;
import java.util.function.BiFunction;
import java.util.function.Predicate;
import org.apache.sis.feature.builder.FeatureTypeBuilder;
import org.apache.sis.test.TestCase;
import org.junit.Test;

import static org.apache.sis.test.Assert.*;

// Branch-dependent imports
import org.apache.sis.feature.AbstractFeature;
import org.apache.sis.feature.DefaultFeatureType;
import org.apache.sis.internal.geoapi.filter.LogicalOperator;


/**
 * Tests {@link LogicalFilter} implementations.
 *
 * @author  Johann Sorel (Geomatys)
 * @author  Martin Desruisseaux (Geomatys)
 * @version 1.4
 * @since   1.1
 */
public final class LogicalFilterTest extends TestCase {
    /**
     * The factory to use for creating the objects to test.
     */
    private final DefaultFilterFactory<AbstractFeature,Object,?> factory;

    /**
     * Creates a new test case.
     */
    public LogicalFilterTest() {
        factory = DefaultFilterFactory.forFeatures();
    }

    /**
     * Tests creation of "And" expression from the factory.
     * Also tests an evaluation from literal values and serialization.
     */
    @Test
    public void testAnd() {
        create(factory::and, factory::and, false);
    }

    /**
     * Tests creation of "Or" expression from the factory.
     * Also tests an evaluation from literal values and serialization.
     */
    @Test
    public void testOr() {
        create(factory::or, factory::or, true);
    }

    /**
     * Tests creation of "Not" expression from the factory.
     * Also tests an evaluation from literal values and serialization.
     */
    @Test
    public void testNot() {
        final Expression<AbstractFeature,String> literal = factory.literal("text");
        final Filter<AbstractFeature> operand = factory.isNull(literal);
        final LogicalOperator<AbstractFeature> filter  = (LogicalOperator<AbstractFeature> ) factory.not(operand);
        assertArrayEquals(new Filter<?>[] {operand}, filter.getOperands().toArray());
        assertTrue(filter.test(null));
        assertSerializedEquals(filter);
    }

    /**
     * Verifies that {@link Filter#negate()} is overridden.
     */
    @Test
    public void testNegate() {
        final Expression<AbstractFeature,String> literal = factory.literal("text");
        final Filter<AbstractFeature> operand = factory.isNull(literal);
        assertInstanceOf("Predicate.negate()", LogicalFilter.Not.class, operand.negate());
    }

    /**
     * Implementation of {@link #testAnd()} and {@link #testOr()}.
     *
     * @param  binary    the function creating a logical operator from two operands.
     * @param  anyArity  the function creating a logical operator from an arbitrary number of operands.
     * @param  expected  expected evaluation result.
     */
<<<<<<< HEAD
    private void create(final BiFunction<Filter<? super AbstractFeature>, Filter<? super AbstractFeature>, Filter<AbstractFeature>> binary,
                        final Function<Collection<Filter<? super AbstractFeature>>, Filter<AbstractFeature>> anyArity,
=======
    private void create(final BiFunction<Filter<Feature>, Filter<Feature>, LogicalOperator<Feature>> binary,
                        final Function<Collection<Filter<Feature>>, LogicalOperator<Feature>> anyArity,
>>>>>>> 7d712579
                        final boolean expected)
    {
        final Filter<AbstractFeature> f1 = factory.isNull(factory.literal("text"));
        final Filter<AbstractFeature> f2 = factory.isNull(factory.literal(null));
        try {
            binary.apply(null, null);
            fail("Creation with a null operand shall raise an exception.");
        } catch (NullPointerException ex) {
        }
        try {
            binary.apply(f1, null);
            fail("Creation with a null operand shall raise an exception.");
        } catch (NullPointerException ex) {
        }
        try {
            binary.apply(null, f2);
            fail("Creation with a null operand shall raise an exception.");
        } catch (NullPointerException ex) {
        }
        try {
            anyArity.apply(Set.of(f1));
            fail("Creation with less then two operands shall raise an exception.");
        } catch (IllegalArgumentException ex) {
            assertNotNull(ex.getMessage());
        }
        /*
         * Test construction, evaluation and serialization.
         */
        LogicalOperator<AbstractFeature> filter = (LogicalOperator<AbstractFeature>) binary.apply(f1, f2);
        assertArrayEquals(new Filter<?>[] {f1, f2}, filter.getOperands().toArray());
        assertEquals(expected, filter.test(null));
        assertSerializedEquals(filter);
<<<<<<< HEAD

        filter = (LogicalOperator<AbstractFeature>) anyArity.apply(List.of(f1, f2, f1));
=======
        /*
         * Same test, using the constructor accepting any number of operands.
         */
        filter = anyArity.apply(List.of(f1, f2, f1));
>>>>>>> 7d712579
        assertArrayEquals(new Filter<?>[] {f1, f2, f1}, filter.getOperands().toArray());
        assertEquals(expected, filter.test(null));
        assertSerializedEquals(filter);
        /*
         * Test the `Predicate` methods, which should be overridden by `Optimization.OnFilter`.
         */
        assertInstanceOf("Predicate.and(…)",   Optimization.OnFilter.class, f1.and(f2));
        assertInstanceOf("Predicate.or(…)",    Optimization.OnFilter.class, f1.or(f2));
        assertInstanceOf("Predicate.negate()", Optimization.OnFilter.class, f1.negate());
    }

    /**
     * Tests evaluation using a feature instance.
     */
    @Test
    public void testEvaluateOnFeature() {
        final FeatureTypeBuilder ftb = new FeatureTypeBuilder();
        ftb.addAttribute(String.class).setName("attNull");
        ftb.addAttribute(String.class).setName("attNotNull");
        final AbstractFeature feature = ftb.setName("Test").build().newInstance();
        feature.setPropertyValue("attNotNull", "a value");

        final Filter<AbstractFeature> filterTrue  = factory.isNull(factory.property("attNull",    String.class));
        final Filter<AbstractFeature> filterFalse = factory.isNull(factory.property("attNotNull", String.class));

        assertTrue (factory.and(filterTrue,  filterTrue ).test(feature));
        assertFalse(factory.and(filterFalse, filterTrue ).test(feature));
        assertFalse(factory.and(filterTrue,  filterFalse).test(feature));
        assertFalse(factory.and(filterFalse, filterFalse).test(feature));

        assertTrue (factory.or (filterTrue,  filterTrue ).test(feature));
        assertTrue (factory.or (filterFalse, filterTrue ).test(feature));
        assertTrue (factory.or (filterTrue,  filterFalse).test(feature));
        assertFalse(factory.or (filterFalse, filterFalse).test(feature));

        assertFalse(factory.not(filterTrue ).test(feature));
        assertTrue (factory.not(filterFalse).test(feature));
        /*
         * Test the `Predicate` methods, which should be overridden by `Optimization.OnFilter`.
         */
        Predicate<Feature> predicate = filterTrue.and(filterFalse);
        assertInstanceOf("Predicate.and(…)", Optimization.OnFilter.class, predicate);
        assertFalse(predicate.test(feature));

        predicate = filterTrue.or(filterFalse);
        assertInstanceOf("Predicate.or(…)", Optimization.OnFilter.class, predicate);
        assertTrue(predicate.test(feature));
    }

    /**
     * Tests {@link Optimization} applied on logical filters.
     */
    @Test
    public void testOptimization() {
        final Filter<AbstractFeature> f1 = factory.isNull(factory.literal("text"));     // False
        final Filter<AbstractFeature> f2 = factory.isNull(factory.literal(null));       // True
        final Filter<AbstractFeature> f3 = factory.isNull(factory.property("*"));       // Indeterminate
        optimize(factory.and(f1, f2), Filter.exclude());
        optimize(factory.or (f1, f2), Filter.include());
        optimize(factory.and(f3, factory.not(f3)), Filter.exclude());
        optimize(factory.or (f3, factory.not(f3)), Filter.include());
    }

    /**
     * Verifies an optimization which is expected to evaluate immediately.
     */
    private static void optimize(final Filter<AbstractFeature> original, final Filter<AbstractFeature> expected) {
        final Filter<? super AbstractFeature> optimized = new Optimization().apply(original);
        assertNotSame("Expected a new optimized filter.", original, optimized);
        assertSame("Second optimization should have no effect.", optimized, new Optimization().apply(optimized));
        assertSame("Expression should have been evaluated now.", expected, optimized);
    }

    /**
     * Tests {@link Optimization} applied on logical filters when the {@link DefaultFeatureType} is known.
     */
    @Test
    public void testFeatureOptimization() {
        final String attribute = "population";
        final FeatureTypeBuilder ftb = new FeatureTypeBuilder();
        ftb.addAttribute(String.class).setName(attribute);
        final DefaultFeatureType type = ftb.setName("Test").build();
        final AbstractFeature instance = type.newInstance();
        instance.setPropertyValue("population", "1000");
        /*
         * Prepare an expression which divide the population value by 5.
         */
        final Expression<AbstractFeature,Number> e = factory.divide(factory.property(attribute, Integer.class), factory.literal(5));
        final Optimization optimization = new Optimization();
        assertSame(e, optimization.apply(e));                       // No optimization.
        assertEquals(200, e.apply(instance).intValue());
        /*
         * Notify the optimizer that property values will be of `String` type.
         * The optimizer should compute an `ObjectConverter` in advance.
         */
        optimization.setFeatureType(type);
        final Expression<? super AbstractFeature, ? extends Number> opt = optimization.apply(e);
        assertEquals(200, e.apply(instance).intValue());
        assertNotSame(e, opt);

        final PropertyValue<?> p = (PropertyValue<?>) opt.getParameters().get(0);
        assertEquals(String.class, p.getSourceClass());
        assertEquals(Number.class, p.getValueClass());
    }
}<|MERGE_RESOLUTION|>--- conflicted
+++ resolved
@@ -104,13 +104,8 @@
      * @param  anyArity  the function creating a logical operator from an arbitrary number of operands.
      * @param  expected  expected evaluation result.
      */
-<<<<<<< HEAD
-    private void create(final BiFunction<Filter<? super AbstractFeature>, Filter<? super AbstractFeature>, Filter<AbstractFeature>> binary,
-                        final Function<Collection<Filter<? super AbstractFeature>>, Filter<AbstractFeature>> anyArity,
-=======
-    private void create(final BiFunction<Filter<Feature>, Filter<Feature>, LogicalOperator<Feature>> binary,
-                        final Function<Collection<Filter<Feature>>, LogicalOperator<Feature>> anyArity,
->>>>>>> 7d712579
+    private void create(final BiFunction<Filter<AbstractFeature>, Filter<AbstractFeature>, Filter<AbstractFeature>> binary,
+                        final Function<Collection<Filter<AbstractFeature>>, Filter<AbstractFeature>> anyArity,
                         final boolean expected)
     {
         final Filter<AbstractFeature> f1 = factory.isNull(factory.literal("text"));
@@ -143,15 +138,10 @@
         assertArrayEquals(new Filter<?>[] {f1, f2}, filter.getOperands().toArray());
         assertEquals(expected, filter.test(null));
         assertSerializedEquals(filter);
-<<<<<<< HEAD
-
+        /*
+         * Same test, using the constructor accepting any number of operands.
+         */
         filter = (LogicalOperator<AbstractFeature>) anyArity.apply(List.of(f1, f2, f1));
-=======
-        /*
-         * Same test, using the constructor accepting any number of operands.
-         */
-        filter = anyArity.apply(List.of(f1, f2, f1));
->>>>>>> 7d712579
         assertArrayEquals(new Filter<?>[] {f1, f2, f1}, filter.getOperands().toArray());
         assertEquals(expected, filter.test(null));
         assertSerializedEquals(filter);
@@ -192,7 +182,7 @@
         /*
          * Test the `Predicate` methods, which should be overridden by `Optimization.OnFilter`.
          */
-        Predicate<Feature> predicate = filterTrue.and(filterFalse);
+        Predicate<AbstractFeature> predicate = filterTrue.and(filterFalse);
         assertInstanceOf("Predicate.and(…)", Optimization.OnFilter.class, predicate);
         assertFalse(predicate.test(feature));
 
