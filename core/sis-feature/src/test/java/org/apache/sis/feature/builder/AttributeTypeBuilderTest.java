/*
 * Licensed to the Apache Software Foundation (ASF) under one or more
 * contributor license agreements.  See the NOTICE file distributed with
 * this work for additional information regarding copyright ownership.
 * The ASF licenses this file to You under the Apache License, Version 2.0
 * (the "License"); you may not use this file except in compliance with
 * the License.  You may obtain a copy of the License at
 *
 *     http://www.apache.org/licenses/LICENSE-2.0
 *
 * Unless required by applicable law or agreed to in writing, software
 * distributed under the License is distributed on an "AS IS" BASIS,
 * WITHOUT WARRANTIES OR CONDITIONS OF ANY KIND, either express or implied.
 * See the License for the specific language governing permissions and
 * limitations under the License.
 */
package org.apache.sis.feature.builder;

import java.util.Arrays;
import java.util.Set;
import java.util.Collections;
import com.esri.core.geometry.Geometry;
import org.opengis.referencing.crs.CoordinateReferenceSystem;
import org.apache.sis.feature.Features;
import org.apache.sis.referencing.CommonCRS;
import org.apache.sis.internal.feature.AttributeConvention;
import org.apache.sis.test.DependsOnMethod;
import org.apache.sis.test.DependsOn;
import org.apache.sis.test.TestCase;
import org.junit.Test;

import static org.apache.sis.test.Assert.*;

// Branch-dependent imports
<<<<<<< HEAD
import org.apache.sis.feature.DefaultAttributeType;
=======
import org.opengis.feature.Attribute;
import org.opengis.feature.AttributeType;
import org.opengis.feature.Feature;
import org.opengis.feature.FeatureType;
import org.opengis.feature.Property;
import org.opengis.feature.PropertyType;
>>>>>>> 152b383d


/**
 * Tests {@link AttributeTypeBuilder}. The tests need to create a {@link FeatureTypeBuilder} in order to allow
 * {@code AttributeTypeBuilder} instantiation, but nothing else is done with the {@code FeatureTypeBuilder}.
 *
 * @author  Johann Sorel (Geomatys)
 * @author  Martin Desruisseaux (Geomatys)
 * @author  Alexis Manin (Geomatys)
 * @version 1.1
 * @since   0.8
 * @module
 */
@DependsOn(CharacteristicTypeBuilderTest.class)
public final strictfp class AttributeTypeBuilderTest extends TestCase {
    /**
     * Tests with the minimum number of parameters.
     */
    @Test
    public void testInitialization() {
        final AttributeTypeBuilder<String> builder = new FeatureTypeBuilder().addAttribute(String.class);
        assertEquals("default name", "string", builder.getName().toString());

        builder.setName("myScope", "myName");
        final DefaultAttributeType<?> att = builder.build();

        assertEquals("name", "myScope:myName",   att.getName().toString());
        assertEquals("valueClass", String.class, att.getValueClass());
        assertNull  ("defaultValue",             att.getDefaultValue());
        assertNull  ("definition",               att.getDefinition());
        assertNull  ("description",              att.getDescription());
        assertNull  ("designation",              att.getDesignation());
        assertEquals("minimumOccurs", 1,         att.getMinimumOccurs());
        assertEquals("maximumOccurs", 1,         att.getMaximumOccurs());
    }

    /**
     * Test creation of a single attribute with more values than the minimal ones.
     */
    @Test
    @DependsOnMethod("testInitialization")
    public void testBuilder() {
        final AttributeTypeBuilder<String> builder = new FeatureTypeBuilder().addAttribute(String.class);
        assertSame(builder, builder.setName        ("myScope", "myName"));
        assertSame(builder, builder.setDefinition  ("test definition"));
        assertSame(builder, builder.setDesignation ("test designation"));
        assertSame(builder, builder.setDescription ("test description"));
        assertSame(builder, builder.setDefaultValue("test default value."));
        assertSame(builder, builder.setMinimumOccurs(10).setMaximumOccurs(60));
        assertSame(builder, builder.setMaximalLength(80));
        final DefaultAttributeType<?> att = builder.build();

        assertEquals("name",          "myScope:myName",      att.getName().toString());
        assertEquals("definition",    "test definition",     att.getDefinition().toString());
        assertEquals("description",   "test description",    att.getDescription().toString());
        assertEquals("designation",   "test designation",    att.getDesignation().toString());
        assertEquals("valueClass",    String.class,          att.getValueClass());
        assertEquals("defaultValue",  "test default value.", att.getDefaultValue());
        assertEquals("minimumOccurs", 10,                    att.getMinimumOccurs());
        assertEquals("maximumOccurs", 60,                    att.getMaximumOccurs());
        assertTrue  ("characterizedByMaximalLength", AttributeConvention.characterizedByMaximalLength(att));
        assertEquals("maximalLengthCharacteristic", Integer.valueOf(80),
                AttributeConvention.getMaximalLengthCharacteristic(att.newInstance()));
    }

    /**
     * Tests {@link AttributeTypeBuilder#setValueClass(Class)}.
     * This implies the replacement of the builder by a new instance.
     */
    @Test
    @DependsOnMethod("testBuilder")
    public void testSetValueClass() {
        final AttributeTypeBuilder<Float> builder = new FeatureTypeBuilder().addAttribute(Float.class);
        assertSame(builder, builder.setName        ("temperature"));
        assertSame(builder, builder.setDefinition  ("test definition"));
        assertSame(builder, builder.setDesignation ("test designation"));
        assertSame(builder, builder.setDescription ("test description"));
        assertSame(builder, builder.setDefaultValue(25f));
        assertSame(builder, builder.setValueClass(Float.class));
        assertEquals("valueClass", Float.class, builder.getValueClass());
        assertSetEquals(Collections.singleton(builder), builder.owner().properties());
        final CharacteristicTypeBuilder<Float> stddev = builder.addCharacteristic(Float.class);
        assertSame(stddev, stddev.setName("stddev"));
        assertSame(stddev, stddev.setDefaultValue(2f));
        /*
         * Pretend that we changed our mind and now want a Double type instead than Float.
         * In current implementation this requires the creation of a new builder instance,
         * but there is no guarantees that it will always be the case in future versions.
         */
        final AttributeTypeBuilder<Double> newb = builder.setValueClass(Double.class);
        assertEquals("name",          "temperature",      newb.getName().toString());
        assertEquals("definition",    "test definition",  newb.getDefinition());
        assertEquals("description",   "test description", newb.getDescription());
        assertEquals("designation",   "test designation", newb.getDesignation());
        assertEquals("valueClass",    Double.class,       newb.getValueClass());
        assertEquals("defaultValue",  Double.valueOf(25), newb.getDefaultValue());
        assertSetEquals(Collections.singleton(newb), newb.owner().properties());
        /*
         * In order to avoid accidental misuse, the old builder should not be usable anymore.
         */
        try {
            builder.setName("new name");
            fail("Should not allow modification of disposed instance.");
        } catch (IllegalStateException e) {
            final String message = e.getMessage();
            assertTrue(message, message.contains("AttributeTypeBuilder"));
        }
        /*
         * Verify the attribute created by the builder.
         */
        final DefaultAttributeType<?> att = newb.build();
        assertEquals("name",          "temperature",      att.getName().toString());
        assertEquals("definition",    "test definition",  att.getDefinition().toString());
        assertEquals("description",   "test description", att.getDescription().toString());
        assertEquals("designation",   "test designation", att.getDesignation().toString());
        assertEquals("valueClass",    Double.class,       att.getValueClass());
        assertEquals("defaultValue",  Double.valueOf(25), att.getDefaultValue());
    }

    /**
     * Tests {@link AttributeTypeBuilder#setValidValues(Object...)} and the corresponding getter method.
     */
    @Test
    @DependsOnMethod("testBuilder")
    public void testSetValidValues() {
        final AttributeTypeBuilder<String> builder = new FeatureTypeBuilder().addAttribute(String.class);
        assertEquals("length", 0, builder.getValidValues().length);
        assertSame(builder, builder.setValidValues("Blue", "Green", "Red"));
        assertArrayEquals(new String[] {"Blue", "Green", "Red"}, builder.getValidValues());
        assertSame(builder, builder.setValidValues("Yellow", "Cyan", "Magenta"));
        assertArrayEquals(new String[] {"Yellow", "Cyan", "Magenta"}, builder.getValidValues());
    }

    /**
     * Tests {@link AttributeTypeBuilder#setMaximalLength(Integer)} and
     * {@link AttributeTypeBuilder#setCRS(CoordinateReferenceSystem)}
     * together with the corresponding getter methods.
     */
    @Test
    @DependsOnMethod("testBuilder")
    public void testOtherCharacteristics() {
        final AttributeTypeBuilder<String> builder = new FeatureTypeBuilder().addAttribute(String.class);
        assertNull("maximalLength", builder.getMaximalLength());
        assertNull("crs", builder.getCRS());

        assertSame(builder, builder.setMaximalLength(20));
        assertEquals("maximalLength", Integer.valueOf(20), builder.getMaximalLength());
        assertNull("crs", builder.getCRS());

        final CoordinateReferenceSystem crs = CommonCRS.defaultGeographic();
        assertSame(builder, builder.setCRS(crs));
        assertEquals("maximalLength", Integer.valueOf(20), builder.getMaximalLength());
        assertSame("crs", crs, builder.getCRS());

        assertSame(builder, builder.setMaximalLength(30));
        assertEquals("maximalLength", Integer.valueOf(30), builder.getMaximalLength());
        assertSame("crs", crs, builder.getCRS());
    }

    /**
     * Tests {@link AttributeTypeBuilder#getCharacteristic(String)}.
     */
    @Test
    @DependsOnMethod("testOtherCharacteristics")
    public void testGetCharacteristics() {
        final AttributeTypeBuilder<String> builder = new FeatureTypeBuilder().addAttribute(String.class);
        final CharacteristicTypeBuilder<Float> a = builder.addCharacteristic(Float.class).setName("a", "temp");
        final CharacteristicTypeBuilder<Float> b = builder.addCharacteristic(Float.class).setName("b", "temp");
        final CharacteristicTypeBuilder<Float> c = builder.addCharacteristic(Float.class).setName("c");
        assertNull("dummy", builder.getCharacteristic("dummy"));
        assertSame("c", c, builder.getCharacteristic("c"));
        assertSame("b", b, builder.getCharacteristic("b:temp"));
        assertSame("a", a, builder.getCharacteristic("a:temp"));
        try {
            builder.getCharacteristic("temp");
            fail("Given name should be considered ambiguous.");
        } catch (IllegalArgumentException e) {
            final String message = e.getMessage();
            assertTrue(message, message.contains("a:temp"));
            assertTrue(message, message.contains("b:temp"));
        }
    }

    /**
     * Tests {@link AttributeTypeBuilder#roles()}.
     */
    @Test
    @DependsOnMethod("testOtherCharacteristics")
    public void testRoles() {
        final AttributeTypeBuilder<Geometry> builder = new FeatureTypeBuilder().addAttribute(Geometry.class);
        final Set<AttributeRole> roles = builder.roles();
        assertTrue("isEmpty", roles.isEmpty());

        assertTrue("add(DEFAULT_GEOMETRY)", builder.addRole(AttributeRole.DEFAULT_GEOMETRY));
        assertSetEquals(Collections.singleton(AttributeRole.DEFAULT_GEOMETRY), roles);
        assertFalse("add(DEFAULT_GEOMETRY)", builder.addRole(AttributeRole.DEFAULT_GEOMETRY));

        assertTrue("add(IDENTIFIER_COMPONENT)", roles.add(AttributeRole.IDENTIFIER_COMPONENT));
        assertSetEquals(Arrays.asList(AttributeRole.DEFAULT_GEOMETRY, AttributeRole.IDENTIFIER_COMPONENT), roles);
        assertFalse("add(IDENTIFIER_COMPONENT)", roles.add(AttributeRole.IDENTIFIER_COMPONENT));

        assertTrue("remove(DEFAULT_GEOMETRY)", roles.remove(AttributeRole.DEFAULT_GEOMETRY));
        assertSetEquals(Collections.singleton(AttributeRole.IDENTIFIER_COMPONENT), roles);
        assertFalse("remove(DEFAULT_GEOMETRY)", roles.remove(AttributeRole.DEFAULT_GEOMETRY));

        assertTrue("remove(IDENTIFIER_COMPONENT)", roles.remove(AttributeRole.IDENTIFIER_COMPONENT));
        assertTrue("isEmpty", roles.isEmpty());
        assertFalse("remove(IDENTIFIER_COMPONENT)", roles.remove(AttributeRole.IDENTIFIER_COMPONENT));
    }

    /**
     * Verifies that {@link FeatureTypeBuilder#addAttribute(Class)} converts primitive types to their wrapper.
     */
    @Test
    @SuppressWarnings("UnnecessaryBoxing")
    public void testBoxing() {
        final FeatureTypeBuilder ftb = new FeatureTypeBuilder().setName("boxing");
        final AttributeTypeBuilder<Integer> boxBuilder = ftb.addAttribute(int.class).setName("boxed");
        assertEquals("Attribute value type should have been boxed", Integer.class, boxBuilder.getValueClass());

        final FeatureType ft = ftb.build();
        final PropertyType boxedProperty = ft.getProperty("boxed");
        assertInstanceOf("Unexpected property type.", AttributeType.class, boxedProperty);
        assertEquals("Attribute value type should have been boxed", Integer.class, ((AttributeType<?>) boxedProperty).getValueClass());
        final Feature feature = ft.newInstance();

        final Property p = feature.getProperty("boxed");
        assertInstanceOf("Unexpected property type.", Attribute.class, p);
        assertEquals("Attribute value type should have been boxed", Integer.class, ((Attribute<?>) p).getType().getValueClass());

        int value = 3;
        Features.cast((Attribute<?>) p, Integer.class).setValue(value);
        assertEquals(value, p.getValue());

        feature.setPropertyValue("boxed", Integer.valueOf(4));
        assertEquals(4, feature.getPropertyValue("boxed"));
    }
}<|MERGE_RESOLUTION|>--- conflicted
+++ resolved
@@ -32,16 +32,11 @@
 import static org.apache.sis.test.Assert.*;
 
 // Branch-dependent imports
-<<<<<<< HEAD
+import org.apache.sis.feature.AbstractAttribute;
+import org.apache.sis.feature.AbstractFeature;
+import org.apache.sis.feature.AbstractIdentifiedType;
 import org.apache.sis.feature.DefaultAttributeType;
-=======
-import org.opengis.feature.Attribute;
-import org.opengis.feature.AttributeType;
-import org.opengis.feature.Feature;
-import org.opengis.feature.FeatureType;
-import org.opengis.feature.Property;
-import org.opengis.feature.PropertyType;
->>>>>>> 152b383d
+import org.apache.sis.feature.DefaultFeatureType;
 
 
 /**
@@ -262,19 +257,19 @@
         final AttributeTypeBuilder<Integer> boxBuilder = ftb.addAttribute(int.class).setName("boxed");
         assertEquals("Attribute value type should have been boxed", Integer.class, boxBuilder.getValueClass());
 
-        final FeatureType ft = ftb.build();
-        final PropertyType boxedProperty = ft.getProperty("boxed");
-        assertInstanceOf("Unexpected property type.", AttributeType.class, boxedProperty);
-        assertEquals("Attribute value type should have been boxed", Integer.class, ((AttributeType<?>) boxedProperty).getValueClass());
-        final Feature feature = ft.newInstance();
-
-        final Property p = feature.getProperty("boxed");
-        assertInstanceOf("Unexpected property type.", Attribute.class, p);
-        assertEquals("Attribute value type should have been boxed", Integer.class, ((Attribute<?>) p).getType().getValueClass());
+        final DefaultFeatureType ft = ftb.build();
+        final AbstractIdentifiedType boxedProperty = ft.getProperty("boxed");
+        assertInstanceOf("Unexpected property type.", DefaultAttributeType.class, boxedProperty);
+        assertEquals("Attribute value type should have been boxed", Integer.class, ((DefaultAttributeType<?>) boxedProperty).getValueClass());
+        final AbstractFeature feature = ft.newInstance();
+
+        final Object p = feature.getProperty("boxed");
+        assertInstanceOf("Unexpected property type.", AbstractAttribute.class, p);
+        assertEquals("Attribute value type should have been boxed", Integer.class, ((AbstractAttribute<?>) p).getType().getValueClass());
 
         int value = 3;
-        Features.cast((Attribute<?>) p, Integer.class).setValue(value);
-        assertEquals(value, p.getValue());
+        Features.cast((AbstractAttribute<?>) p, Integer.class).setValue(value);
+        assertEquals(value, ((AbstractAttribute) p).getValue());
 
         feature.setPropertyValue("boxed", Integer.valueOf(4));
         assertEquals(4, feature.getPropertyValue("boxed"));
