--- conflicted
+++ resolved
@@ -132,13 +132,6 @@
       <artifactId>sis-utility</artifactId>
       <version>${project.version}</version>
     </dependency>
-<<<<<<< HEAD
-    <dependency>
-      <groupId>org.opengis</groupId>
-      <artifactId>geoapi</artifactId>
-    </dependency>
-=======
->>>>>>> 12a76154
 
     <!-- Test dependencies -->
     <dependency>
