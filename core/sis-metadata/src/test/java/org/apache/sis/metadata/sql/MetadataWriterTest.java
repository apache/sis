--- conflicted
+++ resolved
@@ -156,25 +156,10 @@
         final ResponsibleParty responsible = TestUtilities.getSingleton(c.getCitedResponsibleParties());
         assertEquals(Role.PRINCIPAL_INVESTIGATOR, responsible.getRole());
 
-<<<<<<< HEAD
         assertEquals("International Association of Oil & Gas Producers", responsible.getOrganisationName().toString());
 
         OnlineResource resource = responsible.getContactInfo().getOnlineResource();
-        assertEquals("http://www.epsg.org", resource.getLinkage().toString());
-=======
-        final Party party = TestUtilities.getSingleton(responsible.getParties());
-        assertEquals("International Association of Oil & Gas Producers", party.getName().toString());
-        final Contact contact = TestUtilities.getSingleton(party.getContactInfo());
-        /*
-         * Invoke for the deprecated 'getOnlineResource()' method (singular form) before the non-deprecated
-         * 'getOnlineResources()' (plural form) replacement. They shall give the same result no matter which
-         * form were stored in the database.
-         */
-        @SuppressWarnings("deprecation")
-        final OnlineResource resource = contact.getOnlineResource();
-        assertSame(resource, TestUtilities.getSingleton(contact.getOnlineResources()));
         assertEquals("https://epsg.org/", resource.getLinkage().toString());
->>>>>>> 152b383d
         assertEquals(OnLineFunction.INFORMATION, resource.getFunction());
         /*
          * Ask columns that are known to not exist.
