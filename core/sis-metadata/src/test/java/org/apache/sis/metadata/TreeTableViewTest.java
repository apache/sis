--- conflicted
+++ resolved
@@ -60,17 +60,10 @@
             "  ├─Edition………………………………………………………………………………………… Some edition\n" +
             "  ├─Cited responsible party (1 of 2)\n" +
             "  │   ├─Role……………………………………………………………………………………… Distributor\n" +
-<<<<<<< HEAD
             "  │   └─Party…………………………………………………………………………………… Some organisation\n" +
             "  ├─Cited responsible party (2 of 2)\n" +
             "  │   ├─Role……………………………………………………………………………………… Point of contact\n" +
             "  │   └─Party…………………………………………………………………………………… Some person of contact\n" +
-=======
-            "  │   └─Organisation………………………………………………………………… Some organisation\n" +
-            "  ├─Cited responsible party (2 of 2)\n" +
-            "  │   ├─Role……………………………………………………………………………………… Point of contact\n" +
-            "  │   └─Individual……………………………………………………………………… Some person of contact\n" +
->>>>>>> 9693f46c
             "  │       └─Contact info\n" +
             "  │           └─Address\n" +
             "  │               └─Electronic mail address…… Some email\n" +
