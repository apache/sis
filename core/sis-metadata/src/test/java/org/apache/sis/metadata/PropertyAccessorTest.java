--- conflicted
+++ resolved
@@ -224,16 +224,10 @@
             Identification.class, "getDescriptiveKeywords",        "descriptiveKeywords",        "descriptiveKeywords",       "Descriptive keywords",         Keywords[].class,
             Identification.class, "getResourceSpecificUsages",     "resourceSpecificUsages",     "resourceSpecificUsage",     "Resource specific usages",     Usage[].class,
             Identification.class, "getResourceConstraints",        "resourceConstraints",        "resourceConstraints",       "Resource constraints",         Constraints[].class,
-<<<<<<< HEAD
     AbstractIdentification.class, "getAssociatedResources",        "associatedResources",        "associatedResource",        "Associated resources",         DefaultAssociatedResource[].class,
-        DataIdentification.class, "getLanguages",                  "languages",                  "language",                  "Languages",                    Locale[].class,
-        DataIdentification.class, "getCharacterSets",              "characterSets",              "characterSet",              "Character sets",               CharacterSet[].class,
-=======
-            Identification.class, "getAssociatedResources",        "associatedResources",        "associatedResource",        "Associated resources",         AssociatedResource[].class,
->>>>>>> 6944f6c5
         DataIdentification.class, "getEnvironmentDescription",     "environmentDescription",     "environmentDescription",    "Environment description",      InternationalString.class,
         DataIdentification.class, "getSupplementalInformation",    "supplementalInformation",    "supplementalInformation",   "Supplemental information",     InternationalString.class,
-        DataIdentification.class, "getLocalesAndCharsets",         "localesAndCharsets",         "defaultLocale+otherLocale", "Locales and charsets",         Map.class);
+ DefaultDataIdentification.class, "getLocalesAndCharsets",         "localesAndCharsets",         "defaultLocale+otherLocale", "Locales and charsets",         Map.class);
     }
 
     /**
