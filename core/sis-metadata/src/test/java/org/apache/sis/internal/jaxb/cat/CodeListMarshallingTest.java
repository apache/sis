/*
 * Licensed to the Apache Software Foundation (ASF) under one or more
 * contributor license agreements.  See the NOTICE file distributed with
 * this work for additional information regarding copyright ownership.
 * The ASF licenses this file to You under the Apache License, Version 2.0
 * (the "License"); you may not use this file except in compliance with
 * the License.  You may obtain a copy of the License at
 *
 *     http://www.apache.org/licenses/LICENSE-2.0
 *
 * Unless required by applicable law or agreed to in writing, software
 * distributed under the License is distributed on an "AS IS" BASIS,
 * WITHOUT WARRANTIES OR CONDITIONS OF ANY KIND, either express or implied.
 * See the License for the specific language governing permissions and
 * limitations under the License.
 */
package org.apache.sis.internal.jaxb.cat;

import java.util.Arrays;
import java.util.Locale;
import java.util.Collections;
import javax.xml.bind.Marshaller;
import javax.xml.bind.JAXBException;
import org.opengis.metadata.citation.Role;
import org.opengis.metadata.citation.DateType;
import org.opengis.metadata.citation.CitationDate;
import org.opengis.metadata.citation.ResponsibleParty;
import org.opengis.metadata.citation.PresentationForm;
import org.apache.sis.metadata.iso.citation.DefaultCitation;
import org.apache.sis.internal.xml.LegacyNamespaces;
import org.apache.sis.xml.XML;
import org.apache.sis.xml.Namespaces;
import org.apache.sis.xml.MarshallerPool;
import org.apache.sis.test.DependsOnMethod;
import org.apache.sis.test.xml.TestCase;
import org.junit.Test;

import static org.apache.sis.test.MetadataAssert.*;


/**
 * Tests the XML marshalling of {@code CodeList}.
 *
 * @author  Martin Desruisseaux (Geomatys)
 * @author  Guilhem Legal (Geomatys)
 * @version 1.1
 * @since   0.3
 * @module
 */
public final strictfp class CodeListMarshallingTest extends TestCase {
    /**
     * Returns a XML string to use for testing purpose.
     * Note that responsible party exists only in legacy ISO 19115:2003 model.
     *
     * @param baseURL  the base URL of XML schemas.
     */
    private static String getResponsiblePartyXML(final String baseURL) {
        return "<gmd:CI_ResponsibleParty xmlns:gmd=\"" + LegacyNamespaces.GMD + "\">\n" +
               "  <gmd:role>\n" +
               "    <gmd:CI_RoleCode codeList=\"" + baseURL + CodeListUID.CODELISTS_PATH_LEGACY + "#CI_RoleCode\"" +
                    " codeListValue=\"principalInvestigator\">" + "Principal investigator</gmd:CI_RoleCode>\n" +
               "  </gmd:role>\n" +
               "</gmd:CI_ResponsibleParty>";
    }

    /**
     * Returns a XML string to use for testing purpose.
     *
     * @param  language  three-letter ISO code.
     * @param  dateType  date type code list in the language identified by {@code language}.
     * @param  legacy    {@code true} for ISO 19139:2007 format, {@code false} for ISO 19115-3 format.
     */
    private static String getCitationXML(final String language, final String dateType, final boolean legacy) {
        final Object[] args = new Object[] {
            "cit",                          // Prefix
            Namespaces.CIT,                 // Namespace
            CodeListUID.METADATA_ROOT,      // Base URL of code list path
            CodeListUID.CODELISTS_PATH,     // Relative code list path in base URL
            language, dateType
        };
        if (legacy) {
            args[0] = "gmd";                                // Prefix
            args[1] = LegacyNamespaces.GMD;                 // Namespace
            args[2] = CodeListUID.METADATA_ROOT_LEGACY;     // Base URL of code list path
            args[3] = CodeListUID.CODELISTS_PATH_LEGACY;    // Relative code list path in base URL
        }
        return String.format(
                "<%1$s:CI_Date xmlns:%1$s=\"%2$s\">\n" +
                "  <%1$s:dateType>\n" +
                "    <%1$s:CI_DateTypeCode codeList=\"%3$s%4$s#CI_DateTypeCode\"" +
                     " codeListValue=\"creation\" codeSpace=\"%5$s\">%6$s</%1$s:CI_DateTypeCode>\n" +
                "  </%1$s:dateType>\n" +
                "</%1$s:CI_Date>", args);
    }

    /**
     * Tests marshalling using the default URL.
     *
     * @throws JAXBException if an error occurred while marshalling the XML.
     */
    @Test
    public void testDefaultURL() throws JAXBException {
<<<<<<< HEAD
        final String expected = getResponsiblePartyXML(Schemas.METADATA_ROOT_LEGACY);
        final ResponsibleParty rp = unmarshal(ResponsibleParty.class, expected);
=======
        final String expected = getResponsiblePartyXML(CodeListUID.METADATA_ROOT_LEGACY);
        final Responsibility rp = unmarshal(Responsibility.class, expected);
>>>>>>> 152b383d
        assertEquals(Role.PRINCIPAL_INVESTIGATOR, rp.getRole());
        /*
         * Use the convenience method in order to avoid the effort of creating
         * our own MarshallerPool.
         */
        final String actual = marshal(rp, VERSION_2007);
        assertXmlEquals(expected, actual, "xmlns:*");
    }

    /**
     * Tests marshalling using legacy ISO URLs.
     *
     * @throws JAXBException if an error occurred while marshalling the XML.
     *
     * @see <a href="https://standards.iso.org/iso/19115/-3/">ISO schemas</a>
     */
    @Test
    public void testLegacyISO_URL() throws JAXBException {
        final String expected = getResponsiblePartyXML("http://standards.iso.org/ittf/PubliclyAvailableStandards/ISO_19139_Schemas/");
        final ResponsibleParty rp = unmarshal(ResponsibleParty.class, expected);
        assertEquals(Role.PRINCIPAL_INVESTIGATOR, rp.getRole());

        final MarshallerPool pool = getMarshallerPool();
        final Marshaller marshaller = pool.acquireMarshaller();
        marshaller.setProperty(XML.METADATA_VERSION, VERSION_2007);
        marshaller.setProperty(XML.SCHEMAS, Collections.singletonMap("gmd",
                "http://standards.iso.org/ittf/PubliclyAvailableStandards/ISO_19139_Schemas"));     // Intentionally omit trailing '/'.
        final String actual = marshal(marshaller, rp);
        pool.recycle(marshaller);
        assertXmlEquals(expected, actual, "xmlns:*");
    }

    /**
     * Tests a code list localization.
     *
     * @throws JAXBException if an error occurred while marshalling the XML.
     */
    @Test
    public void testLocalization() throws JAXBException {
        testLocalization(false);
    }

    /**
     * Tests a code list localization in ISO 19139:2007.
     *
     * @throws JAXBException if an error occurred while marshalling the XML.
     *
     * @since 1.0
     */
    @Test
    @DependsOnMethod("testLocalization")
    public void testLocalizationLegacyXML() throws JAXBException {
        testLocalization(true);
    }

    /**
     * Implementation of {@link #testLocalization()} and {@link #testLocalizationLegacyXML()}.
     */
    private void testLocalization(final boolean legacy) throws JAXBException {
        final MarshallerPool pool = getMarshallerPool();
        final Marshaller marshaller = pool.acquireMarshaller();
        if (legacy) {
            marshaller.setProperty(XML.METADATA_VERSION, VERSION_2007);
        }
        /*
         * First, test using the French locale.
         */
        marshaller.setProperty(XML.LOCALE, Locale.FRENCH);
        String expected = getCitationXML("fra", "Création", legacy);
        CitationDate ci = unmarshal(CitationDate.class, expected);
        assertEquals(DateType.CREATION, ci.getDateType());
        String actual = marshal(marshaller, ci);
        assertXmlEquals(expected, actual, "xmlns:*");
        /*
         * Tests again using the English locale.
         */
        marshaller.setProperty(XML.LOCALE, Locale.ENGLISH);
        expected = getCitationXML("eng", "Creation", legacy);
        ci = unmarshal(CitationDate.class, expected);
        assertEquals(DateType.CREATION, ci.getDateType());
        actual = marshal(marshaller, ci);
        assertXmlEquals(expected, actual, "xmlns:*");

        pool.recycle(marshaller);
    }

    /**
     * Tests marshalling of a code list which is not in the list of standard codes.
     *
     * @throws JAXBException if an error occurred while marshalling the XML.
     */
    @Test
    public void testExtraCodes() throws JAXBException {
        final DefaultCitation id = new DefaultCitation();
        id.setPresentationForms(Arrays.asList(
                PresentationForm.valueOf("IMAGE_DIGITAL"),      // Existing code with UML id="imageDigital"
                PresentationForm.valueOf("test")));             // New code

        final String xml = marshal(id);
        /*
         * "IMAGE_DIGITAL" is marshalled as "imageDigital" because is contains a UML id, which is lower-case.
         */
        assertXmlEquals(
                "<cit:CI_Citation xmlns:cit=\"" + Namespaces.CIT + "\">\n" +
                "  <cit:presentationForm>\n" +
                "    <cit:CI_PresentationFormCode codeListValue=\"imageDigital\">Image digital</cit:CI_PresentationFormCode>\n" +
                "  </cit:presentationForm>\n" +
                "  <cit:presentationForm>\n" +
                "    <cit:CI_PresentationFormCode codeListValue=\"test\">Test</cit:CI_PresentationFormCode>\n" +
                "  </cit:presentationForm>\n" +
                "</cit:CI_Citation>\n",
                xml, "xmlns:*", "codeList", "codeSpace");
    }
}<|MERGE_RESOLUTION|>--- conflicted
+++ resolved
@@ -100,13 +100,8 @@
      */
     @Test
     public void testDefaultURL() throws JAXBException {
-<<<<<<< HEAD
-        final String expected = getResponsiblePartyXML(Schemas.METADATA_ROOT_LEGACY);
+        final String expected = getResponsiblePartyXML(CodeListUID.METADATA_ROOT_LEGACY);
         final ResponsibleParty rp = unmarshal(ResponsibleParty.class, expected);
-=======
-        final String expected = getResponsiblePartyXML(CodeListUID.METADATA_ROOT_LEGACY);
-        final Responsibility rp = unmarshal(Responsibility.class, expected);
->>>>>>> 152b383d
         assertEquals(Role.PRINCIPAL_INVESTIGATOR, rp.getRole());
         /*
          * Use the convenience method in order to avoid the effort of creating
