/*
 * Licensed to the Apache Software Foundation (ASF) under one or more
 * contributor license agreements.  See the NOTICE file distributed with
 * this work for additional information regarding copyright ownership.
 * The ASF licenses this file to You under the Apache License, Version 2.0
 * (the "License"); you may not use this file except in compliance with
 * the License.  You may obtain a copy of the License at
 *
 *     http://www.apache.org/licenses/LICENSE-2.0
 *
 * Unless required by applicable law or agreed to in writing, software
 * distributed under the License is distributed on an "AS IS" BASIS,
 * WITHOUT WARRANTIES OR CONDITIONS OF ANY KIND, either express or implied.
 * See the License for the specific language governing permissions and
 * limitations under the License.
 */
package org.apache.sis.metadata;

import java.util.Set;
import java.util.Map;
import java.util.HashSet;
import org.opengis.metadata.citation.Citation;
import org.opengis.metadata.quality.Completeness;
import org.opengis.referencing.IdentifiedObject;
import org.opengis.referencing.crs.GeographicCRS;
import org.apache.sis.metadata.iso.citation.DefaultCitation;
import org.apache.sis.metadata.iso.citation.HardCodedCitations;
import org.apache.sis.metadata.iso.acquisition.DefaultPlatform;
import org.apache.sis.metadata.iso.acquisition.DefaultInstrument;
import org.apache.sis.metadata.iso.acquisition.DefaultAcquisitionInformation;
import org.apache.sis.metadata.iso.quality.AbstractCompleteness;
import org.apache.sis.internal.simple.SimpleIdentifiedObject;
import org.apache.sis.util.iso.SimpleInternationalString;
import org.apache.sis.util.ComparisonMode;
import org.apache.sis.test.DependsOnMethod;
import org.apache.sis.test.DependsOn;
import org.apache.sis.test.TestCase;
import org.junit.Test;

import static java.util.Collections.singleton;
import static org.apache.sis.test.Assert.*;
import static org.apache.sis.test.TestUtilities.getSingleton;


/**
 * Tests the {@link MetadataStandard} class.
 * Unless otherwise specified, all tests use the {@link MetadataStandard#ISO_19115} constant.
 *
 * <p>The following methods are not (or few) tested by this class, because they are tested by
 * dedicated classes named according the implementation class doing the actual work:</p>
 *
 * <ul>
 *   <li>{@link MetadataStandard#asNameMap(Class, KeyNamePolicy, KeyNamePolicy)}, tested by {@link NameMapTest}</li>
 *   <li>{@link MetadataStandard#asTypeMap(Class, KeyNamePolicy, TypeValuePolicy)}, tested by {@link TypeMapTest}</li>
 *   <li>{@link MetadataStandard#asInformationMap(Class, KeyNamePolicy)}, tested by {@link InformationMapTest}</li>
 * </ul>
 *
 * @author  Martin Desruisseaux (Geomatys)
 * @since   0.3
 * @version 0.8
 * @module
 */
@DependsOn({
    PropertyAccessorTest.class,
    InformationMapTest.class,
    NameMapTest.class,
    TypeMapTest.class,
    ValueMapTest.class})
public final strictfp class MetadataStandardTest extends TestCase {
    /**
     * The standard being tested.
     */
    private MetadataStandard standard;

    /**
     * Returns {@code true} if the given type is a metadata.
     */
    private boolean isMetadata(final Class<?> type) {
        return standard.isMetadata(type);
    }

    /**
     * Tests {@link MetadataStandard#isMetadata(Class)}.
     */
    @Test
    public void testIsMetadata() {
        standard = MetadataStandard.ISO_19115;
        assertFalse("isMetadata(String)",                 isMetadata(String.class));
        assertTrue ("isMetadata(Citation)",               isMetadata(Citation.class));
        assertTrue ("isMetadata(DefaultCitation)",        isMetadata(DefaultCitation.class));
        assertFalse("isMetadata(IdentifiedObject)",       isMetadata(IdentifiedObject.class));
        assertFalse("isMetadata(SimpleIdentifiedObject)", isMetadata(SimpleIdentifiedObject.class));
        assertFalse("isMetadata(GeographicCRS)",          isMetadata(GeographicCRS.class));
<<<<<<< HEAD
//      assertFalse("isMetadata(RectifiedGrid)",          isMetadata(RectifiedGrid.class));
=======
        assertFalse("isMetadata(RectifiedGrid)",          isMetadata(RectifiedGrid.class));
        assertFalse("isMetadata(Double)",                 isMetadata(Double.class));
        assertFalse("isMetadata(double)",                 isMetadata(Double.TYPE));
>>>>>>> 3fe58008

        standard = MetadataStandard.ISO_19111;
        assertFalse("isMetadata(String)",                 isMetadata(String.class));
        assertTrue ("isMetadata(Citation)",               isMetadata(Citation.class));               // Dependency
        assertTrue ("isMetadata(DefaultCitation)",        isMetadata(DefaultCitation.class));        // Dependency
        assertTrue ("isMetadata(IdentifiedObject)",       isMetadata(IdentifiedObject.class));
        assertTrue ("isMetadata(SimpleIdentifiedObject)", isMetadata(SimpleIdentifiedObject.class));
        assertTrue ("isMetadata(GeographicCRS)",          isMetadata(GeographicCRS.class));
//      assertFalse("isMetadata(RectifiedGrid)",          isMetadata(RectifiedGrid.class));

        standard = MetadataStandard.ISO_19123;
        assertFalse("isMetadata(String)",                 isMetadata(String.class));
        assertTrue ("isMetadata(Citation)",               isMetadata(Citation.class));               // Transitive dependency
        assertTrue ("isMetadata(DefaultCitation)",        isMetadata(DefaultCitation.class));        // Transivive dependency
        assertTrue ("isMetadata(IdentifiedObject)",       isMetadata(IdentifiedObject.class));       // Dependency
        assertTrue ("isMetadata(SimpleIdentifiedObject)", isMetadata(SimpleIdentifiedObject.class)); // Dependency
        assertTrue ("isMetadata(GeographicCRS)",          isMetadata(GeographicCRS.class));          // Dependency
//      assertTrue ("isMetadata(RectifiedGrid)",          isMetadata(RectifiedGrid.class));
    }

    /**
     * Returns the interface for the given metadata implementation class.
     */
    private Class<?> getInterface(final Class<?> type) {
        return standard.getInterface(type);
    }

    /**
     * Tests {@link MetadataStandard#getInterface(Class)}.
     */
    @Test
    @DependsOnMethod("testIsMetadata")
    public void testGetInterface() {
        standard = MetadataStandard.ISO_19115;
        assertEquals("getInterface(Citation)",               Citation.class,         getInterface(Citation.class));
        assertEquals("getInterface(DefaultCitation)",        Citation.class,         getInterface(DefaultCitation.class));
        assertEquals("getInterface(AbstractCompleteness)",   Completeness.class,     getInterface(AbstractCompleteness.class));

        standard = MetadataStandard.ISO_19111;
        assertEquals("getInterface(Citation)",               Citation.class,         getInterface(Citation.class));
        assertEquals("getInterface(DefaultCitation)",        Citation.class,         getInterface(DefaultCitation.class));
        assertEquals("getInterface(AbstractCompleteness)",   Completeness.class,     getInterface(AbstractCompleteness.class));
        assertEquals("getInterface(IdentifiedObject)",       IdentifiedObject.class, getInterface(IdentifiedObject.class));
        assertEquals("getInterface(SimpleIdentifiedObject)", IdentifiedObject.class, getInterface(SimpleIdentifiedObject.class));
        assertEquals("getInterface(GeographicCRS)",          GeographicCRS.class,    getInterface(GeographicCRS.class));

        // Verify that the cache has not been updated in inconsistent way.
        testIsMetadata();
    }

    /**
     * Returns the interface type declared by the accessor for the given class.
     */
    private Class<?> getAccessor(final Class<?> type, final boolean mandatory) {
        final PropertyAccessor accessor = standard.getAccessor(new CacheKey(type), mandatory);
        return (accessor != null) ? accessor.type : null;
    }

    /**
     * Tests {@link MetadataStandard#getAccessor(Class, boolean)}.
     */
    @Test
    @DependsOnMethod("testGetInterface")
    public void testGetAccessor() {
        standard = MetadataStandard.ISO_19115;
        assertEquals("getAccessor(DefaultCitation)",        Citation.class,         getAccessor(DefaultCitation.class, true));
        assertEquals("getAccessor(AbstractCompleteness)",   Completeness.class,     getAccessor(AbstractCompleteness.class, true));
        assertNull  ("getAccessor(SimpleIdentifiedObject)",                         getAccessor(SimpleIdentifiedObject.class, false));

        standard = MetadataStandard.ISO_19111;
        assertEquals("getAccessor(DefaultCitation)",        Citation.class,         getAccessor(DefaultCitation.class, true));
        assertEquals("getAccessor(AbstractCompleteness)",   Completeness.class,     getAccessor(AbstractCompleteness.class, true));
        assertEquals("getAccessor(SimpleIdentifiedObject)", IdentifiedObject.class, getAccessor(SimpleIdentifiedObject.class, true));

        // Verify that the cache has not been updated in inconsistent way.
        testGetInterface();
    }

    /**
     * Tests {@link MetadataStandard#getInterface(Class)} for an invalid type.
     * A {@link ClassCastException} is expected.
     */
    @Test
    @DependsOnMethod("testGetInterface")
    public void testGetWrongInterface() {
        standard = new MetadataStandard("SIS", "org.apache.sis.dummy.", null);
        try {
            getInterface(DefaultCitation.class);
            fail("No dummy interface expected.");
        } catch (ClassCastException e) {
            // This is the expected exception.
            assertTrue(e.getMessage().contains("DefaultCitation"));
        }
    }

    /**
     * Tests the {@link MetadataStandard#equals(Object, Object, ComparisonMode)} method.
     */
    @Test
    @DependsOnMethod("testGetAccessor")
    public void testEquals() {
        standard = MetadataStandard.ISO_19115;

        // Self equality test
        DefaultCitation instance = HardCodedCitations.EPSG;
        assertFalse(standard.equals(instance, HardCodedCitations.SIS,  ComparisonMode.STRICT));
        assertTrue (standard.equals(instance, HardCodedCitations.EPSG, ComparisonMode.STRICT));

        // Test comparison with a copy
        instance = new DefaultCitation(HardCodedCitations.EPSG);
        assertFalse(standard.equals(instance, HardCodedCitations.SIS,  ComparisonMode.STRICT));
        assertTrue (standard.equals(instance, HardCodedCitations.EPSG, ComparisonMode.STRICT));

        // test comparison with a modified copy
        instance.setTitle(new SimpleInternationalString("A dummy title"));
        assertFalse(standard.equals(instance, HardCodedCitations.EPSG, ComparisonMode.STRICT));
    }

    /**
     * Creates a metadata object having a cyclic association. The cycle is between
     * {@code platform.instrument} and {@code instrument.isMountedOn}.
     */
    static DefaultAcquisitionInformation createCyclicMetadata() {
        final DefaultInstrument instrument = new DefaultInstrument();
        instrument.setType(new SimpleInternationalString("An instrument type."));
        final DefaultPlatform platform = new DefaultPlatform();
        platform.setDescription(new SimpleInternationalString("A platform."));
        instrument.setMountedOn(platform);
        platform.setInstruments(singleton(instrument));
        final DefaultAcquisitionInformation acquisition = new DefaultAcquisitionInformation();
        acquisition.setPlatforms(singleton(platform));
        return acquisition;
    }

    /**
     * Tests the {@link MetadataStandard#equals(Object, Object, ComparisonMode)} method on an object
     * having cyclic associations. In absence of safety guard against infinite recursivity, this test
     * would produce {@link StackOverflowError}.
     */
    @Test
    @DependsOnMethod("testEquals")
    public void testEqualsOnCyclicMetadata() {
        final DefaultAcquisitionInformation p1 = createCyclicMetadata();
        final DefaultAcquisitionInformation p2 = createCyclicMetadata();
        assertTrue("equals", p1.equals(p2));

        final DefaultPlatform   platform   = (DefaultPlatform)   getSingleton(p2.getPlatforms());
        final DefaultInstrument instrument = (DefaultInstrument) getSingleton(platform.getInstruments());
        instrument.setType(new SimpleInternationalString("An other instrument type."));
        assertFalse("equals", p1.equals(p2));
    }

    /**
     * Tests the {@link MetadataStandard#asValueMap(Object, KeyNamePolicy, ValueExistencePolicy)} implementation.
     * This test duplicates {@link ValueMapTest}, but is done here again as an integration test and because many
     * {@code MetadataStandard} methods depend on it ({@code equals}, {@code hashCode}, {@code prune}, <i>etc.</i>).
     */
    @Test
    @DependsOnMethod("testGetAccessor")
    public void testValueMap() {
        final DefaultCitation instance = new DefaultCitation(HardCodedCitations.EPSG);
        final Map<String,Object> map = MetadataStandard.ISO_19115.asValueMap(instance, null,
                KeyNamePolicy.JAVABEANS_PROPERTY, ValueExistencePolicy.NON_EMPTY);
        assertFalse("The properties map shall not be empty.", map.isEmpty());
        assertEquals("Unexpected number of properties.", 4, map.size());
        /*
         * Verify the set of keys in the ValueMap.
         *
         * Note: the iterator order (and consequently, the order of elements in the following
         * string representation) is determined by the @XmlType(…) annotation and verified by
         * PropertyAccessorTest.testConstructor().
         */
        final Set<String> keys = map.keySet();
        assertEquals("[title, identifiers, citedResponsibleParties, presentationForms]", keys.toString());
        assertTrue  ("Shall exist and be defined.",   keys.contains("title"));
        assertTrue  ("Shall exist and be defined.",   keys.contains("getTitle"));
        assertTrue  ("Shall exist and be defined.",   keys.contains("identifier"));
        assertTrue  ("Shall exist and be defined.",   keys.contains("identifiers"));
        assertTrue  ("Shall exist and be defined.",   keys.contains("getIdentifiers"));
        assertTrue  ("Shall exist and be defined.",   keys.contains("citedResponsibleParty"));
        assertTrue  ("Shall exist and be defined.",   keys.contains("citedResponsibleParties"));
        assertFalse ("Shall exist but be undefined.", keys.contains("ISBN"));
        assertFalse ("Shall not exists.",             keys.contains("dummy"));
        /*
         * Verifies values.
         */
        assertEquals("title", "EPSG Geodetic Parameter Dataset", map.get("title").toString());
        assertEquals("title", "EPSG Geodetic Parameter Dataset", map.get("getTitle").toString());
        assertEquals("EPSG", PropertyAccessorTest.getSingletonCode(map.get("identifiers")));
    }

    /**
     * Tests {@link MetadataStandard#hashCode(Object)} using {@link HashSet} as the reference
     * implementation for computing hash code values. The hash code is defined as the sum of
     * hash code values of all non-empty properties, plus the hash code of the interface.
     */
    @Test
    @DependsOnMethod("testValueMap")
    public void testHashCode() {
        standard = MetadataStandard.ISO_19115;
        final DefaultCitation instance = HardCodedCitations.EPSG;
        final Map<String,Object> map = standard.asValueMap(instance, null,
                KeyNamePolicy.JAVABEANS_PROPERTY, ValueExistencePolicy.NON_EMPTY);
        assertFalse(map.isEmpty()); // Actually 'testValueMap()' job, but verified for safety.
        assertEquals("hashCode()", new HashSet<>(map.values()).hashCode() + Citation.class.hashCode(),
                standard.hashCode(instance));
    }

    /**
     * Tests the {@link MetadataStandard#hashCode(Object)} method on an object having cyclic associations.
     * In absence of safety guard against infinite recursivity, this test would produce {@link StackOverflowError}.
     *
     * @see AbstractMetadataTest#testHashCodeOnCyclicMetadata()
     */
    @Test
    @DependsOnMethod("testHashCode")
    public void testHashCodeOnCyclicMetadata() {
        standard = MetadataStandard.ISO_19115;
        final int code = standard.hashCode(createCyclicMetadata());
        /*
         * Following line checks that the hash code is stable, just for doing something with the code.
         * The real test was actually to ensure that the above line didn't threw a StackOverflowError.
         */
        assertEquals(code, standard.hashCode(createCyclicMetadata()));
    }

    /**
     * Tests serialization of pre-defined constants.
     */
    @Test
    public void testSerialization() {
        assertSame(MetadataStandard.ISO_19111, assertSerializedEquals(MetadataStandard.ISO_19111));
        assertSame(MetadataStandard.ISO_19115, assertSerializedEquals(MetadataStandard.ISO_19115));
    }
}<|MERGE_RESOLUTION|>--- conflicted
+++ resolved
@@ -91,13 +91,9 @@
         assertFalse("isMetadata(IdentifiedObject)",       isMetadata(IdentifiedObject.class));
         assertFalse("isMetadata(SimpleIdentifiedObject)", isMetadata(SimpleIdentifiedObject.class));
         assertFalse("isMetadata(GeographicCRS)",          isMetadata(GeographicCRS.class));
-<<<<<<< HEAD
 //      assertFalse("isMetadata(RectifiedGrid)",          isMetadata(RectifiedGrid.class));
-=======
-        assertFalse("isMetadata(RectifiedGrid)",          isMetadata(RectifiedGrid.class));
         assertFalse("isMetadata(Double)",                 isMetadata(Double.class));
         assertFalse("isMetadata(double)",                 isMetadata(Double.TYPE));
->>>>>>> 3fe58008
 
         standard = MetadataStandard.ISO_19111;
         assertFalse("isMetadata(String)",                 isMetadata(String.class));
