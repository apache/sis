--- conflicted
+++ resolved
@@ -57,11 +57,7 @@
                 "        <gco:CharacterString>An author</gco:CharacterString>\n" +
                 "      </gmd:individualName>\n" +
                 "      <gmd:role>\n" +
-<<<<<<< HEAD
-                "        <gmd:CI_RoleCode codeList=\"http://schemas.opengis.net/iso/19139/20070417/resources/Codelist/gmxCodelists.xml#CI_RoleCode\" codeListValue=\"author\">Author</gmd:CI_RoleCode>\n" +
-=======
-                "        <gmd:CI_RoleCode codeList=\"http://www.isotc211.org/2005/resources/Codelist/gmxCodelists.xml#CI_RoleCode\" codeListValue=\"author\" codeSpace=\"eng\">Author</gmd:CI_RoleCode>\n" +
->>>>>>> 152b383d
+                "        <gmd:CI_RoleCode codeList=\"http://www.isotc211.org/2005/resources/Codelist/gmxCodelists.xml#CI_RoleCode\" codeListValue=\"author\">Author</gmd:CI_RoleCode>\n" +
                 "      </gmd:role>\n" +
                 "    </gmd:CI_ResponsibleParty>\n" +
                 "  </gmd:citedResponsibleParty>\n" +
