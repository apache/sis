--- conflicted
+++ resolved
@@ -44,18 +44,10 @@
      */
     public static QualityParameter create() {
         final QualityParameter param = new QualityParameter();
-<<<<<<< HEAD
         param.code        = "some parameter";
         param.definition  = new SimpleInternationalString("a definition");
-        param.description = new DefaultDescription("a description");
+        param.description = new DefaultMeasureDescription("a description");
         param.valueType   = Names.createTypeName(Integer.class);
-=======
-        param.code           = "some parameter";
-        param.definition     = new SimpleInternationalString("a definition");
-        param.description    = new DefaultMeasureDescription("a description");
-        param.valueStructure = ValueStructure.MATRIX;
-        param.valueType      = Names.createTypeName(Integer.class);
->>>>>>> 05a9bb3b
         return param;
     }
 
