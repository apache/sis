/*
 * Licensed to the Apache Software Foundation (ASF) under one or more
 * contributor license agreements.  See the NOTICE file distributed with
 * this work for additional information regarding copyright ownership.
 * The ASF licenses this file to You under the Apache License, Version 2.0
 * (the "License"); you may not use this file except in compliance with
 * the License.  You may obtain a copy of the License at
 *
 *     http://www.apache.org/licenses/LICENSE-2.0
 *
 * Unless required by applicable law or agreed to in writing, software
 * distributed under the License is distributed on an "AS IS" BASIS,
 * WITHOUT WARRANTIES OR CONDITIONS OF ANY KIND, either express or implied.
 * See the License for the specific language governing permissions and
 * limitations under the License.
 */
package org.apache.sis.test.xml;

import java.util.Set;
import java.util.HashSet;
import java.util.Objects;
import java.lang.reflect.Field;
import java.lang.reflect.Method;
import java.lang.reflect.Modifier;
import javax.xml.XMLConstants;
import javax.xml.bind.annotation.XmlNs;
import javax.xml.bind.annotation.XmlType;
import javax.xml.bind.annotation.XmlSchema;
import javax.xml.bind.annotation.XmlElement;
import javax.xml.bind.annotation.XmlElementRef;
import javax.xml.bind.annotation.XmlElementRefs;
import javax.xml.bind.annotation.XmlRootElement;
import org.opengis.annotation.UML;
import org.opengis.annotation.Obligation;
import org.opengis.annotation.Specification;
import org.opengis.util.CodeList;
import org.apache.sis.util.ArraysExt;
import org.apache.sis.xml.Namespaces;
import org.apache.sis.internal.xml.LegacyNamespaces;
import org.apache.sis.internal.jaxb.cat.CodeListUID;
import org.apache.sis.test.DependsOnMethod;
import org.apache.sis.test.TestUtilities;
import org.apache.sis.test.TestCase;
import org.junit.Test;
import junit.framework.AssertionFailedError;


/**
 * Verifies consistency between {@link UML}, {@link XmlElement} and other annotations.
 * Some tests performed by this class are:
 *
 * <ul>
 *   <li>All implementation classes have {@link XmlRootElement} and {@link XmlType} annotations.</li>
 *   <li>The name declared in the {@code XmlType} annotations matches the
 *       {@link #getExpectedXmlTypeName expected value}.</li>
 *   <li>The name declared in the {@code XmlRootElement} (classes) or {@link XmlElement} (methods)
 *       annotations matches the identifier declared in the {@link UML} annotation of the GeoAPI interfaces.
 *       The UML - XML name mapping can be changed by overriding {@link #getExpectedXmlElementName(Class, UML)}.</li>
 *   <li>The {@code XmlElement.required()} boolean is consistent with the UML {@linkplain Obligation obligation}.</li>
 *   <li>The namespace declared in the {@code XmlRootElement} or {@code XmlElement} annotations
 *       is not redundant with the {@link XmlSchema} annotation in the package.</li>
 *   <li>The prefixes declared in the {@link XmlNs} annotations match the
 *       {@linkplain Namespaces#getPreferredPrefix expected prefixes}.</li>
 *   <li>The {@linkplain #getWrapperFor wrapper}, if any, is consistent.</li>
 * </ul>
 *
 * This class does not verify JAXB annotations against a XSD file.
 *
 * @author  Cédric Briançon (Geomatys)
 * @author  Martin Desruisseaux (Geomatys)
 * @version 1.1
 * @since   0.3
 * @module
 */
public abstract strictfp class AnnotationConsistencyCheck extends TestCase {
    /**
     * The {@value} string used in JAXB annotations for default names or namespaces.
     */
    static final String DEFAULT = "##default";

    /**
     * The GeoAPI interfaces, {@link CodeList} or {@link Enum} types to test.
     * This array is specified at construction time. Each test iterates over
     * all types in this array.
     */
    protected final Class<?>[] types;

    /**
     * The type being tested, or {@code null} if none. In case of test failure, this information
     * will be used by the {@code assert(…)} methods for formatting a message giving the name of
     * class and method where the failure occurred.
     *
     * @see #fail(String)
     */
    protected String testingClass;

    /**
     * The method being tested, or {@code null} if none. In case of test failure, this information
     * will be used by the {@code assert(…)} methods for formatting a message giving the name of
     * class and method where the failure occurred.
     *
     * @see #fail(String)
     */
    protected String testingMethod;

    /**
     * Creates a new test suite for the given types.
     * The given sequence of types is assigned to the {@link #types} field.
     *
     * @param  types  the GeoAPI interfaces, {@link CodeList} or {@link Enum} types to test.
     */
    protected AnnotationConsistencyCheck(final Class<?>... types) {
        this.types = types;     // No need to clone — test classes are normally used only by SIS.
    }

    /**
     * Returns the SIS implementation class for the given GeoAPI interface.
     * For example the implementation of the {@link org.opengis.metadata.citation.Citation}
     * interface is the {@link org.apache.sis.metadata.iso.citation.DefaultCitation} class.
     *
     * @param  <T>   the type represented by the {@code type} argument.
     * @param  type  the GeoAPI interface (never a {@link CodeList} or {@link Enum} type).
     * @return the SIS implementation for the given interface.
     */
    protected abstract <T> Class<? extends T> getImplementation(Class<T> type);

    /**
     * If the given GeoAPI type, when marshalled to XML, is wrapped into an other XML element,
     * returns the class of the wrapper for that XML element. Otherwise returns {@code null}.
     * Such wrappers are unusual in XML (except for lists), but the ISO 19115-3 standard do that
     * systematically for every elements.
     *
     * <p><b>Example:</b> when a {@link org.apache.sis.metadata.iso.citation.DefaultContact}
     * is marshalled to XML inside a {@code ResponsibleParty}, the element is not marshalled
     * directly inside its parent as we usually do in XML. Instead, we have a {@code <CI_Contact>}.
     * inside the {@code <contactInfo>} element as below:</p>
     *
     * {@preformat xml
     *   <CI_ResponsibleParty>
     *     <contactInfo>
     *       <CI_Contact>
     *         ...
     *       </CI_Contact>
     *     </contactInfo>
     *   </CI_ResponsibleParty>
     * }
     *
     * To reflect that fact, this method shall return the internal {@code CI_Contact}
     * wrapper class for the {@link org.apache.sis.metadata.iso.citation.DefaultCitation} argument.
     * If no wrapper is expected for the given class, then this method shall return {@code null}.
     *
     * <p>If a wrapper is expected for the given class but was not found, then this method shall throw
     * {@link ClassNotFoundException}. Note that no wrapper may be defined explicitly for the given type,
     * while a wrapper is defined for a parent of the given type. This method does not need to care about
     * such situation, since the caller will automatically searches for a parent class if
     * {@code ClassNotFoundException} has been thrown.</p>
     *
     * <p>In SIS implementation, most wrappers are also {@link javax.xml.bind.annotation.adapters.XmlAdapter}.
     * But this is not a requirement.</p>
     *
     * @param  type  the GeoAPI interface, {@link CodeList} or {@link Enum} type.
     * @return the wrapper for the given type, or {@code null} if none.
     * @throws ClassNotFoundException if a wrapper was expected but not found.
     */
    protected abstract Class<?> getWrapperFor(Class<?> type) throws ClassNotFoundException;

    /**
     * The value returned by {@link #getWrapperFor(Class)}, together with a boolean telling
     * whether the wrapper has been found in the tested class or in one of its parent classes.
     */
    private static final class WrapperClass {
        final Class<?> type;
        boolean isInherited;

        WrapperClass(final Class<?> type) {
            this.type = type;
        }
    }

    /**
     * Returns the value of {@link #getWrapperFor(Class)} for the given class, or for a parent
     * of the given class if {@code getWrapperFor(Class)} threw {@code ClassNotFoundException}.
     *
     * @param  type  the GeoAPI interface, {@link CodeList} or {@link Enum} type.
     * @return the wrapper for the given type.
     *         {@link WrapperClass#type} is {@code null} if no wrapper has been found.
     * @throws ClassNotFoundException if a wrapper was expected but not found in the
     *         given type neither in any of the parent classes.
     */
    private WrapperClass getWrapperInHierarchy(final Class<?> type) throws ClassNotFoundException {
        try {
            return new WrapperClass(getWrapperFor(type));
        } catch (ClassNotFoundException e) {
            for (final Class<?> parent : type.getInterfaces()) {
                if (ArraysExt.containsIdentity(types, parent)) try {
                    final WrapperClass wrapper = getWrapperInHierarchy(parent);
                    wrapper.isInherited = true;
                    return wrapper;
                } catch (ClassNotFoundException e2) {
                    e.addSuppressed(e2);
                }
            }
            throw e;
        }
    }

    /**
     * Returns the identifier specified by the given UML, taking only the first one if it compound.
     * For example if the identifier is {@code "defaultLocale+otherLocale"}, then this method returns
     * only {@code "defaultLocale"}.
     */
    private static String firstIdentifier(final UML uml) {
        String identifier = uml.identifier();
        final int s = identifier.indexOf('+');
        return (s >= 0) ? identifier.substring(0, s) : identifier;
    }

    /**
     * Returns the beginning of expected namespace for an element defined by the given UML.
     * For example the namespace of most types defined by {@link Specification#ISO_19115}
     * starts with is {@code "http://standards.iso.org/iso/19115/-3/"}.
     *
     * <p>The default implementation recognizes the
     * {@linkplain Specification#ISO_19115   ISO 19115},
     * {@linkplain Specification#ISO_19115_2 ISO 19115-2},
     * {@linkplain Specification#ISO_19139   ISO 19139} and
     * {@linkplain Specification#ISO_19108   ISO 19108} specifications,
     * with a hard-coded list of exceptions to the general rule.
     * Subclasses shall override this method if they need to support more namespaces.</p>
     *
     * <p>Note that a more complete verification is done by {@code SchemaCompliance}.
     * But the test done in this {@link AnnotationConsistencyCheck} class can be run without network access.</p>
     *
     * <p>The prefix for the given namespace will be fetched by
     * {@link Namespaces#getPreferredPrefix(String, String)}.</p>
     *
     * @param  impl  the implementation class ({@link CodeList} or {@link Enum} type).
     * @param  uml   the UML associated to the class or the method.
     * @return the expected namespace.
     * @throws IllegalArgumentException if the given UML is unknown to this method.
     *
     * @deprecated the complete function is available only on development branch because it depends on GeoAPI 3.1.
     */
    @Deprecated
    protected String getExpectedNamespaceStart(final Class<?> impl, final UML uml) {
        final String identifier = uml.identifier();
        switch (identifier) {
            case "SV_CoupledResource":
            case "SV_OperationMetadata":
            case "SV_OperationChainMetadata":
            case "SV_ServiceIdentification": {              // Historical reasons (other standard integrated into ISO 19115)
                assertEquals("Unexpected @Specification value.", Specification.ISO_19115, uml.specification());
                return Namespaces.SRV;
            }
            case "DQ_TemporalAccuracy":                     // Renamed DQ_TemporalQuality
            case "DQ_NonQuantitativeAttributeAccuracy": {   // Renamed DQ_NonQuantitativeAttributeCorrectness
                assertEquals("Unexpected @Specification value.", Specification.ISO_19115, uml.specification());
                return LegacyNamespaces.GMD;
            }
            case "role": {
                if (org.opengis.metadata.citation.ResponsibleParty.class.isAssignableFrom(impl)) {
                    return LegacyNamespaces.GMD;            // Override a method defined in Responsibility
                }
                break;
            }
            case "lineage": {
                if (org.opengis.metadata.quality.DataQuality.class.isAssignableFrom(impl)) {
                    return LegacyNamespaces.GMD;            // Deprecated property in a type not yet upgraded.
                }
                break;
            }
            case "errorStatistic": {
                if (org.opengis.metadata.quality.QuantitativeResult.class.isAssignableFrom(impl)) {
                    return LegacyNamespaces.GMD;            // Deprecated property in a type not yet upgraded.
                }
                break;
            }
            case "nameOfMeasure":
            case "measureIdentification":
            case "measureDescription":
            case "evaluationMethodType":
            case "evaluationMethodDescription":
            case "evaluationProcedure": {
                if (org.opengis.metadata.quality.Element.class.isAssignableFrom(impl)) {
                    return LegacyNamespaces.GMD;            // Deprecated property in a type not yet upgraded.
                }
                break;
            }
            case "dateTime": {
                if (org.opengis.metadata.quality.Element.class.isAssignableFrom(impl)) {
                    return Namespaces.GMD;
                }
                break;
            }
            case "fileFormat": {
                if (org.opengis.metadata.distribution.DataFile.class.isAssignableFrom(impl)) {
                    return LegacyNamespaces.GMX;            // Deprecated method (removed from ISO 19115-3:2016)
                }
                break;
            }
        }
        /*
         * GeoAPI has not yet been upgraded to ISO 19157. Interfaces in the "org.opengis.metadata.quality"
         * package are still defined according the old specification. Those types have the "DQ_" or "QE_"
         * prefix. This issue applies also to properties (starting with a lower case).
         */
        if (identifier.startsWith("DQ_")) {
            assertEquals("Unexpected @Specification value.", Specification.ISO_19115, uml.specification());
            return Namespaces.MDQ;
        }
        if (identifier.startsWith("QE_")) {
            assertEquals("Unexpected @Specification value.", Specification.ISO_19115_2, uml.specification());
            switch (/*uml.version()*/ 0) {
                case 0:    return Namespaces.MDQ;
                case 2009: return LegacyNamespaces.GMI;
                default: fail("Unexpected version number in " + uml);
            }
        }
        if (org.opengis.metadata.quality.DataQuality.class.isAssignableFrom(impl) ||    // For properties in those types.
            org.opengis.metadata.quality.Element.class.isAssignableFrom(impl) ||
            org.opengis.metadata.quality.Result.class.isAssignableFrom(impl))
        {
            return Namespaces.MDQ;
        }
        /*
         * General cases (after we processed all the special cases)
         * based on which standard defines the type or property.
         */
        if (/*uml.version()*/ 0 != 0) {
            switch (uml.specification()) {
                case ISO_19115:   return LegacyNamespaces.GMD;
                case ISO_19115_2: return LegacyNamespaces.GMI;
            }
        }
        switch (uml.specification()) {
            case ISO_19115:
<<<<<<< HEAD
            case ISO_19115_2: return Schemas.METADATA_ROOT;
=======
            case ISO_19115_2:
            case ISO_19115_3: return CodeListUID.METADATA_ROOT;
>>>>>>> 152b383d
            case ISO_19139:   return LegacyNamespaces.GMX;
            case ISO_19108:   return LegacyNamespaces.GMD;
            default: throw new IllegalArgumentException(uml.toString());
        }
    }

    /**
     * Returns the name of the XML type for an interface described by the given UML.
     * For example in ISO 19115-3, the XML type of {@code CI_Citation} is {@code CI_Citation_Type}.
     * The default implementation returns {@link UML#identifier()}, possibly with {@code "Abstract"} prepended,
     * and unconditionally with {@code "_Type"} appended.
     * Subclasses shall override this method when mismatches are known to exist between the UML and XML type names.
     *
     * @param  uml  the UML of the interface for which to get the corresponding XML type name.
     * @return the name of the XML type for the given element, or {@code null} if none.
     *
     * @see #testImplementationAnnotations()
     *
     * @deprecated the complete function is available only on development branch because it depends on GeoAPI 3.1.
     */
    @Deprecated
    protected String getExpectedXmlTypeName(final UML uml) {
        final String rootName = uml.identifier();
        final StringBuilder buffer = new StringBuilder(rootName.length() + 13);
        return buffer.append(rootName).append("_Type").toString();
    }

    /**
     * Returns the name of the XML root element for an interface described by the given UML.
     * The default implementation returns {@link UML#identifier()}, possibly with {@code "Abstract"} prepended.
     * Subclasses shall override this method when mismatches are known to exist between the UML and XML element names.
     *
     * @param  uml  the UML of the interface for which to get the corresponding XML root element name.
     * @return the name of the XML root element for the given UML.
     *
     * @see #testImplementationAnnotations()
     *
     * @deprecated the complete function is available only on development branch because it depends on GeoAPI 3.1.
     */
    @Deprecated
    protected String getExpectedXmlRootElementName(final UML uml) {
        String name = uml.identifier();
        switch (name) {
            // This case can be removed if https://issues.apache.org/jira/browse/SIS-398 is fixed.
            case "MI_PolarizationOrientationCode": name = "MI_PolarisationOrientationCode"; break;
        }
        return name;
    }

    /**
     * Returns the name of the XML element for a method described by the given UML.
     * This method is invoked for a property (field or method) defined by an interface.
     * The {@code enclosing} argument is the interface containing the property.
     *
     * <p>The default implementation returns {@link UML#identifier()}. Subclasses shall override this method
     * when mismatches are known to exist between the UML and XML element names.</p>
     *
     * @param  enclosing  the GeoAPI interface which contains the property, or {@code null} if none.
     * @param  uml        the UML element for which to get the corresponding XML element name.
     * @return the XML element name for the given UML element.
     *
     * @see #testMethodAnnotations()
     */
    protected String getExpectedXmlElementName(final Class<?> enclosing, final UML uml) {
        String name = firstIdentifier(uml);
        switch (name) {
            case "stepDateTime": {
                if (org.opengis.metadata.lineage.ProcessStep.class.isAssignableFrom(enclosing)) {
                    name = "dateTime";
                }
                break;
            }
            case "satisfiedPlan": {
                if (org.opengis.metadata.acquisition.Requirement.class.isAssignableFrom(enclosing)) {
                    name = "satisifiedPlan";                // Misspelling in ISO 19115-3:2016
                }
                break;
            }
            case "meteorologicalConditions": {
                if (org.opengis.metadata.acquisition.EnvironmentalRecord.class.isAssignableFrom(enclosing)) {
                    name = "meterologicalConditions";       // Misspelling in ISO 19115-3:2016
                }
                break;
            }
            case "detectedPolarization": {
                if (org.opengis.metadata.content.Band.class.isAssignableFrom(enclosing)) {
                    name = "detectedPolarisation";          // Spelling change in XSD files
                }
                break;
            }
            case "transmittedPolarization": {
                if (org.opengis.metadata.content.Band.class.isAssignableFrom(enclosing)) {
                    name = "transmittedPolarisation";       // Spelling change in XSD files
                }
                break;
            }
            case "featureType": {
                if (org.opengis.metadata.distribution.DataFile.class.isAssignableFrom(enclosing)) {
                    name = "featureTypes";                  // Spelling change in XSD files
                }
                break;
            }
            case "valueType": {
                if (org.opengis.metadata.quality.Result.class.isAssignableFrom(enclosing)) {
                    return "valueRecordType";
                }
                break;
            }
        }
        return name;
    }

    /**
     * Replaces {@value #DEFAULT} value by the {@link XmlSchema} namespace if needed,
     * then performs validity check on the resulting namespace. This method checks that:
     *
     * <ul>
     *   <li>The namespace is not redundant with the package-level {@link XmlSchema} namespace.</li>
     *   <li>The namespace is declared in a package-level {@link XmlNs} annotation.</li>
     *   <li>The namespace starts with the {@linkplain #getExpectedNamespaceStart expected namespace}.</li>
     * </ul>
     *
     * @param  namespace  the namespace given by the {@code @XmlRootElement} or {@code @XmlElement} annotation.
     * @param  impl       the implementation or wrapper class from which to get the package namespace.
     * @param  uml        the {@code @UML} annotation, or {@code null} if none.
     * @return the actual namespace (same as {@code namespace} if it was not {@value #DEFAULT}).
     */
    private String assertExpectedNamespace(String namespace, final Class<?> impl, final UML uml) {
        assertNotNull("Missing namespace.", namespace);
        assertFalse("Missing namespace.", namespace.trim().isEmpty());
        /*
         * Get the namespace declared at the package level, and ensure the the
         * given namespace is not redundant with that package-level namespace.
         */
        final XmlSchema schema = impl.getPackage().getAnnotation(XmlSchema.class);
        assertNotNull("Missing @XmlSchema annotation in package-info.", schema);
        final String schemaNamespace = schema.namespace();      // May be XMLConstants.NULL_NS_URI
        assertFalse("Namespace declaration is redundant with package-info @XmlSchema.", namespace.equals(schemaNamespace));
        /*
         * Resolve the namespace given in argument: using the class-level namespace if needed,
         * or the package-level namespace if the class-level one is not defined.
         */
        if (DEFAULT.equals(namespace)) {
            final XmlType type = impl.getAnnotation(XmlType.class);
            if (type == null || DEFAULT.equals(namespace = type.namespace())) {
                namespace = schemaNamespace;
            }
            assertFalse("No namespace defined.", XMLConstants.NULL_NS_URI.equals(namespace));
        }
        /*
         * Check that the namespace is declared in the package-level @XmlNs annotation.
         * We do not verify the validity of those @XmlNs annotations, since this is the
         * purpose of the 'testPackageAnnotations()' method.
         */
        boolean found = false;
        for (final XmlNs ns : schema.xmlns()) {
            if (namespace.equals(ns.namespaceURI())) {
                found = true;
                break;
            }
        }
        if (!found) {
            fail("Namespace for " + impl + " is not declared in the package @XmlSchema.xmlns().");
        }
        /*
         * Check that the namespace is one of the namespaces controlled by the specification.
         * We check only the namespace start, since some specifications define many namespaces
         * under a common root (e.g. "http://standards.iso.org/iso/19115/-3/").
         */
        if (uml != null && false) {     // This verification is available only on development branches.
            final String expected = getExpectedNamespaceStart(impl, uml);
            if (!namespace.startsWith(expected)) {
                fail("Expected " + expected + "… namespace for that ISO specification but got " + namespace);
            }
        }
        return namespace;
    }

    /**
     * Returns the namespace declared in the {@link XmlSchema} annotation of the given package,
     * or {@code null} if none.
     *
     * @param  p  the package, or {@code null}.
     * @return the namespace, or {@code null} if none.
     */
    private static String getNamespace(final Package p) {
        if (p != null) {
            final XmlSchema schema = p.getAnnotation(XmlSchema.class);
            if (schema != null) {
                final String namespace = schema.namespace().trim();
                if (!namespace.isEmpty() && !DEFAULT.equals(namespace)) {
                    return namespace;
                }
            }
        }
        return null;
    }

    /**
     * Returns the namespace declared in the {@link XmlRootElement} annotation of the given class,
     * or the package annotation if none is found in the class.
     *
     * @param  impl  the implementation class, or {@code null}.
     * @return the namespace, or {@code null} if none.
     */
    private static String getNamespace(final Class<?> impl) {
        if (impl == null) {
            return null;
        }
        final XmlRootElement root = impl.getAnnotation(XmlRootElement.class);
        if (root != null) {
            final String namespace = root.namespace().trim();
            if (!namespace.isEmpty() && !DEFAULT.equals(namespace)) {
                return namespace;
            }
        }
        return getNamespace(impl.getPackage());
    }

    /**
     * Returns {@code true} if the given method is public from a GeoAPI point of view.
     */
    private static boolean isPublic(final Method method) {
        return (method.getModifiers() & (Modifier.PUBLIC | Modifier.PROTECTED)) != 0;
    }

    /**
     * Returns {@code true} if the given method should be ignored,
     * either because it is a standard method from the JDK or because it is a non-standard extension.
     * If {@code true}, then {@code method} does not need to have {@link UML} or {@link XmlElement} annotation.
     *
     * @param  method  the method to verify.
     * @return {@code true} if the given method should be ignored, or {@code false} otherwise.
     *
     * @since 0.5
     */
    protected boolean isIgnored(final Method method) {
        switch (method.getName()) {
            /*
             * Spelling changed.
             */
            case "getCenterPoint": {
                return true;
            }
            /*
             * Method that override an annotated method in parent class.
             */
            case "getUnits": {
                return org.opengis.metadata.content.Band.class.isAssignableFrom(method.getDeclaringClass());
            }
            /*
             * Types for which JAXB binding has not yet implemented.
             */
            case "getGeographicCoordinates": {
                return org.opengis.metadata.spatial.GCP.class.isAssignableFrom(method.getDeclaringClass());
            }
            /*
             * GeoAPI extension for inter-operability with JDK API, not defined in ISO specification.
             */
            case "getCurrency": {
                return org.opengis.metadata.distribution.StandardOrderProcess.class.isAssignableFrom(method.getDeclaringClass());
            }
            /*
             * ISO 19115-2 properties moved from MI_Band to MD_SampleDimension by GeoAPI.
             * Must be taken in account only when checking the Band subtype.
             */
            case "getNominalSpatialResolution":
            case "getTransferFunctionType": {
                final Class<?> dc = method.getDeclaringClass();
                return org.apache.sis.metadata.iso.content.DefaultSampleDimension.class.isAssignableFrom(dc)
                        && !org.opengis.metadata.content.Band.class.isAssignableFrom(dc);
            }
            /*
             * Standard Java methods overridden in some GeoAPI interfaces for Javadoc purposes.
             */
            case "equals":
            case "hashCode":
            case "doubleValue": return true;
        }
        return false;
    }

    /**
     * Tests the annotations on every GeoAPI interfaces and code lists in the {@link #types} array.
     * More specifically this method tests that:
     *
     * <ul>
     *   <li>All elements in {@link #types} except code lists are interfaces.</li>
     *   <li>All elements in {@code types} have a {@link UML} annotation.</li>
     *   <li>All methods except deprecated methods and methods overriding JDK methods
     *       have a {@link UML} annotation.</li>
     * </ul>
     */
    @Test
    public void testInterfaceAnnotations() {
        for (final Class<?> type : types) {
            testingMethod = null;
            testingClass = type.getCanonicalName();
            UML uml = type.getAnnotation(UML.class);
            assertNotNull("Missing @UML annotation.", uml);
            if (!CodeList.class.isAssignableFrom(type)) {
                for (final Method method : type.getDeclaredMethods()) {
                    if (isPublic(method)) {
                        testingMethod = method.getName();
                        if (!isIgnored(method)) {
                            uml = method.getAnnotation(UML.class);
                            if (!method.isAnnotationPresent(Deprecated.class)) {
                                assertNotNull("Missing @UML annotation.", uml);
                            }
                        }
                    }
                }
            }
        }
    }

    /**
     * Tests the annotations in the {@code package-info} files of Apache SIS implementations of the
     * interfaces enumerated in the {@code #types} array. More specifically this method tests that:
     *
     * <ul>
     *   <li>The prefixes declared in the {@link XmlNs} annotations match the
     *       {@linkplain Namespaces#getPreferredPrefix expected prefixes}.</li>
     * </ul>
     */
    @Test
    public void testPackageAnnotations() {
        final Set<Package> packages = new HashSet<>();
        for (final Class<?> type : types) {
            if (!CodeList.class.isAssignableFrom(type)) {
                testingClass = type.getCanonicalName();
                final Class<?> impl = getImplementation(type);
                if (impl != null) {
                    testingClass = impl.getCanonicalName();
                    final Package p = impl.getPackage();
                    assertNotNull("Missing package information.", p);
                    packages.add(p);
                }
            }
        }
        for (final Package p : packages) {
            for (final XmlNs ns : p.getAnnotation(XmlSchema.class).xmlns()) {
                testingClass = p.getName();
                final String namespace = ns.namespaceURI();
                assertEquals("Unexpected namespace prefix.", Namespaces.getPreferredPrefix(namespace, null), ns.prefix());
            }
        }
    }

    /**
     * Tests the annotations on every SIS implementations of the interfaces enumerated
     * in the {@link #types} array. More specifically this method tests that:
     *
     * <ul>
     *   <li>All implementation classes have {@link XmlRootElement} and {@link XmlType} annotations.</li>
     *   <li>The name declared in the {@code XmlType} annotations matches the
     *       {@link #getExpectedXmlTypeName expected value}.</li>
     *   <li>The name declared in the {@code XmlRootElement} annotations matches the identifier declared
     *       in the {@link UML} annotation of the GeoAPI interfaces, with {@code "Abstract"} prefix added
     *       if needed.</li>
     *   <li>The namespace declared in the {@code XmlRootElement} annotations is not redundant with
     *       the {@link XmlSchema} annotation in the package.</li>
     * </ul>
     *
     * This method does not check the method annotations, since it is {@link #testMethodAnnotations()} job.
     */
    @Test
    @DependsOnMethod("testInterfaceAnnotations")
    public void testImplementationAnnotations() {
        for (final Class<?> type : types) {
            if (CodeList.class.isAssignableFrom(type)) {
                // Skip code lists, since they are not the purpose of this test.
                continue;
            }
            testingClass = type.getCanonicalName();
            /*
             * Get the implementation class, which is mandatory (otherwise the
             * subclass shall not include the interface in the 'types' array).
             */
            final Class<?> impl = getImplementation(type);
            assertNotNull("No implementation found.", impl);
            assertNotSame("No implementation found.", type, impl);
            testingClass = impl.getCanonicalName();
            /*
             * Compare the XmlRootElement with the UML annotation, if any. The UML annotation
             * is mandatory in the default implementation of the 'testInterfaceAnnotations()'
             * method, but we don't require the UML to be non-null here since this is not the
             * job of this test method. This is because subclasses may choose to override the
             * 'testInterfaceAnnotations()' method.
             */
            final XmlRootElement root = impl.getAnnotation(XmlRootElement.class);
            assertNotNull("Missing @XmlRootElement annotation.", root);
            final UML uml = type.getAnnotation(UML.class);
            // More tests on development branch (removed on trunk because test depends on GeoAPI 3.1)
            /*
             * Check that the namespace is the expected one (according subclass)
             * and is not redundant with the package @XmlSchema annotation.
             */
            assertExpectedNamespace(root.namespace(), impl, uml);
            /*
             * Compare the XmlType annotation with the expected value.
             */
            final XmlType xmlType = impl.getAnnotation(XmlType.class);
            assertNotNull("Missing @XmlType annotation.", xmlType);
            // More tests on development branch (removed on trunk because test depends on GeoAPI 3.1)
        }
    }

    /**
     * Tests the annotations on every methods of SIS classes.
     * More specifically this method tests that:
     *
     * <ul>
     *   <li>The name declared in {@link XmlElement} matches the UML identifier.</li>
     *   <li>The {@code XmlElement.required()} boolean is consistent with the UML {@linkplain Obligation obligation}.</li>
     *   <li>The namespace declared in {@code XmlElement} is not redundant with the one declared in the package.</li>
     * </ul>
     */
    @Test
    @DependsOnMethod("testImplementationAnnotations")
    public void testMethodAnnotations() {
        for (final Class<?> type : types) {
            if (CodeList.class.isAssignableFrom(type)) {
                // Skip code lists, since they are not the purpose of this test.
                continue;
            }
            testingMethod = null;
            testingClass = type.getCanonicalName();
            final Class<?> impl = getImplementation(type);
            if (impl == null) {
                /*
                 * Implementation existence are tested by 'testImplementationAnnotations()'.
                 * It is not the purpose of this test to verify again their existence.
                 */
                continue;
            }
            testingClass = impl.getCanonicalName();
            for (final Method method : type.getDeclaredMethods()) {
                if (!isPublic(method) || isIgnored(method)) {
                    continue;
                }
                testingMethod = method.getName();
                final UML uml = method.getAnnotation(UML.class);
                XmlElement element;
                try {
                    element = impl.getMethod(testingMethod).getAnnotation(XmlElement.class);
                } catch (NoSuchMethodException e) {
                    fail(e.toString());
                    continue;
                }
                if (element == null) {
                    if (uml == null) {
                        continue;
                    }
                    /*
                     * If the method does not have a @XmlElement annotation, search for a private method having the
                     * @XmlElement annotation with expected name. This situation happens when metadata object needs
                     * to perform some extra step at XML marshalling time only (not when using directly the API),
                     * for example verifying whether we are marshalling ISO 19139:2007 or ISO 19115-3:2016.
                     */
                    boolean wasPublic = false;
                    final String identifier = firstIdentifier(uml);
                    for (final Method pm : impl.getDeclaredMethods()) {
                        final XmlElement e = pm.getAnnotation(XmlElement.class);
                        if (e != null && identifier.equals(e.name())) {
                            final boolean isPublic = isPublic(pm);
                            if (element != null) {
                                if (isPublic & !wasPublic) continue;            // Give precedence to private methods.
                                if (isPublic == wasPublic) {
                                    fail("Duplicated @XmlElement for \"" + identifier + "\".");
                                }
                            }
                            wasPublic = isPublic;
                            element = e;
                        }
                    }
                    /*
                     * In a few case the annotation is not on a getter method, but directly on the field.
                     * The main case is the "pass" field in DefaultConformanceResult.
                     */
                    if (element == null) try {
                        element = impl.getDeclaredField(identifier).getAnnotation(XmlElement.class);
                        assertNotNull("Missing @XmlElement annotation.", element);
                    } catch (NoSuchFieldException e) {
                        fail("Missing @XmlElement annotation.");
                        continue;   // As a metter of principle (should never reach this point).
                    }
                }
                /*
                 * The UML annotation is mandatory in the default implementation of the
                 * 'testInterfaceAnnotations()' method, but we don't require the UML to
                 * be non-null here since this is not the job of this test method. This
                 * is because subclasses may choose to override the above test method.
                 */
                if (uml != null) {
                    assertEquals("Wrong @XmlElement.name().", getExpectedXmlElementName(type, uml), element.name());
                    // More tests on development branch (removed on trunk because test depends on GeoAPI 3.1)
                }
                /*
                 * Check that the namespace is the expected one (according subclass)
                 * and is not redundant with the package @XmlSchema annotation.
                 */
                assertExpectedNamespace(element.namespace(), impl, uml);
            }
        }
    }

    /**
     * Tests the annotations on wrappers returned by {@link #getWrapperFor(Class)}.
     * More specifically this method tests that:
     *
     * <ul>
     *   <li>The wrapper have a getter and a setter method declared in the same class.</li>
     *   <li>The getter method is annotated with {@code @XmlElement} or {@code @XmlElementRef}, but not both</li>
     *   <li>{@code @XmlElementRef} is used only in parent classes, not in leaf classes.</li>
     *   <li>The name declared in {@code @XmlElement} matches the {@code @UML} identifier.</li>
     * </ul>
     */
    @Test
    public void testWrapperAnnotations() {
        for (final Class<?> type : types) {
            testingClass = type.getCanonicalName();
            /*
             * Check the annotation on the wrapper, if there is one. If no wrapper is declared
             * specifically for the current type, check if a wrapper is defined for the parent
             * interface. In such case, the getElement() method is required to be annotated by
             * @XmlElementRef, not @XmlElement, in order to let JAXB infer the name from the
             * actual subclass.
             */
            final WrapperClass wrapper;
            try {
                wrapper = getWrapperInHierarchy(type);
            } catch (ClassNotFoundException e) {
                fail(e.toString());
                continue;
            }
            if (wrapper.type == null) {
                // If the wrapper is intentionally undefined, skip it.
                continue;
            }
            /*
             * Now fetch the getter/setter methods, ensure that they are declared in the same class
             * and verify that exactly one of @XmlElement or @XmlElementRef annotation is declared.
             */
            testingClass = wrapper.type.getCanonicalName();
            final XmlElement element;
            if (type.isEnum()) {
                final Field field;
                try {
                    field = wrapper.type.getDeclaredField("value");
                } catch (NoSuchFieldException e) {
                    fail(e.toString());
                    continue;
                }
                element = field.getAnnotation(XmlElement.class);
            } else {
                final Method getter, setter;
                try {
                    getter = wrapper.type.getMethod("getElement", (Class<?>[]) null);
                    setter = wrapper.type.getMethod("setElement", getter.getReturnType());
                } catch (NoSuchMethodException e) {
                    fail(e.toString());
                    continue;
                }
                assertEquals("The setter method must be declared in the same class than the " +
                             "getter method - not in a parent class, to avoid issues with JAXB.",
                             getter.getDeclaringClass(), setter.getDeclaringClass());
                assertEquals("The setter parameter type shall be the same than the getter return type.",
                             getter.getReturnType(), TestUtilities.getSingleton(setter.getParameterTypes()));
                element = getter.getAnnotation(XmlElement.class);
                assertEquals("Expected @XmlElement XOR @XmlElementRef.", (element == null),
                             getter.isAnnotationPresent(XmlElementRef.class) ||
                             getter.isAnnotationPresent(XmlElementRefs.class));
            }
            /*
             * If the annotation is @XmlElement, ensure that XmlElement.name() is equals
             * to the UML identifier. Then verify that the namespace is the expected one.
             */
            if (element != null) {
                assertFalse("Expected @XmlElementRef.", wrapper.isInherited);
                final UML uml = type.getAnnotation(UML.class);
                if (uml != null) {                  // 'assertNotNull' is 'testInterfaceAnnotations()' job.
                    assertEquals("Wrong @XmlElement.", getExpectedXmlRootElementName(uml), element.name());
                }
                final String namespace = assertExpectedNamespace(element.namespace(), wrapper.type, uml);
                if (!CodeList.class.isAssignableFrom(type)) {
                    final String expected = getNamespace(getImplementation(type));
                    if (expected != null) {         // 'assertNotNull' is 'testImplementationAnnotations()' job.
                        assertEquals("Inconsistent @XmlRootElement namespace.", expected, namespace);
                    }
                }
            }
        }
    }

    /**
     * Prepends the {@link #testingClass} and {@link #testingMethod} before the given message.
     * This is used by {@code assertFoo(…)} methods in case of failure.
     */
    private String location(String message) {
        if (testingClass != null) {
            final StringBuilder buffer = new StringBuilder(100).append("Error with ").append(testingClass);
            if (testingMethod != null) {
                buffer.append('.').append(testingMethod).append("()");
            }
            message = buffer.append(": ").append(message).toString();
        }
        return message;
    }

    /**
     * Unconditionally fails the test. This method is equivalent to JUnit {@link org.junit.Assert#fail(String)}
     * except that the error message contains the {@link #testingClass} and {@link #testingMethod}.
     *
     * @param  message  the failure message.
     *
     * @see #testingClass
     * @see #testingMethod
     */
    protected final void fail(final String message) {
        throw new AssertionFailedError(location(message));
    }

    /**
     * Fails the test if the given condition is false. This method is equivalent to JUnit
     * {@link org.junit.Assert#assertTrue(String, boolean)} except that the error message
     * contains the {@link #testingClass} and {@link #testingMethod}.
     *
     * @param  message    the message in case of failure.
     * @param  condition  the condition that must be {@code true}.
     */
    protected final void assertTrue(final String message, final boolean condition) {
        if (!condition) throw new AssertionFailedError(location(message));
    }

    /**
     * Fails the test if the given condition is true. This method is equivalent to JUnit
     * {@link org.junit.Assert#assertFalse(String, boolean)} except that the error message
     * contains the {@link #testingClass} and {@link #testingMethod}.
     *
     * @param  message    the message in case of failure.
     * @param  condition  the condition that must be {@code false}.
     */
    protected final void assertFalse(final String message, final boolean condition) {
        if (condition) throw new AssertionFailedError(location(message));
    }

    /**
     * Fails the test if the given object is null. This method is equivalent to JUnit
     * {@link org.junit.Assert#assertNotNull(String, Object)} except that the error
     * message contains the {@link #testingClass} and {@link #testingMethod}.
     *
     * @param  message  the message in case of failure.
     * @param  obj      the object that must be non-null.
     */
    protected final void assertNotNull(final String message, final Object obj) {
        if (obj == null) throw new AssertionFailedError(location(message));
    }

    /**
     * Fails the test if the given objects are the same. This method is equivalent to JUnit
     * {@link org.junit.Assert#assertNotSame(String, Object, Object)} except that the error
     * message contains the {@link #testingClass} and {@link #testingMethod}.
     *
     * @param  message  the message in case of failure.
     * @param  o1       the first object (may be null).
     * @param  o2       the second object (may be null).
     */
    protected final void assertNotSame(final String message, final Object o1, final Object o2) {
        if (o1 == o2) throw new AssertionFailedError(location(message));
    }

    /**
     * Fails the test if the given objects are not the same. This method is equivalent to JUnit
     * {@link org.junit.Assert#assertSame(String, Object, Object)} except that the error message
     * contains the {@link #testingClass} and {@link #testingMethod}.
     *
     * @param  message   the message in case of failure.
     * @param  expected  the first object (may be null).
     * @param  actual    the second object (may be null).
     */
    protected final void assertSame(final String message, final Object expected, final Object actual) {
        if (expected != actual) throw new AssertionFailedError(location(message));
    }

    /**
     * Fails the test if the given objects are not equal. This method is equivalent to JUnit
     * {@link org.junit.Assert#assertEquals(String, Object, Object)} except that the error
     * message contains the {@link #testingClass} and {@link #testingMethod}.
     *
     * @param  message   the message in case of failure.
     * @param  expected  the first object (may be null).
     * @param  actual    the second object (may be null).
     */
    protected final void assertEquals(final String message, final Object expected, final Object actual) {
        if (!Objects.equals(expected, actual)) {
            throw new AssertionFailedError(location(message) + System.lineSeparator()
                        + "Expected " + expected + " but got " + actual);
        }
    }
}<|MERGE_RESOLUTION|>--- conflicted
+++ resolved
@@ -334,12 +334,7 @@
         }
         switch (uml.specification()) {
             case ISO_19115:
-<<<<<<< HEAD
-            case ISO_19115_2: return Schemas.METADATA_ROOT;
-=======
-            case ISO_19115_2:
-            case ISO_19115_3: return CodeListUID.METADATA_ROOT;
->>>>>>> 152b383d
+            case ISO_19115_2: return CodeListUID.METADATA_ROOT;
             case ISO_19139:   return LegacyNamespaces.GMX;
             case ISO_19108:   return LegacyNamespaces.GMD;
             default: throw new IllegalArgumentException(uml.toString());
