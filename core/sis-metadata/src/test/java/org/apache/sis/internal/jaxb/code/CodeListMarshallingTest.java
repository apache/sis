/*
 * Licensed to the Apache Software Foundation (ASF) under one or more
 * contributor license agreements.  See the NOTICE file distributed with
 * this work for additional information regarding copyright ownership.
 * The ASF licenses this file to You under the Apache License, Version 2.0
 * (the "License"); you may not use this file except in compliance with
 * the License.  You may obtain a copy of the License at
 *
 *     http://www.apache.org/licenses/LICENSE-2.0
 *
 * Unless required by applicable law or agreed to in writing, software
 * distributed under the License is distributed on an "AS IS" BASIS,
 * WITHOUT WARRANTIES OR CONDITIONS OF ANY KIND, either express or implied.
 * See the License for the specific language governing permissions and
 * limitations under the License.
 */
package org.apache.sis.internal.jaxb.code;

import java.util.Arrays;
import java.util.Locale;
import java.util.Collections;
import javax.xml.bind.Marshaller;
import javax.xml.bind.JAXBException;
import org.opengis.metadata.citation.Role;
import org.opengis.metadata.citation.DateType;
import org.opengis.metadata.citation.CitationDate;
import org.opengis.metadata.citation.ResponsibleParty;
import org.opengis.metadata.citation.PresentationForm;
import org.apache.sis.metadata.iso.citation.DefaultCitation;
import org.apache.sis.internal.jaxb.LegacyNamespaces;
import org.apache.sis.internal.jaxb.Schemas;
import org.apache.sis.xml.XML;
import org.apache.sis.xml.Namespaces;
import org.apache.sis.xml.MarshallerPool;
import org.apache.sis.test.DependsOnMethod;
import org.apache.sis.test.XMLTestCase;
import org.junit.Test;

import static org.apache.sis.test.Assert.*;


/**
 * Tests the XML marshaling of {@code CodeList}.
 *
 * @author  Martin Desruisseaux (Geomatys)
 * @author  Guilhem Legal (Geomatys)
 * @version 1.0
 *
 * @see <a href="http://jira.geotoolkit.org/browse/GEOTK-121">GEOTK-121</a>
 *
 * @since 0.3
 * @module
 */
public final strictfp class CodeListMarshallingTest extends XMLTestCase {
    /**
     * Returns a XML string to use for testing purpose.
     * Note that responsible party exists only in legacy ISO 19115:2003 model.
     *
     * @param baseURL  the base URL of XML schemas.
     */
    private static String getResponsiblePartyXML(final String baseURL) {
        return "<gmd:CI_ResponsibleParty xmlns:gmd=\"" + LegacyNamespaces.GMD + "\">\n" +
               "  <gmd:role>\n" +
               "    <gmd:CI_RoleCode codeList=\"" + baseURL + Schemas.CODELISTS_PATH_LEGACY + "#CI_RoleCode\"" +
                    " codeListValue=\"principalInvestigator\">" + "Principal investigator</gmd:CI_RoleCode>\n" +
               "  </gmd:role>\n" +
               "</gmd:CI_ResponsibleParty>";
    }

    /**
     * Returns a XML string to use for testing purpose.
     *
     * @param  language  three-letter ISO code.
     * @param  dateType  date type code list in the language identified by {@code language}.
     * @param  legacy    {@code true} for ISO 19139:2007 format, {@code false} for ISO 19115-3 format.
     */
    private static String getCitationXML(final String language, final String dateType, final boolean legacy) {
        final Object[] args = new Object[] {
            "cit",                          // Prefix
            Namespaces.CIT,                 // Namespace
            Schemas.METADATA_ROOT,          // Base URL of code list path
            Schemas.CODELISTS_PATH,         // Relative code list path in base URL
            language, dateType
        };
        if (legacy) {
            args[0] = "gmd";                              // Prefix
            args[1] = LegacyNamespaces.GMD;               // Namespace
            args[2] = Schemas.METADATA_ROOT_LEGACY;       // Base URL of code list path
            args[3] = Schemas.CODELISTS_PATH_LEGACY;      // Relative code list path in base URL
        }
        return String.format(
                "<%1$s:CI_Date xmlns:%1$s=\"%2$s\">\n" +
                "  <%1$s:dateType>\n" +
                "    <%1$s:CI_DateTypeCode codeList=\"%3$s%4$s#CI_DateTypeCode\"" +
                     " codeListValue=\"creation\" codeSpace=\"%5$s\">%6$s</%1$s:CI_DateTypeCode>\n" +
                "  </%1$s:dateType>\n" +
                "</%1$s:CI_Date>", args);
    }

    /**
     * Tests marshaling using the default URL.
     *
     * @throws JAXBException if an error occurred while marshaling the XML.
     */
    @Test
    public void testDefaultURL() throws JAXBException {
<<<<<<< HEAD
        final String expected = getResponsiblePartyXML(Schemas.METADATA_ROOT);
        final ResponsibleParty rp = (ResponsibleParty) XML.unmarshal(expected);
=======
        final String expected = getResponsiblePartyXML(Schemas.METADATA_ROOT_LEGACY);
        final Responsibility rp = (Responsibility) XML.unmarshal(expected);
>>>>>>> 9693f46c
        assertEquals(Role.PRINCIPAL_INVESTIGATOR, rp.getRole());
        /*
         * Use the convenience method in order to avoid the effort of creating
         * our own MarshallerPool.
         */
        final String actual = marshal(rp, VERSION_2007);
        assertXmlEquals(expected, actual, "xmlns:*");
    }

    /**
     * Tests marshaling using the ISO URL.
     *
     * @throws JAXBException if an error occurred while marshaling the XML.
     */
    @Test
    public void testISO_URL() throws JAXBException {
<<<<<<< HEAD
        final String expected = getResponsiblePartyXML(Schemas.ISO_19139_ROOT);
        final ResponsibleParty rp = (ResponsibleParty) XML.unmarshal(expected);
=======
        final String expected = getResponsiblePartyXML("http://standards.iso.org/ittf/PubliclyAvailableStandards/ISO_19139_Schemas/");
        final Responsibility rp = (Responsibility) XML.unmarshal(expected);
>>>>>>> 9693f46c
        assertEquals(Role.PRINCIPAL_INVESTIGATOR, rp.getRole());

        final MarshallerPool pool = getMarshallerPool();
        final Marshaller marshaller = pool.acquireMarshaller();
        marshaller.setProperty(XML.METADATA_VERSION, VERSION_2007);
        marshaller.setProperty(XML.SCHEMAS, Collections.singletonMap("gmd",
                "http://standards.iso.org/ittf/PubliclyAvailableStandards/ISO_19139_Schemas"));     // Intentionally omit trailing '/'.
        final String actual = marshal(marshaller, rp);
        pool.recycle(marshaller);
        assertXmlEquals(expected, actual, "xmlns:*");
    }

    /**
     * Tests a code list localization.
     *
     * @throws JAXBException if an error occurred while marshaling the XML.
     */
    @Test
    public void testLocalization() throws JAXBException {
        testLocalization(false);
    }

    /**
     * Tests a code list localization in ISO 19139:2007.
     *
     * @throws JAXBException if an error occurred while marshaling the XML.
     *
     * @since 1.0
     */
    @Test
    @DependsOnMethod("testLocalization")
    public void testLocalizationLegacyXML() throws JAXBException {
        testLocalization(true);
    }

    /**
     * Implementation of {@link #testLocalization()} and {@link #testLocalizationLegacyXML()}.
     */
    private void testLocalization(final boolean legacy) throws JAXBException {
        final MarshallerPool pool = getMarshallerPool();
        final Marshaller marshaller = pool.acquireMarshaller();
        if (legacy) {
            marshaller.setProperty(XML.METADATA_VERSION, VERSION_2007);
        }
        /*
         * First, test using the French locale.
         */
        marshaller.setProperty(XML.LOCALE, Locale.FRENCH);
        String expected = getCitationXML("fra", "Création", legacy);
        CitationDate ci = (CitationDate) XML.unmarshal(expected);
        assertEquals(DateType.CREATION, ci.getDateType());
        String actual = marshal(marshaller, ci);
        assertXmlEquals(expected, actual, "xmlns:*");
        /*
         * Tests again using the English locale.
         */
        marshaller.setProperty(XML.LOCALE, Locale.ENGLISH);
        expected = getCitationXML("eng", "Creation", legacy);
        ci = (CitationDate) XML.unmarshal(expected);
        assertEquals(DateType.CREATION, ci.getDateType());
        actual = marshal(marshaller, ci);
        assertXmlEquals(expected, actual, "xmlns:*");

        pool.recycle(marshaller);
    }

    /**
     * Tests marshaling of a code list which is not in the list of standard codes.
     *
     * @throws JAXBException if an error occurred while marshaling the XML.
     */
    @Test
    public void testExtraCodes() throws JAXBException {
        final DefaultCitation id = new DefaultCitation();
        id.setPresentationForms(Arrays.asList(
                PresentationForm.valueOf("IMAGE_DIGITAL"),      // Existing code with UML id="imageDigital"
                PresentationForm.valueOf("test")));             // New code

        final String xml = marshal(id);
        /*
         * "IMAGE_DIGITAL" is marshalled as "imageDigital" because is contains a UML id, which is lower-case.
         */
        assertXmlEquals(
                "<cit:CI_Citation xmlns:cit=\"" + Namespaces.CIT + "\">\n" +
                "  <cit:presentationForm>\n" +
                "    <cit:CI_PresentationFormCode codeListValue=\"imageDigital\">Image digital</cit:CI_PresentationFormCode>\n" +
                "  </cit:presentationForm>\n" +
                "  <cit:presentationForm>\n" +
                "    <cit:CI_PresentationFormCode codeListValue=\"test\">Test</cit:CI_PresentationFormCode>\n" +
                "  </cit:presentationForm>\n" +
                "</cit:CI_Citation>\n",
                xml, "xmlns:*", "codeList", "codeSpace");
    }
}<|MERGE_RESOLUTION|>--- conflicted
+++ resolved
@@ -104,13 +104,8 @@
      */
     @Test
     public void testDefaultURL() throws JAXBException {
-<<<<<<< HEAD
-        final String expected = getResponsiblePartyXML(Schemas.METADATA_ROOT);
+        final String expected = getResponsiblePartyXML(Schemas.METADATA_ROOT_LEGACY);
         final ResponsibleParty rp = (ResponsibleParty) XML.unmarshal(expected);
-=======
-        final String expected = getResponsiblePartyXML(Schemas.METADATA_ROOT_LEGACY);
-        final Responsibility rp = (Responsibility) XML.unmarshal(expected);
->>>>>>> 9693f46c
         assertEquals(Role.PRINCIPAL_INVESTIGATOR, rp.getRole());
         /*
          * Use the convenience method in order to avoid the effort of creating
@@ -127,13 +122,8 @@
      */
     @Test
     public void testISO_URL() throws JAXBException {
-<<<<<<< HEAD
-        final String expected = getResponsiblePartyXML(Schemas.ISO_19139_ROOT);
+        final String expected = getResponsiblePartyXML("http://standards.iso.org/ittf/PubliclyAvailableStandards/ISO_19139_Schemas/");
         final ResponsibleParty rp = (ResponsibleParty) XML.unmarshal(expected);
-=======
-        final String expected = getResponsiblePartyXML("http://standards.iso.org/ittf/PubliclyAvailableStandards/ISO_19139_Schemas/");
-        final Responsibility rp = (Responsibility) XML.unmarshal(expected);
->>>>>>> 9693f46c
         assertEquals(Role.PRINCIPAL_INVESTIGATOR, rp.getRole());
 
         final MarshallerPool pool = getMarshallerPool();
