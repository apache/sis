/*
 * Licensed to the Apache Software Foundation (ASF) under one or more
 * contributor license agreements.  See the NOTICE file distributed with
 * this work for additional information regarding copyright ownership.
 * The ASF licenses this file to You under the Apache License, Version 2.0
 * (the "License"); you may not use this file except in compliance with
 * the License.  You may obtain a copy of the License at
 *
 *     http://www.apache.org/licenses/LICENSE-2.0
 *
 * Unless required by applicable law or agreed to in writing, software
 * distributed under the License is distributed on an "AS IS" BASIS,
 * WITHOUT WARRANTIES OR CONDITIONS OF ANY KIND, either express or implied.
 * See the License for the specific language governing permissions and
 * limitations under the License.
 */
package org.apache.sis.xml;

import javax.xml.bind.JAXBException;
import org.opengis.metadata.citation.Address;
import org.opengis.metadata.acquisition.Instrument;
import org.opengis.metadata.identification.DataIdentification;
import org.opengis.metadata.identification.InitiativeType;
<<<<<<< HEAD
import org.apache.sis.metadata.iso.DefaultIdentifier;
=======
import org.apache.sis.internal.jaxb.metadata.replace.ReferenceSystemMetadata;
>>>>>>> 58b2bb45
import org.apache.sis.internal.xml.LegacyNamespaces;
import org.apache.sis.internal.metadata.SensorType;
import org.apache.sis.util.iso.Types;
import org.apache.sis.test.DependsOnMethod;
import org.apache.sis.test.xml.TestCase;
import org.junit.Test;

import static org.apache.sis.test.MetadataAssert.*;

// Branch-dependent imports
import org.opengis.referencing.ReferenceIdentifier;


/**
 * Tests the XML marshalling of {@code Anchor} and {@code CodeList} as substitution of {@code <gco:CharacterSequence>}.
 *
 * @author  Martin Desruisseaux (Geomatys)
 * @author  Cullen Rombach (Image Matters)
 * @version 1.0
 * @since   0.3
 * @module
 */
public final strictfp class CharSequenceSubstitutionTest extends TestCase {
    /**
     * Tests unmarshalling of {@code "RS_Identifier"} element. This element was defined in legacy ISO 19139:2007
     * but has been removed in ISO 19115-3. That element is extensively used for Coordinate Reference Systems in
     * GML 3.2.
     *
     * @throws JAXBException if the unmarshalling failed.
     */
    @Test
    @DependsOnMethod("testAnchorForString")
    public void testLegacy() throws JAXBException {
        final String expected =
<<<<<<< HEAD
                "<gmd:RS_Identifier xmlns:gmd=\""   + LegacyNamespaces.GMD + '"' +
                                  " xmlns:gmx=\""   + LegacyNamespaces.GMX + '"' +
                                  " xmlns:gco=\""   + LegacyNamespaces.GCO + '"' +
                                  " xmlns:xlink=\"" + Namespaces.XLINK + "\">\n" +
                "  <gmd:code>\n" +
                "    <gmx:Anchor xlink:href=\"SDN:L101:2:4326\">EPSG:4326</gmx:Anchor>\n" +
                "  </gmd:code>\n" +
                "  <gmd:codeSpace>\n" +
                "    <gco:CharacterString>L101</gco:CharacterString>\n" +
                "  </gmd:codeSpace>\n" +
                "</gmd:RS_Identifier>";

        final ReferenceIdentifier id = unmarshal(ReferenceIdentifier.class, expected);
=======
                "<gmd:MD_ReferenceSystem xmlns:gmd=\""   + LegacyNamespaces.GMD + '"' +
                                       " xmlns:gmx=\""   + LegacyNamespaces.GMX + '"' +
                                       " xmlns:gco=\""   + LegacyNamespaces.GCO + '"' +
                                       " xmlns:xlink=\"" + Namespaces.XLINK + "\">\n" +
                "  <gmd:referenceSystemIdentifier>" +
                "    <gmd:RS_Identifier>" +
                "      <gmd:code>\n" +
                "        <gmx:Anchor xlink:href=\"SDN:L101:2:4326\">EPSG:4326</gmx:Anchor>\n" +
                "      </gmd:code>\n" +
                "      <gmd:codeSpace>\n" +
                "        <gco:CharacterString>L101</gco:CharacterString>\n" +
                "      </gmd:codeSpace>\n" +
                "    </gmd:RS_Identifier>" +
                "  </gmd:referenceSystemIdentifier>" +
                "</gmd:MD_ReferenceSystem>";

        final ReferenceSystemMetadata md = unmarshal(ReferenceSystemMetadata.class, expected);
        final Identifier id = md.getName();
>>>>>>> 58b2bb45
        assertEquals("codespace", "L101", id.getCodeSpace());
        assertEquals("code", "EPSG:4326", id.getCode());
    }

    /**
     * Tests unmarshalling of anchor in an identifier element. The {@code xlink:href} attribute
     * is lost because the Java type of the {@code gmd:code} attribute is {@link String}.
     *
     * @throws JAXBException if the unmarshalling failed.
     */
    @Test
    @DependsOnMethod("testAnchor")
    public void testAnchorForString() throws JAXBException {
        final String expected =
                "<mcc:MD_Identifier xmlns:mcc=\""   + Namespaces.MCC + '"' +
                                  " xmlns:gcx=\""   + Namespaces.GCX + '"' +
                                  " xmlns:gco=\""   + Namespaces.GCO + '"' +
                                  " xmlns:xlink=\"" + Namespaces.XLINK + "\">\n" +
                "  <mcc:code>\n" +
                "    <gcx:Anchor xlink:href=\"SDN:L101:2:4326\">EPSG:4326</gcx:Anchor>\n" +
                "  </mcc:code>\n" +
                "  <mcc:codeSpace>\n" +
                "    <gco:CharacterString>L101</gco:CharacterString>\n" +
                "  </mcc:codeSpace>\n" +
                "</mcc:MD_Identifier>";

        final DefaultIdentifier id = unmarshal(DefaultIdentifier.class, expected);
        assertEquals("codespace", "L101", id.getCodeSpace());
        assertEquals("code", "EPSG:4326", id.getCode());
    }

    /**
     * Tests the anchor in the country property of an address element.
     * Contrarily to {@link #testAnchorForString()}, this method can test both marshalling and unmarshalling.
     *
     * @throws JAXBException if the (un)marshalling failed.
     */
    @Test
    public void testAnchor() throws JAXBException {
        final String expected =
                "<cit:CI_Address xmlns:cit=\""   + Namespaces.CIT   + '"' +
                               " xmlns:gcx=\""   + Namespaces.GCX   + '"' +
                               " xmlns:gco=\""   + Namespaces.GCO   + '"' +
                               " xmlns:xlink=\"" + Namespaces.XLINK + "\">\n" +
                "  <cit:deliveryPoint>\n" +
                "    <gco:CharacterString>Centre IFREMER de Brest BP 70</gco:CharacterString>\n" +
                "  </cit:deliveryPoint>\n" +
                "  <cit:city>\n" +
                "    <gco:CharacterString>Plouzané</gco:CharacterString>\n" +
                "  </cit:city>\n" +
                "  <cit:postalCode>\n" +
                "    <gco:CharacterString>29280</gco:CharacterString>\n" +
                "  </cit:postalCode>\n" +
                "  <cit:country>\n" +
                "    <gcx:Anchor xlink:href=\"SDN:C320:2:FR\">France</gcx:Anchor>\n" +
                "  </cit:country>\n" +
                "  <cit:electronicMailAddress>\n" +
                "    <gco:CharacterString>(hiden)@ifremer.fr</gco:CharacterString>\n" +
                "  </cit:electronicMailAddress>\n" +
                "</cit:CI_Address>";

        final Address address = unmarshal(Address.class, expected);
        assertEquals("Plouzané", address.getCity().toString());
        assertEquals("France", address.getCountry().toString());
        assertEquals(1, address.getElectronicMailAddresses().size());

        final XLink anchor = (XLink) address.getCountry();
        assertEquals("France", anchor.toString());
        assertEquals("SDN:C320:2:FR", anchor.getHRef().toString());
        assertNull(anchor.getType());

        anchor.setType(XLink.Type.AUTO);
        assertEquals(XLink.Type.LOCATOR, anchor.getType());

        final String actual = marshal(address);
        assertXmlEquals(expected, actual, "xmlns:*");
    }

    /**
     * Tests substitution by a code list.
     *
     * @throws JAXBException if the (un)marshalling failed.
     *
     * @since 0.7
     */
    @Test
    public void testCodeList() throws JAXBException {
        final String expected =
                "<mri:MD_DataIdentification xmlns:mri=\"" + Namespaces.MRI + "\">\n" +
                "  <mri:purpose>\n" +
                "    <mri:DS_InitiativeTypeCode\n" +
                "        codeList=\"http://standards.iso.org/iso/19115/resources/Codelist/cat/codelists.xml#DS_InitiativeTypeCode\"\n" +
                "        codeListValue=\"investigation\">Investigation</mri:DS_InitiativeTypeCode>\n" +
                "  </mri:purpose>\n" +
                "</mri:MD_DataIdentification>";

        final DataIdentification id = unmarshal(DataIdentification.class, expected);
        assertEquals("purpose", "Investigation", String.valueOf(id.getPurpose()));
        assertSame("purpose", InitiativeType.INVESTIGATION, Types.forCodeTitle(id.getPurpose()));

        final String actual = marshal(id);
        assertXmlEquals(expected, actual, "xmlns:*");
    }

    /**
     * Tests the code list in a sensor element.
     *
     * @throws JAXBException if the (un)marshalling failed.
     *
     * @since 0.7
     */
    @Test
    @DependsOnMethod("testCodeList")
    public void testSensorCode() throws JAXBException {
        final String expected =
                "<gmi:MI_Instrument xmlns:gmd=\"" + LegacyNamespaces.GMD + '"' +
                                  " xmlns:gmi=\"" + LegacyNamespaces.GMI + "\">\n" +
                "  <gmi:type>\n" +
                "    <gmi:MI_SensorTypeCode\n" +
                "        codeList=\"http://navigator.eumetsat.int/metadata_schema/eum/resources/Codelist/eum_gmxCodelists.xml#CI_SensorTypeCode\"\n" +
                "        codeListValue=\"RADIOMETER\">RADIOMETER</gmi:MI_SensorTypeCode>\n" +
                "  </gmi:type>\n" +
                "</gmi:MI_Instrument>";

        final Instrument instrument = unmarshal(Instrument.class, expected);
        assertEquals("type", "RADIOMETER", String.valueOf(instrument.getType()));
        assertInstanceOf("type", SensorType.class, Types.forCodeTitle(instrument.getType()));
    }
}<|MERGE_RESOLUTION|>--- conflicted
+++ resolved
@@ -21,11 +21,8 @@
 import org.opengis.metadata.acquisition.Instrument;
 import org.opengis.metadata.identification.DataIdentification;
 import org.opengis.metadata.identification.InitiativeType;
-<<<<<<< HEAD
 import org.apache.sis.metadata.iso.DefaultIdentifier;
-=======
 import org.apache.sis.internal.jaxb.metadata.replace.ReferenceSystemMetadata;
->>>>>>> 58b2bb45
 import org.apache.sis.internal.xml.LegacyNamespaces;
 import org.apache.sis.internal.metadata.SensorType;
 import org.apache.sis.util.iso.Types;
@@ -60,21 +57,6 @@
     @DependsOnMethod("testAnchorForString")
     public void testLegacy() throws JAXBException {
         final String expected =
-<<<<<<< HEAD
-                "<gmd:RS_Identifier xmlns:gmd=\""   + LegacyNamespaces.GMD + '"' +
-                                  " xmlns:gmx=\""   + LegacyNamespaces.GMX + '"' +
-                                  " xmlns:gco=\""   + LegacyNamespaces.GCO + '"' +
-                                  " xmlns:xlink=\"" + Namespaces.XLINK + "\">\n" +
-                "  <gmd:code>\n" +
-                "    <gmx:Anchor xlink:href=\"SDN:L101:2:4326\">EPSG:4326</gmx:Anchor>\n" +
-                "  </gmd:code>\n" +
-                "  <gmd:codeSpace>\n" +
-                "    <gco:CharacterString>L101</gco:CharacterString>\n" +
-                "  </gmd:codeSpace>\n" +
-                "</gmd:RS_Identifier>";
-
-        final ReferenceIdentifier id = unmarshal(ReferenceIdentifier.class, expected);
-=======
                 "<gmd:MD_ReferenceSystem xmlns:gmd=\""   + LegacyNamespaces.GMD + '"' +
                                        " xmlns:gmx=\""   + LegacyNamespaces.GMX + '"' +
                                        " xmlns:gco=\""   + LegacyNamespaces.GCO + '"' +
@@ -92,8 +74,7 @@
                 "</gmd:MD_ReferenceSystem>";
 
         final ReferenceSystemMetadata md = unmarshal(ReferenceSystemMetadata.class, expected);
-        final Identifier id = md.getName();
->>>>>>> 58b2bb45
+        final ReferenceIdentifier id = md.getName();
         assertEquals("codespace", "L101", id.getCodeSpace());
         assertEquals("code", "EPSG:4326", id.getCode());
     }
