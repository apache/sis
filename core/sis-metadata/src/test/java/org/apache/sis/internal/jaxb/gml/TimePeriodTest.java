/*
 * Licensed to the Apache Software Foundation (ASF) under one or more
 * contributor license agreements.  See the NOTICE file distributed with
 * this work for additional information regarding copyright ownership.
 * The ASF licenses this file to You under the Apache License, Version 2.0
 * (the "License"); you may not use this file except in compliance with
 * the License.  You may obtain a copy of the License at
 *
 *     http://www.apache.org/licenses/LICENSE-2.0
 *
 * Unless required by applicable law or agreed to in writing, software
 * distributed under the License is distributed on an "AS IS" BASIS,
 * WITHOUT WARRANTIES OR CONDITIONS OF ANY KIND, either express or implied.
 * See the License for the specific language governing permissions and
 * limitations under the License.
 */
package org.apache.sis.internal.jaxb.gml;

import java.util.Map;
import java.util.HashMap;
import java.util.Locale;
import javax.xml.bind.Marshaller;
import javax.xml.bind.Unmarshaller;
import javax.xml.bind.JAXBContext;
import javax.xml.bind.JAXBException;
import javax.xml.datatype.DatatypeConfigurationException;
import org.apache.sis.xml.XML;
import org.apache.sis.xml.MarshallerPool;
import org.apache.sis.internal.jaxb.XmlUtilities;
import org.apache.sis.test.XMLTestCase;
import org.junit.BeforeClass;
import org.junit.AfterClass;
import org.junit.Test;

import static org.apache.sis.test.Assert.*;
import static org.apache.sis.test.TestUtilities.date;
import static org.apache.sis.test.TestUtilities.format;


/**
 * Tests the {@link TimePeriod} class. The XML fragments used in this test cases are derived from
 * <a href="http://toyoda-eizi.blogspot.fr/2011/02/examples-of-gml-fragment-in-iso.html">here</a>.
 *
 * @author  Martin Desruisseaux (Geomatys)
 * @since   0.3 (derived from geotk-3.19)
 * @version 0.3
 * @module
 */
public final strictfp class TimePeriodTest extends XMLTestCase {
    /**
     * A poll of configured {@link Marshaller} and {@link Unmarshaller}, created when first needed.
     */
    private static MarshallerPool pool;

    /**
     * Set the marshalling context to a fixed locale and timezone before to create the
     * JAXB wrappers for temporal objects. Callers shall invoke {@link #clearContext()}
     * after this method.
     */
    private void createContext() {
        createContext(true, Locale.FRANCE, "CET");
    }

    /**
     * Creates the XML (un)marshaller pool to be shared by all test methods.
     * The (un)marshallers locale and timezone will be set to fixed values.
     *
     * @throws JAXBException If an error occurred while creating the pool.
     *
     * @see #disposeMarshallerPool()
     */
    @BeforeClass
<<<<<<< HEAD
    public static void createMarshallers() throws JAXBException {
        final Map<String,Object> properties = new HashMap<String,Object>(4);
=======
    public static void createMarshallerPool() throws JAXBException {
        final Map<String,Object> properties = new HashMap<>(4);
>>>>>>> db9a8a7c
        assertNull(properties.put(XML.LOCALE, Locale.FRANCE));
        assertNull(properties.put(XML.TIMEZONE, "CET"));
        pool = new MarshallerPool(JAXBContext.newInstance(TimeInstant.class, TimePeriod.class), properties);
    }

    /**
     * Invoked by JUnit after the execution of every tests in order to dispose
     * the {@link MarshallerPool} instance used internally by this class.
     */
    @AfterClass
    public static void disposeMarshallerPool() {
        pool = null;
    }

    /**
     * Creates a new time instant for the given date.
     */
    private TimeInstant createTimeInstant(final String date) throws DatatypeConfigurationException {
        final TimeInstant instant = new TimeInstant();
        createContext();
        instant.timePosition = XmlUtilities.toXML(context, date(date));
        clearContext();
        return instant;
    }

    /**
     * Tests time instant. The test is executed using an arbitrary locale and timezone.
     *
     * @throws JAXBException If an error occurred while marshalling.
     * @throws DatatypeConfigurationException Should never happen.
     */
    @Test
    public void testTimeInstant() throws JAXBException, DatatypeConfigurationException {
        final Marshaller   marshaller   = pool.acquireMarshaller();
        final Unmarshaller unmarshaller = pool.acquireUnmarshaller();

        final TimeInstant instant = createTimeInstant("1992-01-01 00:00:00");
        final String actual = marshal(marshaller, instant);
        assertXmlEquals(
                "<gml:TimeInstant>\n" +
                "  <gml:timePosition>1992-01-01T01:00:00.000+01:00</gml:timePosition>\n" +
                "</gml:TimeInstant>\n", actual, "xmlns:*");

        final TimeInstant test = (TimeInstant) unmarshal(unmarshaller, actual);
        assertEquals("1992-01-01 00:00:00", format(XmlUtilities.toDate(test.timePosition)));

        pool.recycle(marshaller);
        pool.recycle(unmarshaller);
    }

    /**
     * Tests a time period using the GML 2 syntax.
     * The test is executed using an arbitrary locale and timezone.
     *
     * @throws JAXBException If an error occurred while marshalling.
     */
    @Test
    public void testPeriodGML2() throws JAXBException {
        createContext();
        final TimePeriodBound begin = new TimePeriodBound.GML2(new DummyInstant(date("1992-01-01 00:00:00")));
        final TimePeriodBound end   = new TimePeriodBound.GML2(new DummyInstant(date("2007-12-31 00:00:00")));
        clearContext();
        testPeriod(begin, end,
                "<gml:TimePeriod>\n" +
                "  <gml:begin>\n" +
                "    <gml:TimeInstant>\n" +
                "      <gml:timePosition>1992-01-01T01:00:00+01:00</gml:timePosition>\n" +
                "    </gml:TimeInstant>\n" +
                "  </gml:begin>\n" +
                "  <gml:end>\n" +
                "    <gml:TimeInstant>\n" +
                "      <gml:timePosition>2007-12-31T01:00:00+01:00</gml:timePosition>\n" +
                "    </gml:TimeInstant>\n" +
                "  </gml:end>\n" +
                "</gml:TimePeriod>\n", true);
    }

    /**
     * Tests a time period using GML2 or GML3 syntax. This method is used for the
     * implementation of {@link #testPeriodGML2()} and {@link #testPeriodGML3()}.
     * The test is executed using an arbitrary locale and timezone.
     *
     * @param expected The expected string.
     */
    private void testPeriod(final TimePeriodBound begin, final TimePeriodBound end,
            final String expected, final boolean verifyValues) throws JAXBException
    {
        final Marshaller   marshaller   = pool.acquireMarshaller();
        final Unmarshaller unmarshaller = pool.acquireUnmarshaller();
        final TimePeriod period = new TimePeriod();
        period.begin = begin;
        period.end   = end;
        final String actual = marshal(marshaller, period);
        assertXmlEquals(expected, actual, "xmlns:*");
        final TimePeriod test = (TimePeriod) unmarshal(unmarshaller, actual);
        if (verifyValues) {
            assertEquals("1992-01-01 00:00:00", format(XmlUtilities.toDate(test.begin.calendar())));
            assertEquals("2007-12-31 00:00:00", format(XmlUtilities.toDate(test.end  .calendar())));
        }
        pool.recycle(marshaller);
        pool.recycle(unmarshaller);
    }

    /**
     * Tests a time period using the GML 3 syntax.
     * The test is executed using an arbitrary locale and timezone.
     *
     * @throws JAXBException If an error occurred while marshalling.
     */
    @Test
    public void testPeriodGML3() throws JAXBException {
        createContext();
        final TimePeriodBound begin = new TimePeriodBound.GML3(new DummyInstant(date("1992-01-01 00:00:00")), "before");
        final TimePeriodBound end   = new TimePeriodBound.GML3(new DummyInstant(date("2007-12-31 00:00:00")), "after");
        clearContext();
        testPeriod(begin, end,
                "<gml:TimePeriod>\n" +
                "  <gml:beginPosition>1992-01-01T01:00:00+01:00</gml:beginPosition>\n" +
                "  <gml:endPosition>2007-12-31T01:00:00+01:00</gml:endPosition>\n" +
                "</gml:TimePeriod>\n", true);
    }

    /**
     * Same test than {@link #testPeriodGML3()}, but with simplified date format (omit the hours and timezone)
     * The test is executed using an arbitrary locale and timezone.
     *
     * @throws JAXBException If an error occurred while marshalling.
     */
    @Test
    public void testSimplifiedPeriodGML3() throws JAXBException {
        createContext();
        final TimePeriodBound begin = new TimePeriodBound.GML3(new DummyInstant(date("1992-01-01 23:00:00")), "before");
        final TimePeriodBound end   = new TimePeriodBound.GML3(new DummyInstant(date("2007-12-30 23:00:00")), "after");
        clearContext();
        testPeriod(begin, end,
                "<gml:TimePeriod>\n" +
                "  <gml:beginPosition>1992-01-02</gml:beginPosition>\n" +
                "  <gml:endPosition>2007-12-31</gml:endPosition>\n" +
                "</gml:TimePeriod>\n", false);
    }

    /**
     * Same test than {@link #testSimplifiedPeriodGML3()}, but without beginning boundary.
     * The test is executed using an arbitrary locale and timezone.
     *
     * @throws JAXBException If an error occurred while marshalling.
     */
    @Test
    public void testBeforePeriodGML3() throws JAXBException {
        createContext();
        final TimePeriodBound begin = new TimePeriodBound.GML3(null, "before");
        final TimePeriodBound end   = new TimePeriodBound.GML3(new DummyInstant(date("2007-12-30 23:00:00")), "after");
        clearContext();
        testPeriod(begin, end,
                "<gml:TimePeriod>\n" +
                "  <gml:beginPosition indeterminatePosition=\"before\"/>\n" +
                "  <gml:endPosition>2007-12-31</gml:endPosition>\n" +
                "</gml:TimePeriod>\n", false);
    }

    /**
     * Same test than {@link #testSimplifiedPeriodGML3()}, but without end boundary.
     * The test is executed using an arbitrary locale and timezone.
     *
     * @throws JAXBException If an error occurred while marshalling.
     */
    @Test
    public void testAfterPeriodGML3() throws JAXBException {
        createContext();
        final TimePeriodBound begin = new TimePeriodBound.GML3(new DummyInstant(date("1992-01-01 23:00:00")), "before");
        final TimePeriodBound end   = new TimePeriodBound.GML3(null, "after");
        clearContext();
        testPeriod(begin, end,
                "<gml:TimePeriod>\n" +
                "  <gml:beginPosition>1992-01-02</gml:beginPosition>\n" +
                "  <gml:endPosition indeterminatePosition=\"after\"/>\n" +
                "</gml:TimePeriod>\n", false);
    }
}<|MERGE_RESOLUTION|>--- conflicted
+++ resolved
@@ -70,13 +70,8 @@
      * @see #disposeMarshallerPool()
      */
     @BeforeClass
-<<<<<<< HEAD
-    public static void createMarshallers() throws JAXBException {
+    public static void createMarshallerPool() throws JAXBException {
         final Map<String,Object> properties = new HashMap<String,Object>(4);
-=======
-    public static void createMarshallerPool() throws JAXBException {
-        final Map<String,Object> properties = new HashMap<>(4);
->>>>>>> db9a8a7c
         assertNull(properties.put(XML.LOCALE, Locale.FRANCE));
         assertNull(properties.put(XML.TIMEZONE, "CET"));
         pool = new MarshallerPool(JAXBContext.newInstance(TimeInstant.class, TimePeriod.class), properties);
