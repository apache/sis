--- conflicted
+++ resolved
@@ -84,11 +84,7 @@
                 "</mco:MD_LegalConstraints>\n";
 
         final DefaultLegalConstraints c = new DefaultLegalConstraints();
-<<<<<<< HEAD
-        c.setUseConstraints(singleton(Restriction.LICENSE));
-=======
-        c.setUseConstraints(Set.of(Restriction.LICENCE));
->>>>>>> f5bc633a
+        c.setUseConstraints(Set.of(Restriction.LICENSE));
         assertXmlEquals(xml, marshal(c), "xmlns:*");
         DefaultLegalConstraints actual = unmarshal(DefaultLegalConstraints.class, xml);
         assertSame(Restriction.LICENSE, getSingleton(actual.getUseConstraints()));
