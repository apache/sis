--- conflicted
+++ resolved
@@ -70,18 +70,12 @@
          * A trivial metadata implementation which return the method name
          * for every attribute of type InternationalString.
          */
-<<<<<<< HEAD
         final InvocationHandler handler = new InvocationHandler() {
             @Override public Object invoke(Object proxy, Method method, Object[] args) {
-                if (method.getReturnType() == String.class) {
-                    return method.getName();
+                if (method.getReturnType() == InternationalString.class) {
+                    return new SimpleInternationalString(method.getName());
                 }
                 return null;
-=======
-        final InvocationHandler handler = (Object proxy, Method method, Object[] args) -> {
-            if (method.getReturnType() == InternationalString.class) {
-                return new SimpleInternationalString(method.getName());
->>>>>>> 0a1f1bb9
             }
         };
         Citation data = (Citation) Proxy.newProxyInstance(getClass().getClassLoader(),
