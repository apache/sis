/*
 * Licensed to the Apache Software Foundation (ASF) under one or more
 * contributor license agreements.  See the NOTICE file distributed with
 * this work for additional information regarding copyright ownership.
 * The ASF licenses this file to You under the Apache License, Version 2.0
 * (the "License"); you may not use this file except in compliance with
 * the License.  You may obtain a copy of the License at
 *
 *     http://www.apache.org/licenses/LICENSE-2.0
 *
 * Unless required by applicable law or agreed to in writing, software
 * distributed under the License is distributed on an "AS IS" BASIS,
 * WITHOUT WARRANTIES OR CONDITIONS OF ANY KIND, either express or implied.
 * See the License for the specific language governing permissions and
 * limitations under the License.
 */
package org.apache.sis.metadata.iso.citation;

import javax.xml.bind.annotation.XmlType;
import javax.xml.bind.annotation.XmlElement;
import javax.xml.bind.annotation.XmlRootElement;
import org.opengis.metadata.citation.Series;
import org.opengis.util.InternationalString;
import org.apache.sis.metadata.iso.ISOMetadata;
import org.apache.sis.util.iso.Types;


/**
 * Information about the series, or aggregate dataset, to which a dataset belongs.
 *
 * <p><b>Limitations:</b></p>
 * <ul>
 *   <li>Instances of this class are not synchronized for multi-threading.
 *       Synchronization, if needed, is caller's responsibility.</li>
 *   <li>Serialized objects of this class are not guaranteed to be compatible with future Apache SIS releases.
 *       Serialization support is appropriate for short term storage or RMI between applications running the
 *       same version of Apache SIS. For long term storage, use {@link org.apache.sis.xml.XML} instead.</li>
 * </ul>
 *
 * @author  Martin Desruisseaux (IRD, Geomatys)
 * @author  Cédric Briançon (Geomatys)
 * @since   0.3
 * @version 0.3
 * @module
 */
@SuppressWarnings("CloneableClassWithoutClone")                 // ModifiableMetadata needs shallow clones.
@XmlType(name = "CI_Series_Type", propOrder = {
    "name",
    "issueIdentification",
    "page"
})
@XmlRootElement(name = "CI_Series")
public class DefaultSeries extends ISOMetadata implements Series {
    /**
     * Serial number for inter-operability with different versions.
     */
    private static final long serialVersionUID = 7061644572814855051L;

    /**
     * Name of the series, or aggregate dataset, of which the dataset is a part.
     */
    private InternationalString name;

    /**
     * Information identifying the issue of the series.
     */
    private String issueIdentification;

    /**
     * Details on which pages of the publication the article was published.
     */
    private String page;

    /**
     * Constructs a default series.
     */
    public DefaultSeries() {
    }

    /**
     * Constructs a series with the specified name.
     *
     * @param  name  the name of the series of which the dataset is a part, or {@code null}.
     */
    public DefaultSeries(final CharSequence name) {
        this.name = Types.toInternationalString(name);
    }

    /**
     * Constructs a new instance initialized with the values from the specified metadata object.
     * This is a <cite>shallow</cite> copy constructor, since the other metadata contained in the
     * given object are not recursively copied.
     *
     * @param  object  the metadata to copy values from, or {@code null} if none.
     *
     * @see #castOrCopy(Series)
     */
    public DefaultSeries(final Series object) {
        super(object);
        if (object != null) {
            name                = object.getName();
            issueIdentification = object.getIssueIdentification();
            page                = object.getPage();
        }
    }

    /**
     * Returns a SIS metadata implementation with the values of the given arbitrary implementation.
     * This method performs the first applicable action in the following choices:
     *
     * <ul>
     *   <li>If the given object is {@code null}, then this method returns {@code null}.</li>
     *   <li>Otherwise if the given object is already an instance of
     *       {@code DefaultSeries}, then it is returned unchanged.</li>
     *   <li>Otherwise a new {@code DefaultSeries} instance is created using the
     *       {@linkplain #DefaultSeries(Series) copy constructor}
     *       and returned. Note that this is a <cite>shallow</cite> copy operation, since the other
     *       metadata contained in the given object are not recursively copied.</li>
     * </ul>
     *
     * @param  object  the object to get as a SIS implementation, or {@code null} if none.
     * @return a SIS implementation containing the values of the given object (may be the
     *         given object itself), or {@code null} if the argument was null.
     */
    public static DefaultSeries castOrCopy(final Series object) {
        if (object == null || object instanceof DefaultSeries) {
            return (DefaultSeries) object;
        }
        return new DefaultSeries(object);
    }

    /**
     * Returns the name of the series, or aggregate dataset, of which the dataset is a part.
     *
     * @return the name of the series or aggregate dataset, or {@code null}.
     */
    @Override
    @XmlElement(name = "name")
    public InternationalString getName() {
        return name;
    }

    /**
     * Sets the name of the series, or aggregate dataset, of which the dataset is a part.
     *
     * @param  newValue  the new name, or {@code null} if none.
     */
    public void setName(final InternationalString newValue) {
        checkWritePermission();
        name = newValue;
    }

    /**
     * Returns information identifying the issue of the series.
     *
<<<<<<< HEAD
     * <div class="warning"><b>Upcoming API change — generalization</b><br>
     * As of ISO 19115:2014, {@code String} is replaced by the {@link InternationalString} interface.
     * This change will be tentatively applied in GeoAPI 4.0.
     * </div>
     *
     * @return Information identifying the issue of the series, or {@code null}.
=======
     * @return information identifying the issue of the series, or {@code null}.
>>>>>>> 83328e7b
     */
    @Override
    @XmlElement(name = "issueIdentification")
    public String getIssueIdentification() {
        return issueIdentification;
    }

    /**
     * Sets information identifying the issue of the series.
     *
<<<<<<< HEAD
     * <div class="warning"><b>Upcoming API change — generalization</b><br>
     * As of ISO 19115:2014, {@code String} is replaced by the {@link InternationalString} interface.
     * This change will be tentatively applied in GeoAPI 4.0.
     * </div>
     *
     * @param newValue The new issue identification, or {@code null} if none.
=======
     * @param  newValue  the new issue identification, or {@code null} if none.
>>>>>>> 83328e7b
     */
    public void setIssueIdentification(final String newValue) {
        checkWritePermission();
        issueIdentification = newValue;
    }

    /**
     * Returns details on which pages of the publication the article was published.
     *
<<<<<<< HEAD
     * <div class="warning"><b>Upcoming API change — generalization</b><br>
     * As of ISO 19115:2014, {@code String} is replaced by the {@link InternationalString} interface.
     * This change will be tentatively applied in GeoAPI 4.0.
     * </div>
     *
     * @return Details on which pages of the publication the article was published, or {@code null}.
=======
     * @return details on which pages of the publication the article was published, or {@code null}.
>>>>>>> 83328e7b
     */
    @Override
    @XmlElement(name = "page")
    public String getPage() {
        return page;
    }

    /**
     * Sets details on which pages of the publication the article was published.
     *
<<<<<<< HEAD
     * <div class="warning"><b>Upcoming API change — generalization</b><br>
     * As of ISO 19115:2014, {@code String} is replaced by the {@link InternationalString} interface.
     * This change will be tentatively applied in GeoAPI 4.0.
     * </div>
     *
     * @param newValue The new page, or {@code null} if none.
=======
     * @param  newValue  the new page, or {@code null} if none.
>>>>>>> 83328e7b
     */
    public void setPage(final String newValue) {
        checkWritePermission();
        page = newValue;
    }
}<|MERGE_RESOLUTION|>--- conflicted
+++ resolved
@@ -153,16 +153,12 @@
     /**
      * Returns information identifying the issue of the series.
      *
-<<<<<<< HEAD
-     * <div class="warning"><b>Upcoming API change — generalization</b><br>
-     * As of ISO 19115:2014, {@code String} is replaced by the {@link InternationalString} interface.
-     * This change will be tentatively applied in GeoAPI 4.0.
-     * </div>
-     *
-     * @return Information identifying the issue of the series, or {@code null}.
-=======
+     * <div class="warning"><b>Upcoming API change — generalization</b><br>
+     * As of ISO 19115:2014, {@code String} is replaced by the {@link InternationalString} interface.
+     * This change will be tentatively applied in GeoAPI 4.0.
+     * </div>
+     *
      * @return information identifying the issue of the series, or {@code null}.
->>>>>>> 83328e7b
      */
     @Override
     @XmlElement(name = "issueIdentification")
@@ -173,16 +169,12 @@
     /**
      * Sets information identifying the issue of the series.
      *
-<<<<<<< HEAD
-     * <div class="warning"><b>Upcoming API change — generalization</b><br>
-     * As of ISO 19115:2014, {@code String} is replaced by the {@link InternationalString} interface.
-     * This change will be tentatively applied in GeoAPI 4.0.
-     * </div>
-     *
-     * @param newValue The new issue identification, or {@code null} if none.
-=======
+     * <div class="warning"><b>Upcoming API change — generalization</b><br>
+     * As of ISO 19115:2014, {@code String} is replaced by the {@link InternationalString} interface.
+     * This change will be tentatively applied in GeoAPI 4.0.
+     * </div>
+     *
      * @param  newValue  the new issue identification, or {@code null} if none.
->>>>>>> 83328e7b
      */
     public void setIssueIdentification(final String newValue) {
         checkWritePermission();
@@ -192,16 +184,12 @@
     /**
      * Returns details on which pages of the publication the article was published.
      *
-<<<<<<< HEAD
-     * <div class="warning"><b>Upcoming API change — generalization</b><br>
-     * As of ISO 19115:2014, {@code String} is replaced by the {@link InternationalString} interface.
-     * This change will be tentatively applied in GeoAPI 4.0.
-     * </div>
-     *
-     * @return Details on which pages of the publication the article was published, or {@code null}.
-=======
+     * <div class="warning"><b>Upcoming API change — generalization</b><br>
+     * As of ISO 19115:2014, {@code String} is replaced by the {@link InternationalString} interface.
+     * This change will be tentatively applied in GeoAPI 4.0.
+     * </div>
+     *
      * @return details on which pages of the publication the article was published, or {@code null}.
->>>>>>> 83328e7b
      */
     @Override
     @XmlElement(name = "page")
@@ -212,16 +200,12 @@
     /**
      * Sets details on which pages of the publication the article was published.
      *
-<<<<<<< HEAD
-     * <div class="warning"><b>Upcoming API change — generalization</b><br>
-     * As of ISO 19115:2014, {@code String} is replaced by the {@link InternationalString} interface.
-     * This change will be tentatively applied in GeoAPI 4.0.
-     * </div>
-     *
-     * @param newValue The new page, or {@code null} if none.
-=======
+     * <div class="warning"><b>Upcoming API change — generalization</b><br>
+     * As of ISO 19115:2014, {@code String} is replaced by the {@link InternationalString} interface.
+     * This change will be tentatively applied in GeoAPI 4.0.
+     * </div>
+     *
      * @param  newValue  the new page, or {@code null} if none.
->>>>>>> 83328e7b
      */
     public void setPage(final String newValue) {
         checkWritePermission();
