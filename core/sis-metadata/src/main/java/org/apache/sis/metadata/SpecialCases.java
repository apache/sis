--- conflicted
+++ resolved
@@ -31,11 +31,7 @@
  *
  * @author  Martin Desruisseaux (Geomatys)
  * @since   0.4
-<<<<<<< HEAD
- * @version 0.4
-=======
  * @version 0.8
->>>>>>> 8bdcca46
  * @module
  */
 final class SpecialCases extends PropertyAccessor {
