--- conflicted
+++ resolved
@@ -112,12 +112,8 @@
      * Identification of, and means of communication with, person(s) and
      * organization(s) associated with the process step.
      */
-<<<<<<< HEAD
+    @SuppressWarnings("serial")
     private Collection<ResponsibleParty> processors;
-=======
-    @SuppressWarnings("serial")
-    private Collection<Responsibility> processors;
->>>>>>> 7e313290
 
     /**
      * Process step documentation.
