--- conflicted
+++ resolved
@@ -1021,17 +1021,8 @@
      * message when the actual class is unknown (it must have been checked dynamically by the caller however).
      */
     @SuppressWarnings("unchecked")
-<<<<<<< HEAD
-    private static CodeList<?> getCodeList(final Class<?> type, final String name) {
+    static CodeList<?> getCodeList(final Class<?> type, final String name) {
         return Types.forCodeName(type.asSubclass(CodeList.class), name, true);
-=======
-    static ControlledVocabulary getCodeList(final Class<?> type, final String name) {
-        if (type.isEnum()) {
-            return (ControlledVocabulary) Types.forEnumName(type.asSubclass(Enum.class), name);
-        } else {
-            return Types.forCodeName(type.asSubclass(CodeList.class), name, true);
-        }
->>>>>>> e031b9af
     }
 
     /**
