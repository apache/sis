/*
 * Licensed to the Apache Software Foundation (ASF) under one or more
 * contributor license agreements.  See the NOTICE file distributed with
 * this work for additional information regarding copyright ownership.
 * The ASF licenses this file to You under the Apache License, Version 2.0
 * (the "License"); you may not use this file except in compliance with
 * the License.  You may obtain a copy of the License at
 *
 *     http://www.apache.org/licenses/LICENSE-2.0
 *
 * Unless required by applicable law or agreed to in writing, software
 * distributed under the License is distributed on an "AS IS" BASIS,
 * WITHOUT WARRANTIES OR CONDITIONS OF ANY KIND, either express or implied.
 * See the License for the specific language governing permissions and
 * limitations under the License.
 */
package org.apache.sis.metadata.iso.maintenance;

import java.util.Date;
import java.util.Iterator;
import java.util.Collection;
import java.util.Collections;
import javax.xml.bind.annotation.XmlType;
import javax.xml.bind.annotation.XmlElement;
import javax.xml.bind.annotation.XmlRootElement;
import org.opengis.annotation.UML;
import org.opengis.metadata.citation.DateType;
import org.opengis.metadata.citation.CitationDate;
import org.opengis.metadata.citation.ResponsibleParty;
import org.opengis.metadata.maintenance.MaintenanceFrequency;
import org.opengis.metadata.maintenance.MaintenanceInformation;
import org.opengis.metadata.maintenance.ScopeCode;
import org.opengis.metadata.maintenance.ScopeDescription;
import org.opengis.metadata.quality.Scope;
import org.opengis.temporal.PeriodDuration;
import org.opengis.util.InternationalString;
import org.apache.sis.metadata.iso.ISOMetadata;
import org.apache.sis.metadata.iso.citation.DefaultCitationDate;
import org.apache.sis.internal.metadata.LegacyPropertyAdapter;
import org.apache.sis.internal.metadata.Dependencies;
import org.apache.sis.internal.jaxb.FilterByVersion;
import org.apache.sis.internal.jaxb.LegacyNamespaces;

import static org.opengis.annotation.Obligation.OPTIONAL;
import static org.opengis.annotation.Specification.ISO_19115;


/**
 * Information about the scope and frequency of updating.
 * The following property is mandatory in a well-formed metadata according ISO 19115:
 *
 * <div class="preformat">{@code MD_MaintenanceInformation}
 * {@code   └─maintenanceAndUpdateFrequency……} Frequency with which changes and additions are made to the resource.</div>
 *
 * <p><b>Limitations:</b></p>
 * <ul>
 *   <li>Instances of this class are not synchronized for multi-threading.
 *       Synchronization, if needed, is caller's responsibility.</li>
 *   <li>Serialized objects of this class are not guaranteed to be compatible with future Apache SIS releases.
 *       Serialization support is appropriate for short term storage or RMI between applications running the
 *       same version of Apache SIS. For long term storage, use {@link org.apache.sis.xml.XML} instead.</li>
 * </ul>
 *
 * @author  Martin Desruisseaux (IRD, Geomatys)
 * @author  Touraïvane (IRD)
 * @author  Cédric Briançon (Geomatys)
 * @author  Guilhem Legal (Geomatys)
 * @author  Rémi Maréchal (Geomatys)
 * @author  Cullen Rombach (Image Matters)
 * @version 1.0
 * @since   0.3
 * @module
 */
@SuppressWarnings("CloneableClassWithoutClone")                 // ModifiableMetadata needs shallow clones.
@XmlType(name = "MD_MaintenanceInformation_Type", propOrder = {
    "maintenanceAndUpdateFrequency",
    "maintenanceDate",                          // New in ISO 19115:2014
    "dateOfNextUpdate",                         // Legacy ISO 19115:2003
    "userDefinedMaintenanceFrequency",
    "maintenanceScope",                         // New in ISO 19115:2014 - contains information from the two below
    "updateScopes",                             // Legacy ISO 19115:2003
    "updateScopeDescriptions",                  // Legacy ISO 19115:2003
    "maintenanceNotes",
    "contacts"
})
@XmlRootElement(name = "MD_MaintenanceInformation")
public class DefaultMaintenanceInformation extends ISOMetadata implements MaintenanceInformation {
    /**
     * Serial number for inter-operability with different versions.
     */
    private static final long serialVersionUID = -8736825706141936429L;

    /**
     * New code list item defined in ISO 19115:2014.
     */
    private static final DateType NEXT_UPDATE = DateType.valueOf("NEXT_UPDATE");

    /**
     * Frequency with which changes and additions are made to the resource after the
     * initial resource is completed.
     */
    private MaintenanceFrequency maintenanceAndUpdateFrequency;

    /**
     * Date information associated with maintenance of resource.
     */
    private Collection<CitationDate> maintenanceDates;

    /**
     * Maintenance period other than those defined, in milliseconds.
     */
    private PeriodDuration userDefinedMaintenanceFrequency;

    /**
     * Type of resource and / or extent to which the maintenance information applies.
     */
    private Collection<Scope> maintenanceScopes;

    /**
     * Information regarding specific requirements for maintaining the resource.
     */
    private Collection<InternationalString> maintenanceNotes;

    /**
     * Identification of, and means of communicating with, person(s) and organization(s)
     * with responsibility for maintaining the resource.
     */
    private Collection<ResponsibleParty> contacts;

    /**
     * Creates a an initially empty maintenance information.
     */
    public DefaultMaintenanceInformation() {
    }

    /**
     * Creates a maintenance information.
     *
     * @param maintenanceAndUpdateFrequency  the frequency with which changes and additions are
     *        made to the resource after the initial resource is completed, or {@code null} if none.
     */
    public DefaultMaintenanceInformation(final MaintenanceFrequency maintenanceAndUpdateFrequency) {
        this.maintenanceAndUpdateFrequency = maintenanceAndUpdateFrequency;
    }

    /**
     * Constructs a new instance initialized with the values from the specified metadata object.
     * This is a <cite>shallow</cite> copy constructor, since the other metadata contained in the
     * given object are not recursively copied.
     *
     * @param  object  the metadata to copy values from, or {@code null} if none.
     *
     * @see #castOrCopy(MaintenanceInformation)
     */
    public DefaultMaintenanceInformation(final MaintenanceInformation object) {
        super(object);
        if (object != null) {
            maintenanceAndUpdateFrequency   = object.getMaintenanceAndUpdateFrequency();
            userDefinedMaintenanceFrequency = object.getUserDefinedMaintenanceFrequency();
            maintenanceNotes                = copyCollection(object.getMaintenanceNotes(), InternationalString.class);
            if (object instanceof DefaultMaintenanceInformation) {
                final DefaultMaintenanceInformation c = (DefaultMaintenanceInformation) object;
                maintenanceDates                = copyCollection(c.getMaintenanceDates(), CitationDate.class);
                maintenanceScopes               = copyCollection(c.getMaintenanceScopes(), Scope.class);
                contacts                        = copyCollection(c.getContacts(), ResponsibleParty.class);
            } else {
                setDateOfNextUpdate(object.getDateOfNextUpdate());
                setUpdateScopes(object.getUpdateScopes());
                setUpdateScopeDescriptions(object.getUpdateScopeDescriptions());
            }
        }
    }

    /**
     * Returns a SIS metadata implementation with the values of the given arbitrary implementation.
     * This method performs the first applicable action in the following choices:
     *
     * <ul>
     *   <li>If the given object is {@code null}, then this method returns {@code null}.</li>
     *   <li>Otherwise if the given object is already an instance of
     *       {@code DefaultMaintenanceInformation}, then it is returned unchanged.</li>
     *   <li>Otherwise a new {@code DefaultMaintenanceInformation} instance is created using the
     *       {@linkplain #DefaultMaintenanceInformation(MaintenanceInformation) copy constructor}
     *       and returned. Note that this is a <cite>shallow</cite> copy operation, since the other
     *       metadata contained in the given object are not recursively copied.</li>
     * </ul>
     *
     * @param  object  the object to get as a SIS implementation, or {@code null} if none.
     * @return a SIS implementation containing the values of the given object (may be the
     *         given object itself), or {@code null} if the argument was null.
     */
    public static DefaultMaintenanceInformation castOrCopy(final MaintenanceInformation object) {
        if (object == null || object instanceof DefaultMaintenanceInformation) {
            return (DefaultMaintenanceInformation) object;
        }
        return new DefaultMaintenanceInformation(object);
    }

    /**
     * Returns the frequency with which changes and additions are made to the resource
     * after the initial resource is completed.
     *
     * @return frequency with which changes and additions are made to the resource, or {@code null}.
     */
    @Override
    @XmlElement(name = "maintenanceAndUpdateFrequency")
    public MaintenanceFrequency getMaintenanceAndUpdateFrequency() {
        return maintenanceAndUpdateFrequency;
    }

    /**
     * Sets the frequency with which changes and additions are made to the resource
     * after the initial resource is completed.
     *
     * @param  newValue  the new maintenance frequency.
     */
    public void setMaintenanceAndUpdateFrequency(final MaintenanceFrequency newValue) {
        checkWritePermission();
        maintenanceAndUpdateFrequency = newValue;
    }

    /**
     * Return the date information associated with maintenance of resource.
     *
     * @return date information associated with maintenance of resource.
     *
     * @since 0.5
     */
<<<<<<< HEAD
/// @XmlElement(name = "maintenanceDate", required = true)
    @UML(identifier="maintenanceDate", obligation=OPTIONAL, specification=ISO_19115)
=======
    @Override
    // @XmlElement at the end of this class.
>>>>>>> 9693f46c
    public Collection<CitationDate> getMaintenanceDates() {
        return maintenanceDates = nonNullCollection(maintenanceDates, CitationDate.class);
    }

    /**
     * Sets the date information associated with maintenance of resource.
     *
     * @param  newValues  the new date information associated with maintenance of resource.
     *
     * @since 0.5
     */
    public void setMaintenanceDates(final Collection<? extends CitationDate> newValues) {
        maintenanceDates = writeCollection(newValues, maintenanceDates, CitationDate.class);
    }

    /**
     * Returns the scheduled revision date for resource.
     * This method fetches the value from the {@linkplain #getMaintenanceDates() maintenance dates}.
     *
     * @return scheduled revision date, or {@code null}.
     *
     * @deprecated As of ISO 19115:2014, replaced by {@link #getMaintenanceDates()} in order to enable inclusion
     *             of a {@link DateType} to describe the type of the date. The associated date type is
     *             {@code DateType.valueOf("NEXT_UPDATE")}.
     */
    @Override
    @Deprecated
    @Dependencies("getMaintenanceDates")
    @XmlElement(name = "dateOfNextUpdate", namespace = LegacyNamespaces.GMD)
    public Date getDateOfNextUpdate() {
<<<<<<< HEAD
        final Collection<CitationDate> dates = getMaintenanceDates();
        if (dates != null) {                                                    // May be null on XML marshalling.
            for (final CitationDate date : dates) {
                if (NEXT_UPDATE.equals(date.getDateType())) {
                    return date.getDate();
=======
        if (FilterByVersion.LEGACY_METADATA.accept()) {
            final Collection<CitationDate> dates = getMaintenanceDates();
            if (dates != null) {                                                    // May be null on XML marshalling.
                for (final CitationDate date : dates) {
                    if (DateType.NEXT_UPDATE.equals(date.getDateType())) {
                        return date.getDate();
                    }
>>>>>>> 9693f46c
                }
            }
        }
        return null;
    }

    /**
     * Sets the scheduled revision date for resource.
     * This method stores the value in the {@linkplain #getMaintenanceDates() maintenance dates}.
     *
     * @param  newValue  the new date of next update.
     */
    @Deprecated
    public void setDateOfNextUpdate(final Date newValue) {
        checkWritePermission();
        Collection<CitationDate> dates = maintenanceDates;
        if (dates != null) {
            final Iterator<CitationDate> it = dates.iterator();
            while (it.hasNext()) {
                final CitationDate date = it.next();
                if (NEXT_UPDATE.equals(date.getDateType())) {
                    if (newValue == null) {
                        it.remove();
                        return;
                    } else if (date instanceof DefaultCitationDate) {
                        ((DefaultCitationDate) date).setDate(newValue);
                        return;
                    }
                }
            }
        }
        if (newValue != null) {
            final CitationDate date = new DefaultCitationDate(newValue, NEXT_UPDATE);
            if (dates != null) {
                dates.add(date);
            } else {
                dates = Collections.singleton(date);
            }
            setMaintenanceDates(dates);
        }
    }

    /**
     * Returns the maintenance period other than those defined.
     *
     * @return the maintenance period, or {@code null}.
     */
    @Override
    @XmlElement(name = "userDefinedMaintenanceFrequency")
    public PeriodDuration getUserDefinedMaintenanceFrequency() {
        return userDefinedMaintenanceFrequency;
    }

    /**
     * Sets the maintenance period other than those defined.
     *
     * @param  newValue  the new user defined maintenance frequency.
     */
    public void setUserDefinedMaintenanceFrequency(final PeriodDuration newValue) {
        checkWritePermission();
        userDefinedMaintenanceFrequency = newValue;
    }

    /**
     * Return the types of resource and / or extents to which the maintenance information applies.
     *
     * @return type of resource and / or extent to which the maintenance information applies.
     *
     * @since 0.5
     */
<<<<<<< HEAD
/// @XmlElement(name = "maintenanceScope")
    @UML(identifier="maintenanceScope", obligation=OPTIONAL, specification=ISO_19115)
=======
    @Override
    // @XmlElement at the end of this class.
>>>>>>> 9693f46c
    public Collection<Scope> getMaintenanceScopes() {
        return maintenanceScopes = nonNullCollection(maintenanceScopes, Scope.class);
    }

    /**
     * Sets the types of resource and / or extents to which the maintenance information applies.
     *
     * @param  newValues  the types of resource and / or extents to which the maintenance information applies.
     *
     * @since 0.5
     */
    public void setMaintenanceScopes(final Collection<? extends Scope> newValues) {
        maintenanceScopes = writeCollection(newValues, maintenanceScopes, Scope.class);
    }

    /**
     * Returns the scope of data to which maintenance is applied.
     * This method fetches the values from the {@linkplain #getMaintenanceScopes() maintenance scopes}.
     *
     * @return scope of data to which maintenance is applied.
     *
     * @deprecated As of ISO 19115:2014, {@code getUpdateScopes()} and {@link #getUpdateScopeDescriptions()}
     *             were combined into {@link #getMaintenanceScopes()} in order to allow specifying a scope
     *             that includes a spatial and temporal extent.
     */
    @Override
    @Deprecated
    @Dependencies("getMaintenanceScopes")
    @XmlElement(name = "updateScope", namespace = LegacyNamespaces.GMD)
    public final Collection<ScopeCode> getUpdateScopes() {
        if (!FilterByVersion.LEGACY_METADATA.accept()) return null;
        return new LegacyPropertyAdapter<ScopeCode,Scope>(getMaintenanceScopes()) {
            /** Stores a legacy value into the new kind of value. */
            @Override protected Scope wrap(final ScopeCode value) {
                return new DefaultScope(value);
            }

            /** Extracts the legacy value from the new kind of value. */
            @Override protected ScopeCode unwrap(final Scope container) {
                return container.getLevel();
            }

            /** Updates the legacy value in an existing new kind of value. */
            @Override protected boolean update(final Scope container, final ScopeCode value) {
                if (container instanceof DefaultScope) {
                    ((DefaultScope) container).setLevel(value);
                    return true;
                }
                return false;
            }
        }.validOrNull();
    }

    /**
     * Sets the scope of data to which maintenance is applied.
     * This method stores the values in the {@linkplain #getMaintenanceScopes() maintenance scopes}.
     *
     * @param  newValues  the new update scopes.
     *
     * @deprecated As of ISO 19115:2014, replaced by {@link #setMaintenanceScopes(Collection)}.
     */
    @Deprecated
    public void setUpdateScopes(final Collection<? extends ScopeCode> newValues) {
        checkWritePermission();
        ((LegacyPropertyAdapter<ScopeCode,?>) getUpdateScopes()).setValues(newValues);
    }

    /**
     * Returns additional information about the range or extent of the resource.
     * This method fetches the values from the {@linkplain #getMaintenanceScopes() maintenance scopes}.
     *
     * @return additional information about the range or extent of the resource.
     *
     * @deprecated As of ISO 19115:2014, {@link #getUpdateScopes()} and {@code getUpdateScopeDescriptions()}
     *             were combined into {@link #getMaintenanceScopes()} in order to allow specifying a scope
     *             that includes a spatial and temporal extent.
     */
    @Override
    @Deprecated
    @Dependencies("getMaintenanceScopes")
    @XmlElement(name = "updateScopeDescription", namespace = LegacyNamespaces.GMD)
    public final Collection<ScopeDescription> getUpdateScopeDescriptions() {
        if (!FilterByVersion.LEGACY_METADATA.accept()) return null;
        return new LegacyPropertyAdapter<ScopeDescription,Scope>(getMaintenanceScopes()) {
            /** Stores a legacy value into the new kind of value. */
            @Override protected Scope wrap(final ScopeDescription value) {
                final DefaultScope container = new DefaultScope();
                container.setLevelDescription(asCollection(value));
                return container;
            }

            /** Extracts the legacy value from the new kind of value. */
            @Override protected ScopeDescription unwrap(final Scope container) {
                return getSingleton(container.getLevelDescription(), ScopeDescription.class,
                        this, DefaultMaintenanceInformation.class, "getUpdateScopeDescriptions");
            }

            /** Updates the legacy value in an existing instance of the new kind of value. */
            @Override protected boolean update(final Scope container, final ScopeDescription value) {
                if (container instanceof DefaultScope) {
                    ((DefaultScope) container).setLevelDescription(asCollection(value));
                    return true;
                }
                return false;
            }
        }.validOrNull();
    }

    /**
     * Sets additional information about the range or extent of the resource.
     * This method stores the values in the {@linkplain #getMaintenanceScopes() maintenance scopes}.
     *
     * @param  newValues  the new update scope descriptions.
     *
     * @deprecated As of ISO 19115:2014, replaced by {@link #setMaintenanceScopes(Collection)}.
     */
    @Deprecated
    public void setUpdateScopeDescriptions(final Collection<? extends ScopeDescription> newValues) {
        checkWritePermission();
        ((LegacyPropertyAdapter<ScopeDescription,?>) getUpdateScopeDescriptions()).setValues(newValues);
    }

    /**
     * Returns information regarding specific requirements for maintaining the resource.
     *
     * @return information regarding specific requirements for maintaining the resource.
     */
    @Override
    @XmlElement(name = "maintenanceNote")
    public Collection<InternationalString> getMaintenanceNotes() {
        return maintenanceNotes = nonNullCollection(maintenanceNotes, InternationalString.class);
    }

    /**
     * Sets information regarding specific requirements for maintaining the resource.
     *
     * @param  newValues  the new maintenance notes.
     */
    public void setMaintenanceNotes(final Collection<? extends InternationalString> newValues) {
        maintenanceNotes = writeCollection(newValues, maintenanceNotes, InternationalString.class);
    }

    /**
     * Returns identification of, and means of communicating with,
     * person(s) and organization(s) with responsibility for maintaining the resource.
     *
     * <div class="warning"><b>Upcoming API change — generalization</b><br>
     * As of ISO 19115:2014, {@code ResponsibleParty} is replaced by the {@code Responsibility} parent interface.
     * This change may be applied in GeoAPI 4.0.
     * </div>
     *
     * @return means of communicating with person(s) and organization(s) with responsibility
     *         for maintaining the resource.
     */
    @Override
    @XmlElement(name = "contact")
    public Collection<ResponsibleParty> getContacts() {
        return contacts = nonNullCollection(contacts, ResponsibleParty.class);
    }

    /**
     * Sets identification of, and means of communicating with,
     * person(s) and organization(s) with responsibility for maintaining the resource.
     *
     * <div class="warning"><b>Upcoming API change — generalization</b><br>
     * As of ISO 19115:2014, {@code ResponsibleParty} is replaced by the {@code Responsibility} parent interface.
     * This change may be applied in GeoAPI 4.0.
     * </div>
     *
     * @param  newValues  the new identification of person(s) and organization(s)
     *                    with responsibility for maintaining the resource.
     */
    public void setContacts(final Collection<? extends ResponsibleParty> newValues) {
        contacts = writeCollection(newValues, contacts, ResponsibleParty.class);
    }




    //////////////////////////////////////////////////////////////////////////////////////////////////
    ////////                                                                                  ////////
    ////////                               XML support with JAXB                              ////////
    ////////                                                                                  ////////
    ////////        The following methods are invoked by JAXB using reflection (even if       ////////
    ////////        they are private) or are helpers for other methods invoked by JAXB.       ////////
    ////////        Those methods can be safely removed if Geographic Markup Language         ////////
    ////////        (GML) support is not needed.                                              ////////
    ////////                                                                                  ////////
    //////////////////////////////////////////////////////////////////////////////////////////////////

    /**
     * Invoked by JAXB at both marshalling and unmarshalling time.
     * This attribute has been added by ISO 19115:2014 standard.
     * If (and only if) marshalling an older standard version, we omit this attribute.
     */
    @XmlElement(name = "maintenanceDate")
    private Collection<CitationDate> getMaintenanceDate() {
        return FilterByVersion.CURRENT_METADATA.accept() ? getMaintenanceDates() : null;
    }

    @XmlElement(name = "maintenanceScope")
    private Collection<Scope> getMaintenanceScope() {
        return FilterByVersion.CURRENT_METADATA.accept() ? getMaintenanceScopes() : null;
    }
}<|MERGE_RESOLUTION|>--- conflicted
+++ resolved
@@ -23,7 +23,6 @@
 import javax.xml.bind.annotation.XmlType;
 import javax.xml.bind.annotation.XmlElement;
 import javax.xml.bind.annotation.XmlRootElement;
-import org.opengis.annotation.UML;
 import org.opengis.metadata.citation.DateType;
 import org.opengis.metadata.citation.CitationDate;
 import org.opengis.metadata.citation.ResponsibleParty;
@@ -41,6 +40,8 @@
 import org.apache.sis.internal.jaxb.FilterByVersion;
 import org.apache.sis.internal.jaxb.LegacyNamespaces;
 
+// Branch-specific imports
+import org.opengis.annotation.UML;
 import static org.opengis.annotation.Obligation.OPTIONAL;
 import static org.opengis.annotation.Specification.ISO_19115;
 
@@ -226,13 +227,8 @@
      *
      * @since 0.5
      */
-<<<<<<< HEAD
-/// @XmlElement(name = "maintenanceDate", required = true)
+    // @XmlElement at the end of this class.
     @UML(identifier="maintenanceDate", obligation=OPTIONAL, specification=ISO_19115)
-=======
-    @Override
-    // @XmlElement at the end of this class.
->>>>>>> 9693f46c
     public Collection<CitationDate> getMaintenanceDates() {
         return maintenanceDates = nonNullCollection(maintenanceDates, CitationDate.class);
     }
@@ -263,21 +259,13 @@
     @Dependencies("getMaintenanceDates")
     @XmlElement(name = "dateOfNextUpdate", namespace = LegacyNamespaces.GMD)
     public Date getDateOfNextUpdate() {
-<<<<<<< HEAD
-        final Collection<CitationDate> dates = getMaintenanceDates();
-        if (dates != null) {                                                    // May be null on XML marshalling.
-            for (final CitationDate date : dates) {
-                if (NEXT_UPDATE.equals(date.getDateType())) {
-                    return date.getDate();
-=======
         if (FilterByVersion.LEGACY_METADATA.accept()) {
             final Collection<CitationDate> dates = getMaintenanceDates();
-            if (dates != null) {                                                    // May be null on XML marshalling.
+            if (dates != null) {                                                // May be null on XML marshalling.
                 for (final CitationDate date : dates) {
-                    if (DateType.NEXT_UPDATE.equals(date.getDateType())) {
+                    if (NEXT_UPDATE.equals(date.getDateType())) {
                         return date.getDate();
                     }
->>>>>>> 9693f46c
                 }
             }
         }
@@ -348,13 +336,8 @@
      *
      * @since 0.5
      */
-<<<<<<< HEAD
-/// @XmlElement(name = "maintenanceScope")
+    // @XmlElement at the end of this class.
     @UML(identifier="maintenanceScope", obligation=OPTIONAL, specification=ISO_19115)
-=======
-    @Override
-    // @XmlElement at the end of this class.
->>>>>>> 9693f46c
     public Collection<Scope> getMaintenanceScopes() {
         return maintenanceScopes = nonNullCollection(maintenanceScopes, Scope.class);
     }
