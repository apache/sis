--- conflicted
+++ resolved
@@ -53,13 +53,8 @@
     /**
      * Constructor for the {@link #wrap} method only.
      */
-<<<<<<< HEAD
-    private MD_FeatureTypeInfo(final DefaultFeatureTypeInfo metadata) {
-        super(metadata);
-=======
-    private MD_FeatureTypeInfo(final FeatureTypeInfo value) {
+    private MD_FeatureTypeInfo(final DefaultFeatureTypeInfo value) {
         super(value);
->>>>>>> d859b678
     }
 
     /**
@@ -70,13 +65,8 @@
      * @return a {@code PropertyType} wrapping the given the metadata element.
      */
     @Override
-<<<<<<< HEAD
-    protected MD_FeatureTypeInfo wrap(final DefaultFeatureTypeInfo metadata) {
-        return new MD_FeatureTypeInfo(metadata);
-=======
-    protected MD_FeatureTypeInfo wrap(final FeatureTypeInfo value) {
+    protected MD_FeatureTypeInfo wrap(final DefaultFeatureTypeInfo value) {
         return new MD_FeatureTypeInfo(value);
->>>>>>> d859b678
     }
 
     /**
