--- conflicted
+++ resolved
@@ -500,11 +500,7 @@
         if (useSet(elementType)) {
             collection = createSet(elementType, INITIAL_CAPACITY);
         } else {
-<<<<<<< HEAD
-            collection = new CheckedArrayList<E>(elementType, INITIAL_CAPACITY);
-=======
-            collection = new CheckedArrayList<>(elementType, 1);
->>>>>>> 89adddc0
+            collection = new CheckedArrayList<E>(elementType, 1);
         }
         collection.add(value);
         return collection;
@@ -527,9 +523,6 @@
             return null;
         }
         if (isModifiable()) {
-<<<<<<< HEAD
-            return new CheckedArrayList<E>(elementType, INITIAL_CAPACITY);
-=======
             /*
              * Do not specify an initial capacity, because the list will stay empty in a majority of cases
              * (i.e. the users will want to iterate over the list elements more often than they will want
@@ -537,8 +530,7 @@
              * initially empty lists, but as of JDK8 this lazy instantiation works only for list having
              * the default capacity.
              */
-            return new CheckedArrayList<>(elementType);
->>>>>>> 89adddc0
+            return new CheckedArrayList<E>(elementType);
         }
         return Collections.emptyList();
     }
@@ -560,11 +552,7 @@
             return null;
         }
         if (isModifiable()) {
-<<<<<<< HEAD
-            return new CheckedHashSet<E>(elementType, INITIAL_CAPACITY);
-=======
             return createSet(elementType, INITIAL_CAPACITY);
->>>>>>> 89adddc0
         }
         return Collections.emptySet();
     }
@@ -603,12 +591,8 @@
             }
         } else {
             if (isModifiable) {
-<<<<<<< HEAD
-                return new CheckedArrayList<E>(elementType, INITIAL_CAPACITY);
-=======
                 // Do not specify an initial capacity for the reason explained in nonNullList(…).
-                return new CheckedArrayList<>(elementType);
->>>>>>> 89adddc0
+                return new CheckedArrayList<E>(elementType);
             } else {
                 return Collections.emptyList();
             }
