/*
 * Licensed to the Apache Software Foundation (ASF) under one or more
 * contributor license agreements.  See the NOTICE file distributed with
 * this work for additional information regarding copyright ownership.
 * The ASF licenses this file to You under the Apache License, Version 2.0
 * (the "License"); you may not use this file except in compliance with
 * the License.  You may obtain a copy of the License at
 *
 *     http://www.apache.org/licenses/LICENSE-2.0
 *
 * Unless required by applicable law or agreed to in writing, software
 * distributed under the License is distributed on an "AS IS" BASIS,
 * WITHOUT WARRANTIES OR CONDITIONS OF ANY KIND, either express or implied.
 * See the License for the specific language governing permissions and
 * limitations under the License.
 */
package org.apache.sis.metadata.iso.identification;

import java.util.Map;
import java.util.Collection;
import java.util.Collections;
import java.util.Locale;
import java.nio.charset.Charset;
import java.util.stream.Collectors;
import javax.xml.bind.annotation.XmlType;
import javax.xml.bind.annotation.XmlElement;
import javax.xml.bind.annotation.XmlRootElement;
import org.opengis.util.InternationalString;
import org.opengis.metadata.citation.Citation;
import org.opengis.metadata.identification.CharacterSet;
import org.opengis.metadata.identification.TopicCategory;
import org.opengis.metadata.identification.DataIdentification;
import org.apache.sis.internal.jaxb.lan.LocaleAndCharset;
import org.apache.sis.internal.jaxb.lan.OtherLocales;
import org.apache.sis.internal.jaxb.lan.PT_Locale;
import org.apache.sis.internal.jaxb.FilterByVersion;
import org.apache.sis.internal.xml.LegacyNamespaces;
import org.apache.sis.internal.metadata.Dependencies;


/**
 * Information required to identify a dataset.
 * The following properties are mandatory or conditional (i.e. mandatory under some circumstances)
 * in a well-formed metadata according ISO 19115:
 *
 * <div class="preformat">{@code MD_DataIdentification}
 * {@code   ├─citation………………………………………} Citation data for the resource(s).
 * {@code   │   ├─title……………………………………} Name by which the cited resource is known.
 * {@code   │   └─date………………………………………} Reference date for the cited resource.
 * {@code   ├─abstract………………………………………} Brief narrative summary of the content of the resource(s).
 * {@code   ├─language………………………………………} Language(s) used within the dataset.
 * {@code   ├─characterSet……………………………} Full name of the character coding standard(s) used for the dataset.
 * {@code   ├─topicCategory…………………………} Main theme(s) of the dataset.
 * {@code   └─extent……………………………………………} Bounding polygon, vertical, and temporal extent of the dataset.
 * {@code       ├─description……………………} The spatial and temporal extent for the referring object.
 * {@code       ├─geographicElement……} Geographic component of the extent of the referring object.
 * {@code       ├─temporalElement…………} Temporal component of the extent of the referring object.
 * {@code       └─verticalElement…………} Vertical component of the extent of the referring object.</div>
 *
 * <h2>Limitations</h2>
 * <ul>
 *   <li>Instances of this class are not synchronized for multi-threading.
 *       Synchronization, if needed, is caller's responsibility.</li>
 *   <li>Serialized objects of this class are not guaranteed to be compatible with future Apache SIS releases.
 *       Serialization support is appropriate for short term storage or RMI between applications running the
 *       same version of Apache SIS. For long term storage, use {@link org.apache.sis.xml.XML} instead.</li>
 * </ul>
 *
 * @author  Martin Desruisseaux (IRD, Geomatys)
 * @author  Touraïvane (IRD)
 * @author  Cédric Briançon (Geomatys)
 * @author  Cullen Rombach (Image Matters)
 * @version 1.0
 * @since   0.3
 * @module
 */
@XmlType(name = "MD_DataIdentification_Type", propOrder = {
    "languages",                // Legacy ISO 19115:2003
    "characterSet",             // Legacy ISO 19115:2003
    "defaultLocale",            // New in ISO 19115:2014
    "otherLocales",             // New in ISO 19115:2014
    "environmentDescription",
    "supplementalInformation"
    /*
     * In ISO 19115:2003, we had an "topicCategory" attribute before "environmentDescription"
     * and an "extent" attribute before "supplementalInformation". In ISO 19115:2014 revision,
     * those attributes moved to the parent class. Apache SIS 1.0 aligns itself on the latest
     * standard, but the consequence is that attribute order is wrong when marshalling an ISO
     * 19139:2007 document.  We could workaround by defining private methods, but it confuses
     * PropertyAccessor. We choose to avoid this complication in this class and handle element
     * reordering in org.apache.sis.xml.TransformingWriter instead.
     */
})
@XmlRootElement(name = "MD_DataIdentification")
public class DefaultDataIdentification extends AbstractIdentification implements DataIdentification {
    /**
     * Serial number for compatibility with different versions.
     */
    private static final long serialVersionUID = 7302901752833238436L;

    /**
     * Language(s) and character set(s) used within the dataset.
     */
    @SuppressWarnings("serial")
    private Map<Locale,Charset> locales;

    /**
     * Description of the dataset in the producer's processing environment, including items
     * such as the software, the computer operating system, file name, and the dataset size
     */
    @SuppressWarnings("serial")
    private InternationalString environmentDescription;

    /**
     * Any other descriptive information about the dataset.
     */
    @SuppressWarnings("serial")
    private InternationalString supplementalInformation;

    /**
     * Constructs an initially empty data identification.
     */
    public DefaultDataIdentification() {
    }

    /**
     * Creates a data identification initialized to the specified values.
     *
     * @param citation       the citation data for the resource(s), or {@code null} if none.
     * @param abstracts      a brief narrative summary of the content of the resource(s), or {@code null} if none.
     * @param language       the language used within the dataset, or {@code null} if none.
     * @param topicCategory  the main theme of the dataset, or {@code null} if none.
     */
    public DefaultDataIdentification(final Citation citation,
                                     final CharSequence abstracts,
                                     final Locale language,
                                     final TopicCategory topicCategory)
    {
        super(citation, abstracts);
        if (language != null) {
            locales = writeMap(Collections.singletonMap(language, null), null, Locale.class);
        }
        super.setTopicCategories(singleton(topicCategory, TopicCategory.class));
    }

    /**
     * Constructs a new instance initialized with the values from the specified metadata object.
     * This is a <em>shallow</em> copy constructor, because the other metadata contained in the
     * given object are not recursively copied.
     *
     * @param  object  the metadata to copy values from, or {@code null} if none.
     *
     * @see #castOrCopy(DataIdentification)
     */
    public DefaultDataIdentification(final DataIdentification object) {
        super(object);
        if (object != null) {
            locales                 = copyMap(object.getLocalesAndCharsets(), Locale.class);
            environmentDescription  = object.getEnvironmentDescription();
            supplementalInformation = object.getSupplementalInformation();
        }
    }

    /**
     * Returns a SIS metadata implementation with the values of the given arbitrary implementation.
     * This method performs the first applicable action in the following choices:
     *
     * <ul>
     *   <li>If the given object is {@code null}, then this method returns {@code null}.</li>
     *   <li>Otherwise if the given object is already an instance of
     *       {@code DefaultDataIdentification}, then it is returned unchanged.</li>
     *   <li>Otherwise a new {@code DefaultDataIdentification} instance is created using the
     *       {@linkplain #DefaultDataIdentification(DataIdentification) copy constructor} and returned.
     *       Note that this is a <em>shallow</em> copy operation, because the other
     *       metadata contained in the given object are not recursively copied.</li>
     * </ul>
     *
     * @param  object  the object to get as a SIS implementation, or {@code null} if none.
     * @return a SIS implementation containing the values of the given object (may be the
     *         given object itself), or {@code null} if the argument was null.
     */
    public static DefaultDataIdentification castOrCopy(final DataIdentification object) {
        if (object == null || object instanceof DefaultDataIdentification) {
            return (DefaultDataIdentification) object;
        }
        return new DefaultDataIdentification(object);
    }

    /**
     * Returns the language(s) and character set(s) used within the dataset.
     * The first element in iteration order is the default language.
     * All other elements, if any, are alternate language(s) used within the resource.
     *
     * @return language(s) and character set(s) used within the dataset.
     *
     * @since 1.0
     */
    @Override
    // @XmlElement at the end of this class.
    public Map<Locale,Charset> getLocalesAndCharsets() {
        return locales = nonNullMap(locales, Locale.class);
    }

    /**
     * Sets the language(s) and character set(s) used within the dataset.
     * The first element in iteration order should be the default language.
     * All other elements, if any, are alternate language(s) used within the resource.
     *
     * @param  newValues  the new language(s) and character set(s) used within the dataset.
     *
     * @since 1.0
     */
    public void setLocalesAndCharsets(final Map<? extends Locale, ? extends Charset> newValues) {
        locales = writeMap(newValues, locales, Locale.class);
    }

    /**
     * Returns the language(s) used within the resource.
     * The first element in iteration order shall be the default language.
     * All other elements, if any, are alternate language(s) used within the resource.
     *
     * <p>The language string representations should use ISO 639-2 language code as
     * returned by {@link Locale#getISO3Language()}.</p>
     *
     * @return language(s) used.
     *
     * @deprecated Replaced by {@code getLocalesAndCharsets().keySet()}.
     */
    @Override
    @Deprecated(since="1.0")
    @Dependencies("getLocalesAndCharsets")
    @XmlElement(name = "language", namespace = LegacyNamespaces.GMD)
    public Collection<Locale> getLanguages() {
        return FilterByVersion.LEGACY_METADATA.accept() ? LocaleAndCharset.getLanguages(getLocalesAndCharsets()) : null;
    }

    /**
     * Sets the language(s) used within the resource.
     *
     * @param  newValues  the new languages.
     *
     * @deprecated Replaced by putting keys in {@link #getLocalesAndCharsets()} map.
     */
    @Deprecated(since="1.0")
    public void setLanguages(final Collection<? extends Locale> newValues) {
        // TODO: delete after SIS 1.0 release (method not needed by JAXB).
        setLocalesAndCharsets(LocaleAndCharset.setLanguages(getLocalesAndCharsets(), newValues));
    }

    /**
     * Returns the character coding standard used for the dataset.
     *
     * <div class="warning"><b>Upcoming API change — JDK integration</b><br>
     * The element type may change to the {@link Charset} class in GeoAPI 4.0.
     * </div>
     *
     * @return character coding standard(s) used.
     *
     * @deprecated Replaced by {@code getLocalesAndCharsets().values()}.
     */
    @Override
    @Deprecated(since="1.0")
    @Dependencies("getLocalesAndCharsets")
    // @XmlElement at the end of this class.
    public Collection<CharacterSet> getCharacterSets() {
        return getLocalesAndCharsets().values().stream().map(CharacterSet::fromCharset).collect(Collectors.toSet());
    }

    /**
     * Sets the character coding standard used for the dataset.
     *
     * <div class="warning"><b>Upcoming API change — JDK integration</b><br>
     * The element type may change to the {@link Charset} class in GeoAPI 4.0.
     * </div>
     *
     * @param  newValues  the new character sets.
     *
     * @deprecated Replaced by putting values in {@link #getLocalesAndCharsets()} map.
     */
<<<<<<< HEAD
    @Deprecated
    public void setCharacterSets(final Collection<? extends CharacterSet> newValues) {
=======
    @Deprecated(since="1.0")
    public void setCharacterSets(final Collection<? extends Charset> newValues) {
>>>>>>> 9c4a3485
        // TODO: delete after SIS 1.0 release (method not needed by JAXB).
        Collection<Charset> c = null;
        if (newValues != null) {
            c = newValues.stream().map(CharacterSet::toCharset).collect(Collectors.toSet());
        }
        setLocalesAndCharsets(LocaleAndCharset.setCharacterSets(getLocalesAndCharsets(), c));
    }

    /**
     * Returns a description of the resource in the producer's processing environment. This includes
     * items such as the software, the computer operating system, file name, and the dataset size.
     *
     * @return description of the resource in the producer's processing environment, or {@code null}.
     */
    @Override
    @XmlElement(name = "environmentDescription")
    public InternationalString getEnvironmentDescription() {
        return environmentDescription;
    }

    /**
     * Sets the description of the resource in the producer's processing environment.
     *
     * @param  newValue  the new environment description.
     */
    public void setEnvironmentDescription(final InternationalString newValue)  {
        checkWritePermission(environmentDescription);
        environmentDescription = newValue;
    }

    /**
     * Any other descriptive information about the resource.
     *
     * @return other descriptive information, or {@code null}.
     */
    @Override
    @XmlElement(name = "supplementalInformation")
    public InternationalString getSupplementalInformation() {
        return supplementalInformation;
    }

    /**
     * Sets any other descriptive information about the resource.
     *
     * @param  newValue  the new supplemental information.
     */
    public void setSupplementalInformation(final InternationalString newValue) {
        checkWritePermission(supplementalInformation);
        supplementalInformation = newValue;
    }




    //////////////////////////////////////////////////////////////////////////////////////////////////
    ////////                                                                                  ////////
    ////////                               XML support with JAXB                              ////////
    ////////                                                                                  ////////
    ////////        The following methods are invoked by JAXB using reflection (even if       ////////
    ////////        they are private) or are helpers for other methods invoked by JAXB.       ////////
    ////////        Those methods can be safely removed if Geographic Markup Language         ////////
    ////////        (GML) support is not needed.                                              ////////
    ////////                                                                                  ////////
    //////////////////////////////////////////////////////////////////////////////////////////////////

    /**
     * Gets the default locale for this record (used in ISO 19115-3 format).
     */
    @XmlElement(name = "defaultLocale")
    private PT_Locale getDefaultLocale() {
        return FilterByVersion.CURRENT_METADATA.accept() ? PT_Locale.first(getLocalesAndCharsets()) : null;
    }

    /**
     * Sets the default locale for this record (used in ISO 19115-3 format).
     */
    @SuppressWarnings("unused")
    private void setDefaultLocale(final PT_Locale newValue) {
        setLocalesAndCharsets(OtherLocales.setFirst(locales, newValue));
    }

    /**
     * Gets the other locales for this record (used in ISO 19115-3 format).
     */
    @XmlElement(name = "otherLocale")
    private Collection<PT_Locale> getOtherLocales() {
        return FilterByVersion.CURRENT_METADATA.accept() ? OtherLocales.filter(getLocalesAndCharsets()) : null;
    }

    /**
     * Returns the character coding for the metadata set (used in legacy ISO 19157 format).
     *
     * @see #getCharacterSets()
     */
    @XmlElement(name = "characterSet", namespace = LegacyNamespaces.GMD)
    private Collection<Charset> getCharacterSet() {
        return FilterByVersion.LEGACY_METADATA.accept() ? LocaleAndCharset.getCharacterSets(getLocalesAndCharsets()) : null;
    }
}<|MERGE_RESOLUTION|>--- conflicted
+++ resolved
@@ -277,13 +277,8 @@
      *
      * @deprecated Replaced by putting values in {@link #getLocalesAndCharsets()} map.
      */
-<<<<<<< HEAD
-    @Deprecated
+    @Deprecated(since="1.0")
     public void setCharacterSets(final Collection<? extends CharacterSet> newValues) {
-=======
-    @Deprecated(since="1.0")
-    public void setCharacterSets(final Collection<? extends Charset> newValues) {
->>>>>>> 9c4a3485
         // TODO: delete after SIS 1.0 release (method not needed by JAXB).
         Collection<Charset> c = null;
         if (newValues != null) {
