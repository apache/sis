--- conflicted
+++ resolved
@@ -705,17 +705,11 @@
         for (final Identifier id : identifiers) {
             identifier = nonEmpty(id.getCode());
             if (identifier != null) {
-<<<<<<< HEAD
                 if (id instanceof ReferenceIdentifier) {
                     final String cs = nonEmpty(((ReferenceIdentifier) id).getCodeSpace());
                     if (cs != null) {
-                        identifier = cs + DefaultNameSpace.DEFAULT_SEPARATOR + identifier;
+                        identifier = cs + Constants.DEFAULT_SEPARATOR + identifier;
                     }
-=======
-                final String cs = nonEmpty(id.getCodeSpace());
-                if (cs != null) {
-                    identifier = cs + Constants.DEFAULT_SEPARATOR + identifier;
->>>>>>> e270be9c
                 }
                 break;
             }
