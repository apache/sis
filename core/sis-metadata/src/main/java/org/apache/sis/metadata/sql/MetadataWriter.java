--- conflicted
+++ resolved
@@ -651,11 +651,7 @@
      * foreigner key constraints in the database. The value of CodeList tables are not used
      * at parsing time.
      */
-<<<<<<< HEAD
-    private String addCode(final Statement stmt, final CodeList<?> code) throws SQLException, FactoryException {
-=======
-    private String addCode(final Statement stmt, final ControlledVocabulary code) throws SQLException {
->>>>>>> 152b383d
+    private String addCode(final Statement stmt, final CodeList<?> code) throws SQLException {
         assert Thread.holdsLock(this);
         final String table = getTableName(code.getClass());
         final Set<String> columns = getExistingColumns(table);
@@ -710,17 +706,11 @@
         for (final Identifier id : identifiers) {
             identifier = Strings.trimOrNull(id.getCode());
             if (identifier != null) {
-<<<<<<< HEAD
                 if (id instanceof ReferenceIdentifier) {
-                    final String cs = nonEmpty(((ReferenceIdentifier) id).getCodeSpace());
+                    final String cs = Strings.trimOrNull(((ReferenceIdentifier) id).getCodeSpace());
                     if (cs != null) {
                         identifier = cs + Constants.DEFAULT_SEPARATOR + identifier;
                     }
-=======
-                final String cs = Strings.trimOrNull(id.getCodeSpace());
-                if (cs != null) {
-                    identifier = cs + Constants.DEFAULT_SEPARATOR + identifier;
->>>>>>> 152b383d
                 }
                 break;
             }
