/*
 * Licensed to the Apache Software Foundation (ASF) under one or more
 * contributor license agreements.  See the NOTICE file distributed with
 * this work for additional information regarding copyright ownership.
 * The ASF licenses this file to You under the Apache License, Version 2.0
 * (the "License"); you may not use this file except in compliance with
 * the License.  You may obtain a copy of the License at
 *
 *     http://www.apache.org/licenses/LICENSE-2.0
 *
 * Unless required by applicable law or agreed to in writing, software
 * distributed under the License is distributed on an "AS IS" BASIS,
 * WITHOUT WARRANTIES OR CONDITIONS OF ANY KIND, either express or implied.
 * See the License for the specific language governing permissions and
 * limitations under the License.
 */
package org.apache.sis.internal.jaxb.code;

import javax.xml.bind.annotation.XmlElement;
<<<<<<< HEAD
import org.opengis.metadata.identification.CharacterSet;
import org.apache.sis.internal.jaxb.gmd.CodeListAdapter;
import org.apache.sis.internal.jaxb.gmd.CodeListProxy;
=======
import javax.xml.bind.annotation.adapters.XmlAdapter;
import org.apache.sis.xml.ValueConverter;
import org.apache.sis.internal.jaxb.Context;
import org.apache.sis.internal.jaxb.gmd.CodeListUID;
>>>>>>> e01d9e00


/**
 * JAXB adapter for {@link CharacterSet}, in order to integrate the value in an element
 * complying with ISO-19139 standard. See package documentation for more information about
 * the handling of {@code CodeList} in ISO-19139.
 *
 * @author  Cédric Briançon (Geomatys)
 * @since   0.3
 * @version 0.3
 * @module
 */
public final class MD_CharacterSetCode extends CodeListAdapter<MD_CharacterSetCode, CharacterSet> {
    /**
<<<<<<< HEAD
     * Empty constructor for JAXB only.
     */
    public MD_CharacterSetCode() {
    }
=======
     * The value of the {@link CodeList}.
     */
    private CodeListUID identifier;
>>>>>>> e01d9e00

    /**
     * Creates a new adapter for the given proxy.
     */
    private MD_CharacterSetCode(final CodeListProxy proxy) {
        super(proxy);
    }

    /**
     * {@inheritDoc}
     */
    @Override
<<<<<<< HEAD
    protected MD_CharacterSetCode wrap(CodeListProxy proxy) {
        return new MD_CharacterSetCode(proxy);
=======
    public final Charset unmarshal(final MD_CharacterSetCode adapter) throws IllegalCharsetNameException {
        final Context context = Context.current();
        return Context.converter(context).toCharset(context, adapter.identifier.toString());
>>>>>>> e01d9e00
    }

    /**
     * {@inheritDoc}
     */
    @Override
<<<<<<< HEAD
    protected Class<CharacterSet> getCodeListClass() {
        return CharacterSet.class;
=======
    public final MD_CharacterSetCode marshal(final Charset value) {
        final Context context = Context.current();
        final ValueConverter converter = Context.converter(context);
        final String code = converter.toCharsetCode(context, value);
        if (code != null) {
            final Locale locale = context.getLocale();
            final MD_CharacterSetCode c = new MD_CharacterSetCode();
            c.identifier = new CodeListUID(context, "MD_CharacterSetCode", code,
                    (locale != null) ? converter.toLanguageCode(context, locale) : null,
                    (locale != null) ? value.displayName(locale) : value.displayName());
            return c;
        }
        return null;
>>>>>>> e01d9e00
    }

    /**
     * Invoked by JAXB on marshalling.
     *
     * @return The value to be marshalled.
     */
    @Override
    @XmlElement(name = "MD_CharacterSetCode")
    public CodeListUID getElement() {
        return identifier;
    }

    /**
     * Invoked by JAXB on unmarshalling.
     *
     * @param value The unmarshalled value.
     */
    public void setElement(final CodeListUID value) {
        identifier = value;
    }
}<|MERGE_RESOLUTION|>--- conflicted
+++ resolved
@@ -17,16 +17,9 @@
 package org.apache.sis.internal.jaxb.code;
 
 import javax.xml.bind.annotation.XmlElement;
-<<<<<<< HEAD
 import org.opengis.metadata.identification.CharacterSet;
 import org.apache.sis.internal.jaxb.gmd.CodeListAdapter;
-import org.apache.sis.internal.jaxb.gmd.CodeListProxy;
-=======
-import javax.xml.bind.annotation.adapters.XmlAdapter;
-import org.apache.sis.xml.ValueConverter;
-import org.apache.sis.internal.jaxb.Context;
 import org.apache.sis.internal.jaxb.gmd.CodeListUID;
->>>>>>> e01d9e00
 
 
 /**
@@ -41,60 +34,32 @@
  */
 public final class MD_CharacterSetCode extends CodeListAdapter<MD_CharacterSetCode, CharacterSet> {
     /**
-<<<<<<< HEAD
      * Empty constructor for JAXB only.
      */
     public MD_CharacterSetCode() {
     }
-=======
-     * The value of the {@link CodeList}.
-     */
-    private CodeListUID identifier;
->>>>>>> e01d9e00
 
     /**
      * Creates a new adapter for the given proxy.
      */
-    private MD_CharacterSetCode(final CodeListProxy proxy) {
-        super(proxy);
+    private MD_CharacterSetCode(final CodeListUID value) {
+        super(value);
     }
 
     /**
      * {@inheritDoc}
      */
     @Override
-<<<<<<< HEAD
-    protected MD_CharacterSetCode wrap(CodeListProxy proxy) {
-        return new MD_CharacterSetCode(proxy);
-=======
-    public final Charset unmarshal(final MD_CharacterSetCode adapter) throws IllegalCharsetNameException {
-        final Context context = Context.current();
-        return Context.converter(context).toCharset(context, adapter.identifier.toString());
->>>>>>> e01d9e00
+    protected MD_CharacterSetCode wrap(final CodeListUID value) {
+        return new MD_CharacterSetCode(value);
     }
 
     /**
      * {@inheritDoc}
      */
     @Override
-<<<<<<< HEAD
     protected Class<CharacterSet> getCodeListClass() {
         return CharacterSet.class;
-=======
-    public final MD_CharacterSetCode marshal(final Charset value) {
-        final Context context = Context.current();
-        final ValueConverter converter = Context.converter(context);
-        final String code = converter.toCharsetCode(context, value);
-        if (code != null) {
-            final Locale locale = context.getLocale();
-            final MD_CharacterSetCode c = new MD_CharacterSetCode();
-            c.identifier = new CodeListUID(context, "MD_CharacterSetCode", code,
-                    (locale != null) ? converter.toLanguageCode(context, locale) : null,
-                    (locale != null) ? value.displayName(locale) : value.displayName());
-            return c;
-        }
-        return null;
->>>>>>> e01d9e00
     }
 
     /**
