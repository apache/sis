/*
 * Licensed to the Apache Software Foundation (ASF) under one or more
 * contributor license agreements.  See the NOTICE file distributed with
 * this work for additional information regarding copyright ownership.
 * The ASF licenses this file to You under the Apache License, Version 2.0
 * (the "License"); you may not use this file except in compliance with
 * the License.  You may obtain a copy of the License at
 *
 *     http://www.apache.org/licenses/LICENSE-2.0
 *
 * Unless required by applicable law or agreed to in writing, software
 * distributed under the License is distributed on an "AS IS" BASIS,
 * WITHOUT WARRANTIES OR CONDITIONS OF ANY KIND, either express or implied.
 * See the License for the specific language governing permissions and
 * limitations under the License.
 */
package org.apache.sis.io.wkt;

import java.util.Date;
import java.util.Locale;
import java.util.TimeZone;
import java.util.Map;
import java.util.HashMap;
import java.io.IOException;
import java.text.Format;
import java.text.NumberFormat;
import java.text.DateFormat;
import java.text.SimpleDateFormat;
import java.text.ParsePosition;
import java.text.ParseException;
import javax.measure.unit.Unit;
import javax.measure.unit.UnitFormat;
import org.opengis.util.Factory;
import org.opengis.metadata.citation.Citation;
import org.opengis.referencing.IdentifiedObject;
import org.apache.sis.io.CompoundFormat;
import org.apache.sis.util.ArgumentChecks;
import org.apache.sis.util.resources.Errors;


/**
 * Parser and formatter for <cite>Well Known Text</cite> (WKT) objects.
 * This format handles a pair of {@link Parser} and {@link Formatter},
 * to be used by {@code parse} and {@code format} methods respectively.
 * {@code WKTFormat} objects allow the following configuration:
 *
 * <ul>
 *   <li>The preferred authority of {@linkplain IdentifiedObject#getName() object name} to
 *       format (see {@link Formatter#getNameAuthority()} for more information).</li>
 *   <li>The {@linkplain Symbols symbols} to use (curly braces or brackets, <i>etc</i>).</li>
 *   <li>The {@linkplain CharEncoding character encoding} (i.e. replacements to use for Unicode characters).</li>
 *   <li>Whether ANSI X3.64 colors are allowed or not (default is not).</li>
 *   <li>The indentation.</li>
 * </ul>
 *
 * <div class="section">String expansion</div>
 * Because the strings to be parsed by this class are long and tend to contain repetitive substrings,
 * {@code WKTFormat} provides a mechanism for performing string substitutions before the parsing take place.
 * Long strings can be assigned short names by calls to the
 * <code>{@linkplain #definitions()}.put(<var>key</var>,<var>value</var>)</code> method.
 * After definitions have been added, any call to a parsing method will replace all occurrences
 * of a short name by the associated long string.
 *
 * <p>The short names must comply with the rules of Java identifiers. It is recommended, but not
 * required, to prefix the names by some symbol like {@code "$"} in order to avoid ambiguity.
 * Note however that this class doesn't replace occurrences between quoted text, so string
 * expansion still relatively safe even when used with non-prefixed identifiers.</p>
 *
 * <div class="note"><b>Example:</b>
 * In the example below, the {@code $WGS84} substring which appear in the argument given to the
 * {@code parseObject(…)} method will be expanded into the full {@code GEOGCS["WGS84", …]} string
 * before the parsing proceed.
 *
 * <blockquote><code>{@linkplain #definitions()}.put("$WGS84", "GEOGCS[\"WGS84\", DATUM[</code> <i>…etc…</i> <code>]]);<br>
 * Object crs = {@linkplain #parseObject(String) parseObject}("PROJCS[\"Mercator_1SP\", <strong>$WGS84</strong>,
 * PROJECTION[</code> <i>…etc…</i> <code>]]");</code></blockquote>
 * </div>
 *
 * <div class="section">Thread safety</div>
 * {@code WKTFormat}s are not synchronized. It is recommended to create separated format instances for each thread.
 * If multiple threads access a {@code WKTFormat} concurrently, it must be synchronized externally.
 *
 * @author  Martin Desruisseaux (Geomatys)
 * @author  Rémi Eve (IRD)
 * @since   0.4
 * @version 0.6
 * @module
 *
 * @see <a href="http://docs.opengeospatial.org/is/12-063r5/12-063r5.html">WKT 2 specification</a>
 * @see <a href="http://www.geoapi.org/3.0/javadoc/org/opengis/referencing/doc-files/WKT.html">Legacy WKT 1</a>
 */
public class WKTFormat extends CompoundFormat<Object> {
    /**
     * For cross-version compatibility.
     */
    private static final long serialVersionUID = -2909110214650709560L;

    /**
     * The indentation value to give to the {@link #setIndentation(int)}
     * method for formatting the complete object on a single line.
     */
    public static final int SINGLE_LINE = -1;

    /**
     * The default indentation value.
     */
    static final byte DEFAULT_INDENTATION = 2;

    /**
     * The pattern of dates.
     *
     * The JDK7 branch have a 'X' pattern at the end of this format. But JDK6 does not support that pattern.
     * As a workaround, code using this pattern will append a hard-coded {@code "'Z'"} if the timezone is
     * known to be UTC.
     *
     * @see #createFormat(Class)
     */
    static final String DATE_PATTERN = "yyyy-MM-dd'T'HH:mm:ss.S";

    /**
     * Short version of {@link #DATE_PATTERN}, to be used when formatting temporal extents
     * if the duration is at least {@link Formatter#TEMPORAL_THRESHOLD}. This pattern must
     * be a prefix of {@link #DATE_PATTERN}, since we will use that condition for deciding
     * if this pattern is really shorter (the user could have created his own date format
     * with a different pattern).
     */
    static final String SHORT_DATE_PATTERN = "yyyy-MM-dd";

    /**
     * The symbols to use for this formatter.
     * The same object is also referenced in the {@linkplain #parser} and {@linkplain #formatter}.
     * It appears here for serialization purpose.
     */
    private Symbols symbols;

    /**
     * The colors to use for this formatter, or {@code null} for no syntax coloring.
     * The same object is also referenced in the {@linkplain #formatter}.
     * It appears here for serialization purpose.
     */
    private Colors colors;

    /**
     * The convention to use. The same object is also referenced in the {@linkplain #formatter}.
     * It appears here for serialization purpose.
     */
    private Convention convention;

    /**
     * The preferred authority for objects or parameter names. A {@code null} value
     * means that the authority shall be inferred from the {@linkplain #convention}.
     */
    private Citation authority;

    /**
     * Whether WKT keywords shall be formatted in upper case.
     */
    private KeywordCase keywordCase;

    /**
     * {@link CharEncoding#UNICODE} for preserving non-ASCII characters. The default value is
     * {@link CharEncoding#DEFAULT}, which causes replacements like "é" → "e" in all elements
     * except {@code REMARKS["…"]}. May also be a user-supplied encoding.
     *
     * <p>A {@code null} value means to infer this property from the {@linkplain #convention}.</p>
     */
    private CharEncoding encoding;

    /**
     * The amount of spaces to use in indentation, or {@value #SINGLE_LINE} if indentation is disabled.
     * The same value is also stored in the {@linkplain #formatter}.
     * It appears here for serialization purpose.
     */
    private byte indentation;

    /**
     * A formatter using the same symbols than the {@linkplain #parser}.
     * Will be created by the {@link #format(Object, Appendable)} method when first needed.
     */
    private transient Formatter formatter;

    /**
     * The parser. Will be created when first needed.
     */
    private transient Parser parser;

    /**
     * The factories needed by the parser. Will be created when first needed.
     */
    private transient Map<Class<?>,Factory> factories;

    /**
     * Creates a format for the given locale and timezone. The given locale will be used for
     * {@link org.opengis.util.InternationalString} localization; this is <strong>not</strong>
     * the locale for number format.
     *
     * @param locale   The locale for the new {@code Format}, or {@code null} for {@code Locale.ROOT}.
     * @param timezone The timezone, or {@code null} for UTC.
     */
    public WKTFormat(final Locale locale, final TimeZone timezone) {
        super(locale, timezone);
        convention  = Convention.DEFAULT;
        symbols     = Symbols.getDefault();
        keywordCase = KeywordCase.DEFAULT;
        indentation = DEFAULT_INDENTATION;
    }

    /**
     * Returns the symbols used for parsing and formatting WKT.
     *
     * @return The current set of symbols used for parsing and formatting WKT.
     */
    public Symbols getSymbols() {
        return symbols;
    }

    /**
     * Sets the symbols used for parsing and formatting WKT.
     *
     * @param symbols The new set of symbols to use for parsing and formatting WKT.
     */
    public void setSymbols(final Symbols symbols) {
        ArgumentChecks.ensureNonNull("symbols", symbols);
        if (!symbols.equals(this.symbols)) {
            this.symbols = symbols.immutable();
            formatter = null;
            parser = null;
        }
    }

    /**
     * Returns a mapper between Java character sequences and the characters to write in WKT.
     * The intend is to specify how to write characters that are not allowed in WKT strings
     * according ISO 19162 specification. Return values can be:
     *
     * <ul>
     *   <li>{@link CharEncoding#DEFAULT} for performing replacements like "é" → "e"
     *       in all WKT elements except {@code REMARKS["…"]}.</li>
     *   <li>{@link CharEncoding#UNICODE} for preserving non-ASCII characters.</li>
     *   <li>Any other user-supplied mapping.</li>
     * </ul>
     *
     * @return The mapper between Java character sequences and the characters to write in WKT.
     *
     * @since 0.6
     */
    public CharEncoding getCharEncoding() {
        CharEncoding result = encoding;
        if (result == null) {
            result = (convention == Convention.INTERNAL) ? CharEncoding.UNICODE : CharEncoding.DEFAULT;
        }
        return result;
    }

    /**
     * Sets the mapper between Java character sequences and the characters to write in WKT.
     *
     * <p>If this method is never invoked, or if this method is invoked with a {@code null} value,
     * then the default mapper is {@link CharEncoding#DEFAULT} except for WKT formatted according
     * the {@linkplain Convention#INTERNAL internal convention}.</p>
     *
     * @param encoding The new mapper to use, or {@code null} for restoring the default value.
     *
     * @since 0.6
     */
    public void setCharEncoding(final CharEncoding encoding) {
        this.encoding = encoding;
    }

    /**
     * Returns whether non-ASCII characters are preserved. The default value is {@code false},
     * which causes replacements like "é" → "e" in all elements except {@link ElementKind#REMARKS}.
     *
     * <p>This value is always {@code true} when the WKT {@linkplain #getConvention() convention}
     * is set to {@link Convention#INTERNAL}.</p>
     *
     * @return Whether non-ASCII characters are preserved.
     *
     * @since 0.5
     *
     * @deprecated Replaced by {@link #getCharEncoding()}.
     */
    @Deprecated
    public boolean isNonAsciiAllowed() {
        return getCharEncoding() == CharEncoding.UNICODE;
    }

    /**
     * Sets whether non-ASCII characters shall be preserved. The default value is {@code false},
     * which causes replacements like "é" → "e" in all elements except {@link ElementKind#REMARKS}.
     * Setting this property to {@code true} will disable such replacements.
     *
     * @param allowed Whether non-ASCII characters shall be preserved.
     *
     * @since 0.5
     *
     * @deprecated Replaced by {@link #setCharEncoding(CharEncoding)}.
     */
    @Deprecated
    public void setNonAsciiAllowed(final boolean allowed) {
        setCharEncoding(allowed ? CharEncoding.UNICODE : CharEncoding.DEFAULT);
    }

    /**
     * Returns whether WKT keywords should be written with upper cases or camel cases.
     *
     * @return The case to use for formatting keywords.
     */
    public KeywordCase getKeywordCase() {
        return keywordCase;
    }

    /**
     * Sets whether WKT keywords should be written with upper cases or camel cases.
     *
     * @param keywordCase The case to use for formatting keywords.
     */
    public void setKeywordCase(final KeywordCase keywordCase) {
        ArgumentChecks.ensureNonNull("keywordCase", keywordCase);
        this.keywordCase = keywordCase;
        updateFormatter(formatter);
    }

    /**
     * Returns the colors to use for syntax coloring, or {@code null} if none.
     * By default there is no syntax coloring.
     *
     * @return The colors for syntax coloring, or {@code null} if none.
     */
    public Colors getColors() {
        return colors;
    }

    /**
     * Sets the colors to use for syntax coloring.
     * This property applies only when formatting text.
     *
     * <p>Newly created {@code WKTFormat}s have no syntax coloring. If a non-null argument like
     * {@link Colors#DEFAULT} is given to this method, then the {@link #format(Object, Appendable) format(…)}
     * method tries to highlight most of the elements that are relevant to
     * {@link org.apache.sis.util.Utilities#equalsIgnoreMetadata(Object, Object)}.</p>
     *
     * @param colors The colors for syntax coloring, or {@code null} if none.
     */
    public void setColors(Colors colors) {
        if (colors != null) {
            colors = colors.immutable();
        }
        this.colors = colors;
        updateFormatter(formatter);
    }

    /**
     * Returns the convention for parsing and formatting WKT elements.
     * The default value is {@link Convention#WKT2}.
     *
     * @return The convention to use for formatting WKT elements (never {@code null}).
     */
    public Convention getConvention() {
        return convention;
    }

    /**
     * Sets the convention for parsing and formatting WKT elements.
     *
     * @param convention The new convention to use for parsing and formatting WKT elements.
     */
    public void setConvention(final Convention convention) {
        ArgumentChecks.ensureNonNull("convention", convention);
        this.convention = convention;
        updateFormatter(formatter);
        parser = null;
    }

    /**
     * Returns the preferred authority to look for when fetching identified object names and identifiers.
     * The difference between various authorities are most easily seen in projection and parameter names.
     *
     * <div class="note"><b>Example:</b>
     * The following table shows the names given by various organizations or projects for the same projection:
     *
     * <table class="sis">
     *   <caption>Projection name examples</caption>
     *   <tr><th>Authority</th> <th>Projection name</th></tr>
     *   <tr><td>EPSG</td>      <td>Mercator (variant A)</td></tr>
     *   <tr><td>OGC</td>       <td>Mercator_1SP</td></tr>
     *   <tr><td>GEOTIFF</td>   <td>CT_Mercator</td></tr>
     * </table></div>
     *
     * If no authority has been {@link #setNameAuthority(Citation) explicitly set}, then this
     * method returns the default authority for the current {@linkplain #getConvention() convention}.
     *
     * @return The organization, standard or project to look for when fetching projection and parameter names.
     *
     * @see Formatter#getNameAuthority()
     */
    public Citation getNameAuthority() {
        Citation result = authority;
        if (result == null) {
            result = convention.getNameAuthority();
        }
        return result;
    }

    /**
     * Sets the preferred authority for choosing the projection and parameter names.
     * If non-null, the given priority will have precedence over the authority usually
     * associated to the {@linkplain #getConvention() convention}. A {@code null} value
     * restore the default behavior.
     *
     * @param authority The new authority, or {@code null} for inferring it from the convention.
     *
     * @see Formatter#getNameAuthority()
     */
    public void setNameAuthority(final Citation authority) {
        this.authority = authority;
        updateFormatter(formatter);
        // No need to update the parser.
    }

    /**
     * Updates the formatter convention, authority, colors and indentation according the current state of this
     * {@code WKTFormat}. The authority may be null, in which case it will be inferred from the convention when
     * first needed.
     */
    private void updateFormatter(final Formatter formatter) {
        if (formatter != null) {
            final boolean toUpperCase;
            switch (keywordCase) {
                case UPPER_CASE: toUpperCase = true;  break;
                case CAMEL_CASE: toUpperCase = false; break;
                default: toUpperCase = (convention.majorVersion() == 1); break;
            }
            formatter.configure(convention, authority, colors, toUpperCase, indentation);
            if (encoding != null) {
                formatter.encoding = encoding;
            }
        }
    }

    /**
     * Returns the current indentation to be used for formatting objects.
     * The {@value #SINGLE_LINE} value means that the whole WKT is to be formatted on a single line.
     *
     * @return The current indentation.
     */
    public int getIndentation() {
        return indentation;
    }

    /**
     * Sets a new indentation to be used for formatting objects.
     * The {@value #SINGLE_LINE} value means that the whole WKT is to be formatted on a single line.
     *
     * @param indentation The new indentation to use.
     */
    public void setIndentation(final int indentation) {
        ArgumentChecks.ensureBetween("indentation", SINGLE_LINE, Byte.MAX_VALUE, indentation);
        this.indentation = (byte) indentation;
        updateFormatter(formatter);
    }

    /**
     * Returns the type of objects formatted by this class. This method has to return {@code Object.class}
     * since it is the only common parent to all object types accepted by this formatter.
     *
     * @return {@code Object.class}
     */
    @Override
    public final Class<Object> getValueType() {
        return Object.class;
    }

    /**
     * Creates an object from the given character sequence.
     * The parsing begins at the index given by the {@code pos} argument.
     *
     * @param  text The character sequence for the object to parse.
     * @param  pos  The position where to start the parsing.
     * @return The parsed object.
     * @throws ParseException If an error occurred while parsing the object.
     */
    @Override
    public Object parse(final CharSequence text, final ParsePosition pos) throws ParseException {
        if (parser == null) {
            if (factories == null) {
                factories = new HashMap<Class<?>,Factory>();
            }
<<<<<<< HEAD
            parser = new GeodeticObjectParser(symbols, convention, false, getLocale(), factories);
=======
            parser = new GeodeticObjectParser(symbols,
                    (NumberFormat) getFormat(Number.class),
                    (DateFormat)   getFormat(Date.class),
                    convention, false, getLocale(Locale.Category.DISPLAY), factories);
>>>>>>> acce1af4
        }
        return parser.parseObject(text.toString(), pos);
    }

    /**
     * Formats the specified object as a Well Know Text. The formatter accepts at least the following types:
     * {@link FormattableObject}, {@link IdentifiedObject},
     * {@link org.opengis.referencing.operation.MathTransform},
     * {@link org.opengis.metadata.extent.GeographicBoundingBox},
     * {@link org.opengis.metadata.extent.VerticalExtent},
     * {@link org.opengis.metadata.extent.TemporalExtent}
     * and {@link Unit}.
     *
     * @param  object     The object to format.
     * @param  toAppendTo Where the text is to be appended.
     * @throws IOException If an error occurred while writing to {@code toAppendTo}.
     *
     * @see #getWarning()
     */
    @Override
    public void format(final Object object, final Appendable toAppendTo) throws IOException {
        ArgumentChecks.ensureNonNull("object",     object);
        ArgumentChecks.ensureNonNull("toAppendTo", toAppendTo);
        /*
         * If the given Appendable is not a StringBuffer, creates a temporary StringBuffer.
         * We can not write directly in an arbitrary Appendable because Formatter needs the
         * ability to go backward ("append only" is not sufficient), and because it passes
         * the buffer to other java.text.Format instances which work only with StringBuffer.
         */
        final StringBuffer buffer;
        if (toAppendTo instanceof StringBuffer) {
            buffer = (StringBuffer) toAppendTo;
        } else {
            buffer = new StringBuffer(500);
        }
        /*
         * Creates the Formatter when first needed.
         */
        Formatter formatter = this.formatter;
        if (formatter == null) {
            formatter = new Formatter(getLocale(), symbols,
                    (NumberFormat) getFormat(Number.class),
                    (DateFormat)   getFormat(Date.class),
                    (UnitFormat)   getFormat(Unit.class));
            updateFormatter(formatter);
            this.formatter = formatter;
        }
        final boolean valid;
        try {
            formatter.setBuffer(buffer);
            valid = formatter.appendElement(object) || formatter.appendValue(object);
        } finally {
            formatter.setBuffer(null);
            formatter.clear();
        }
        if (!valid) {
            throw new ClassCastException(Errors.format(
                    Errors.Keys.IllegalArgumentClass_2, "object", object.getClass()));
        }
        if (buffer != toAppendTo) {
            toAppendTo.append(buffer);
        }
    }

    /**
     * Creates a new format to use for parsing and formatting values of the given type.
     * This method is invoked the first time that a format is needed for the given type.
     * The {@code valueType} can be any types declared in the
     * {@linkplain CompoundFormat#createFormat(Class) parent class}.
     *
     * @param  valueType The base type of values to parse or format.
     * @return The format to use for parsing of formatting values of the given type, or {@code null} if none.
     */
    @Override
    protected Format createFormat(final Class<?> valueType) {
        if (valueType == Number.class) {
            return symbols.createNumberFormat();
        }
        if (valueType == Date.class) {
            final TimeZone timezone = getTimeZone();
            final DateFormat format = new SimpleDateFormat("UTC".equals(timezone.getID()) ?
                    DATE_PATTERN + "'Z'" : DATE_PATTERN, symbols.getLocale());
            format.setTimeZone(timezone);
            return format;
        }
        return super.createFormat(valueType);
    }

    /**
     * If a warning occurred during the last WKT {@linkplain #format(Object, Appendable) formatting}, returns
     * the warning. Otherwise returns {@code null}. The warning is cleared every time a new object is formatted.
     *
     * @return The last warning, or {@code null} if none.
     */
    public String getWarning() {
        return (formatter != null) ? formatter.getErrorMessage() : null;
    }

    /**
     * Returns a clone of this format.
     *
     * @return A clone of this format.
     */
    @Override
    public WKTFormat clone() {
        final WKTFormat clone = (WKTFormat) super.clone();
        clone.formatter = null; // Do not share the formatter.
        return clone;
    }
}<|MERGE_RESOLUTION|>--- conflicted
+++ resolved
@@ -486,14 +486,10 @@
             if (factories == null) {
                 factories = new HashMap<Class<?>,Factory>();
             }
-<<<<<<< HEAD
-            parser = new GeodeticObjectParser(symbols, convention, false, getLocale(), factories);
-=======
             parser = new GeodeticObjectParser(symbols,
                     (NumberFormat) getFormat(Number.class),
                     (DateFormat)   getFormat(Date.class),
-                    convention, false, getLocale(Locale.Category.DISPLAY), factories);
->>>>>>> acce1af4
+                    convention, false, getLocale(), factories);
         }
         return parser.parseObject(text.toString(), pos);
     }
