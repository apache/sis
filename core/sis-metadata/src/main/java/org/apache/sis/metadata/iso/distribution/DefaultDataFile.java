/*
 * Licensed to the Apache Software Foundation (ASF) under one or more
 * contributor license agreements.  See the NOTICE file distributed with
 * this work for additional information regarding copyright ownership.
 * The ASF licenses this file to You under the Apache License, Version 2.0
 * (the "License"); you may not use this file except in compliance with
 * the License.  You may obtain a copy of the License at
 *
 *     http://www.apache.org/licenses/LICENSE-2.0
 *
 * Unless required by applicable law or agreed to in writing, software
 * distributed under the License is distributed on an "AS IS" BASIS,
 * WITHOUT WARRANTIES OR CONDITIONS OF ANY KIND, either express or implied.
 * See the License for the specific language governing permissions and
 * limitations under the License.
 */
package org.apache.sis.metadata.iso.distribution;

import java.net.URI;
import java.util.Collection;
import javax.xml.bind.annotation.XmlType;
import javax.xml.bind.annotation.XmlElement;
import javax.xml.bind.annotation.XmlRootElement;
import javax.xml.bind.annotation.adapters.XmlJavaTypeAdapter;
import org.opengis.util.LocalName;
import org.opengis.metadata.distribution.Format;
import org.opengis.metadata.distribution.DataFile;
import org.apache.sis.xml.Namespaces;
import org.apache.sis.metadata.iso.ISOMetadata;
import org.apache.sis.internal.jaxb.FilterByVersion;
import org.apache.sis.internal.xml.LegacyNamespaces;
import org.apache.sis.internal.jaxb.gcx.MimeFileTypeAdapter;
import org.opengis.util.InternationalString;


/**
 * Description of a transfer data file.
 * The following properties are mandatory in a well-formed metadata according ISO 19115:
 *
 * <div class="preformat">{@code MX_DataFile}
 * {@code   ├─fileName……………………………………………………………} Name or path of the file.
 * {@code   ├─fileDescription…………………………………………} Text description of the data.
 * {@code   └─fileType……………………………………………………………} Format in which the data is encoded.</div>
 *
 * <h2>Limitations</h2>
 * <ul>
 *   <li>Instances of this class are not synchronized for multi-threading.
 *       Synchronization, if needed, is caller's responsibility.</li>
 *   <li>Serialized objects of this class are not guaranteed to be compatible with future Apache SIS releases.
 *       Serialization support is appropriate for short term storage or RMI between applications running the
 *       same version of Apache SIS. For long term storage, use {@link org.apache.sis.xml.XML} instead.</li>
 * </ul>
 *
 * @author  Cédric Briançon (Geomatys)
 * @author  Martin Desruisseaux (Geomatys)
 * @author  Cullen Rombach (Image Matters)
 * @version 1.0
 * @since   0.3
 * @module
 */
@XmlType(name = "MX_DataFile_Type", namespace = Namespaces.MDT, propOrder = {
    "fileName",
    "fileDescription",
    "fileType",
    "featureTypes",
    "fileFormat"
})
@XmlRootElement(name = "MX_DataFile", namespace = Namespaces.MDT)
public class DefaultDataFile extends ISOMetadata implements DataFile {
    /**
     * Serial number for inter-operability with different versions.
     */
    private static final long serialVersionUID = -4556006719009557349L;

    /**
     * Name or path of the file.
     *
     * @since 1.0
     */
    private URI fileName;

    /**
     * Text description of the file.
     *
     * @since 1.0
     */
    @SuppressWarnings("serial")
    private InternationalString fileDescription;

    /**
     * Format in which the file is encoded.
     *
     * @since 1.0
     */
    private String fileType;

    /**
     * Provides the list of feature types concerned by the transfer data file. Depending on
     * the transfer choices, a data file may contain data related to one or many feature types.
     * This attribute may be omitted when the dataset is composed of a single file and/or the
     * data does not relate to a feature catalogue.
     */
<<<<<<< HEAD
    private Collection<LocalName> featureTypes;
=======
    @SuppressWarnings("serial")
    private Collection<GenericName> featureTypes;
>>>>>>> 7e313290

    /**
     * Defines the format of the transfer data file.
     *
     * @deprecated Removed in latest XSD schemas.
     */
    @Deprecated
    @SuppressWarnings("serial")
    private Format fileFormat;

    /**
     * Constructs an initially empty data file.
     */
    public DefaultDataFile() {
    }

    /**
     * Constructs a new instance initialized with the values from the specified metadata object.
     * This is a <cite>shallow</cite> copy constructor, since the other metadata contained in the
     * given object are not recursively copied.
     *
     * @param object  the metadata to copy values from, or {@code null} if none.
     *
     * @see #castOrCopy(DataFile)
     */
    public DefaultDataFile(final DataFile object) {
        super(object);
        if (object != null) {
            fileName        = object.getFileName();
            fileDescription = object.getFileDescription();
            fileType        = object.getFileType();
            featureTypes    = copyCollection(object.getFeatureTypes(), LocalName.class);
            fileFormat      = object.getFileFormat();
        }
    }

    /**
     * Returns a SIS metadata implementation with the values of the given arbitrary implementation.
     * This method performs the first applicable action in the following choices:
     *
     * <ul>
     *   <li>If the given object is {@code null}, then this method returns {@code null}.</li>
     *   <li>Otherwise if the given object is already an instance of
     *       {@code DefaultDataFile}, then it is returned unchanged.</li>
     *   <li>Otherwise a new {@code DefaultDataFile} instance is created using the
     *       {@linkplain #DefaultDataFile(DataFile) copy constructor}
     *       and returned. Note that this is a <cite>shallow</cite> copy operation, since the other
     *       metadata contained in the given object are not recursively copied.</li>
     * </ul>
     *
     * @param  object  the object to get as a SIS implementation, or {@code null} if none.
     * @return a SIS implementation containing the values of the given object (may be the
     *         given object itself), or {@code null} if the argument was null.
     */
    public static DefaultDataFile castOrCopy(final DataFile object) {
        if (object == null || object instanceof DefaultDataFile) {
            return (DefaultDataFile) object;
        }
        return new DefaultDataFile(object);
    }

    /**
     * Returns the name or path of the file.
     *
     * @return file name, or {@code null}.
     *
     * @see org.apache.sis.metadata.iso.identification.DefaultBrowseGraphic#getFileName()
     * @since 1.0
     */
    @Override
    @XmlElement(name = "fileName", required = true)
    public URI getFileName() {
        return fileName;
    }

    /**
     * Sets the name or path of the file.
     *
     * @param  newValue  the new filename or path.
     *
     * @since 1.0
     */
    public void setFileName(final URI newValue) {
        checkWritePermission(fileName);
        fileName = newValue;
    }

    /**
     * Returns the text description of the file.
     *
     * @return text description of the file, or {@code null}.
     *
     * @see org.apache.sis.metadata.iso.identification.DefaultBrowseGraphic#getFileDescription()
     * @since 1.0
     */
    @Override
    @XmlElement(name = "fileDescription", required = true)
    public InternationalString getFileDescription() {
        return fileDescription;
    }

    /**
     * Sets the text description of the file.
     *
     * @param  newValue  the new file description.
     *
     * @since 1.0
     */
    public void setFileDescription(final InternationalString newValue)  {
        checkWritePermission(fileDescription);
        fileDescription = newValue;
    }

    /**
     * Format in which the file is encoded.
     *
     * @return format in which the file is encoded, or {@code null}.
     *
     * @see org.apache.sis.metadata.iso.identification.DefaultBrowseGraphic#getFileType()
     * @since 1.0
     */
    @Override
    @XmlElement(name = "fileType", required = true)
    @XmlJavaTypeAdapter(MimeFileTypeAdapter.class)
    public String getFileType() {
        return fileType;
    }

    /**
     * Sets the format in which the illustration is encoded.
     * Raster formats are encouraged to use one of the names returned by
     * {@link javax.imageio.ImageIO#getReaderFormatNames()}.
     *
     * @param  newValue  the new file type.
     */
    public void setFileType(final String newValue)  {
        checkWritePermission(fileType);
        fileType = newValue;
    }

    /**
     * Returns the list of feature types concerned by the transfer data file. Depending on
     * the transfer choices, a data file may contain data related to one or many feature types.
     * This attribute may be omitted when the dataset is composed of a single file and/or the
     * data does not relate to a feature catalogue.
     *
     * @return list of features types concerned by the transfer data file.
     */
    @Override
    @XmlElement(name = "featureTypes")
    public Collection<LocalName> getFeatureTypes() {
        return featureTypes = nonNullCollection(featureTypes, LocalName.class);
    }

    /**
     * Sets the list of feature types concerned by the transfer data file.
     *
     * @param newValues  the new feature type values.
     */
    public void setFeatureTypes(final Collection<? extends LocalName> newValues) {
        featureTypes = writeCollection(newValues, featureTypes, LocalName.class);
    }

    /**
     * Returns the format of the transfer data file.
     *
     * @return format of the transfer data file, or {@code null}.
     *
     * @deprecated Removed in latest XSD schemas.
     */
    @Override
    @Deprecated
    @XmlElement(name = "fileFormat", namespace = LegacyNamespaces.GMX)
    public Format getFileFormat() {
        return FilterByVersion.LEGACY_METADATA.accept() ? fileFormat : null;
    }

    /**
     * Sets the format of the transfer data file.
     *
     * @param newValue  the new file format value.
     *
     * @deprecated Removed in latest XSD schemas.
     */
    @Deprecated
    public void setFileFormat(final Format newValue) {
        checkWritePermission(fileFormat);
        fileFormat = newValue;
    }
}<|MERGE_RESOLUTION|>--- conflicted
+++ resolved
@@ -100,12 +100,8 @@
      * This attribute may be omitted when the dataset is composed of a single file and/or the
      * data does not relate to a feature catalogue.
      */
-<<<<<<< HEAD
+    @SuppressWarnings("serial")
     private Collection<LocalName> featureTypes;
-=======
-    @SuppressWarnings("serial")
-    private Collection<GenericName> featureTypes;
->>>>>>> 7e313290
 
     /**
      * Defines the format of the transfer data file.
