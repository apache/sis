--- conflicted
+++ resolved
@@ -206,10 +206,7 @@
         ensureNonNull("dependencies",     dependencies);
         this.citation         = citation;
         this.interfacePackage = interfacePackage.getName() + '.';
-<<<<<<< HEAD
-        this.accessors        = new IdentityHashMap<Class<?>,Object>(); // Also defined in readObject(…)
-=======
-        this.accessors        = new ConcurrentHashMap<>(); // Also defined in readObject(…)
+        this.accessors        = new ConcurrentHashMap<Class<?>,Object>(); // Also defined in readObject(…)
         if (dependencies.length == 0) {
             this.dependencies = null;
         } else {
@@ -218,7 +215,6 @@
                 ensureNonNullElement("dependencies", i, dependencies[i]);
             }
         }
->>>>>>> 97f9135c
     }
 
     /**
@@ -232,10 +228,7 @@
     MetadataStandard(final String citation, final String interfacePackage, final MetadataStandard[] dependencies) {
         this.citation         = new SimpleCitation(citation);
         this.interfacePackage = interfacePackage;
-<<<<<<< HEAD
-        this.accessors        = new IdentityHashMap<Class<?>,Object>();
-=======
-        this.accessors        = new ConcurrentHashMap<>();
+        this.accessors        = new ConcurrentHashMap<Class<?>,Object>();
         this.dependencies     = dependencies; // No clone, since this constructor is for internal use only.
     }
 
@@ -249,7 +242,6 @@
      */
     final boolean isSupported(final String classname) {
         return classname.startsWith(interfacePackage);
->>>>>>> 97f9135c
     }
 
     /**
@@ -964,17 +956,13 @@
      * Assigns an {@link IdentityHashMap} instance to the given field.
      * Used on deserialization only.
      */
+    @SuppressWarnings("rawtypes")
     final void setMapForField(final Class<?> classe, final String name) {
         try {
             final Field field = classe.getDeclaredField(name);
             field.setAccessible(true);
-<<<<<<< HEAD
-            field.set(this, new IdentityHashMap());
+            field.set(this, new ConcurrentHashMap());
         } catch (Exception e) { // (ReflectiveOperationException) on JDK7 branch.
-=======
-            field.set(this, new ConcurrentHashMap<>());
-        } catch (ReflectiveOperationException e) {
->>>>>>> 97f9135c
             throw new AssertionError(e); // Should never happen (tested by MetadataStandardTest).
         }
     }
