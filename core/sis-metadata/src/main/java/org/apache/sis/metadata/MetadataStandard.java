/*
 * Licensed to the Apache Software Foundation (ASF) under one or more
 * contributor license agreements.  See the NOTICE file distributed with
 * this work for additional information regarding copyright ownership.
 * The ASF licenses this file to You under the Apache License, Version 2.0
 * (the "License"); you may not use this file except in compliance with
 * the License.  You may obtain a copy of the License at
 *
 *     http://www.apache.org/licenses/LICENSE-2.0
 *
 * Unless required by applicable law or agreed to in writing, software
 * distributed under the License is distributed on an "AS IS" BASIS,
 * WITHOUT WARRANTIES OR CONDITIONS OF ANY KIND, either express or implied.
 * See the License for the specific language governing permissions and
 * limitations under the License.
 */
package org.apache.sis.metadata;

import java.util.Set;
import java.util.Map;
import java.util.LinkedHashSet;
import java.util.Collection;
import java.util.Iterator;
import java.util.concurrent.ConcurrentMap;
import java.util.concurrent.ConcurrentHashMap;
import java.io.IOException;
import java.io.Serializable;
import java.io.ObjectInputStream;
import java.io.InvalidClassException;
import org.opengis.metadata.Identifier;
import org.opengis.metadata.citation.Citation;
import org.opengis.metadata.ExtendedElementInformation;
import org.opengis.referencing.ReferenceIdentifier;
import org.apache.sis.util.Classes;
import org.apache.sis.util.ComparisonMode;
import org.apache.sis.util.collection.TreeTable;
import org.apache.sis.util.collection.CheckedContainer;
import org.apache.sis.internal.system.Modules;
import org.apache.sis.internal.system.Semaphores;
import org.apache.sis.internal.system.SystemListener;
import org.apache.sis.internal.simple.SimpleCitation;
import org.apache.sis.internal.util.FinalFieldSetter;
import org.apache.sis.internal.util.Strings;

import static org.apache.sis.util.ArgumentChecks.ensureNonNull;
import static org.apache.sis.util.ArgumentChecks.ensureNonNullElement;


/**
 * Enumeration of some metadata standards. A standard is defined by a set of Java interfaces
 * in a specific package or sub-packages. For example the {@linkplain #ISO_19115 ISO 19115}
 * standard is defined by <a href="http://www.geoapi.org">GeoAPI</a> interfaces in the
 * {@link org.opengis.metadata} package and sub-packages.
 *
 * <p>This class provides some methods operating on metadata instances through
 * {@linkplain java.lang.reflect Java reflection}. The following rules are assumed:</p>
 *
 * <ul>
 *   <li>Metadata properties are defined by the collection of following getter methods found
 *       <strong>in the interface</strong>, ignoring implementation methods:
 *       <ul>
 *         <li>{@code get*()} methods with arbitrary return type;</li>
 *         <li>or {@code is*()} methods with boolean return type.</li>
 *       </ul></li>
 *   <li>All properties are <cite>readable</cite>.</li>
 *   <li>A property is also <cite>writable</cite> if a {@code set*(…)} method is defined
 *       <strong>in the implementation class</strong> for the corresponding getter method.
 *       The setter method does not need to be defined in the interface.</li>
 * </ul>
 *
 * An instance of {@code MetadataStandard} is associated to every {@link AbstractMetadata} objects.
 * The {@code AbstractMetadata} base class usually form the basis of ISO 19115 implementations but
 * can also be used for other standards.
 *
 * <h2>Defining new {@code MetadataStandard} instances</h2>
 * Users should use the predefined constants when applicable.
 * However if new instances need to be defined, then there is a choice:
 *
 * <ul>
 *   <li>For <em>read-only</em> metadata, {@code MetadataStandard} can be instantiated directly.
 *       Only getter methods will be used and all operations that modify the metadata properties
 *       will throw an {@link UnmodifiableMetadataException}.</li>
 *   <li>For <em>read/write</em> metadata, the {@link #getImplementation(Class)}
 *       method must be overridden in a {@code MetadataStandard} subclass.</li>
 * </ul>
 *
 * <h2>Thread safety</h2>
 * The same {@code MetadataStandard} instance can be safely used by many threads without synchronization
 * on the part of the caller. Subclasses shall make sure that any overridden methods remain safe to call
 * from multiple threads, because the same {@code MetadataStandard} instances are typically referenced
 * by a large amount of {@link ModifiableMetadata}.
 *
 * @author  Martin Desruisseaux (Geomatys)
 * @version 1.3
 *
 * @see AbstractMetadata
 *
 * @since 0.3
 * @module
 */
public class MetadataStandard implements Serializable {
    /**
     * For cross-version compatibility.
     */
    private static final long serialVersionUID = 7549790450195184843L;

    /**
     * {@code true} if implementations can alter the API defined in the interfaces by
     * adding or removing properties. If {@code true}, then {@link PropertyAccessor}
     * will check for {@link Deprecated} and {@link org.opengis.annotation.UML}
     * annotations in the implementation classes in addition to the interfaces.
     *
     * <p>A value of {@code true} is useful when Apache SIS implements a newer standard
     * than GeoAPI, but have a slight performance cost at construction time. Performance
     * after construction should be the same.</p>
     */
    static final boolean IMPLEMENTATION_CAN_ALTER_API = true;

    /**
     * Metadata instances defined in this class. Standards will be tested in the order they appear in this array.
     * So if {@link #isSupported(String)} may return {@code true} for two or more standards, the standard which
     * should have precedence should be declared first.
     *
     * <p>The current implementation does not yet contains the user-defined instances.
     * However it may be something that we will need to do in the future.</p>
     */
    static final MetadataStandard[] INSTANCES;

    /**
     * An instance working on ISO 19115 standard as defined by GeoAPI interfaces
     * in the {@link org.opengis.metadata} package and sub-packages, except {@code quality}.
     */
    public static final MetadataStandard ISO_19115;

    /**
     * An instance working on ISO 19157 standard as defined by GeoAPI interfaces
     * in the {@link org.opengis.metadata.quality} package.
     *
     * @since 1.3
     */
    public static final MetadataStandard ISO_19157;

    /**
     * An instance working on ISO 19111 standard as defined by GeoAPI interfaces
     * in the {@link org.opengis.referencing} package and sub-packages.
     */
    public static final MetadataStandard ISO_19111;

    /**
     * An instance working on ISO 19123 standard as defined by GeoAPI interfaces
     * in the {@code org.opengis.coverage} package and sub-packages.
     */
    public static final MetadataStandard ISO_19123;
    static {
        final String[] prefix = {"Default", "Abstract"};
        final String[] acronyms = {"CoordinateSystem", "CS", "CoordinateReferenceSystem", "CRS"};

<<<<<<< HEAD
        ISO_19115 = new StandardImplementation("ISO 19115", "org.opengis.metadata.", "org.apache.sis.metadata.iso.", prefix, null, (MetadataStandard[]) null);
        ISO_19157 = new StandardImplementation("ISO 19157", "org.opengis.metadata.quality.", "org.apache.sis.metadata.iso.quality.", prefix, null, ISO_19115);
        ISO_19111 = new StandardImplementation("ISO 19111", "org.opengis.referencing.", "org.apache.sis.referencing.", prefix, acronyms, ISO_19157, ISO_19115);
=======
        ISO_19115 = new StandardImplementation("ISO 19115", "org.opengis.metadata.", "org.apache.sis.metadata.iso.", null, (MetadataStandard[]) null);
        ISO_19157 = new StandardImplementation("ISO 19157", "org.opengis.metadata.quality.", "org.apache.sis.metadata.iso.quality.", null, ISO_19115);
        ISO_19111 = new StandardImplementation("ISO 19111", "org.opengis.referencing.", "org.apache.sis.referencing.", acronyms, ISO_19157, ISO_19115);
>>>>>>> 34b68d41
        ISO_19123 = new MetadataStandard      ("ISO 19123", "org.opengis.coverage.", ISO_19111);
        INSTANCES = new MetadataStandard[] {
            ISO_19157,      // Need to be declared before ISO 19115.
            ISO_19115,
            ISO_19111,
            ISO_19123
        };
        SystemListener.add(new SystemListener(Modules.METADATA) {
            @Override protected void classpathChanged() {
                clearCache();
            }
        });
    }

    /**
     * Bibliographical reference to the international standard.
     *
     * @see #getCitation()
     */
    @SuppressWarnings("serial")         // Not statically typed as Serializable.
    final Citation citation;

    /**
     * The root package for metadata interfaces. Must have a trailing {@code '.'}.
     */
    final String interfacePackage;

    /**
     * The dependencies, or {@code null} if none.
     * If non-null, dependencies will be tested in the order they appear in this array.
     * Consequently if {@link #isMetadata(Class)} may return {@code true} for two or more
     * dependencies, then the dependency which should have precedence should be declared first.
     *
     * <p>Note: the {@code null} value is for serialization compatibility.</p>
     */
    private final MetadataStandard[] dependencies;

    /**
     * Accessors for the specified implementation classes.
     * The only legal value types are:
     *
     * <ul>
     *   <li>{@link MetadataStandard} if type is handled by {@linkplain #dependencies} rather than this standard.</li>
     *   <li>{@link Class} if we found the interface for the type but did not yet created the {@link PropertyAccessor}.</li>
     *   <li>{@link PropertyAccessor} otherwise.</li>
     * </ul>
     */
    private final transient ConcurrentMap<CacheKey,Object> accessors;      // Written by reflection on deserialization.

    /**
     * Creates a new instance working on implementation of interfaces defined in the specified package.
     * If this {@code MetadataStandard} does not support a given class, then the dependencies will be
     * tested in the order declared to this constructor. Consequently if {@link #isMetadata(Class)} may
     * return {@code true} for two or more dependencies, then the dependency which should have precedence
     * should be declared first.
     *
     * <div class="note"><b>Example:</b>: For the ISO 19157 standard reflected by GeoAPI interfaces,
     * {@code interfacePackage} shall be the {@link org.opengis.metadata.quality} package.
     * Its dependency is {@link #ISO_19115} in the {@link org.opengis.metadata} package.</div>
     *
     * @param  citation          bibliographical reference to the international standard.
     * @param  interfacePackage  the root package for metadata interfaces.
     * @param  dependencies      the dependencies to other metadata standards.
     */
    public MetadataStandard(final Citation citation, final Package interfacePackage, MetadataStandard... dependencies) {
        ensureNonNull("citation",         citation);
        ensureNonNull("interfacePackage", interfacePackage);
        ensureNonNull("dependencies",     dependencies);
        this.citation         = citation;
        this.interfacePackage = interfacePackage.getName() + '.';
        this.accessors        = new ConcurrentHashMap<>();                          // Also defined in readObject(…)
        if (dependencies.length == 0) {
            this.dependencies = null;
        } else {
            this.dependencies = dependencies = dependencies.clone();
            for (int i=0; i<dependencies.length; i++) {
                ensureNonNullElement("dependencies", i, dependencies[i]);
            }
        }
    }

    /**
     * Creates a new instance working on implementation of interfaces defined in the
     * specified package. This constructor is used only for the predefined constants.
     *
     * @param  citation          bibliographical reference to the international standard.
     * @param  interfacePackage  the root package for metadata interfaces.
     * @param  dependencies      the dependencies to other metadata standards, or {@code null} if none.
     */
    MetadataStandard(final String citation, final String interfacePackage, final MetadataStandard... dependencies) {
        this.citation         = new SimpleCitation(citation);
        this.interfacePackage = interfacePackage;
        this.accessors        = new ConcurrentHashMap<>();
        this.dependencies     = dependencies;               // No clone, since this constructor is for internal use only.
    }

    /**
     * Returns {@code true} if class or interface of the given name is supported by this standard.
     * This method verifies if the class is a member of the package given at construction time or
     * a sub-package. This method does not verify if the type is supported by a dependency.
     *
     * @param  classname  the name of the type to verify.
     * @return {@code true} if the given type is supported by this standard.
     */
    final boolean isSupported(final String classname) {
        return classname.startsWith(interfacePackage);
    }

    /**
     * Returns the metadata standard for the given class. The argument given to this method can be
     * either an interface defined by the standard, or a class implementing such interface. If the
     * class implements more than one interface, then the first interface recognized by this method,
     * in declaration order, will be retained.
     *
     * <p>The current implementation recognizes only the standards defined by the public static
     * constants defined in this class. A future SIS version may recognize user-defined constants.</p>
     *
     * @param  type  the metadata standard interface, or an implementation class.
     * @return the metadata standard for the given type, or {@code null} if not found.
     */
    public static MetadataStandard forClass(final Class<?> type) {
        String classname = type.getName();
        for (final MetadataStandard candidate : INSTANCES) {
            if (candidate.isSupported(classname)) {
                return candidate;
            }
        }
        for (final Class<?> interf : Classes.getAllInterfaces(type)) {
            classname = interf.getName();
            for (final MetadataStandard candidate : INSTANCES) {
                if (candidate.isSupported(classname)) {
                    return candidate;
                }
            }
        }
        return null;
    }

    /**
     * Clears the cache of accessors. This method is invoked when the classpath changed,
     * in order to discard the references to classes that may need to be unloaded.
     */
    static void clearCache() {
        for (final MetadataStandard standard : INSTANCES) {
            standard.accessors.clear();
        }
    }

    /**
     * Returns a bibliographical reference to the international standard.
     * The default implementation return the citation given at construction time.
     *
     * @return bibliographical reference to the international standard.
     */
    public Citation getCitation() {
        return citation;
    }

    /**
     * Returns a key for use in {@link #getAccessor(CacheKey, boolean)} for the given type.
     * The type may be an interface (typically a GeoAPI interface) or an implementation class.
     */
    private CacheKey createCacheKey(Class<?> type) {
        final Class<?> implementation = getImplementation(type);
        if (implementation != null) {
            type = implementation;
        }
        return new CacheKey(type);
    }

    /**
     * Returns the accessor for the specified implementation class, or {@code null} if none.
     * The given class shall not be the standard interface, unless the metadata is read-only.
     * More specifically, the given {@code type} shall be one of the following:
     *
     * <ul>
     *   <li>The value of {@code metadata.getClass()};</li>
     *   <li>The value of {@link #getImplementation(Class)} after check for non-null value.</li>
     * </ul>
     *
     * @param  key        the implementation class together with the type declared by the property.
     * @param  mandatory  whether this method shall throw an exception or return {@code null}
     *         if no accessor is found for the given implementation class.
     * @return the accessor for the given implementation, or {@code null} if the given class does not
     *         implement a metadata interface of the expected package and {@code mandatory} is {@code false}.
     * @throws ClassCastException if the specified class does not implement a metadata interface
     *         of the expected package and {@code mandatory} is {@code true}.
     */
    final PropertyAccessor getAccessor(final CacheKey key, final boolean mandatory) {
        /*
         * Check for accessors created by previous calls to this method.
         * Values are added to this cache but never cleared.
         */
        final Object value = accessors.get(key);
        if (value instanceof PropertyAccessor) {
            return (PropertyAccessor) value;
        }
        /*
         * Check if we started some computation that we can finish. A partial computation exists
         * when we already found the Class<?> for the interface, but didn't created the accessor.
         */
        final Class<?> type;
        if (value instanceof Class<?>) {
            type = (Class<?>) value;                        // Stored result of previous call to findInterface(…).
            assert type == findInterface(key) : key;
        } else if (key.isValid()) {
            /*
             * Nothing was computed, we need to start from scratch. The first step is to find
             * the interface implemented by the given class. If we cannot find an interface,
             * we will delegate to the dependencies and store the result for avoiding redoing
             * this search next time.
             */
            type = findInterface(key);
            if (type == null) {
                if (dependencies != null) {
                    for (final MetadataStandard dependency : dependencies) {
                        final PropertyAccessor accessor = dependency.getAccessor(key, false);
                        if (accessor != null) {
                            accessors.put(key, accessor);               // Ok to overwrite existing instance here.
                            return accessor;
                        }
                    }
                }
                if (mandatory) {
                    throw new ClassCastException(key.unrecognized());
                }
                return null;
            }
        } else {
            throw new ClassCastException(key.invalid());
        }
        /*
         * Found the interface for which to create an accessor. Creates the accessor now, unless an accessor
         * has been created concurrently in another thread in which case the latter will be returned.
         */
        return (PropertyAccessor) accessors.compute(key, (k, v) -> {
            if (v instanceof PropertyAccessor) {
                return v;
            }
            final Class<?> standardImpl = getImplementation(type);
            final PropertyAccessor accessor;
            if (SpecialCases.isSpecialCase(type)) {
                accessor = new SpecialCases(type, k.type, standardImpl);
            } else {
                accessor = new PropertyAccessor(type, k.type, standardImpl);
            }
            return accessor;
        });
    }

    /**
     * Returns {@code true} if the given type is assignable to a type from this standard or one of its dependencies.
     * If this method returns {@code true}, then invoking {@link #getInterface(Class)} is guaranteed to succeed
     * without throwing an exception.
     *
     * @param  type  the implementation class (can be {@code null}).
     * @return {@code true} if the given class is an interface of this standard,
     *         or implements an interface of this standard.
     */
    public boolean isMetadata(final Class<?> type) {
        return (type != null) && !type.isPrimitive() && isMetadata(new CacheKey(type));
    }

    /**
     * Implementation of {@link #isMetadata(Class)} with the possibility to specify the property type.
     * We do not provide the additional functionality of this method in public API on the assumption
     * that if the user know the base metadata type implemented by the value, then (s)he already know
     * that the value is a metadata instance.
     *
     * @see #getInterface(CacheKey)
     */
    private boolean isMetadata(final CacheKey key) {
        assert key.isValid() : key;
        if (accessors.containsKey(key)) {
            return true;
        }
        if (dependencies != null) {
            for (final MetadataStandard dependency : dependencies) {
                if (dependency.isMetadata(key)) {
                    accessors.putIfAbsent(key, dependency);
                    return true;
                }
            }
        }
        /*
         * At this point, all cached values (including those in dependencies) have been checked.
         * Performs the 'findInterface' computation only in last resort. Current implementation
         * does not store negative results in order to avoid filling the cache with unrelated classes.
         */
        final Class<?> standardType = findInterface(key);
        if (standardType != null) {
            accessors.putIfAbsent(key, standardType);
            return true;
        }
        return false;
    }

    /**
     * Returns {@code true} if the given implementation class, normally rejected by {@link #findInterface(CacheKey)},
     * should be accepted as a pseudo-interface. We use this undocumented feature when Apache SIS experiments a new
     * API which is not yet published in GeoAPI. This happen for example when upgrading Apache SIS public API from
     * the ISO 19115:2003 standard to the ISO 19115:2014 version, but GeoAPI interfaces are still the old version.
     * In such case, API that would normally be present in GeoAPI interfaces are temporarily available only in
     * Apache SIS implementation classes.
     */
    boolean isPendingAPI(final Class<?> type) {
        return false;
    }

    /**
     * Returns the metadata interface implemented by the specified implementation.
     * Only one metadata interface can be implemented. If the given type is already
     * an interface from the standard, then it is returned directly.
     *
     * <p>If the given class is the return value of a property, then the type of that property should be specified
     * in the {@code key.propertyType} argument. This information allows this method to take in account only types
     * that are assignable to {@code propertyType}, so we can handle classes that implement many metadata interfaces.
     * For example the {@link org.apache.sis.internal.simple} package have various examples of implementing more than
     * one interface for convenience.</p>
     *
     * <p>This method ignores dependencies. Fallback on metadata standard dependencies shall be done by the caller.</p>
     *
     * @param  key  the standard interface or the implementation class.
     * @return the single interface, or {@code null} if none where found.
     */
    private Class<?> findInterface(final CacheKey key) {
        assert key.isValid() : key;
        if (key.type.isInterface()) {
            if (isSupported(key.type.getName())) {
                return key.type;
            }
        } else {
            /*
             * Gets every interfaces from the supplied package in declaration order,
             * including the ones declared in the super-class.
             */
            final Set<Class<?>> interfaces = new LinkedHashSet<>();
            for (Class<?> t=key.type; t!=null; t=t.getSuperclass()) {
                getInterfaces(t, key.propertyType, interfaces);
            }
            /*
             * If we found more than one interface, removes the
             * ones that are sub-interfaces of the other.
             */
            for (final Iterator<Class<?>> it=interfaces.iterator(); it.hasNext();) {
                final Class<?> candidate = it.next();
                for (final Class<?> child : interfaces) {
                    if (candidate != child && candidate.isAssignableFrom(child)) {
                        it.remove();
                        break;
                    }
                }
            }
            final Iterator<Class<?>> it = interfaces.iterator();
            if (it.hasNext()) {
                final Class<?> candidate = it.next();
                if (!it.hasNext()) {
                    return candidate;
                }
                /*
                 * Found more than one interface; we don't know which one to pick.
                 * Returns 'null' for now; the caller will thrown an exception.
                 */
            } else if (IMPLEMENTATION_CAN_ALTER_API) {
                /*
                 * Found no interface. According to our method contract we should return null.
                 * However we make an exception if the implementation class has a UML annotation.
                 * The reason is that when upgrading  API  from ISO 19115:2003 to ISO 19115:2014,
                 * implementations are provided in Apache SIS before the corresponding interfaces
                 * are published on GeoAPI. The reason why GeoAPI is slower to upgrade is that we
                 * have to go through a voting process inside the Open Geospatial Consortium (OGC).
                 * So we use those implementation classes as a temporary substitute for the interfaces.
                 */
                if (isPendingAPI(key.type)) {
                    return key.type;
                }
            }
        }
        return null;
    }

    /**
     * Puts every interfaces for the given type in the specified collection.
     * This method invokes itself recursively for scanning parent interfaces.
     *
     * <p>If the given class is the return value of a property, then the type of that property should be specified
     * in the {@code propertyType} argument. This information allows this method to take in account only the types
     * that are assignable to {@code propertyType}, so we can handle classes that implement many metadata interfaces.
     * For example the {@link org.apache.sis.internal.simple} package have various examples of implementing more than
     * one interface for convenience.</p>
     *
     * @see Classes#getAllInterfaces(Class)
     */
    private void getInterfaces(final Class<?> type, final Class<?> propertyType, final Collection<Class<?>> interfaces) {
        for (final Class<?> candidate : type.getInterfaces()) {
            if (propertyType.isAssignableFrom(candidate)) {
                if (isSupported(candidate.getName())) {
                    interfaces.add(candidate);
                }
                getInterfaces(candidate, propertyType, interfaces);
            } else if (IMPLEMENTATION_CAN_ALTER_API) {
                /*
                 * If a GeoAPI interface is not assignable to the property type, maybe it is because the property type
                 * did not existed at the time current GeoAPI version was published. In such case, the implementation
                 * class may be a placeholder (pending API) for the not-yet-published GeoAPI interfaces. In that case
                 * we skip the `isAssignableFrom` check, but without recursive addition of parent interfaces since we
                 * would not know when to stop.
                 */
                if (isPendingAPI(propertyType)) {
                    if (isSupported(candidate.getName())) {
                        interfaces.add(candidate);
                    }
                    // No recursive call here.
                }
            }
        }
    }

    /**
     * Returns the metadata interface implemented by the specified implementation class.
     * If the given type is already an interface from this standard, then it is returned
     * unchanged.
     *
     * <div class="note"><b>Note:</b>
     * The word "interface" may be taken in a looser sense than the usual Java sense because
     * if the given type is defined in this standard package, then it is returned unchanged.
     * The standard package is usually made of interfaces and code lists only, but this is
     * not verified by this method.</div>
     *
     * @param  <T>   the compile-time {@code type}.
     * @param  type  the implementation class.
     * @return the interface implemented by the given implementation class.
     * @throws ClassCastException if the specified implementation class does not implement an interface of this standard.
     *
     * @see AbstractMetadata#getInterface()
     */
    public <T> Class<? super T> getInterface(final Class<T> type) throws ClassCastException {
        ensureNonNull("type", type);
        return getInterface(new CacheKey(type));
    }

    /**
     * Implementation of {@link #getInterface(Class)} with the possibility to specify the property type.
     * We do not provide the additional functionality of this method in public API on the assumption that
     * users who want to invoke a {@code getInterface(…)} method does not know what that interface is.
     * In Apache SIS case, we invoke this method when we almost know what the interface is but want to
     * check if the actual value is a subtype.
     *
     * @see #isMetadata(CacheKey)
     */
    @SuppressWarnings("unchecked")
    final <T> Class<? super T> getInterface(final CacheKey key) throws ClassCastException {
        final Class<?> interf;
        final Object value = accessors.get(key);
        if (value instanceof PropertyAccessor) {
            interf = ((PropertyAccessor) value).type;
        } else if (value instanceof Class<?>) {
            interf = (Class<?>) value;
        } else if (value instanceof MetadataStandard) {
            interf = ((MetadataStandard) value).getInterface(key);
        } else if (key.isValid()) {
            interf = findInterface(key);
            if (interf != null) {
                accessors.putIfAbsent(key, interf);
            } else {
                if (dependencies != null) {
                    for (final MetadataStandard dependency : dependencies) {
                        if (dependency.isMetadata(key)) {
                            accessors.putIfAbsent(key, dependency);
                            return dependency.getInterface(key);
                        }
                    }
                }
                throw new ClassCastException(key.unrecognized());
            }
        } else {
            throw new ClassCastException(key.invalid());
        }
        assert interf.isAssignableFrom(key.type) : key;
        return (Class<? super T>) interf;
    }

    /**
     * Returns the implementation class for the given interface, or {@code null} if none.
     * If non-null, the returned class must have a public no-argument constructor and the
     * metadata instance created by that constructor must be initially empty (no default value).
     * That no-argument constructor should never throw any checked exception.
     *
     * <p>The default implementation returns {@code null} in every cases. Subclasses shall
     * override this method in order to map GeoAPI interfaces to their implementation.</p>
     *
     * @param  <T>   the compile-time {@code type}.
     * @param  type  the interface, typically from the {@code org.opengis.metadata} package.
     * @return the implementation class, or {@code null} if none.
     */
    public <T> Class<? extends T> getImplementation(final Class<T> type) {
        return null;
    }

    /**
     * Returns a value of the "title" property of the given metadata object.
     * The title property is defined by {@link TitleProperty} annotation on the implementation class.
     *
     * @param  metadata  the metadata for which to get the title property, or {@code null}.
     * @return the title property value of the given metadata, or {@code null} if none.
     *
     * @see TitleProperty
     * @see ValueExistencePolicy#COMPACT
     */
    final Object getTitle(final Object metadata) {
        if (metadata != null) {
            final Class<?> type = metadata.getClass();
            final PropertyAccessor accessor = getAccessor(createCacheKey(type), false);
            if (accessor != null) {
                TitleProperty an = type.getAnnotation(TitleProperty.class);
                if (an != null || (an = accessor.implementation.getAnnotation(TitleProperty.class)) != null) {
                    return accessor.get(accessor.indexOf(an.name(), false), metadata);
                }
            }
        }
        return null;
    }

    /**
     * Returns the names of all properties defined in the given metadata type.
     * The property names appears both as keys and as values, but may be written differently.
     * The names may be {@linkplain KeyNamePolicy#UML_IDENTIFIER standard identifiers} (e.g.
     * as defined by ISO 19115), {@linkplain KeyNamePolicy#JAVABEANS_PROPERTY JavaBeans names},
     * {@linkplain KeyNamePolicy#METHOD_NAME method names} or {@linkplain KeyNamePolicy#SENTENCE
     * sentences} (usually in English).
     *
     * <div class="note"><b>Example:</b>
     * The following code prints <code>"alternateTitle<u>s</u>"</code> (note the plural):
     *
     * {@preformat java
     *   MetadataStandard standard = MetadataStandard.ISO_19115;
     *   Map<String, String> names = standard.asNameMap(Citation.class, UML_IDENTIFIER, JAVABEANS_PROPERTY);
     *   String value = names.get("alternateTitle");
     *   System.out.println(value);                   // alternateTitles
     * }
     * </div>
     *
     * The {@code keyPolicy} argument specify only the string representation of keys returned by the iterators.
     * No matter the key name policy, the {@code key} argument given to any {@link Map} method can be any of the
     * above-cited forms of property names.
     *
     * @param  type         the interface or implementation class of a metadata.
     * @param  keyPolicy    determines the string representation of map keys.
     * @param  valuePolicy  determines the string representation of map values.
     * @return the names of all properties defined by the given metadata type.
     * @throws ClassCastException if the specified interface or implementation class does
     *         not extend or implement a metadata interface of the expected package.
     */
    public Map<String,String> asNameMap(final Class<?> type, final KeyNamePolicy keyPolicy,
            final KeyNamePolicy valuePolicy) throws ClassCastException
    {
        ensureNonNull("type",        type);
        ensureNonNull("keyPolicy",   keyPolicy);
        ensureNonNull("valuePolicy", valuePolicy);
        return new NameMap(getAccessor(createCacheKey(type), true), keyPolicy, valuePolicy);
    }

    /**
     * Returns the type of all properties, or their declaring type, defined in the given metadata type.
     * The keys in the returned map are the same than the keys in the above {@linkplain #asNameMap name map}.
     * The values are determined by the {@code valuePolicy} argument, which can be
     * {@linkplain TypeValuePolicy#ELEMENT_TYPE element type} or the
     * {@linkplain TypeValuePolicy#DECLARING_INTERFACE declaring interface} among others.
     *
     * <div class="note"><b>Example:</b>
     * the following code prints the {@link org.opengis.util.InternationalString} class name:
     *
     * {@preformat java
     *   MetadataStandard  standard = MetadataStandard.ISO_19115;
     *   Map<String,Class<?>> types = standard.asTypeMap(Citation.class, UML_IDENTIFIER, ELEMENT_TYPE);
     *   Class<?> value = types.get("alternateTitle");
     *   System.out.println(value);                       // class org.opengis.util.InternationalString
     * }
     * </div>
     *
     * @param  type         the interface or implementation class of a metadata.
     * @param  keyPolicy    determines the string representation of map keys.
     * @param  valuePolicy  whether the values shall be property types, the element types
     *         (same as property types except for collections) or the declaring interface or class.
     * @return the types or declaring type of all properties defined in the given metadata type.
     * @throws ClassCastException if the specified interface or implementation class does
     *         not extend or implement a metadata interface of the expected package.
     */
    public Map<String,Class<?>> asTypeMap(final Class<?> type, final KeyNamePolicy keyPolicy,
            final TypeValuePolicy valuePolicy) throws ClassCastException
    {
        ensureNonNull("type",        type);
        ensureNonNull("keyPolicy",   keyPolicy);
        ensureNonNull("valuePolicy", valuePolicy);
        return new TypeMap(getAccessor(createCacheKey(type), true), keyPolicy, valuePolicy);
    }

    /**
     * Returns information about all properties defined in the given metadata type.
     * The keys in the returned map are the same than the keys in the above
     * {@linkplain #asNameMap name map}. The values contain information inferred from
     * the ISO names, the {@link org.opengis.annotation.Obligation} enumeration and the
     * {@link org.apache.sis.measure.ValueRange} annotations.
     *
     * <p>In the particular case of Apache SIS implementation, all values in the information map
     * additionally implement the following interfaces:</p>
     * <ul>
     *   <li>{@link ReferenceIdentifier} with the following properties:
     *     <ul>
     *       <li>The {@linkplain Identifier#getAuthority() authority} is this metadata standard {@linkplain #getCitation() citation}.</li>
     *       <li>The {@linkplain ReferenceIdentifier#getCodeSpace() codespace} is the standard name of the interface that contain the property.</li>
     *       <li>The {@linkplain Identifier#getCode() code} is the standard name of the property.</li>
     *     </ul>
     *   </li>
     *   <li>{@link CheckedContainer} with the following properties:
     *     <ul>
     *       <li>The {@linkplain CheckedContainer#getElementType() element type} is the type of property values
     *           as defined by {@link TypeValuePolicy#ELEMENT_TYPE}.</li>
     *     </ul>
     *   </li>
     * </ul>
     *
     * <div class="note"><b>Note:</b>
     * the rational for implementing {@code CheckedContainer} is to consider each {@code ExtendedElementInformation}
     * instance as the set of all possible values for the property. If the information had a {@code contains(E)} method,
     * it would return {@code true} if the given value is valid for that property.</div>
     *
     * In addition, for each map entry the value returned by {@link ExtendedElementInformation#getDomainValue()}
     * may optionally be an instance of any of the following classes:
     *
     * <ul>
     *   <li>{@link org.apache.sis.measure.NumberRange} if the valid values are constrained to some specific range.</li>
     * </ul>
     *
     * @param  type       the metadata interface or implementation class.
     * @param  keyPolicy  determines the string representation of map keys.
     * @return information about all properties defined in the given metadata type.
     * @throws ClassCastException if the given type does not implement a metadata interface of the expected package.
     *
     * @see org.apache.sis.metadata.iso.DefaultExtendedElementInformation
     */
    public Map<String,ExtendedElementInformation> asInformationMap(final Class<?> type, final KeyNamePolicy keyPolicy)
            throws ClassCastException
    {
        ensureNonNull("type",     type);
        ensureNonNull("keyNames", keyPolicy);
        return new InformationMap(citation, getAccessor(createCacheKey(type), true), keyPolicy);
    }

    /**
     * Returns indices for all properties defined in the given metadata type.
     * The keys in the returned map are the same than the keys in the above {@linkplain #asNameMap name map}.
     * The values are arbitrary indices numbered from 0 inclusive to <var>n</var> exclusive, where <var>n</var>
     * is the number of properties declared in the given metadata type.
     *
     * <p>Property indices may be used as an alternative to property names by some applications doing their own storage.
     * Such index usages are fine for temporary storage during the Java Virtual Machine lifetime, but indices should not
     * be used in permanent storage. The indices are stable as long as the metadata implementation does not change,
     * but may change when the implementation is upgraded to a newer version.</p>
     *
     * @param  type       the interface or implementation class of a metadata.
     * @param  keyPolicy  determines the string representation of map keys.
     * @return indices of all properties defined by the given metadata type.
     * @throws ClassCastException if the specified interface or implementation class does
     *         not extend or implement a metadata interface of the expected package.
     */
    public Map<String,Integer> asIndexMap(final Class<?> type, final KeyNamePolicy keyPolicy)
            throws ClassCastException
    {
        ensureNonNull("type",      type);
        ensureNonNull("keyPolicy", keyPolicy);
        return new IndexMap(getAccessor(createCacheKey(type), true), keyPolicy);
    }

    /**
     * Returns a view of the specified metadata object as a {@link Map}.
     * The map is backed by the metadata object using Java reflection, so changes in the
     * underlying metadata object are immediately reflected in the map and conversely.
     *
     * <p>The map content is determined by the arguments: {@code metadata} determines the set of
     * keys, {@code keyPolicy} determines their {@code String} representations of those keys and
     * {@code valuePolicy} determines whether entries having a null value or an empty collection
     * shall be included in the map.</p>
     *
     * <h4>Supported operations</h4>
     * The map supports the {@link Map#put(Object, Object) put(…)} and {@link Map#remove(Object)
     * remove(…)} operations if the underlying metadata object contains setter methods.
     * The {@code remove(…)} method is implemented by a call to {@code put(…, null)}.
     * Note that whether the entry appears as effectively removed from the map or just cleared
     * (i.e. associated to a null value) depends on the {@code valuePolicy} argument.
     *
     * <h4>Keys and values</h4>
     * The keys are case-insensitive and can be either the JavaBeans property name, the getter method name
     * or the {@linkplain org.opengis.annotation.UML#identifier() UML identifier}. The value given to a call
     * to the {@code put(…)} method shall be an instance of the type expected by the corresponding setter method,
     * or an instance of a type {@linkplain org.apache.sis.util.ObjectConverters#find(Class, Class) convertible}
     * to the expected type.
     *
     * <h4>Multi-values entries</h4>
     * Calls to {@code put(…)} replace the previous value, with one noticeable exception: if the metadata
     * property associated to the given key is a {@link java.util.Collection} but the given value is a single
     * element (not a collection), then the given value is {@linkplain java.util.Collection#add(Object) added}
     * to the existing collection. In other words, the returned map behaves as a <cite>multi-values map</cite>
     * for the properties that allow multiple values. If the intent is to unconditionally discard all previous
     * values, then make sure that the given value is a collection when the associated metadata property expects
     * such collection.
     *
     * <h4>Disambiguating instances that implement more than one metadata interface</h4>
     * It is some time convenient to implement more than one interface by the same class.
     * For example an implementation interested only in extents defined by geographic bounding boxes could implement
     * {@link org.opengis.metadata.extent.Extent} and {@link org.opengis.metadata.extent.GeographicBoundingBox}
     * by the same class. In such case, it is necessary to tell to this method which one of those two interfaces
     * shall be reflected in the returned map. This information can be provided by the {@code baseType} argument.
     * That argument needs to be non-null only in situations where an ambiguity can arise; {@code baseType} can be null
     * if the given metadata implements only one interface recognized by this {@code MetadataStandard} instance.
     *
     * @param  metadata     the metadata object to view as a map.
     * @param  baseType     base type of the metadata of interest, or {@code null} if unspecified.
     * @param  keyPolicy    determines the string representation of map keys.
     * @param  valuePolicy  whether the entries having null value or empty collection shall be included in the map.
     * @return a map view over the metadata object.
     * @throws ClassCastException if the metadata object does not implement a metadata interface of the expected package.
     *
     * @see AbstractMetadata#asMap()
     *
     * @since 0.8
     */
    public Map<String,Object> asValueMap(final Object metadata, final Class<?> baseType,
            final KeyNamePolicy keyPolicy, final ValueExistencePolicy valuePolicy) throws ClassCastException
    {
        ensureNonNull("metadata",    metadata);
        ensureNonNull("keyPolicy",   keyPolicy);
        ensureNonNull("valuePolicy", valuePolicy);
        return new ValueMap(metadata, getAccessor(new CacheKey(metadata.getClass(), baseType), true), keyPolicy, valuePolicy);
    }

    /**
     * Returns the specified metadata object as a tree table.
     * The tree table is backed by the metadata object using Java reflection, so changes in the
     * underlying metadata object are immediately reflected in the tree table and conversely.
     *
     * <p>The returned {@code TreeTable} instance contains the following columns:</p>
     * <ul class="verbose">
     *   <li>{@link org.apache.sis.util.collection.TableColumn#IDENTIFIER}<br>
     *       The {@linkplain org.opengis.annotation.UML#identifier() UML identifier} if any,
     *       or the Java Beans property name otherwise, of a metadata property. For example
     *       in a tree table view of {@link org.apache.sis.metadata.iso.citation.DefaultCitation},
     *       there is a node having the {@code "title"} identifier.</li>
     *
     *   <li>{@link org.apache.sis.util.collection.TableColumn#INDEX}<br>
     *       If the metadata property is a collection, then the zero-based index of the element in that collection.
     *       Otherwise {@code null}. For example in a tree table view of {@code DefaultCitation}, if the
     *       {@code "alternateTitle"} collection contains two elements, then there is a node with index 0
     *       for the first element and another node with index 1 for the second element.
     *
     *       <div class="note"><b>Note:</b>
     *       The {@code (IDENTIFIER, INDEX)} pair can be used as a primary key for uniquely identifying a node
     *       in a list of children. That uniqueness is guaranteed only for the children of a given node;
     *       the same keys may appear in the children of any other nodes.</div></li>
     *
     *   <li>{@link org.apache.sis.util.collection.TableColumn#NAME}<br>
     *       A human-readable name for the node, derived from the identifier and the index.
     *       This is the column shown in the default {@link #toString()} implementation and
     *       may be localizable.</li>
     *
     *   <li>{@link org.apache.sis.util.collection.TableColumn#TYPE}<br>
     *       The base type of the value (usually an interface).</li>
     *
     *   <li>{@link org.apache.sis.util.collection.TableColumn#VALUE}<br>
     *       The metadata value for the node. Values in this column are writable if the underlying
     *       metadata class have a setter method for the property represented by the node.</li>
     *
     *   <li>{@link org.apache.sis.util.collection.TableColumn#REMARKS}<br>
     *       Remarks or warning on the property value. This is rarely present.
     *       It is provided when the value may look surprising, for example the longitude values
     *       in a geographic bounding box crossing the anti-meridian.</li>
     * </ul>
     *
     * <h4>Write operations</h4>
     * Only the {@code VALUE} column may be writable, with one exception: newly created children need
     * to have their {@code IDENTIFIER} set before any other operation. For example the following code
     * adds a title to a citation:
     *
     * {@preformat java
     *     TreeTable.Node node = ...;                               // The node for a DefaultCitation.
     *     TreeTable.Node child = node.newChild();
     *     child.setValue(TableColumn.IDENTIFIER, "title");
     *     child.setValue(TableColumn.VALUE, "Le petit prince");
     *     // Nothing else to do - the child node has been added.
     * }
     *
     * Nodes can be removed by invoking the {@link java.util.Iterator#remove()} method on the
     * {@linkplain org.apache.sis.util.collection.TreeTable.Node#getChildren() children} iterator.
     * Note that whether the child appears as effectively removed from the node or just cleared
     * (i.e. associated to a null value) depends on the {@code valuePolicy} argument.
     *
     * <h4>Disambiguating instances that implement more than one metadata interface</h4>
     * If the given {@code metadata} instance implements more than one interface recognized by this
     * {@code MetadataStandard}, then the {@code baseType} argument need to be non-null in order to
     * specify which interface to reflect in the tree.
     *
     * @param  metadata     the metadata object to view as a tree table.
     * @param  baseType     base type of the metadata of interest, or {@code null} if unspecified.
     * @param  valuePolicy  whether the property having null value or empty collection shall be included in the tree.
     * @return a tree table representation of the specified metadata.
     * @throws ClassCastException if the metadata object does not implement a metadata interface of the expected package.
     *
     * @see AbstractMetadata#asTreeTable()
     *
     * @since 0.8
     */
    public TreeTable asTreeTable(final Object metadata, Class<?> baseType, final ValueExistencePolicy valuePolicy)
            throws ClassCastException
    {
        ensureNonNull("metadata",    metadata);
        ensureNonNull("valuePolicy", valuePolicy);
        if (baseType == null) {
            baseType = getInterface(metadata.getClass());
        }
        return new TreeTableView(this, metadata, baseType, valuePolicy);
    }

    /**
     * Compares the two specified metadata objects.
     * The two metadata arguments shall be implementations of a metadata interface defined by
     * this {@code MetadataStandard}, otherwise an exception will be thrown. However the two
     * arguments do not need to be the same implementation class.
     *
     * <h4>Shallow or deep comparisons</h4>
     * This method implements a <cite>shallow</cite> comparison in that properties are compared by
     * invoking their {@code properties.equals(…)} method without <em>explicit</em> recursive call
     * to this {@code standard.equals(…)} method for children metadata. However the comparison will
     * do <em>implicit</em> recursive calls if the {@code properties.equals(…)} implementations
     * delegate their work to this {@code standard.equals(…)} method, as {@link AbstractMetadata} does.
     * In the latter case, the final result is a deep comparison.
     *
     * @param  metadata1  the first metadata object to compare.
     * @param  metadata2  the second metadata object to compare.
     * @param  mode       the strictness level of the comparison.
     * @return {@code true} if the given metadata objects are equals.
     * @throws ClassCastException if at least one metadata object does not
     *         implement a metadata interface of the expected package.
     *
     * @see AbstractMetadata#equals(Object, ComparisonMode)
     */
    public boolean equals(final Object metadata1, final Object metadata2,
            final ComparisonMode mode) throws ClassCastException
    {
        if (metadata1 == metadata2) {
            return true;
        }
        if (metadata1 == null || metadata2 == null) {
            return false;
        }
        final Class<?> type1 = metadata1.getClass();
        final Class<?> type2 = metadata2.getClass();
        if (type1 != type2 && mode == ComparisonMode.STRICT) {
            return false;
        }
        final PropertyAccessor accessor = getAccessor(new CacheKey(type1), true);
        if (type1 != type2 && (!accessor.type.isAssignableFrom(type2)
                || accessor.type != getAccessor(new CacheKey(type2), false).type))
        {
            /*
             * Note: the check for (accessor.type != getAccessor(…).type) would have been enough, but checking
             * for isAssignableFrom(…) first can avoid the (relatively costly) creation of new PropertyAccessor.
             */
            return false;
        }
        /*
         * At this point, we have to perform the actual property-by-property comparison.
         * Cycle may exist in metadata tree, so we have to keep trace of pair in process
         * of being compared for avoiding infinite recursivity.
         */
        final ObjectPair pair = new ObjectPair(metadata1, metadata2);
        final Set<ObjectPair> inProgress = ObjectPair.CURRENT.get();
        if (inProgress.add(pair)) {
            /*
             * The NULL_COLLECTION semaphore prevents creation of new empty collections by getter methods
             * (a consequence of lazy instantiation). The intent is to avoid creation of unnecessary objects
             * for all unused properties. Users should not see behavioral difference, except if they override
             * some getters with an implementation invoking other getters. However in such cases, users would
             * have been exposed to null values at XML marshalling time anyway.
             */
            final boolean allowNull = Semaphores.queryAndSet(Semaphores.NULL_COLLECTION);
            try {
                return accessor.equals(metadata1, metadata2, mode);
            } finally {
                inProgress.remove(pair);
                Semaphores.clear(Semaphores.NULL_COLLECTION, allowNull);
            }
        } else {
            /*
             * If we get here, a cycle has been found. Returns 'true' in order to allow the caller to continue
             * comparing other properties. It is okay because someone else is comparing those two same objects,
             * and that later comparison will do the actual check for property values.
             */
            return true;
        }
    }

    /**
     * Computes a hash code for the specified metadata. The hash code is defined as the sum
     * of hash code values of all non-empty properties, plus the hash code of the interface.
     * This is a similar contract than {@link java.util.Set#hashCode()} (except for the interface)
     * and ensures that the hash code value is insensitive to the ordering of properties.
     *
     * @param  metadata  the metadata object to compute hash code.
     * @return a hash code value for the specified metadata, or 0 if the given metadata is null.
     * @throws ClassCastException if the metadata object does not implement a metadata interface of the expected package.
     *
     * @see AbstractMetadata#hashCode()
     */
    public int hashCode(final Object metadata) throws ClassCastException {
        if (metadata != null) {
            final Integer hash = HashCode.getOrCreate().walk(this, null, metadata, true);
            if (hash != null) return hash;
            /*
             * 'hash' may be null if a cycle has been found. Example: A depends on B which depends on A,
             * in which case the null value is returned for the second occurrence of A (not the first one).
             * We cannot compute a hash code value here, but it should be okay since that metadata is part
             * of a bigger metadata object, and that enclosing object should have other properties for computing
             * its hash code.
             */
        }
        return 0;
    }

    /**
     * Returns a string representation of this metadata standard.
     * This is for debugging purpose only and may change in any future version.
     */
    @Override
    public String toString() {
        return Strings.bracket(getClass(), citation.getTitle());
    }

    /**
     * Assigns a {@link ConcurrentMap} instance to the given field.
     * Used on deserialization only.
     */
    static <T extends MetadataStandard> void setMapForField(final Class<T> classe, final T instance, final String name)
            throws InvalidClassException
    {
        try {
            FinalFieldSetter.set(classe, name, instance, new ConcurrentHashMap<>());
        } catch (ReflectiveOperationException e) {
            throw FinalFieldSetter.readFailure(e);
        }
    }

    /**
     * Invoked during deserialization for restoring the transient fields.
     *
     * @param  in  the input stream from which to deserialize a metadata standard.
     * @throws IOException if an I/O error occurred while reading or if the stream contains invalid data.
     * @throws ClassNotFoundException if the class serialized on the stream is not on the classpath.
     */
    private void readObject(final ObjectInputStream in) throws IOException, ClassNotFoundException {
        in.defaultReadObject();
        setMapForField(MetadataStandard.class, this, "accessors");
    }
}<|MERGE_RESOLUTION|>--- conflicted
+++ resolved
@@ -155,15 +155,9 @@
         final String[] prefix = {"Default", "Abstract"};
         final String[] acronyms = {"CoordinateSystem", "CS", "CoordinateReferenceSystem", "CRS"};
 
-<<<<<<< HEAD
         ISO_19115 = new StandardImplementation("ISO 19115", "org.opengis.metadata.", "org.apache.sis.metadata.iso.", prefix, null, (MetadataStandard[]) null);
         ISO_19157 = new StandardImplementation("ISO 19157", "org.opengis.metadata.quality.", "org.apache.sis.metadata.iso.quality.", prefix, null, ISO_19115);
         ISO_19111 = new StandardImplementation("ISO 19111", "org.opengis.referencing.", "org.apache.sis.referencing.", prefix, acronyms, ISO_19157, ISO_19115);
-=======
-        ISO_19115 = new StandardImplementation("ISO 19115", "org.opengis.metadata.", "org.apache.sis.metadata.iso.", null, (MetadataStandard[]) null);
-        ISO_19157 = new StandardImplementation("ISO 19157", "org.opengis.metadata.quality.", "org.apache.sis.metadata.iso.quality.", null, ISO_19115);
-        ISO_19111 = new StandardImplementation("ISO 19111", "org.opengis.referencing.", "org.apache.sis.referencing.", acronyms, ISO_19157, ISO_19115);
->>>>>>> 34b68d41
         ISO_19123 = new MetadataStandard      ("ISO 19123", "org.opengis.coverage.", ISO_19111);
         INSTANCES = new MetadataStandard[] {
             ISO_19157,      // Need to be declared before ISO 19115.
