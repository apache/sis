--- conflicted
+++ resolved
@@ -89,13 +89,8 @@
      *   <li>Otherwise if the given object is already an instance of
      *       {@code DefaultUsabilityElement}, then it is returned unchanged.</li>
      *   <li>Otherwise a new {@code DefaultUsabilityElement} instance is created using the
-<<<<<<< HEAD
      *       {@linkplain #DefaultUsabilityElement(Usability) copy constructor} and returned.
-     *       Note that this is a <dfn>shallow</dfn> copy operation, because the other
-=======
-     *       {@linkplain #DefaultUsabilityElement(UsabilityElement) copy constructor} and returned.
      *       Note that this is a <em>shallow</em> copy operation, because the other
->>>>>>> 0d88ef7e
      *       metadata contained in the given object are not recursively copied.</li>
      * </ul>
      *
