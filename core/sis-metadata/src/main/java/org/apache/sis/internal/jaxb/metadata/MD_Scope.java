--- conflicted
+++ resolved
@@ -93,7 +93,6 @@
     }
 
     /**
-<<<<<<< HEAD
      * On unmarshalling, creates an instance of the deprecated
      * {@link org.apache.sis.metadata.iso.quality.DefaultScope} subclass.
      */
@@ -109,12 +108,8 @@
     }
 
     /**
-     * Wraps the value only if marshalling an element from the ISO 19115:2003 metadata model.
-     * Otherwise (i.e. if marshalling according legacy ISO 19115:2014 model), omits the element.
-=======
      * Wraps the value only if marshalling an element from the ISO 19115:2014 metadata model.
      * Otherwise (i.e. if marshalling according legacy ISO 19115:2003 model), omits the element.
->>>>>>> 854d9b68
      */
     public static final class Since2014 extends MD_Scope {
         /** Empty constructor used only by JAXB. */
