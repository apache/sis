/*
 * Licensed to the Apache Software Foundation (ASF) under one or more
 * contributor license agreements.  See the NOTICE file distributed with
 * this work for additional information regarding copyright ownership.
 * The ASF licenses this file to You under the Apache License, Version 2.0
 * (the "License"); you may not use this file except in compliance with
 * the License.  You may obtain a copy of the License at
 *
 *     http://www.apache.org/licenses/LICENSE-2.0
 *
 * Unless required by applicable law or agreed to in writing, software
 * distributed under the License is distributed on an "AS IS" BASIS,
 * WITHOUT WARRANTIES OR CONDITIONS OF ANY KIND, either express or implied.
 * See the License for the specific language governing permissions and
 * limitations under the License.
 */
package org.apache.sis.internal.jaxb.metadata;

import java.net.URISyntaxException;
import javax.xml.bind.annotation.XmlElementRef;
import org.opengis.metadata.quality.Scope;
import org.apache.sis.metadata.iso.maintenance.DefaultScope;
import org.apache.sis.internal.jaxb.gco.PropertyType;


/**
 * JAXB adapter in order to map implementing class with the GeoAPI interface.
 * See package documentation for more information about JAXB and interface.
 *
 * @author  Guilhem Legal (Geomatys)
 * @author  Martin Desruisseaux (Geomatys)
 * @version 1.0
 * @since   0.3
 * @module
 */
public class MD_Scope extends PropertyType<MD_Scope, Scope> {
    /**
     * Empty constructor for JAXB only.
     */
    public MD_Scope() {
    }

    /**
     * Returns the GeoAPI interface which is bound by this adapter.
     * This method is indirectly invoked by the private constructor
     * below, so it shall not depend on the state of this object.
     *
     * @return {@code Scope.class}
     */
    @Override
    protected final Class<Scope> getBoundType() {
        return Scope.class;
    }

    /**
     * Constructor for the {@link #wrap} method only.
     */
    private MD_Scope(final Scope value) {
        super(value);
    }

    /**
     * Invoked by {@link PropertyType} at marshalling time for wrapping the given metadata value
     * in a {@code <mcc:MD_Scope>} XML element.
     *
     * @param  value  the metadata element to marshal.
     * @return a {@code PropertyType} wrapping the given the metadata element.
     */
    @Override
    protected MD_Scope wrap(final Scope value) {
        return new MD_Scope(value);
    }

    /**
     * Invoked by JAXB at marshalling time for getting the actual metadata to write
     * inside the {@code <mcc:MD_Scope>} XML element.
     * This is the value or a copy of the value given in argument to the {@code wrap} method.
     *
     * @return the metadata to be marshalled.
     */
    @XmlElementRef
    public final DefaultScope getElement() {
        return DefaultScope.castOrCopy(metadata);
    }

    /**
     * Invoked by JAXB at unmarshalling time for storing the result temporarily.
     *
     * @param  value  the unmarshalled metadata.
     */
    public final void setElement(final DefaultScope value) {
        metadata = value;
    }

    /**
     * On unmarshalling, creates an instance of the deprecated
     * {@link org.apache.sis.metadata.iso.quality.DefaultScope} subclass.
     */
    public static final class Legacy extends MD_Scope {
        /** Empty constructor used only by JAXB. */
        public Legacy() {
        }

        /** Converts an adapter read from an XML stream. */
        @Override public Scope unmarshal(final MD_Scope value) throws URISyntaxException {
<<<<<<< HEAD
            return DefaultScope.castOrCopy( super.unmarshal(value));
=======
            return org.apache.sis.metadata.iso.quality.DefaultScope.castOrCopy(super.unmarshal(value));
>>>>>>> d859b678
        }
    }

    /**
     * Wraps the value only if marshalling an element from the ISO 19115:2003 metadata model.
     * Otherwise (i.e. if marshalling according legacy ISO 19115:2014 model), omits the element.
     */
    public static final class Since2014 extends MD_Scope {
        /** Empty constructor used only by JAXB. */
        public Since2014() {
        }

        /**
         * Wraps the given value in an ISO 19115-3 element, unless we are marshalling an older document.
         *
         * @return a non-null value only if marshalling ISO 19115-3 or newer.
         */
        @Override protected MD_Scope wrap(final Scope value) {
            return accept2014() ? super.wrap(value) : null;
        }
    }
}<|MERGE_RESOLUTION|>--- conflicted
+++ resolved
@@ -103,11 +103,7 @@
 
         /** Converts an adapter read from an XML stream. */
         @Override public Scope unmarshal(final MD_Scope value) throws URISyntaxException {
-<<<<<<< HEAD
-            return DefaultScope.castOrCopy( super.unmarshal(value));
-=======
-            return org.apache.sis.metadata.iso.quality.DefaultScope.castOrCopy(super.unmarshal(value));
->>>>>>> d859b678
+            return DefaultScope.castOrCopy(super.unmarshal(value));
         }
     }
 
