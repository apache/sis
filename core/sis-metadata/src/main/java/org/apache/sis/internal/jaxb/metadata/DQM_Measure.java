--- conflicted
+++ resolved
@@ -17,12 +17,7 @@
 package org.apache.sis.internal.jaxb.metadata;
 
 import javax.xml.bind.annotation.XmlElementRef;
-<<<<<<< HEAD
-import org.apache.sis.metadata.iso.quality.DefaultMeasure;
-=======
-import org.opengis.metadata.quality.Measure;
 import org.apache.sis.metadata.iso.quality.DefaultQualityMeasure;
->>>>>>> 05a9bb3b
 import org.apache.sis.internal.jaxb.gco.PropertyType;
 
 
@@ -35,7 +30,7 @@
  * @since   1.3
  * @module
  */
-public final class DQM_Measure extends PropertyType<DQM_Measure, DefaultMeasure> {
+public final class DQM_Measure extends PropertyType<DQM_Measure, DefaultQualityMeasure> {
     /**
      * Empty constructor for JAXB only.
      */
@@ -47,17 +42,17 @@
      * This method is indirectly invoked by the private constructor
      * below, so it shall not depend on the state of this object.
      *
-     * @return {@code DefaultMeasure.class}
+     * @return {@code DefaultQualityMeasure.class}
      */
     @Override
-    protected Class<DefaultMeasure> getBoundType() {
-        return DefaultMeasure.class;
+    protected Class<DefaultQualityMeasure> getBoundType() {
+        return DefaultQualityMeasure.class;
     }
 
     /**
      * Constructor for the {@link #wrap} method only.
      */
-    private DQM_Measure(final DefaultMeasure metadata) {
+    private DQM_Measure(final DefaultQualityMeasure metadata) {
         super(metadata);
     }
 
@@ -69,7 +64,7 @@
      * @return a {@code PropertyType} wrapping the given the metadata element.
      */
     @Override
-    protected DQM_Measure wrap(final DefaultMeasure metadata) {
+    protected DQM_Measure wrap(final DefaultQualityMeasure metadata) {
         return new DQM_Measure(metadata);
     }
 
@@ -81,13 +76,8 @@
      * @return the metadata to be marshalled.
      */
     @XmlElementRef
-<<<<<<< HEAD
-    public DefaultMeasure getElement() {
+    public DefaultQualityMeasure getElement() {
         return metadata;
-=======
-    public DefaultQualityMeasure getElement() {
-        return DefaultQualityMeasure.castOrCopy(metadata);
->>>>>>> 05a9bb3b
     }
 
     /**
