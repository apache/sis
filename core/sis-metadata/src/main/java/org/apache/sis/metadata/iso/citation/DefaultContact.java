--- conflicted
+++ resolved
@@ -91,7 +91,7 @@
     /**
      * Time period (including time zone) when individuals can contact the organization or individual.
      */
-    private Collection<InternationalString> hoursOfService;
+    private InternationalString hoursOfService;
 
     /**
      * Supplemental instructions on how or when to contact the individual or organization.
@@ -131,14 +131,7 @@
     public DefaultContact(final Contact object) {
         super(object);
         if (object != null) {
-<<<<<<< HEAD
             hoursOfService      = object.getHoursOfService();
-=======
-            phones              = copyCollection(object.getPhones(), Telephone.class);
-            addresses           = copyCollection(object.getAddresses(), Address.class);
-            onlineResources     = copyCollection(object.getOnlineResources(), OnlineResource.class);
-            hoursOfService      = copyCollection(object.getHoursOfService(), InternationalString.class);
->>>>>>> 0eae9b19
             contactInstructions = object.getContactInstructions();
             if (object instanceof DefaultContact) {
                 final DefaultContact c = (DefaultContact) object;
@@ -393,21 +386,32 @@
     /**
      * Returns the time period (including time zone) when individuals can contact the organization or individual.
      *
-     * @return Time period when individuals can contact the organization or individual.
+     * <div class="warning"><b>Upcoming API change — multiplicity</b><br>
+     * As of ISO 19115:2014, this singleton has been replaced by a collection.
+     * This change will tentatively be applied in GeoAPI 4.0.
+     * </div>
+     *
+     * @return Time period when individuals can contact the organization or individual, or {@code null}.
      */
     @Override
     @XmlElement(name = "hoursOfService")
-    public Collection<InternationalString> getHoursOfService() {
-        return hoursOfService = nonNullCollection(hoursOfService, InternationalString.class);
+    public InternationalString getHoursOfService() {
+        return hoursOfService;
     }
 
     /**
      * Sets time period (including time zone) when individuals can contact the organization or individual.
      *
-     * @param newValues The new hours of service.
-     */
-    public void setHoursOfService(final Collection<? extends InternationalString> newValues) {
-        hoursOfService = writeCollection(newValues, hoursOfService, InternationalString.class);
+     * <div class="warning"><b>Upcoming API change — multiplicity</b><br>
+     * As of ISO 19115:2014, this singleton has been replaced by a collection.
+     * This change will tentatively be applied in GeoAPI 4.0.
+     * </div>
+     *
+     * @param newValue The new hours of service, or {@code null} if none.
+     */
+    public void setHoursOfService(final InternationalString newValue) {
+        checkWritePermission();
+        hoursOfService = newValue;
     }
 
     /**
