/*
 * Licensed to the Apache Software Foundation (ASF) under one or more
 * contributor license agreements.  See the NOTICE file distributed with
 * this work for additional information regarding copyright ownership.
 * The ASF licenses this file to You under the Apache License, Version 2.0
 * (the "License"); you may not use this file except in compliance with
 * the License.  You may obtain a copy of the License at
 *
 *     http://www.apache.org/licenses/LICENSE-2.0
 *
 * Unless required by applicable law or agreed to in writing, software
 * distributed under the License is distributed on an "AS IS" BASIS,
 * WITHOUT WARRANTIES OR CONDITIONS OF ANY KIND, either express or implied.
 * See the License for the specific language governing permissions and
 * limitations under the License.
 */
package org.apache.sis.metadata.iso.content;

import javax.xml.bind.annotation.XmlElement;
import javax.xml.bind.annotation.XmlRootElement;
import javax.xml.bind.annotation.XmlType;
import org.opengis.util.GenericName;
import org.apache.sis.measure.ValueRange;
import org.apache.sis.metadata.TitleProperty;
import org.apache.sis.metadata.iso.ISOMetadata;

import static org.apache.sis.internal.metadata.MetadataUtilities.ensurePositive;

// Branch-specific imports
import org.opengis.annotation.UML;
import static org.opengis.annotation.Obligation.OPTIONAL;
import static org.opengis.annotation.Obligation.MANDATORY;
import static org.opengis.annotation.Specification.ISO_19115;


/**
 * Information about the occurring feature type.
 *
<<<<<<< HEAD
 * <div class="warning"><b>Note on International Standard versions</b><br>
 * This class is derived from a new type defined in the ISO 19115 international standard published in 2014,
 * while GeoAPI 3.0 is based on the version published in 2003. Consequently this implementation class does
 * not yet implement a GeoAPI interface, but is expected to do so after the next GeoAPI releases.
 * When the interface will become available, all references to this implementation class in Apache SIS will
 * be replaced be references to the {@code FeatureTypeInfo} interface.
 * </div>
 *
 * <p><b>Limitations:</b></p>
=======
 * <h2>Limitations</h2>
>>>>>>> f0b94416
 * <ul>
 *   <li>Instances of this class are not synchronized for multi-threading.
 *       Synchronization, if needed, is caller's responsibility.</li>
 *   <li>Serialized objects of this class are not guaranteed to be compatible with future Apache SIS releases.
 *       Serialization support is appropriate for short term storage or RMI between applications running the
 *       same version of Apache SIS. For long term storage, use {@link org.apache.sis.xml.XML} instead.</li>
 * </ul>
 *
 * @author  Rémi Maréchal (Geomatys)
 * @author  Martin Desruisseaux (Geomatys)
 * @version 1.0
 *
 * @see org.apache.sis.storage.FeatureNaming
 * @see org.apache.sis.feature.DefaultFeatureType
 *
 * @since 0.5
 * @module
 */
@TitleProperty(name = "featureTypeName")
@XmlType(name = "MD_FeatureTypeInfo_Type", propOrder = {
    "featureTypeName",
    "featureInstanceCount"
})
@XmlRootElement(name = "MD_FeatureTypeInfo")
@UML(identifier="MD_FeatureTypeInfo", specification=ISO_19115)
public class DefaultFeatureTypeInfo extends ISOMetadata {
    /**
     * Serial number for compatibility with different versions.
     */
    private static final long serialVersionUID = -4103901642915981422L;

    /**
     * Name of the feature type.
     */
    private GenericName featureTypeName;

    /**
     * Number of occurrence of feature instances for this feature types.
     */
    private Integer featureInstanceCount;

    /**
     * Constructs an initially empty feature type info.
     */
    public DefaultFeatureTypeInfo() {
    }

    /**
     * Constructs a feature type info initialized to the specified name.
     *
     * @param  featureTypeName  name of the feature type.
     */
    public DefaultFeatureTypeInfo(final GenericName featureTypeName) {
        this.featureTypeName = featureTypeName;
    }

    /**
     * Constructs a new instance initialized with the values from the specified metadata object.
     * This is a <cite>shallow</cite> copy constructor, since the other metadata contained in the
     * given object are not recursively copied.
     *
     * <div class="note"><b>Note on properties validation:</b>
     * This constructor does not verify the property values of the given metadata (e.g. whether it contains
     * unexpected negative values). This is because invalid metadata exist in practice, and verifying their
     * validity in this copy constructor is often too late. Note that this is not the only hole, as invalid
     * metadata instances can also be obtained by unmarshalling an invalid XML document.
     * </div>
     *
     * @param  object  the metadata to copy values from, or {@code null} if none.
     */
    public DefaultFeatureTypeInfo(final DefaultFeatureTypeInfo object) {
        super(object);
        if (object != null) {
            featureTypeName      = object.getFeatureTypeName();
            featureInstanceCount = object.getFeatureInstanceCount();
        }
    }

    /**
     * Returns the name of the feature type.
     *
     * @return name of the feature type.
     *
     * @see org.apache.sis.feature.DefaultFeatureType#getName()
     */
    @XmlElement(name = "featureTypeName", required = true)
    @UML(identifier="featureTypeName", obligation=MANDATORY, specification=ISO_19115)
    public GenericName getFeatureTypeName() {
        return featureTypeName;
    }

    /**
     * Sets the name of the feature type.
     *
     * @param  newValue  the new name.
     */
    public void setFeatureTypeName(final GenericName newValue) {
        checkWritePermission(featureTypeName);
        featureTypeName = newValue;
    }

    /**
     * Returns the number of occurrence of feature instances for this feature types, or {@code null} if none.
     *
     * @return the number of occurrence of feature instances for this feature types, or {@code null} if none.
     */
    @ValueRange(minimum = 1)
    @XmlElement(name = "featureInstanceCount")
    @UML(identifier="featureInstanceCount", obligation=OPTIONAL, specification=ISO_19115)
    public Integer getFeatureInstanceCount() {
        return featureInstanceCount;
    }

    /**
     * Sets a new number of occurrence of feature instances for this feature types.
     *
     * @param  newValue  the new number of occurrence.
     * @throws IllegalArgumentException if the given value is zero or negative.
     */
    public void setFeatureInstanceCount(final Integer newValue) {
        checkWritePermission(featureInstanceCount);
        if (ensurePositive(DefaultFeatureTypeInfo.class, "featureInstanceCount", true, newValue)) {
            featureInstanceCount = newValue;
        }
    }
}<|MERGE_RESOLUTION|>--- conflicted
+++ resolved
@@ -36,7 +36,6 @@
 /**
  * Information about the occurring feature type.
  *
-<<<<<<< HEAD
  * <div class="warning"><b>Note on International Standard versions</b><br>
  * This class is derived from a new type defined in the ISO 19115 international standard published in 2014,
  * while GeoAPI 3.0 is based on the version published in 2003. Consequently this implementation class does
@@ -45,10 +44,7 @@
  * be replaced be references to the {@code FeatureTypeInfo} interface.
  * </div>
  *
- * <p><b>Limitations:</b></p>
-=======
  * <h2>Limitations</h2>
->>>>>>> f0b94416
  * <ul>
  *   <li>Instances of this class are not synchronized for multi-threading.
  *       Synchronization, if needed, is caller's responsibility.</li>
