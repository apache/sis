/*
 * Licensed to the Apache Software Foundation (ASF) under one or more
 * contributor license agreements.  See the NOTICE file distributed with
 * this work for additional information regarding copyright ownership.
 * The ASF licenses this file to You under the Apache License, Version 2.0
 * (the "License"); you may not use this file except in compliance with
 * the License.  You may obtain a copy of the License at
 *
 *     http://www.apache.org/licenses/LICENSE-2.0
 *
 * Unless required by applicable law or agreed to in writing, software
 * distributed under the License is distributed on an "AS IS" BASIS,
 * WITHOUT WARRANTIES OR CONDITIONS OF ANY KIND, either express or implied.
 * See the License for the specific language governing permissions and
 * limitations under the License.
 */
package org.apache.sis.metadata.iso.extent;

import javax.xml.bind.annotation.XmlType;
import javax.xml.bind.annotation.XmlElement;
import javax.xml.bind.annotation.XmlRootElement;
import javax.xml.bind.annotation.adapters.XmlJavaTypeAdapter;
import org.opengis.geometry.Envelope;
import org.opengis.util.FactoryException;
import org.opengis.referencing.crs.VerticalCRS;
import org.opengis.referencing.operation.MathTransform1D;
import org.opengis.referencing.operation.TransformException;
import org.opengis.metadata.extent.VerticalExtent;
import org.apache.sis.metadata.iso.ISOMetadata;
import org.apache.sis.internal.jaxb.gco.GO_Real;
import org.apache.sis.internal.metadata.ReferencingServices;
import org.apache.sis.math.MathFunctions;
import org.apache.sis.util.resources.Errors;
import org.apache.sis.util.ArgumentChecks;
import org.apache.sis.util.Utilities;
import org.apache.sis.xml.NilReason;


/**
 * Vertical domain of dataset.
 * The following properties are mandatory in a well-formed metadata according ISO 19115:
 *
 * <div class="preformat">{@code EX_VerticalExtent}
 * {@code   ├─minimumValue……} The lowest vertical extent contained in the dataset.
 * {@code   ├─maximumValue……} The highest vertical extent contained in the dataset.
 * {@code   └─verticalCRS………} Information about the vertical coordinate reference system to which the maximum and minimum elevation values are measured. The CRS identification includes unit of measure.</div>
 *
 * In addition to the standard properties, SIS provides the following methods:
 * <ul>
 *   <li>{@link #setBounds(Envelope)} for setting the extent from the given envelope.</li>
 * </ul>
 *
 * <div class="section">Limitations</div>
 * <ul>
 *   <li>Instances of this class are not synchronized for multi-threading.
 *       Synchronization, if needed, is caller's responsibility.</li>
 *   <li>Serialized objects of this class are not guaranteed to be compatible with future Apache SIS releases.
 *       Serialization support is appropriate for short term storage or RMI between applications running the
 *       same version of Apache SIS. For long term storage, use {@link org.apache.sis.xml.XML} instead.</li>
 *   <li>Coordinate Reference System can not be specified by identifier only; they have to be specified in full.
 *       See <a href="https://issues.apache.org/jira/browse/SIS-397">SIS-397</a>.</li>
 * </ul>
 *
 * @author  Martin Desruisseaux (IRD, Geomatys)
 * @author  Touraïvane (IRD)
 * @author  Cédric Briançon (Geomatys)
 * @version 1.0
 * @since   0.3
 * @module
 */
@XmlType(name = "EX_VerticalExtent_Type", propOrder = {
    "minimumValue",
    "maximumValue",
    "verticalCRS"
})
@XmlRootElement(name = "EX_VerticalExtent")
public class DefaultVerticalExtent extends ISOMetadata implements VerticalExtent {
    /**
     * Serial number for inter-operability with different versions.
     */
    private static final long serialVersionUID = -1963873471175296153L;

    /**
     * The lowest vertical extent contained in the dataset.
     */
    private Double minimumValue;

    /**
     * The highest vertical extent contained in the dataset.
     */
    private Double maximumValue;

    /**
     * Provides information about the vertical coordinate reference system to
     * which the maximum and minimum elevation values are measured. The CRS
     * identification includes unit of measure.
     */
    private VerticalCRS verticalCRS;

    /**
     * Constructs an initially empty vertical extent.
     */
    public DefaultVerticalExtent() {
    }

    /**
     * Creates a vertical extent initialized to the specified values.
     *
     * @param minimumValue  the lowest vertical extent contained in the dataset, or {@link Double#NaN} if none.
     * @param maximumValue  the highest vertical extent contained in the dataset, or {@link Double#NaN} if none.
     * @param verticalCRS   the information about the vertical coordinate reference system, or {@code null}.
     */
    public DefaultVerticalExtent(final double minimumValue,
                                 final double maximumValue,
                                 final VerticalCRS verticalCRS)
    {
        if (!Double.isNaN(minimumValue)) this.minimumValue = minimumValue;
        if (!Double.isNaN(maximumValue)) this.maximumValue = maximumValue;
        this.verticalCRS  = verticalCRS;
    }

    /**
     * Constructs a new instance initialized with the values from the specified metadata object.
     * This is a <cite>shallow</cite> copy constructor, since the other metadata contained in the
     * given object are not recursively copied.
     *
     * @param  object  the metadata to copy values from, or {@code null} if none.
     *
     * @see #castOrCopy(VerticalExtent)
     */
    public DefaultVerticalExtent(final VerticalExtent object) {
        super(object);
        if (object != null) {
            minimumValue = object.getMinimumValue();
            maximumValue = object.getMaximumValue();
            verticalCRS  = object.getVerticalCRS();
        }
    }

    /**
     * Returns a SIS metadata implementation with the values of the given arbitrary implementation.
     * This method performs the first applicable action in the following choices:
     *
     * <ul>
     *   <li>If the given object is {@code null}, then this method returns {@code null}.</li>
     *   <li>Otherwise if the given object is already an instance of
     *       {@code DefaultVerticalExtent}, then it is returned unchanged.</li>
     *   <li>Otherwise a new {@code DefaultVerticalExtent} instance is created using the
     *       {@linkplain #DefaultVerticalExtent(VerticalExtent) copy constructor}
     *       and returned. Note that this is a <cite>shallow</cite> copy operation, since the other
     *       metadata contained in the given object are not recursively copied.</li>
     * </ul>
     *
     * @param  object  the object to get as a SIS implementation, or {@code null} if none.
     * @return a SIS implementation containing the values of the given object (may be the
     *         given object itself), or {@code null} if the argument was null.
     */
    public static DefaultVerticalExtent castOrCopy(final VerticalExtent object) {
        if (object == null || object instanceof DefaultVerticalExtent) {
            return (DefaultVerticalExtent) object;
        }
        return new DefaultVerticalExtent(object);
    }

    /**
     * Returns the lowest vertical extent contained in the dataset.
     *
     * @return the lowest vertical extent, or {@code null}.
     */
    @Override
    @XmlElement(name = "minimumValue", required = true)
    @XmlJavaTypeAdapter(GO_Real.class)
    public Double getMinimumValue() {
        return minimumValue;
    }

    /**
     * Sets the lowest vertical extent contained in the dataset.
     *
     * @param  newValue  the new minimum value.
     */
    public void setMinimumValue(final Double newValue) {
        checkWritePermission(minimumValue);
        minimumValue = newValue;
    }

    /**
     * Returns the highest vertical extent contained in the dataset.
     *
     * @return the highest vertical extent, or {@code null}.
     */
    @Override
    @XmlElement(name = "maximumValue", required = true)
    @XmlJavaTypeAdapter(GO_Real.class)
    public Double getMaximumValue() {
        return maximumValue;
    }

    /**
     * Sets the highest vertical extent contained in the dataset.
     *
     * @param  newValue  the new maximum value.
     */
    public void setMaximumValue(final Double newValue) {
        checkWritePermission(maximumValue);
        maximumValue = newValue;
    }

    /**
     * Provides information about the vertical coordinate reference system to
     * which the maximum and minimum elevation values are measured.
     * The CRS identification includes unit of measure.
     *
     * @return the vertical CRS, or {@code null}.
     *
     * @see <a href="https://issues.apache.org/jira/browse/SIS-397">SIS-397</a>
     */
    @Override
    @XmlElement(name = "verticalCRS")
    public VerticalCRS getVerticalCRS() {
        return verticalCRS;
    }

    /**
     * Sets the information about the vertical coordinate reference system to
     * which the maximum and minimum elevation values are measured.
     *
     * @param  newValue  the new vertical CRS.
     */
    public void setVerticalCRS(final VerticalCRS newValue) {
        checkWritePermission(verticalCRS);
        verticalCRS = newValue;
    }

    /**
     * Returns an arbitrary value, or {@code null} if both minimum and maximum are null.
     * This is used for verifying if the bounds are already set or partially set.
     */
    private Double value() {
        return (minimumValue != null) ? minimumValue : maximumValue;
    }

    /**
     * Sets this vertical extent to values inferred from the specified envelope. The envelope can
     * be multi-dimensional, in which case the {@linkplain Envelope#getCoordinateReferenceSystem()
     * envelope CRS} must have a vertical component.
     *
     * <p><b>Note:</b> this method is available only if the referencing module is on the classpath.</p>
     *
     * @param  envelope  the envelope to use for setting this vertical extent.
     * @throws UnsupportedOperationException if the referencing module is not on the classpath.
     * @throws TransformException if the envelope can not be transformed to a vertical extent.
     *
     * @see DefaultExtent#addElements(Envelope)
     * @see DefaultGeographicBoundingBox#setBounds(Envelope)
     * @see DefaultTemporalExtent#setBounds(Envelope)
     */
    public void setBounds(final Envelope envelope) throws TransformException {
        checkWritePermission(value());
        ReferencingServices.getInstance().setBounds(envelope, this);
    }

    /**
     * Sets this vertical extent to the intersection of this extent with the specified one.
     * The {@linkplain org.apache.sis.referencing.crs.DefaultVerticalCRS#getDatum() vertical datum}
     * must be the same (ignoring metadata) for both extents; this method does not perform datum shift.
     * However this method can perform unit conversions.
     *
     * <p>If there is no intersection between the two extents, then this method sets both minimum and
     * maximum values to {@linkplain Double#NaN}. If either this extent or the specified extent has NaN
     * bounds, then the corresponding bounds of the intersection result will also be NaN.</p>
     *
     * @param  other  the vertical extent to intersect with this extent.
     * @throws IllegalArgumentException if the two extents do not use the same datum, ignoring metadata.
     *
     * @see Extents#intersection(VerticalExtent, VerticalExtent)
     * @see org.apache.sis.geometry.GeneralEnvelope#intersect(Envelope)
     *
     * @since 0.8
     */
<<<<<<< HEAD
    public void intersect(final VerticalExtent other) throws IllegalArgumentException {
        checkWritePermission();
=======
    public void intersect(final VerticalExtent other) throws MismatchedReferenceSystemException {
        checkWritePermission(value());
>>>>>>> 794af35c
        ArgumentChecks.ensureNonNull("other", other);
        Double min = other.getMinimumValue();
        Double max = other.getMaximumValue();
        try {
            final MathTransform1D cv = getConversionFrom(other.getVerticalCRS());
            if (isReversing(cv, min, max)) {
                Double tmp = min;
                min = max;
                max = tmp;
            }
            /*
             * If minimumValue is NaN, keep it unchanged (because x > minimumValue is false)
             * in order to preserve the NilReason. Conversely if min is NaN, then we want to
             * take it without conversion for preserving its NilReason.
             */
            if (min != null) {
                if (minimumValue == null || min.isNaN() || (min = convert(cv, min)) > minimumValue) {
                    minimumValue = min;
                }
            }
            if (max != null) {
                if (maximumValue == null || max.isNaN() || (max = convert(cv, max)) < maximumValue) {
                    maximumValue = max;
                }
            }
        } catch (UnsupportedOperationException | FactoryException | ClassCastException | TransformException e) {
            throw new IllegalArgumentException(Errors.format(Errors.Keys.IncompatiblePropertyValue_1, "verticalCRS"), e);
        }
        if (minimumValue != null && maximumValue != null && minimumValue > maximumValue) {
            minimumValue = maximumValue = NilReason.MISSING.createNilObject(Double.class);
        }
    }

    /**
     * Returns the conversion from the given CRS to the CRS of this extent, or {@code null} if none or unknown.
     * The returned {@code MathTransform1D} may apply unit conversions or axis direction reversal, but usually
     * not datum shift.
     *
     * @param  source  the CRS from which to perform the conversions, or {@code null} if unknown.
     * @return the conversion from {@code source}, or {@code null} if none or unknown.
     * @throws UnsupportedOperationException if the {@code sis-referencing} module is not on the classpath.
     * @throws FactoryException if the coordinate operation factory is not available.
     * @throws ClassCastException if the conversion is not an instance of {@link MathTransform1D}.
     */
    private MathTransform1D getConversionFrom(final VerticalCRS source) throws FactoryException {
        if (!Utilities.equalsIgnoreMetadata(verticalCRS, source) && verticalCRS != null && source != null) {
            final MathTransform1D cv = (MathTransform1D) ReferencingServices.getInstance()
                    .getCoordinateOperationFactory(null, null, null, null)
                    .createOperation(source, verticalCRS).getMathTransform();
            if (!cv.isIdentity()) {
                return cv;
            }
        }
        return null;
    }

    /**
     * Returns {@code true} if the given conversion seems to change the axis direction.
     * This happen for example with conversions from "Elevation" axis to "Depth" axis.
     * In case of doubt, this method returns {@code false}.
     *
     * <div class="note"><b>Note about alternatives:</b>
     * we could compare axis directions instead, but it would not work with user-defined directions
     * or user-defined unit conversions with negative scale factor (should never happen, but we are
     * paranoiac). We could compare the minimum and maximum values after conversions, but it would
     * not work if one or both values are {@code null} or {@code NaN}. Since we want to preserve
     * {@link NilReason}, we still need to know if axes are reversed in order to put the nil reason
     * in the right location.</div>
     *
     * @param  cv      the conversion computed by {@link #getConversionFrom(VerticalCRS)} (may be {@code null}).
     * @param  sample  the minimum or the maximum value.
     * @param  other   the minimum or maximum value at the opposite bound.
     * @return {@code true} if the axis direction is reversed at the given value.
     */
    private static boolean isReversing(final MathTransform1D cv, Double sample, final Double other) throws TransformException {
        if (cv == null) {
            return false;
        }
        if (sample == null || sample.isNaN()) {
            sample = other;
        } else if (other != null && !other.isNaN()) {
            sample = (sample + other) / 2;
        }
        return MathFunctions.isNegative(cv.derivative(sample != null ? sample : Double.NaN));
    }

    /**
     * Converts the given value with the given transform if non-null. This converter can generally
     * not perform datum shift; the operation is merely unit conversion and change of axis direction.
     */
    private static Double convert(MathTransform1D tr, Double value) throws TransformException {
        return (tr != null) ? tr.transform(value) : value;
    }
}<|MERGE_RESOLUTION|>--- conflicted
+++ resolved
@@ -278,13 +278,8 @@
      *
      * @since 0.8
      */
-<<<<<<< HEAD
     public void intersect(final VerticalExtent other) throws IllegalArgumentException {
-        checkWritePermission();
-=======
-    public void intersect(final VerticalExtent other) throws MismatchedReferenceSystemException {
         checkWritePermission(value());
->>>>>>> 794af35c
         ArgumentChecks.ensureNonNull("other", other);
         Double min = other.getMinimumValue();
         Double max = other.getMaximumValue();
