/*
 * Licensed to the Apache Software Foundation (ASF) under one or more
 * contributor license agreements.  See the NOTICE file distributed with
 * this work for additional information regarding copyright ownership.
 * The ASF licenses this file to You under the Apache License, Version 2.0
 * (the "License"); you may not use this file except in compliance with
 * the License.  You may obtain a copy of the License at
 *
 *     http://www.apache.org/licenses/LICENSE-2.0
 *
 * Unless required by applicable law or agreed to in writing, software
 * distributed under the License is distributed on an "AS IS" BASIS,
 * WITHOUT WARRANTIES OR CONDITIONS OF ANY KIND, either express or implied.
 * See the License for the specific language governing permissions and
 * limitations under the License.
 */
package org.apache.sis.io.wkt;

import java.util.Map;
import java.util.Set;
import java.util.HashMap;
import java.util.HashSet;
import java.util.List;
import java.util.ArrayList;
import java.util.Collection;
import java.util.Collections;
import java.util.Locale;
import java.util.Date;
import java.text.DateFormat;
import java.text.NumberFormat;
import java.text.FieldPosition;
import java.lang.reflect.Array;
import java.math.RoundingMode;
import javax.measure.Unit;
import javax.measure.Quantity;

import org.opengis.util.InternationalString;
import org.opengis.metadata.Identifier;
import org.opengis.metadata.citation.Citation;
import org.opengis.metadata.extent.Extent;
import org.opengis.metadata.extent.VerticalExtent;
import org.opengis.metadata.extent.TemporalExtent;
import org.opengis.metadata.extent.GeographicBoundingBox;
import org.opengis.parameter.GeneralParameterDescriptor;
import org.opengis.parameter.GeneralParameterValue;
import org.opengis.referencing.IdentifiedObject;
import org.opengis.referencing.ReferenceIdentifier;
import org.opengis.referencing.ReferenceSystem;
import org.opengis.referencing.datum.Datum;
import org.opengis.referencing.crs.CompoundCRS;
import org.opengis.referencing.cs.CoordinateSystemAxis;
import org.opengis.referencing.operation.OperationMethod;
import org.opengis.referencing.operation.CoordinateOperation;
import org.opengis.referencing.operation.ConcatenatedOperation;
import org.opengis.referencing.operation.MathTransform;
import org.opengis.util.CodeList;

import org.apache.sis.measure.Units;
import org.apache.sis.math.DecimalFunctions;
import org.apache.sis.util.iso.Types;
import org.apache.sis.util.Debug;
import org.apache.sis.util.Classes;
import org.apache.sis.util.Numbers;
import org.apache.sis.util.Localized;
import org.apache.sis.util.Exceptions;
import org.apache.sis.util.Characters;
import org.apache.sis.util.CharSequences;
import org.apache.sis.util.ArgumentChecks;
import org.apache.sis.util.resources.Errors;
import org.apache.sis.util.resources.Vocabulary;
import org.apache.sis.internal.util.X364;
import org.apache.sis.internal.util.Citations;
import org.apache.sis.internal.util.Constants;
import org.apache.sis.internal.util.StandardDateFormat;
import org.apache.sis.internal.simple.SimpleExtent;
import org.apache.sis.internal.metadata.WKTKeywords;
import org.apache.sis.internal.metadata.ReferencingServices;
import org.apache.sis.measure.UnitFormat;
import org.apache.sis.measure.Range;
import org.apache.sis.measure.MeasurementRange;
import org.apache.sis.metadata.iso.ImmutableIdentifier;
import org.apache.sis.metadata.iso.extent.Extents;


/**
 * Provides support methods for formatting a <cite>Well Known Text</cite> (WKT).
 *
 * <p>{@code Formatter} instances are created by {@link WKTFormat} and given to the
 * {@link FormattableObject#formatTo(Formatter)} method of the object to format.
 * {@code Formatter} provides the following services:</p>
 *
 * <ul>
 *   <li>A series of {@code append(…)} methods to be invoked by the {@code formatTo(Formatter)} implementations.</li>
 *   <li>Contextual information. In particular, the {@linkplain #toContextualUnit(Unit) contextual units} depend on
 *       the {@linkplain #getEnclosingElement(int) enclosing WKT element}.</li>
 *   <li>A flag for declaring the object unformattable.</li>
 * </ul>
 *
 * @author  Martin Desruisseaux (IRD, Geomatys)
 * @since   0.4
 * @version 0.8
 * @module
 *
 * @see <a href="http://docs.opengeospatial.org/is/12-063r5/12-063r5.html">WKT 2 specification</a>
 * @see <a href="http://www.geoapi.org/3.0/javadoc/org/opengis/referencing/doc-files/WKT.html">Legacy WKT 1</a>
 */
public class Formatter implements Localized {
    /**
     * Accuracy of geographic bounding boxes, in number of fraction digits.
     * We use the accuracy recommended by ISO 19162.
     */
    static final int BBOX_ACCURACY = 2;

    /**
     * Maximal accuracy of vertical extents, in number of fraction digits.
     * The value used here is arbitrary and may change in any future SIS version.
     */
    private static final int VERTICAL_ACCURACY = 9;

    /**
     * The value of {@code X364.FOREGROUND_DEFAULT.sequence()}, hard-coded for avoiding
     * {@link org.apache.sis.internal.util.X364} class loading.
     */
    static final String FOREGROUND_DEFAULT = "\u001B[39m";

    /**
     * The value of {@code X364.BACKGROUND_DEFAULT.sequence()}, hard-coded for avoiding
     * {@link org.apache.sis.internal.util.X364} class loading.
     */
    static final String BACKGROUND_DEFAULT = "\u001B[49m";

    /**
     * The locale for the localization of international strings.
     * This is not the same than {@link Symbols#getLocale()}.
     */
    private final Locale locale;

    /**
     * The symbols to use for this formatter.
     *
     * @see WKTFormat#getSymbols()
     * @see WKTFormat#setSymbols(Symbols)
     */
    private final Symbols symbols;

    /**
     * The value of {@link Symbols#getSeparator()} without trailing spaces, followed by the system line separator.
     * Computed by {@link Symbols#lineSeparator()} and stored for reuse.
     */
    private final String lineSeparator;

    /**
     * The colors to use for this formatter, or {@code null} for no syntax coloring.
     * If non-null, the terminal must be ANSI X3.64 compatible.
     * The default value is {@code null}.
     *
     * @see #configure(Convention, Citation, Colors, boolean, byte)
     */
    private Colors colors;

    /**
     * The preferred convention for objects or parameter names.
     * This field should never be {@code null}.
     *
     * @see #configure(Convention, Citation, Colors, boolean, byte)
     */
    private Convention convention;

    /**
     * The preferred authority for objects or parameter names.
     *
     * @see #configure(Convention, Citation, Colors, boolean, byte)
     */
    private Citation authority;

    /**
     * {@link Transliterator#IDENTITY} for preserving non-ASCII characters. The default value is
     * {@link Transliterator#DEFAULT}, which causes replacements like "é" → "e" in all elements
     * except {@code REMARKS["…"]}. May also be a user-supplied transliterator.
     *
     * @see #getTransliterator()
     */
    Transliterator transliterator;

    /**
     * {@code true} if this {@code Formatter} should verify the validity of characters in quoted texts.
     * ISO 19162 restricts quoted texts to ASCII characters with addition of degree symbol (°).
     */
    boolean verifyCharacterValidity = true;

    /**
     * The enclosing WKT element being formatted.
     *
     * @see #getEnclosingElement(int)
     */
    private final List<FormattableObject> enclosingElements = new ArrayList<>();

    /**
     * The contextual units for writing lengths, angles or other type of measurements.
     * A unit not present in this map means that the "natural" unit of the WKT element shall be used.
     * This value is set for example by {@code "GEOGCS"}, which force its enclosing {@code "PRIMEM"}
     * to take the same units than itself.
     *
     * @see #addContextualUnit(Unit)
     * @see #toContextualUnit(Unit)
     */
    private final Map<Unit<?>, Unit<?>> units = new HashMap<>(4);

    /**
     * A bits mask of elements which defined a contextual units.
     * The rightmost bit is for the current element. The bit before the rightmost
     * is for the parent of current element, etc.
     *
     * @see #hasContextualUnit(int)
     */
    private long hasContextualUnit;

    /**
     * The object to use for formatting numbers.
     */
    private final NumberFormat numberFormat;

    /**
     * The object to use for formatting dates.
     */
    private final DateFormat dateFormat;

    /**
     * The object to use for formatting unit symbols.
     */
    private final UnitFormat unitFormat;

    /**
     * Dummy field position.
     */
    private final FieldPosition dummy = new FieldPosition(0);

    /**
     * The buffer in which to format. Consider this field as final. The only method to change
     * (indirectly) the value of this field is {@link WKTFormat#format(Object, Appendable)}.
     *
     * @see #setBuffer(StringBuffer)
     */
    private StringBuffer buffer;

    /**
     * Index of the first character in the buffer where the element content will be formatted.
     * This is set after the opening bracket and is used for determining if a separator needs
     * to be appended.
     *
     * @see #setBuffer(StringBuffer)
     */
    private int elementStart;

    /**
     * {@code 1} if keywords shall be converted to upper cases, or {@code -1} for lower cases.
     *
     * @see #configure(Convention, Citation, Colors, boolean, byte)
     */
    private byte toUpperCase;

    /**
     * {@code -1} for short keywords, {@code +1} for long keywords or 0 for the default.
     */
    private byte longKeywords;

    /**
     * Incremented when {@link #setColor(ElementKind)} is invoked, and decremented when {@link #resetColor()}
     * is invoked. Used in order to prevent child elements to overwrite the colors decided by enclosing elements.
     */
    private int colorApplied;

    /**
     * The amount of spaces to use in indentation, or {@value org.apache.sis.io.wkt.WKTFormat#SINGLE_LINE}
     * if indentation is disabled.
     *
     * @see #configure(Convention, Citation, Colors, boolean, byte)
     */
    private byte indentation;

    /**
     * The amount of space to write on the left side of each line. This amount is increased
     * by {@code indentation} every time a {@link FormattableObject} is appended in a new
     * indentation level.
     */
    private int margin;

    /**
     * {@code true} if a new line were requested during the execution of {@link #append(FormattableObject)}.
     * This is used to determine if the next {@code UNIT} and {@code ID} elements shall appear on a new line.
     */
    private boolean requestNewLine;

    /**
     * {@code true} if we are in the process of formatting the optional complementary attributes.
     * Those attributes are {@code SCOPE}, {@code AREA}, {@code BBOX}, {@code VERTICALEXTENT}, {@code TIMEEXTENT},
     * {@code ID} (previously known as {@code AUTHORITY}) and {@code REMARKS}, and have a special treatment: they
     * are written by {@link #append(FormattableObject)} after the {@code formatTo(Formatter)} method returned.
     *
     * @see #appendComplement(IdentifiedObject, FormattableObject)
     */
    private boolean isComplement;

    /**
     * {@code true} if the last formatted element was invalid WKT and shall be highlighted with syntactic coloration.
     * This field has no effect if {@link #colors} is null. This field is reset to {@code false} after the invalid
     * part has been processed by {@link #append(FormattableObject)}, in order to highlight only the first erroneous
     * element without clearing the {@link #invalidElement} value.
     */
    private boolean highlightError;

    /**
     * The warnings that occurred during WKT formatting, or {@code null} if none.
     *
     * @see #isInvalidWKT()
     * @see #getWarnings()
     */
    private Warnings warnings;

    /**
     * Creates a new formatter instance with the default configuration.
     */
    public Formatter() {
        this(Convention.DEFAULT, Symbols.getDefault(), WKTFormat.DEFAULT_INDENTATION);
    }

    /**
     * Creates a new formatter instance with the specified convention, symbols and indentation.
     *
     * @param  convention   the convention to use.
     * @param  symbols      the symbols.
     * @param  indentation  the amount of spaces to use in indentation for WKT formatting,
     *                      or {@link WKTFormat#SINGLE_LINE} for formatting the whole WKT on a single line.
     */
    public Formatter(final Convention convention, final Symbols symbols, final int indentation) {
        ArgumentChecks.ensureNonNull("convention",  convention);
        ArgumentChecks.ensureNonNull("symbols",     symbols);
        ArgumentChecks.ensureBetween("indentation", WKTFormat.SINGLE_LINE, Byte.MAX_VALUE, indentation);
        this.locale        = Locale.getDefault(Locale.Category.DISPLAY);
        this.convention    = convention;
        this.authority     = convention.getNameAuthority();
        this.symbols       = symbols.immutable();
        this.lineSeparator = this.symbols.lineSeparator();
        this.indentation   = (byte) indentation;
        this.numberFormat  = symbols.createNumberFormat();
        this.dateFormat    = new StandardDateFormat(symbols.getLocale());
        this.unitFormat    = new UnitFormat(symbols.getLocale());
        this.buffer        = new StringBuffer();
        unitFormat.setStyle(UnitFormat.Style.NAME);
        if (convention.usesCommonUnits) {
            unitFormat.setLocale(Locale.US);
        }
    }

    /**
     * Constructor for private use by {@link WKTFormat} only. This allows to use the number format
     * created by {@link WKTFormat#createFormat(Class)}, which may be overridden by the user.
     */
    Formatter(final Locale locale, final Symbols symbols, final NumberFormat numberFormat,
            final DateFormat dateFormat, final UnitFormat unitFormat)
    {
        this.locale        = locale;
        this.convention    = Convention.DEFAULT;
        this.authority     = Convention.DEFAULT.getNameAuthority();
        this.symbols       = symbols;
        this.lineSeparator = this.symbols.lineSeparator();
        this.indentation   = WKTFormat.DEFAULT_INDENTATION;
        this.numberFormat  = numberFormat;                      // No clone needed.
        this.dateFormat    = dateFormat;
        this.unitFormat    = unitFormat;
        // Do not set the buffer. It will be set by WKTFormat.format(…).
    }

    /**
     * Sets the destination buffer. Used by {@link WKTFormat#format(Object, Appendable)} only.
     */
    final void setBuffer(final StringBuffer buffer) {
        this.buffer = buffer;
        elementStart = (buffer != null) ? buffer.length() : 0;
    }

    /**
     * Sets the convention, authority, colors and indentation to use for formatting WKT elements.
     * This method does not validate the argument — validation must be done by the caller.
     *
     * @param  convention    the convention, or {@code null} for the default value.
     * @param  authority     the authority, or {@code null} for inferring it from the convention.
     * @param  colors        the syntax coloring, or {@code null} if none.
     * @param  toUpperCase   whether keywords shall be converted to upper cases.
     * @param  longKeywords  {@code -1} for short keywords, {@code +1} for long keywords or 0 for the default.
     * @param  indentation   the amount of spaces to use in indentation for WKT formatting,
     *                       or {@link WKTFormat#SINGLE_LINE}.
     */
    final void configure(Convention convention, final Citation authority, final Colors colors,
            final byte toUpperCase, final byte longKeywords, final byte indentation)
    {
        this.convention     = convention;
        this.authority      = (authority != null) ? authority : convention.getNameAuthority();
        this.colors         = colors;
        this.toUpperCase    = toUpperCase;
        this.longKeywords   = longKeywords;
        this.indentation    = indentation;
        this.transliterator = (convention == Convention.INTERNAL) ? Transliterator.IDENTITY : Transliterator.DEFAULT;
        unitFormat.setLocale(convention.usesCommonUnits ? Locale.US : Locale.ROOT);
    }

    /**
     * Returns the convention to use for formatting the WKT. The default is {@link Convention#WKT2}.
     *
     * @return the convention (never {@code null}).
     *
     * @see WKTFormat#setConvention(Convention)
     * @see FormattableObject#toString(Convention)
     */
    public final Convention getConvention() {
        return convention;
    }

    /**
     * Returns a mapper between Java character sequences and the characters to write in WKT.
     * The intend is to specify how to write characters that are not allowed in WKT strings
     * according ISO 19162 specification. Return values can be:
     *
     * <ul>
     *   <li>{@link Transliterator#DEFAULT} for performing replacements like "é" → "e"
     *       in all WKT elements except {@code REMARKS["…"]}.</li>
     *   <li>{@link Transliterator#IDENTITY} for preserving non-ASCII characters.</li>
     *   <li>Any other user-supplied mapping.</li>
     * </ul>
     *
     * @return the mapper between Java character sequences and the characters to write in WKT.
     *
     * @see WKTFormat#setTransliterator(Transliterator)
     *
     * @since 0.6
     */
    public final Transliterator getTransliterator() {
        return transliterator;
    }

    /**
     * Returns the preferred authority for choosing the projection and parameter names.
     *
     * <p>The preferred authority can be set by the {@link WKTFormat#setNameAuthority(Citation)} method.
     * This is not necessarily the authority who created the object to format.</p>
     *
     * <div class="note"><b>Example:</b>
     * The EPSG name of the {@code EPSG:6326} datum is <cite>"World Geodetic System 1984"</cite>.
     * However if the preferred authority is OGC, then the formatted datum name will rather look like
     * <cite>"WGS84"</cite> (the exact string depends on the object aliases).</div>
     *
     * @return the authority for projection and parameter names.
     *
     * @see WKTFormat#getNameAuthority()
     * @see org.apache.sis.referencing.IdentifiedObjects#getName(IdentifiedObject, Citation)
     */
    public final Citation getNameAuthority() {
        return authority;
    }

    /**
     * Returns the locale to use for localizing {@link InternationalString} instances.
     * This is <em>not</em> the locale for formatting dates and numbers.
     *
     * @return the locale to use for localizing international strings.
     */
    @Override
    public final Locale getLocale() {
        return locale;
    }

    /**
     * Appends in the {@linkplain #buffer} the ANSI escape sequence for the given kind of element.
     * This method does nothing unless syntax coloring has been explicitly enabled.
     */
    private void setColor(final ElementKind type) {
        if (colors != null) {
            if (colorApplied == 0) {
                final String color = colors.getAnsiSequence(type);
                if (color == null) {
                    // Do not increment 'colorApplied' for giving a chance to children to apply their colors.
                    return;
                }
                final boolean isStart = (buffer.length() == elementStart);
                buffer.append(color);
                if (isStart) {
                    elementStart = buffer.length();
                }
            }
            colorApplied++;
        }
    }

    /**
     * Appends in the {@linkplain #buffer} the ANSI escape sequence for reseting the color to the default.
     * This method does nothing unless syntax coloring has been explicitly enabled.
     */
    private void resetColor() {
        if (colors != null && --colorApplied <= 0) {
            colorApplied = 0;
            buffer.append(FOREGROUND_DEFAULT);
        }
    }

    /**
     * Request a line separator before the next element to format. Invoking this method before any
     * {@code append(…)} method call will cause the next element to appear on the next line.
     *
     * <p>This method has no effect in any of the following cases:</p>
     * <ul>
     *   <li>This method has already been invoked before the next {@code append(…)}.</li>
     *   <li>The indentation is {@link WKTFormat#SINGLE_LINE}.</li>
     * </ul>
     */
    public void newLine() {
        if (indentation > WKTFormat.SINGLE_LINE) {
            requestNewLine = true;
        }
    }

    /**
     * Increases or decreases the indentation. A value of {@code +1} increases
     * the indentation by the amount of spaces specified at construction time,
     * and a value of {@code -1} reduces it by the same amount.
     *
     * @param  amount  +1 for increasing the indentation, or -1 for decreasing it, or 0 for no-op.
     */
    public void indent(final int amount) {
        margin = Math.max(0, margin + indentation*amount);
    }

    /**
     * Selects a short or long keyword depending on the {@link KeywordStyle} value.
     * This method can be used by {@link FormattableObject#formatTo(Formatter)}
     * implementations for choosing the return value.
     *
     * @param  shortKeyword  the keyword to return if the style is {@link KeywordStyle#SHORT}.
     * @param  longKeyword   the keyword to return if the style is {@link KeywordStyle#LONG}.
     * @return the short or long keyword depending on the keyword style setting.
     *
     * @see WKTFormat#setKeywordStyle(KeywordStyle)
     *
     * @since 0.6
     */
    public String shortOrLong(final String shortKeyword, final String longKeyword) {
        return (longKeywords != 0
                ? longKeywords < 0              // If keyword style was explicitely specified, use the setting.
                : convention.toUpperCase)       // Otherwise use the default value determined by the convention.
               ? shortKeyword : longKeyword;
    }

    /**
     * Conditionally appends a separator to the {@linkplain #buffer}, if needed.
     * This method does nothing if there is currently no element at the buffer end.
     */
    private void appendSeparator() {
        if (buffer.length() != elementStart) {
            if (requestNewLine) {
                buffer.append(lineSeparator).append(CharSequences.spaces(margin));
            } else {
                buffer.append(symbols.getSeparator());
            }
        } else if (requestNewLine) {
            buffer.append(System.lineSeparator()).append(CharSequences.spaces(margin));
        }
        requestNewLine = false;
    }

    /**
     * Appends a separator if needed, then opens a new element.
     *
     * @param  newLine  {@code true} for invoking {@link #newLine()} first.
     * @param  keyword  the element keyword (e.g. {@code "DATUM"}, {@code "AXIS"}, <i>etc</i>).
     */
    private void openElement(final boolean newLine, String keyword) {
        if (newLine && buffer.length() != elementStart) {
            newLine();
        }
        appendSeparator();
        if (toUpperCase != 0) {
            final Locale locale = symbols.getLocale();
            keyword = (toUpperCase >= 0) ? keyword.toUpperCase(locale) : keyword.toLowerCase(locale);
        }
        elementStart = buffer.append(keyword).appendCodePoint(symbols.getOpeningBracket(0)).length();
    }

    /**
     * Closes the element opened by {@link #openElement(boolean, String)}.
     *
     * @param  newLine  {@code true} for invoking {@link #newLine()} last.
     */
    private void closeElement(final boolean newLine) {
        buffer.appendCodePoint(symbols.getClosingBracket(0));
        if (newLine) {
            newLine();
        }
    }

    /**
     * Appends the given {@code FormattableObject}.
     * This method performs the following steps:
     *
     * <ul>
     *   <li>Invoke <code>object.{@linkplain FormattableObject#formatTo(Formatter) formatTo}(this)</code>.</li>
     *   <li>Prepend the keyword returned by the above method call (e.g. {@code "GEOCS"}).</li>
     *   <li>If the given object is an instance of {@link IdentifiedObject}, then append complementary information:</li>
     * </ul>
     *
     * <blockquote><table class="sis">
     *   <caption>Complementary WKT elements</caption>
     *   <tr><th>WKT 2 element</th><th>WKT 1 element</th><th>For types</th></tr>
     *   <tr><td>{@code Anchor[…]}</td>        <td></td> <td>{@link Datum}</td></tr>
     *   <tr><td>{@code Scope[…]}</td>         <td></td> <td>{@link ReferenceSystem}, {@link Datum}, {@link CoordinateOperation}</td></tr>
     *   <tr><td>{@code Area[…]}</td>          <td></td> <td>{@link ReferenceSystem}, {@link Datum}, {@link CoordinateOperation}</td></tr>
     *   <tr><td>{@code BBox[…]}</td>          <td></td> <td>{@link ReferenceSystem}, {@link Datum}, {@link CoordinateOperation}</td></tr>
     *   <tr><td>{@code VerticalExtent[…]}</td><td></td> <td>{@link ReferenceSystem}, {@link Datum}, {@link CoordinateOperation}</td></tr>
     *   <tr><td>{@code TimeExtent[…]}</td>    <td></td> <td>{@link ReferenceSystem}, {@link Datum}, {@link CoordinateOperation}</td></tr>
     *   <tr><td>{@code Id[…]}</td><td>{@code Authority[…]}</td><td>{@link IdentifiedObject}</td></tr>
     *   <tr><td>{@code Remarks[…]}</td>       <td></td> <td>{@link ReferenceSystem}, {@link CoordinateOperation}</td></tr>
     * </table></blockquote>
     *
     * @param  object  the formattable object to append to the WKT, or {@code null} if none.
     */
    public void append(final FormattableObject object) {
        if (object == null) {
            return;
        }
        /*
         * Safety check: ensure that we do not have circular dependencies (e.g. a ProjectedCRS contains
         * a Conversion which may contain the ProjectedCRS as its target CRS). Without this protection,
         * a circular dependency would cause an OutOfMemoryError.
         */
        final int stackDepth = enclosingElements.size();
        for (int i=stackDepth; --i >= 0;) {
            if (enclosingElements.get(i) == object) {
                throw new IllegalStateException(Errors.getResources(locale).getString(Errors.Keys.CircularReference));
            }
        }
        enclosingElements.add(object);
        if (hasContextualUnit < 0) { // Test if leftmost bit is set to 1.
            throw new IllegalStateException(Errors.getResources(locale).getString(Errors.Keys.TreeDepthExceedsMaximum));
        }
        hasContextualUnit <<= 1;
        /*
         * Add a new line if it was requested, open the bracket and increase indentation in case the
         * element to format contains other FormattableObject elements.
         */
        appendSeparator();
        int base = buffer.length();
        elementStart = buffer.appendCodePoint(symbols.getOpeningBracket(0)).length();
        indent(+1);
        /*
         * Formats the inner part, then prepend the WKT keyword.
         * The result looks like the following:
         *
         *         <previous text>,
         *           PROJCS["NAD27 / Idaho Central",
         *             GEOGCS[...etc...],
         *             ...etc...
         */
        IdentifiedObject info = (object instanceof IdentifiedObject) ? (IdentifiedObject) object : null;
        String keyword = object.formatTo(this);
        if (keyword == null) {
            if (info != null) {
                setInvalidWKT(info, null);
            } else {
                setInvalidWKT(object.getClass(), null);
            }
            keyword = getName(object.getClass());
        } else if (toUpperCase != 0) {
            final Locale locale = symbols.getLocale();
            keyword = (toUpperCase >= 0) ? keyword.toUpperCase(locale) : keyword.toLowerCase(locale);
        }
        if (highlightError && colors != null) {
            final String color = colors.getAnsiSequence(ElementKind.ERROR);
            if (color != null) {
                buffer.insert(base, color + BACKGROUND_DEFAULT);
                base += color.length();
            }
        }
        highlightError = false;
        buffer.insert(base, keyword);
        /*
         * Format the SCOPE["…"], AREA["…"] and other elements. Some of those information
         * are available only for Datum, CoordinateOperation and ReferenceSystem objects.
         */
        if (info == null && convention.majorVersion() != 1 && object instanceof GeneralParameterValue) {
            info = ((GeneralParameterValue) object).getDescriptor();
        }
        if (info != null) {
            appendComplement(info, (stackDepth >= 1) ? enclosingElements.get(stackDepth - 1) : null,
                                   (stackDepth >= 2) ? enclosingElements.get(stackDepth - 2) : null);
        }
        buffer.appendCodePoint(symbols.getClosingBracket(0));
        indent(-1);
        enclosingElements.remove(stackDepth);
        hasContextualUnit >>>= 1;
    }

    /**
     * Appends the optional complementary attributes common to many {@link IdentifiedObject} subtypes.
     * Those attributes are {@code ANCHOR}, {@code SCOPE}, {@code AREA}, {@code BBOX}, {@code VERTICALEXTENT},
     * {@code TIMEEXTENT}, {@code ID} (previously known as {@code AUTHORITY}) and {@code REMARKS},
     * and have a special treatment: they are written by {@link #append(FormattableObject)}
     * after the {@code formatTo(Formatter)} method returned.
     *
     * <p>The {@code ID[<name>,<code>,…]} element is normally written only for the root element
     * (unless the convention is {@code INTERNAL}), but there is various exceptions to this rule.
     * If formatted, the {@code ID} element will be by default on the same line than the enclosing
     * element (e.g. {@code SPHEROID["Clarke 1866", …, ID["EPSG", 7008]]}). Other example:</p>
     *
     * {@preformat text
     *   PROJCS["NAD27 / Idaho Central",
     *     GEOGCS[...etc...],
     *     ...etc...
     *     ID["EPSG", 26769]]
     * }
     *
     * For non-internal conventions, all elements other than {@code ID[…]} are formatted
     * only for {@link CoordinateOperation} and root {@link ReferenceSystem} instances,
     * with an exception for remarks of {@code ReferenceSystem} embedded inside {@code CoordinateOperation}.
     * Those restrictions are our interpretation of the following ISO 19162 requirement:
     *
     * <blockquote>(…snip…) {@code <scope extent identifier remark>} is a collection of four optional attributes
     * which may be applied to a coordinate reference system, a coordinate operation or a boundCRS. (…snip…)
     * Identifier (…snip…) may also be utilised for components of these objects although this is not recommended
     * except for coordinate operation methods (including map projections) and parameters. (…snip…)
     * A {@code <remark>} can be included within the descriptions of source and target CRS embedded within
     * a coordinate transformation as well as within the coordinate transformation itself.</blockquote>
     */
    @SuppressWarnings("null")
    private void appendComplement(final IdentifiedObject object, final FormattableObject parent, final FormattableObject gp) {
        isComplement = true;
        final boolean showIDs;      // Whether to format ID[…] elements.
        final boolean filterID;     // Whether we shall limit to a single ID[…] element.
        final boolean showOthers;   // Whether to format any element other than ID[…] and Remarks[…].
        final boolean showRemarks;  // Whether to format Remarks[…].
        if (convention == Convention.INTERNAL) {
            showIDs     = true;
            filterID    = false;
            showOthers  = true;
            showRemarks = true;
        } else {
            /*
             * Except for the special cases of OperationMethod and Parameters, ISO 19162 recommends to format the
             * ID only for the root element.  But Apache SIS adds an other exception to this rule by handling the
             * components of CompoundCRS as if they were root elements. The reason is that users often create their
             * own CompoundCRS from standard components, for example by adding a time axis to some standard CRS like
             * "WGS84". The resulting CompoundCRS usually have no identifier. Then the users often need to extract a
             * particular component of a CompoundCRS, most often the horizontal part, and will need its identifier
             * for example in a Web Map Service (WMS). Those ID are lost if we do not format them here.
             */
            if (parent == null || parent instanceof CompoundCRS) {
                showIDs = true;
            } else if (gp instanceof CoordinateOperation && !(parent instanceof IdentifiedObject)) {
                // "SourceCRS[…]" and "TargetCRS[…]" sub-elements in CoordinateOperation.
                showIDs = true;
            } else if (convention == Convention.WKT2_SIMPLIFIED) {
                showIDs = false;
            } else {
                showIDs = (object instanceof OperationMethod) || (object instanceof GeneralParameterDescriptor);
            }
            if (convention.majorVersion() == 1) {
                filterID    = true;
                showOthers  = false;
                showRemarks = false;
            } else {
                filterID = (parent != null);
                if (object instanceof CoordinateOperation) {
                    showOthers  = !(parent instanceof ConcatenatedOperation);
                    showRemarks = showOthers;
                } else if (object instanceof ReferenceSystem) {
                    showOthers  = (parent == null);
                    showRemarks = (parent == null) || (gp instanceof CoordinateOperation);
                } else {
                    showOthers  = false;    // Mandated by ISO 19162.
                    showRemarks = false;
                }
            }
        }
        if (showOthers) {
            appendForSubtypes(object);
        }
        if (showIDs) {
<<<<<<< HEAD
            Collection<ReferenceIdentifier> identifiers = object.getIdentifiers();
            if (identifiers != null) {  // Paranoiac check
=======
            Collection<? extends Identifier> identifiers = object.getIdentifiers();
            if (identifiers != null) {                                                  // Paranoiac check
>>>>>>> 6ce9a5ca
                if (filterID) {
                    for (final ReferenceIdentifier id : identifiers) {
                        if (Citations.identifierMatches(authority, id.getAuthority())) {
                            identifiers = Collections.singleton(id);
                            break;
                        }
                    }
                }
                for (ReferenceIdentifier id : identifiers) {
                    if (!(id instanceof FormattableObject)) {
                        id = ImmutableIdentifier.castOrCopy(id);
                    }
                    append((FormattableObject) id);
                    if (filterID) break;
                }
            }
        }
        if (showRemarks) {
            appendOnNewLine(WKTKeywords.Remark, object.getRemarks(), ElementKind.REMARKS);
        }
        isComplement = false;
    }

    /**
     * Appends the anchor, scope and domain of validity of the given object. Those information are available
     * only for {@link ReferenceSystem}, {@link Datum} and {@link CoordinateOperation} objects.
     */
    private void appendForSubtypes(final IdentifiedObject object) {
        final InternationalString anchor, scope;
        final Extent area;
        if (object instanceof ReferenceSystem) {
            anchor = null;
            scope  = ((ReferenceSystem) object).getScope();
            area   = ((ReferenceSystem) object).getDomainOfValidity();
        } else if (object instanceof Datum) {
            anchor = ((Datum) object).getAnchorPoint();
            scope  = ((Datum) object).getScope();
            area   = ((Datum) object).getDomainOfValidity();
        } else if (object instanceof CoordinateOperation) {
            anchor = null;
            scope  = ((CoordinateOperation) object).getScope();
            area   = ((CoordinateOperation) object).getDomainOfValidity();
        } else {
            return;
        }
        appendOnNewLine(WKTKeywords.Anchor, anchor, null);
        appendOnNewLine(WKTKeywords.Scope, scope, ElementKind.SCOPE);
        if (area != null) {
            appendOnNewLine(WKTKeywords.Area, area.getDescription(), ElementKind.EXTENT);
            append(Extents.getGeographicBoundingBox(area), BBOX_ACCURACY);
            appendVerticalExtent(Extents.getVerticalRange(area));
            appendTemporalExtent(Extents.getTimeRange(area));
        }
    }

    /**
     * Appends the given geographic bounding box in a {@code BBOX[…]} element.
     * Longitude and latitude values will be formatted in decimal degrees.
     * Longitudes are relative to the Greenwich meridian, with values increasing toward East.
     * Latitudes values are increasing toward North.
     *
     * <div class="section">Numerical precision</div>
     * The ISO 19162 standards recommends to format those values with only 2 decimal digits.
     * This is because {@code GeographicBoundingBox} does not specify the datum, so this box
     * is an approximative information only.
     *
     * @param  bbox  the geographic bounding box to append to the WKT, or {@code null}.
     * @param  fractionDigits  the number of fraction digits to use. The recommended value is 2.
     */
    public void append(final GeographicBoundingBox bbox, final int fractionDigits) {
        if (bbox != null) {
            openElement(isComplement, WKTKeywords.BBox);
            setColor(ElementKind.EXTENT);
            numberFormat.setMinimumFractionDigits(fractionDigits);
            numberFormat.setMaximumFractionDigits(fractionDigits);
            numberFormat.setRoundingMode(RoundingMode.FLOOR);
            appendPreset(bbox.getSouthBoundLatitude());
            appendPreset(bbox.getWestBoundLongitude());
            numberFormat.setRoundingMode(RoundingMode.CEILING);
            appendPreset(bbox.getNorthBoundLatitude());
            appendPreset(bbox.getEastBoundLongitude());
            resetColor();
            closeElement(isComplement);
        }
    }

    /**
     * Appends the given vertical extent, if non-null.
     * This method chooses an accuracy from the vertical span.
     * Examples:
     *
     * <ul>
     *   <li>“{@code VerticalExtent[102, 108, LengthUnit["m", 1]]}”       (Δz =   6)</li>
     *   <li>“{@code VerticalExtent[100.2, 100.8, LengthUnit["m", 1]]}”   (Δz = 0.6)</li>
     * </ul>
     *
     * Note that according ISO 19162, heights are positive toward up and relative to an unspecified mean sea level.
     * It is caller's responsibility to ensure that the given range complies with that specification as much as
     * possible.
     */
    private void appendVerticalExtent(final MeasurementRange<Double> range) {
        if (range != null) {
            final double min = range.getMinDouble();
            final double max = range.getMaxDouble();
            int minimumFractionDigits = Math.max(0, DecimalFunctions.fractionDigitsForDelta(max - min, false));
            int maximumFractionDigits = minimumFractionDigits + 2;          // Arbitrarily allow 2 more digits.
            if (maximumFractionDigits > VERTICAL_ACCURACY) {
                maximumFractionDigits = VERTICAL_ACCURACY;
                minimumFractionDigits = 0;
            }
            openElement(true, WKTKeywords.VerticalExtent);
            setColor(ElementKind.EXTENT);
            numberFormat.setMinimumFractionDigits(minimumFractionDigits);
            numberFormat.setMaximumFractionDigits(maximumFractionDigits);
            numberFormat.setRoundingMode(RoundingMode.FLOOR);   appendPreset(min);
            numberFormat.setRoundingMode(RoundingMode.CEILING); appendPreset(max);
            final Unit<?> unit = range.unit();
            if (!convention.isSimplified() || !Units.METRE.equals(unit)) {
                append(unit);                                               // Unit are optional if they are metres.
            }
            resetColor();
            closeElement(true);
        }
    }

    /**
     * Appends the given temporal extent, if non-null.
     * Examples:
     *
     * <ul>
     *   <li>“{@code TemporalExtent[1980-04-12, 1980-04-18]}”</li>
     *   <li>“{@code TemporalExtent[1980-04-12T18:00:00.0Z, 1980-04-12T21:00:00.0Z]}”</li>
     * </ul>
     */
    private void appendTemporalExtent(final Range<Date> range) {
        if (range != null) {
            final Date min = range.getMinValue();
            final Date max = range.getMaxValue();
            if (min != null && max != null) {
                openElement(true, WKTKeywords.TimeExtent);
                setColor(ElementKind.EXTENT);
                append(min);
                append(max);
                resetColor();
                closeElement(true);
            }
        }
    }

    /**
     * Appends the given math transform, typically (but not necessarily) in a {@code PARAM_MT[…]} element.
     *
     * @param  transform  the transform object to append to the WKT, or {@code null} if none.
     */
    public void append(final MathTransform transform) {
        if (transform != null) {
            if (transform instanceof FormattableObject) {
                append((FormattableObject) transform);
            } else {
                final FormattableObject object = ReferencingServices.getInstance()
                        .toFormattableObject(transform, convention == Convention.INTERNAL);
                if (object != null) {
                    append(object);
                } else {
                    throw new UnformattableObjectException(Errors.format(
                            Errors.Keys.IllegalClass_2, FormattableObject.class, transform.getClass()));
                }
            }
        }
    }

    /**
     * Appends an international text in an element having the given keyword. Since this method
     * is typically invoked for long descriptions, the element will be written on its own line.
     *
     * <div class="note"><b>Example:</b>
     *   <ul>
     *     <li>{@code Scope["Large scale topographic mapping and cadastre."]}</li>
     *     <li>{@code Area["Netherlands offshore."]}</li>
     *   </ul>
     * </div>
     *
     * @param  keyword  the {@linkplain KeywordCase#CAMEL_CASE camel-case} keyword.
     *                  Example: {@code "Scope"}, {@code "Area"} or {@code "Remarks"}.
     * @param  text     the text, or {@code null} if none.
     * @param  type     the key of the colors to apply if syntax coloring is enabled.
     */
    private void appendOnNewLine(final String keyword, final InternationalString text, final ElementKind type) {
        ArgumentChecks.ensureNonNull("keyword", keyword);
        if (text != null) {
            final String localized = CharSequences.trimWhitespaces(text.toString(locale));
            if (localized != null && !localized.isEmpty()) {
                openElement(true, keyword);
                quote(localized, type);
                closeElement(true);
            }
        }
    }

    /**
     * Appends a character string between quotes.
     * The {@linkplain Symbols#getSeparator() element separator} will be written before the text if needed.
     *
     * @param  text  the string to format to the WKT, or {@code null} if none.
     * @param  type  the key of the colors to apply if syntax coloring is enabled, or {@code null} if none.
     */
    public void append(final String text, final ElementKind type) {
        if (text != null) {
            appendSeparator();
            if (type != ElementKind.CODE_LIST) {
                quote(text, type);
            } else {
                /*
                 * Code lists have no quotes. They are normally formatted by the append(ControlledVocabulary) method,
                 * but an important exception is the CS[type] element in which the type is defined by the interface
                 * implemented by the CoordinateSystem rather than a CodeList instance.
                 */
                setColor(type);
                buffer.append(text);
                resetColor();
            }
        }
    }

    /**
     * Appends the given string as a quoted text. If the given string contains the closing quote character,
     * that character will be doubled (WKT 2) or deleted (WKT 1). We check for the closing quote only because
     * it is the character that the parser will look for determining the text end.
     */
    private void quote(String text, final ElementKind type) {
        setColor(type);
        final int base = buffer.appendCodePoint(symbols.getOpeningQuote(0)).length();
        if (type != ElementKind.REMARKS) {
            text = transliterator.filter(text);
            if (verifyCharacterValidity) {
                int startAt = 0;                                        // Index of the last space character.
                final int length = text.length();
                for (int i = 0; i < length;) {
                    int c = text.codePointAt(i);
                    int n = Character.charCount(c);
                    if (!Characters.isValidWKT(c)) {
                        final String illegal = text.substring(i, i+n);
                        while ((i += n) < length) {
                            c = text.codePointAt(i);
                            n = Character.charCount(c);
                            if (c == ' ' || c == '_') break;
                        }
                        warnings().add(Errors.formatInternational(Errors.Keys.IllegalCharacterForFormat_3,
                                "Well-Known Text", text.substring(startAt, i), illegal), null, null);
                        break;
                    }
                    i += n;
                    if (c == ' ' || c == '_') {
                        startAt = i;
                    }
                }
            }
        }
        buffer.append(text);
        closeQuote(base);
        resetColor();
    }

    /**
     * Double or delete any closing quote character that may appear at or after the given index,
     * then append the closing quote character. The action taken for the quote character depends
     * on the WKT version:
     *
     * <ul>
     *   <li>For WKT 2, double the quote as specified in the standard.</li>
     *   <li>For WKT 1, conservatively delete the quote because the standard does not said what to do.</li>
     * </ul>
     */
    private void closeQuote(int fromIndex) {
        final String quote = symbols.getQuote();
        while ((fromIndex = buffer.indexOf(quote, fromIndex)) >= 0) {
            final int n = quote.length();
            if (convention.majorVersion() == 1) {
                buffer.delete(fromIndex, fromIndex + n);
            } else {
                buffer.insert(fromIndex += n, quote);
                fromIndex += n;
            }
        }
        buffer.append(quote);
    }

    /**
     * Appends an enumeration or code list value.
     * The {@linkplain Symbols#getSeparator() element separator} will be written before the code list if needed.
     *
     * <p>For the WKT 2 format, this method uses the {@linkplain Types#getCodeName ISO name if available}
     * (for example {@code "northEast"}).
     * For the WKT 1 format, this method uses the programmatic name instead (for example {@code "NORTH_EAST"}).</p>
     *
     * @param  code  the code list to append to the WKT, or {@code null} if none.
     */
    public void append(final CodeList<?> code) {
        if (code != null) {
            appendSeparator();
            final String name = convention.majorVersion() == 1 ? code.name() : Types.getCodeName(code);
            if (CharSequences.isUnicodeIdentifier(name)) {
                setColor(ElementKind.CODE_LIST);
                buffer.append(name);
                resetColor();
            } else {
                quote(name, ElementKind.CODE_LIST);
                setInvalidWKT(code.getClass(), null);
            }
        }
    }

    /**
     * Appends a date.
     * The {@linkplain Symbols#getSeparator() element separator} will be written before the date if needed.
     *
     * @param  date  the date to append to the WKT, or {@code null} if none.
     */
    public void append(final Date date) {
        if (date != null) {
            appendSeparator();
            dateFormat.format(date, buffer, dummy);
        }
    }

    /**
     * Appends a boolean value.
     * The {@linkplain Symbols#getSeparator() element separator} will be written before the boolean if needed.
     *
     * @param  value  the boolean to append to the WKT.
     */
    public void append(final boolean value) {
        appendSeparator();
        buffer.append(value ? "TRUE" : "FALSE");
    }

    /**
     * Appends an integer value.
     * The {@linkplain Symbols#getSeparator() element separator} will be written before the number if needed.
     *
     * @param  number  the integer to append to the WKT.
     */
    public void append(final long number) {
        appendSeparator();
        /*
         * The check for 'isComplement' is a hack for ImmutableIdentifier.formatTo(Formatter).
         * We do not have a public API for controlling the integer colors (it may not be desirable).
         */
        setColor(isComplement ? ElementKind.IDENTIFIER : ElementKind.INTEGER);
        numberFormat.setMaximumFractionDigits(0);
        numberFormat.format(number, buffer, dummy);
        resetColor();
    }

    /**
     * Appends an floating point value.
     * The {@linkplain Symbols#getSeparator() element separator} will be written before the number if needed.
     *
     * @param  number  the floating point value to append to the WKT.
     */
    public void append(final double number) {
        appendSeparator();
        setColor(ElementKind.NUMBER);
        final double abs = Math.abs(number);
        /*
         * Use scientific notation if the number magnitude is too high or too low. The threshold values used here
         * may be different than the threshold values used in the standard 'StringBuilder.append(double)' method.
         * In particular, we use a higher threshold for large numbers because ellipsoid axis lengths are above the
         * JDK threshold when the axis length is given in feet (about 2.1E+7) while we still want to format them
         * as usual numbers.
         *
         * Note that we perform this special formatting only if the 'NumberFormat' is not localized
         * (which is the usual case).
         */
        if (Symbols.SCIENTIFIC_NOTATION && (abs < 1E-3 || abs >= 1E+9) && symbols.getLocale() == Locale.ROOT) {
            buffer.append(number);
        } else {
            /*
             * The 2 below is for using two less fraction digits than the expected number accuracy.
             * The intend is to give to DecimalFormat a chance to hide rounding errors, keeping in
             * mind that the number value is not necessarily the original one (we may have applied
             * a unit conversion). In the case of WGS84 semi-major axis in metres, we still have a
             * maximum of 8 fraction digits, which is more than enough.
             */
            numberFormat.setMaximumFractionDigits(DecimalFunctions.fractionDigitsForValue(number, 2));
            numberFormat.setMinimumFractionDigits(1); // Must be after setMaximumFractionDigits(…).
            numberFormat.setRoundingMode(RoundingMode.HALF_EVEN);
            numberFormat.format(number, buffer, dummy);
        }
        resetColor();
    }

    /**
     * Appends the given number without any change to the {@link NumberFormat} setting.
     * Caller shall ensure that the following method has been invoked prior this method call:
     *
     * <ul>
     *   <li>{@link NumberFormat#setMinimumFractionDigits(int)}</li>
     *   <li>{@link NumberFormat#setMaximumFractionDigits(int)}</li>
     *   <li>{@link NumberFormat#setRoundingMode(RoundingMode)}</li>
     * </ul>
     */
    private void appendPreset(final double number) {
        appendSeparator();
        setColor(ElementKind.NUMBER);
        numberFormat.format(number, buffer, dummy);
        resetColor();
    }

    /**
     * Appends a number which is assumed to have no rounding error greater than the limit of IEEE 754 accuracy.
     * This method is invoked for formatting the unit conversion factors, which are defined by the Unit library
     * rather than specified by the user. The given number is formatted by {@link Double#toString(double)} both
     * for accuracy and for automatic usage of scientific notation.  If the given number is an integer, then it
     * formatted without the trailing ".0".
     */
    private void appendExact(final double number) {
        if (Locale.ROOT.equals(symbols.getLocale())) {
            appendSeparator();
            setColor(highlightError ? ElementKind.ERROR : ElementKind.NUMBER);
            final int i = (int) number;
            if (i == number) {
                buffer.append(i);
            } else {
                buffer.append(number);
            }
            resetColor();
        } else {
            append(number);
        }
        highlightError = false;
    }

    /**
     * Appends a unit in a {@code Unit[…]} element or one of the specialized elements. Specialized elements are
     * {@code AngleUnit}, {@code LengthUnit}, {@code ScaleUnit}, {@code ParametricUnit} and {@code TimeUnit}.
     * By {@linkplain KeywordStyle#DEFAULT default}, specialized unit keywords are used with the
     * {@linkplain Convention#WKT2 WKT 2 convention}.
     *
     * <div class="note"><b>Example:</b>
     * {@code append(Units.KILOMETRE)} will append "{@code LengthUnit["km", 1000]}" to the WKT.</div>
     *
     * @param  unit  the unit to append to the WKT, or {@code null} if none.
     *
     * @see <a href="http://docs.opengeospatial.org/is/12-063r5/12-063r5.html#35">WKT 2 specification §7.4</a>
     */
    public void append(final Unit<?> unit) {
        if (unit != null) {
            final boolean isSimplified = (longKeywords == 0) ? convention.isSimplified() : (longKeywords < 0);
            final boolean isWKT1 = convention.majorVersion() == 1;
            final Unit<?> base = unit.getSystemUnit();
            final String keyword;
            if (base.equals(Units.METRE)) {
                keyword = isSimplified ? WKTKeywords.Unit : WKTKeywords.LengthUnit;
            } else if (base.equals(Units.RADIAN)) {
                keyword = isSimplified ? WKTKeywords.Unit : WKTKeywords.AngleUnit;
            } else if (base.equals(Units.UNITY)) {
                keyword = isSimplified ? WKTKeywords.Unit : WKTKeywords.ScaleUnit;
            } else if (base.equals(Units.SECOND)) {
                keyword = WKTKeywords.TimeUnit;  // "Unit" alone is not allowed for time units according ISO 19162.
            } else {
                keyword = WKTKeywords.ParametricUnit;
            }
            openElement(false, keyword);
            setColor(ElementKind.UNIT);
            final int fromIndex = buffer.appendCodePoint(symbols.getOpeningQuote(0)).length();
            unitFormat.format(unit, buffer, dummy);
            closeQuote(fromIndex);
            resetColor();
            final double conversion = Units.toStandardUnit(unit);
            if (Double.isNaN(conversion) && Units.isAngular(unit)) {
                appendExact(Math.PI / 180);                 // Presume that we have sexagesimal degrees (see below).
            } else {
                appendExact(conversion);
            }
            /*
             * The EPSG code in UNIT elements is generally not recommended. But we make an exception for sexagesimal
             * units (EPSG:9108, 9110 and 9111) because they can not be represented by a simple scale factor in WKT.
             * Those units are identified by a conversion factor set to NaN since the conversion is non-linear.
             */
            if (convention == Convention.INTERNAL || Double.isNaN(conversion)) {
                final Integer code = Units.getEpsgCode(unit, getEnclosingElement(1) instanceof CoordinateSystemAxis);
                if (code != null) {
                    openElement(false, isWKT1 ? WKTKeywords.Authority : WKTKeywords.Id);
                    append(Constants.EPSG, null);
                    if (isWKT1) {
                        append(code.toString(), null);
                    } else {
                        append(code);
                    }
                    closeElement(false);
                }
            }
            closeElement(false);
            /*
             * ISO 19162 requires the conversion factor to be positive.
             * In addition, keywords other than "Unit" are not valid in WKt 1.
             */
            if (!(conversion > 0) || (keyword != WKTKeywords.Unit && isWKT1)) {
                setInvalidWKT(Unit.class, null);
            }
        }
    }

    /**
     * Appends an object or an array of objects.
     * This method performs the following choices:
     *
     * <ul>
     *   <li>If the given value is {@code null}, then this method appends the "{@code null}" string (without quotes).</li>
     *   <li>Otherwise if the given value is an array, then this method appends the opening sequence symbol, formats all
     *       elements by invoking this method recursively, then appends the closing sequence symbol.</li>
     *   <li>Otherwise if the value type is assignable to the argument type of one of the {@code append(…)} methods
     *       in this class, then the formatting will be delegated to that method.</li>
     *   <li>Otherwise the given value is appended as a quoted text with its {@code toString()} representation.</li>
     * </ul>
     *
     * @param  value  the value to append to the WKT, or {@code null}.
     */
    public void appendAny(final Object value) {
        if (value == null) {
            appendSeparator();
            buffer.append("null");
        } else if (!appendValue(value) && !appendElement(value)) {
            append(value.toString(), null);
        }
    }

    /**
     * Tries to append a small unit of information like number, date, boolean, code list, character string
     * or an array of those. The key difference between this method and {@link #appendElement(Object)} is
     * that the values formatted by this {@code appendValue(Object)} method do not have keyword.
     *
     * @return {@code true} on success, or {@code false} if the given type is not recognized.
     */
    final boolean appendValue(final Object value) {
        if (value.getClass().isArray()) {
            appendSeparator();
            elementStart = buffer.appendCodePoint(symbols.getOpenSequence()).length();
            final int length = Array.getLength(value);
            for (int i=0; i<length; i++) {
                appendAny(Array.get(value, i));
            }
            buffer.appendCodePoint(symbols.getCloseSequence());
        } else if (value instanceof Number) {
            final Number number = (Number) value;
            if (Numbers.isInteger(number.getClass())) {
                append(number.longValue());
            } else {
                append(number.doubleValue());
            }
        }
        else if (value instanceof CodeList<?>) append((CodeList<?>) value);
        else if (value instanceof Date)        append((Date)        value);
        else if (value instanceof Boolean)     append((Boolean)     value);
        else if (value instanceof CharSequence) {
            append((value instanceof InternationalString) ?
                    ((InternationalString) value).toString(locale) : value.toString(), null);
        } else {
            return false;
        }
        return true;
    }

    /**
     * Tries to append an object of the {@code KEYWORD[something]} form. The given value is typically,
     * but not necessarily, a {@link FormattableObject} object or an instance of an interface that can
     * be converted to {@code FormattableObject}.
     *
     * @return {@code true} on success, or {@code false} if the given type is not recognized.
     */
    final boolean appendElement(final Object value) {
        if (value instanceof FormattableObject) {
            append((FormattableObject) value);
        } else if (value instanceof IdentifiedObject) {
            append(ReferencingServices.getInstance().toFormattableObject((IdentifiedObject) value));
        } else if (value instanceof MathTransform) {
            append((MathTransform) value);
        } else if (value instanceof Unit<?>) {
            append((Unit<?>) value);
        } else if (value instanceof GeographicBoundingBox) {
            append((GeographicBoundingBox) value, BBOX_ACCURACY);
        } else if (value instanceof VerticalExtent) {
            appendVerticalExtent(Extents.getVerticalRange(new SimpleExtent(null, (VerticalExtent) value, null)));
        } else if (value instanceof TemporalExtent) {
            appendTemporalExtent(Extents.getTimeRange(new SimpleExtent(null, null, (TemporalExtent) value)));
        } else {
            return false;
        }
        return true;
    }

    /**
     * Delegates the formatting to another {@link FormattableObject} implementation.
     * Invoking this method is equivalent to first verifying the {@code other} class,
     * then delegating as below:
     *
     * {@preformat java
     *     return other.formatTo(this);
     * }
     *
     * This method is useful for {@code FormattableObject} which are wrapper around another object.
     * It allows to delegate the WKT formatting to the wrapped object.
     *
     * @param   other  the object to format with this formatter.
     * @return  the value returned by {@link FormattableObject#formatTo(Formatter)}.
     *
     * @since 0.5
     */
    public String delegateTo(final Object other) throws UnformattableObjectException {
        ArgumentChecks.ensureNonNull("other", other);
        if (other instanceof FormattableObject) {
            return ((FormattableObject) other).formatTo(this);
        }
        throw new UnformattableObjectException(Errors.format(
                Errors.Keys.IllegalClass_2, FormattableObject.class, other.getClass()));
    }

    /**
     * Returns the enclosing WKT element, or {@code null} if element being formatted is the root.
     * This method can be invoked by child elements having some aspects that depend on the enclosing element.
     *
     * @param  depth  1 for the immediate parent, 2 for the parent of the parent, <i>etc.</i>
     * @return the parent element at the given depth, or {@code null}.
     */
    public FormattableObject getEnclosingElement(int depth) {
        ArgumentChecks.ensurePositive("depth", depth);
        depth = (enclosingElements.size() - 1) - depth;
        return (depth >= 0) ? enclosingElements.get(depth) : null;
    }

    /**
     * Returns {@code true} if the element at the given depth specified a contextual unit.
     * This method returns {@code true} if the formattable object given by {@code getEnclosingElement(depth)}
     * has invoked {@link #addContextualUnit(Unit)} with a non-null unit at least once.
     *
     * <div class="note"><b>Note:</b>
     * The main purpose of this method is to allow {@code AXIS[…]} elements to determine if they should
     * inherit the unit specified by the enclosing CRS, or if they should specify their unit explicitly.</div>
     *
     * @param  depth  1 for the immediate parent, 2 for the parent of the parent, <i>etc.</i>
     * @return whether the parent element at the given depth has invoked {@code addContextualUnit(…)} at least once.
     */
    public boolean hasContextualUnit(final int depth) {
        ArgumentChecks.ensurePositive("depth", depth);
        return (depth < Long.SIZE) && (hasContextualUnit & (1L << depth)) != 0;
    }

    /**
     * Adds a unit to use for the next measurements of the quantity {@code Q}. The given unit will apply to
     * all WKT elements containing a value of quantity {@code Q} without their own {@code UNIT[…]} element,
     * until the {@link #restoreContextualUnit(Unit, Unit)} method is invoked.
     *
     * <p>If the given unit is null, then this method does nothing and returns {@code null}.</p>
     *
     * <div class="section">Special case</div>
     * If the WKT conventions are {@code WKT1_COMMON_UNITS}, then this method ignores the given unit
     * and returns {@code null}. See {@link Convention#WKT1_COMMON_UNITS} javadoc for more information.
     *
     * @param  <Q>   the unit quantity.
     * @param  unit  the contextual unit to add, or {@code null} if none.
     * @return the previous contextual unit for quantity {@code Q}, or {@code null} if none.
     */
    @SuppressWarnings("unchecked")
    public <Q extends Quantity<Q>> Unit<Q> addContextualUnit(final Unit<Q> unit) {
        if (unit == null || convention.usesCommonUnits) {
            return null;
        }
        hasContextualUnit |= 1;
        return (Unit<Q>) units.put(unit.getSystemUnit(), unit);
    }

    /**
     * Restores the contextual unit to its previous state before the call to {@link #addContextualUnit(Unit)}.
     * This method is used in the following pattern:
     *
     * {@preformat java
     *   final Unit<?> previous = formatter.addContextualUnit(unit);
     *   // ... format some WKT elements here.
     *   formatter.restoreContextualUnit(unit, previous);
     * }
     *
     * @param  unit      the value given in argument to {@code addContextualUnit(unit)} (can be {@code null}).
     * @param  previous  the value returned by {@code addContextualUnit(unit)} (can be {@code null}).
     * @throws IllegalStateException if this method has not been invoked in the pattern documented above.
     *
     * @since 0.6
     */
    public void restoreContextualUnit(final Unit<?> unit, final Unit<?> previous) {
        if (previous == null) {
            if (unit != null && units.remove(unit.getSystemUnit()) != unit) {
                /*
                 * The unit that we removed was not the expected one. Probably the user has invoked
                 * addContextualUnit(…) again without a matching call to restoreContextualUnit(…).
                 * However this check does not work in Convention.WKT1_COMMON_UNITS mode, since the
                 * map is always empty in that mode.
                 */
                if (!convention.usesCommonUnits) {
                    throw new IllegalStateException();
                }
            }
            hasContextualUnit &= ~1;
        } else if (units.put(previous.getSystemUnit(), previous) != unit) {
            /*
             * The unit that we replaced was not the expected one. Probably the user has invoked
             * addContextualUnit(…) again without a matching call to restoreContextualUnit(…).
             * Note that this case should never happen in Convention.WKT1_COMMON_UNITS mode,
             * since 'previous' should never be non-null in that mode (if the user followed
             * the documented pattern).
             */
            throw new IllegalStateException();
        }
    }

    /**
     * Returns the unit to use instead than the given one, or {@code unit} if there is no replacement.
     * This method searches for a unit specified by {@link #addContextualUnit(Unit)}
     * which {@linkplain Unit#isCompatible(Unit) is compatible} with the given unit.
     *
     * @param  <Q>   the quantity of the unit.
     * @param  unit  the unit to replace by the contextual unit, or {@code null}.
     * @return a contextual unit compatible with the given unit, or {@code unit}
     *         (which may be null) if no contextual unit has been found.
     */
    public <Q extends Quantity<Q>> Unit<Q> toContextualUnit(final Unit<Q> unit) {
        if (unit != null) {
            @SuppressWarnings("unchecked")
            final Unit<Q> candidate = (Unit<Q>) units.get(unit.getSystemUnit());
            if (candidate != null) {
                return candidate;
            }
        }
        return unit;
    }

    /**
     * Returns {@code true} if the WKT written by this formatter is not strictly compliant to the WKT specification.
     * This method returns {@code true} if {@link #setInvalidWKT(IdentifiedObject, Exception)} has been invoked at
     * least once. The action to take regarding invalid WKT is caller-dependent.
     * For example {@link FormattableObject#toString()} will accepts loose WKT formatting and ignore
     * this flag, while {@link FormattableObject#toWKT()} requires strict WKT formatting and will
     * thrown an exception if this flag is set.
     *
     * @return {@code true} if the WKT is invalid.
     */
    public boolean isInvalidWKT() {
        return (warnings != null) || (buffer != null && buffer.length() == 0);
        /*
         * Note: we really use a "and" condition (not an other "or") for the buffer test because
         *       the buffer is reset to 'null' by WKTFormat after a successfull formatting.
         */
    }

    /**
     * Returns the object where to store warnings.
     */
    private Warnings warnings() {
        if (warnings == null) {
            warnings = new Warnings(locale, false, Collections.<String, List<String>>emptyMap());
        }
        return warnings;
    }

    /**
     * Marks the current WKT representation of the given object as not strictly compliant with the WKT specification.
     * This method can be invoked by implementations of {@link FormattableObject#formatTo(Formatter)} when the object
     * to format is more complex than what the WKT specification allows.
     * Applications can test {@link #isInvalidWKT()} later for checking WKT validity.
     *
     * @param  unformattable  the object that can not be formatted,
     * @param  cause  the cause for the failure to format, or {@code null} if the cause is not an exception.
     */
    public void setInvalidWKT(final IdentifiedObject unformattable, final Exception cause) {
        ArgumentChecks.ensureNonNull("unformattable", unformattable);
        String name;
        final Identifier id = unformattable.getName();
        if (id == null || (name = id.getCode()) == null) {
            name = getName(unformattable.getClass());
        }
        setInvalidWKT(name, cause);
    }

    /**
     * Marks the current WKT representation of the given class as not strictly compliant with the WKT specification.
     * This method can be used as an alternative to {@link #setInvalidWKT(IdentifiedObject, Exception)} when the
     * problematic object is not an instance of {@code IdentifiedObject}.
     *
     * @param  unformattable  the class of the object that can not be formatted,
     * @param  cause  the cause for the failure to format, or {@code null} if the cause is not an exception.
     */
    public void setInvalidWKT(final Class<?> unformattable, final Exception cause) {
        ArgumentChecks.ensureNonNull("unformattable", unformattable);
        setInvalidWKT(getName(unformattable), cause);
    }

    /**
     * Implementation of public {@code setInvalidWKT(…)} methods.
     *
     * <div class="note"><b>Note:</b> the message is stored as an {@link InternationalString}
     * in order to defer the actual message formatting until needed.</div>
     */
    private void setInvalidWKT(final String invalidElement, final Exception cause) {
        warnings().add(Errors.formatInternational(Errors.Keys.CanNotRepresentInFormat_2, "WKT", invalidElement), cause, null);
        highlightError = true;
    }

    /**
     * Returns the name of the GeoAPI interface implemented by the given class.
     * If no GeoAPI interface is found, fallback on the class name.
     */
    private static String getName(Class<?> unformattable) {
        if (!unformattable.isInterface()) {
            for (final Class<?> candidate : unformattable.getInterfaces()) {
                if (candidate.getName().startsWith("org.opengis.")) {
                    unformattable = candidate;
                    break;
                }
            }
        }
        return Classes.getShortName(unformattable);
    }

    /**
     * Returns the warnings, or {@code null} if none.
     */
    final Warnings getWarnings() {
        return warnings;
    }

    /**
     * Appends the warnings after the WKT string. If there is no warnings, then this method does nothing.
     * If this method is invoked, then it shall be the last method before {@link #toWKT()}.
     */
    final void appendWarnings() {
        final Warnings warnings = this.warnings;                    // Protect against accidental changes.
        if (warnings != null) {
            final StringBuffer buffer = this.buffer;
            final String ln = System.lineSeparator();
            buffer.append(ln).append(ln);
            if (colors != null) {
                buffer.append(X364.BACKGROUND_RED.sequence()).append(X364.BOLD.sequence()).append(' ');
            }
            buffer.append(Vocabulary.getResources(locale).getLabel(Vocabulary.Keys.Warnings));
            if (colors != null) {
                buffer.append(' ').append(X364.RESET.sequence()).append(X364.FOREGROUND_RED.sequence());
            }
            buffer.append(ln);
            final int n = warnings.getNumMessages();
            final Set<String> done = new HashSet<>();
            for (int i=0; i<n; i++) {
                String message = Exceptions.getLocalizedMessage(warnings.getException(i), locale);
                if (message == null) {
                    message = warnings.getMessage(i);
                }
                if (done.add(message)) {
                    buffer.append("  • ").append(message).append(ln);
                }
            }
        }
    }

    /**
     * Returns the WKT formatted by this object.
     *
     * @return the WKT formatted by this formatter.
     */
    public String toWKT() {
        return buffer.toString();
    }

    /**
     * Returns a string representation of this formatter for debugging purpose.
     *
     * @return a string representation of this formatter.
     */
    @Debug
    @Override
    public String toString() {
        final StringBuilder b = new StringBuilder(Classes.getShortClassName(this));
        String separator = " of ";
        for (int i=enclosingElements.size(); --i >= 0;) {
            b.append(separator).append(Classes.getShortClassName(enclosingElements.get(i)));
            separator = " inside ";
        }
        return b.toString();
    }

    /**
     * Clears this formatter before formatting a new object.
     * This method clears also the {@linkplain #isInvalidWKT() WKT validity flag}.
     */
    final void clear() {
        /*
         * Configuration options (indentation, colors, conventions) are left unchanged.
         * We do not mention that fact in the Javadoc because those options do not appear
         * in the Formatter public API (they are in the WKTFormat API instead).
         */
        if (buffer != null) {
            buffer.setLength(0);
        }
        enclosingElements.clear();
        units.clear();
        hasContextualUnit = 0;
        elementStart      = 0;
        colorApplied      = 0;
        margin            = 0;
        requestNewLine    = false;
        isComplement      = false;
        highlightError    = false;
        warnings          = null;
    }
}<|MERGE_RESOLUTION|>--- conflicted
+++ resolved
@@ -782,13 +782,8 @@
             appendForSubtypes(object);
         }
         if (showIDs) {
-<<<<<<< HEAD
             Collection<ReferenceIdentifier> identifiers = object.getIdentifiers();
-            if (identifiers != null) {  // Paranoiac check
-=======
-            Collection<? extends Identifier> identifiers = object.getIdentifiers();
             if (identifiers != null) {                                                  // Paranoiac check
->>>>>>> 6ce9a5ca
                 if (filterID) {
                     for (final ReferenceIdentifier id : identifiers) {
                         if (Citations.identifierMatches(authority, id.getAuthority())) {
