--- conflicted
+++ resolved
@@ -52,13 +52,8 @@
     /**
      * Constructor for the {@link #wrap} method only.
      */
-<<<<<<< HEAD
-    private MD_KeywordClass(final DefaultKeywordClass metadata) {
-        super(metadata);
-=======
-    private MD_KeywordClass(final KeywordClass value) {
+    private MD_KeywordClass(final DefaultKeywordClass value) {
         super(value);
->>>>>>> d859b678
     }
 
     /**
@@ -69,13 +64,8 @@
      * @return a {@code PropertyType} wrapping the given the metadata element.
      */
     @Override
-<<<<<<< HEAD
-    protected MD_KeywordClass wrap(final DefaultKeywordClass metadata) {
-        return new MD_KeywordClass(metadata);
-=======
-    protected MD_KeywordClass wrap(final KeywordClass value) {
+    protected MD_KeywordClass wrap(final DefaultKeywordClass value) {
         return new MD_KeywordClass(value);
->>>>>>> d859b678
     }
 
     /**
