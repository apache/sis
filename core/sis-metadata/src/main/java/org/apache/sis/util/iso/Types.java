--- conflicted
+++ resolved
@@ -295,12 +295,8 @@
      * @see #getCodeTitle(CodeList)
      * @see #getDescription(Class)
      */
-<<<<<<< HEAD
+    @OptionalCandidate
     public static InternationalString getDescription(final CodeList<?> code) {
-=======
-    @OptionalCandidate
-    public static InternationalString getDescription(final ControlledVocabulary code) {
->>>>>>> 371e65c5
         if (code != null) {
             final String resources = getResources(code.getClass().getName());
             if (resources != null) {
