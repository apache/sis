/*
 * Licensed to the Apache Software Foundation (ASF) under one or more
 * contributor license agreements.  See the NOTICE file distributed with
 * this work for additional information regarding copyright ownership.
 * The ASF licenses this file to You under the Apache License, Version 2.0
 * (the "License"); you may not use this file except in compliance with
 * the License.  You may obtain a copy of the License at
 *
 *     http://www.apache.org/licenses/LICENSE-2.0
 *
 * Unless required by applicable law or agreed to in writing, software
 * distributed under the License is distributed on an "AS IS" BASIS,
 * WITHOUT WARRANTIES OR CONDITIONS OF ANY KIND, either express or implied.
 * See the License for the specific language governing permissions and
 * limitations under the License.
 */
package org.apache.sis.io.wkt;

import java.util.Map;
import java.util.List;
import java.util.Locale;
import java.util.HashMap;
import java.util.IdentityHashMap;
import java.util.ArrayList;
import java.util.Arrays;
import java.util.Comparator;
import java.util.Date;
import java.text.DateFormat;
import java.text.NumberFormat;
import java.text.ParsePosition;
import java.text.ParseException;
import javax.measure.unit.Unit;
import javax.measure.unit.UnitFormat;
import javax.measure.unit.SI;
import javax.measure.unit.NonSI;
import javax.measure.quantity.Angle;
import javax.measure.quantity.Length;
import javax.measure.quantity.Quantity;
import javax.measure.quantity.Duration;

import org.opengis.util.Factory;
import org.opengis.metadata.Identifier;
import org.opengis.parameter.ParameterValueGroup;
import org.opengis.referencing.IdentifiedObject;
import org.opengis.referencing.ReferenceSystem;
import org.opengis.referencing.ObjectFactory;
import org.opengis.util.FactoryException;

// While start import is usually a deprecated practice, we use such a large amount
// of interfaces in those packages that it we choose to exceptionnaly use * here.
import org.opengis.referencing.cs.*;
import org.opengis.referencing.crs.*;
import org.opengis.referencing.datum.*;
import org.opengis.referencing.operation.*;

import org.apache.sis.measure.Units;
import org.apache.sis.metadata.iso.ImmutableIdentifier;
import org.apache.sis.metadata.iso.citation.Citations;
import org.apache.sis.metadata.iso.extent.DefaultExtent;
import org.apache.sis.metadata.iso.extent.DefaultGeographicBoundingBox;
import org.apache.sis.metadata.iso.extent.DefaultGeographicDescription;
import org.apache.sis.metadata.iso.extent.DefaultVerticalExtent;
import org.apache.sis.metadata.iso.extent.DefaultTemporalExtent;
import org.apache.sis.internal.metadata.AxisDirections;
import org.apache.sis.internal.metadata.AxisNames;
import org.apache.sis.internal.metadata.WKTKeywords;
import org.apache.sis.internal.metadata.VerticalDatumTypes;
import org.apache.sis.internal.metadata.ReferencingServices;
import org.apache.sis.internal.util.LocalizedParseException;
import org.apache.sis.internal.system.DefaultFactories;
import org.apache.sis.util.CharSequences;
import org.apache.sis.util.resources.Errors;
import org.apache.sis.util.iso.DefaultNameSpace;
import org.apache.sis.util.iso.Types;

import static java.util.Collections.singletonMap;


/**
 * Well Known Text (WKT) parser for referencing objects. This include, but is not limited too,
 * {@linkplain org.apache.sis.referencing.crs.AbstractCRS Coordinate Reference System} and
 * {@linkplain org.apache.sis.referencing.operation.transform.AbstractMathTransform Math Transform} objects.
 * Note that math transforms are part of the WKT 1 {@code "FITTED_CS"} element.
 *
 * @author  Rémi Eve (IRD)
 * @author  Martin Desruisseaux (IRD, Geomatys)
 * @since   0.6
 * @version 0.6
 * @module
 */
final class GeodeticObjectParser extends MathTransformParser implements Comparator<CoordinateSystemAxis> {
    /**
     * The names of the 7 parameters in a {@code TOWGS84[…]} element.
     * Those names are derived from the <cite>Well Known Text</cite> (WKT) version 1 specification.
     * They are not the same than the {@link org.apache.sis.referencing.datum.BursaWolfParameters}
     * field names, which are derived from the EPSG database.
     */
    private static final String[] ToWGS84 = {"dx", "dy", "dz", "ex", "ey", "ez", "ppm"};

    /**
     * The factory to use for creating {@link CoordinateReferenceSystem} instances.
     */
    private final CRSFactory crsFactory;

    /**
     * The factory to use for creating {@link CoordinateSystem} instances.
     */
    private final CSFactory csFactory;

    /**
     * The factory to use for creating {@link Datum} instances.
     */
    private final DatumFactory datumFactory;

    /**
     * The factory to use for creating defining conversions.
     * Used only for map projections and derived CRS.
     */
    private final CoordinateOperationFactory opFactory;

    /**
     * Other services from "sis-referencing" module which can not be provided by the standard factories.
     */
    private final ReferencingServices referencing;

    /**
     * During WKT 1 parsing, {@code true} means that {@code PRIMEM} and {@code PARAMETER} angular units
     * need to be forced to {@code NonSI.DEGREE_ANGLE} instead than inferred from the context.
     * Note that this rule does not apply to {@code AXIS} elements
     *
     * <p>This flag is ignored during WKT 2 parsing.</p>
     *
     * @see Convention#WKT1_COMMON_UNITS
     */
    private final boolean usesCommonUnits;

    /**
     * During WKT 1 parsing, {@code true} means that axes should be parsed only for verifying the syntax,
     * but otherwise parsing should behave as if axes were not declared.
     *
     * <p>This flag is ignored during WKT 2 parsing.</p>
     *
     * @see Convention#WKT1_IGNORE_AXES
     */
    private final boolean ignoreAxes;

    /**
     * The object to use for replacing WKT axis names and abbreviations by ISO 19111 names and abbreviations.
     */
    private final Transliterator transliterator;

    /**
     * A map of properties to be given to the factory constructor methods.
     * This map will be recycled for each object to be parsed.
     */
    private final Map<String,Object> properties = new HashMap<String,Object>(4);

    /**
     * Order of coordinate system axes. Used only if {@code AXIS[…]} elements contain {@code ORDER[…]} sub-element.
     */
    private final Map<CoordinateSystemAxis,Integer> axisOrder = new IdentityHashMap<CoordinateSystemAxis,Integer>(4);

    /**
     * The last vertical CRS found during the parsing, or {@code null} if none.
     * This information is needed for creating {@link DefaultVerticalExtent} instances.
     *
     * <p>ISO 19162 said that we should have at most one vertical CRS per WKT. Apache SIS does
     * not enforce this constraint, but if a WKT contains more than one vertical CRS then the
     * instance used for completing the {@link DefaultVerticalExtent} instances is unspecified.</p>
     */
    private transient VerticalCRS verticalCRS;

    /**
     * A chained list of temporary information needed for completing the construction of {@link DefaultVerticalExtent}
     * instances. In particular, stores the unit of measurement until the {@link VerticalCRS} instance to associate to
     * the extents become known.
     */
    private transient VerticalInfo verticalElements;

    /**
     * Constructs a parser for the specified set of symbols using the specified set of factories.
     *
     * This constructor is for internal usage by Apache SIS only — <b>do not use!</b>
     *
     * <p><b>Maintenance note:</b> this constructor is invoked through reflection by
     * {@link org.apache.sis.referencing.factory.GeodeticObjectFactory#createFromWKT(String)}.
     * Do not change the method signature even if it doesn't break the compilation, unless the
     * reflection code is also updated.</p>
     *
     * @param defaultProperties Default properties to give to the object to create.
     * @param factories An object implementing {@link DatumFactory}, {@link CSFactory} and {@link CRSFactory}.
     * @param mtFactory The factory to use to create {@link MathTransform} objects.
     */
    public GeodeticObjectParser(final Map<String,?> defaultProperties,
            final ObjectFactory factories, final MathTransformFactory mtFactory)
    {
        super(Symbols.getDefault(), null, null, null, mtFactory, (Locale) defaultProperties.get(Errors.LOCALE_KEY));
        crsFactory      = (CRSFactory)   factories;
        csFactory       = (CSFactory)    factories;
        datumFactory    = (DatumFactory) factories;
        referencing     = ReferencingServices.getInstance();
        opFactory       = referencing.getCoordinateOperationFactory(defaultProperties, mtFactory);
        transliterator  = Transliterator.DEFAULT;
        usesCommonUnits = false;
        ignoreAxes      = false;
    }

    /**
     * Constructs a parser for the specified set of symbols using the specified set of factories.
     * This constructor is for {@link WKTFormat} usage only.
     *
     * @param symbols       The set of symbols to use.
     * @param numberFormat  The number format provided by {@link WKTFormat}, or {@code null} for a default format.
     * @param dateFormat    The date format provided by {@link WKTFormat}, or {@code null} for a default format.
     * @param unitFormat    The unit format provided by {@link WKTFormat}, or {@code null} for a default format.
     * @param convention    The WKT convention to use.
     * @param errorLocale   The locale for error messages (not for parsing), or {@code null} for the system default.
     * @param factories     On input, the factories to use. On output, the factories used. Can be null.
     */
    GeodeticObjectParser(final Symbols symbols, final NumberFormat numberFormat, final DateFormat dateFormat,
            final UnitFormat unitFormat, final Convention convention, final Transliterator transliterator,
            final Locale errorLocale, final Map<Class<?>,Factory> factories)
    {
        super(symbols, numberFormat, dateFormat, unitFormat, getFactory(MathTransformFactory.class, factories), errorLocale);
        this.transliterator = transliterator;
        crsFactory      = getFactory(CRSFactory.class,   factories);
        csFactory       = getFactory(CSFactory.class,    factories);
        datumFactory    = getFactory(DatumFactory.class, factories);
        referencing     = ReferencingServices.getInstance();
        opFactory       = referencing.getCoordinateOperationFactory(null, mtFactory);
        usesCommonUnits = convention.usesCommonUnits;
        ignoreAxes      = convention == Convention.WKT1_IGNORE_AXES;
    }

    /**
     * Returns the factory of the given type. This method will fetch the factory from the given
     * map if non-null. The factory actually used is stored in the map, unless the map is null.
     */
    private static <T extends Factory> T getFactory(final Class<T> type, final Map<Class<?>,Factory> factories) {
        if (factories == null) {
            return DefaultFactories.forBuildin(type);
        }
        T factory = type.cast(factories.get(type));
        if (factory == null) {
            factory = DefaultFactories.forBuildin(type);
            factories.put(type, factory);
        }
        return factory;
    }

    /**
     * Parses a <cite>Well Know Text</cite> (WKT).
     *
     * @param  text The text to be parsed.
     * @param  position The position to start parsing from.
     * @return The parsed object.
     * @throws ParseException if the string can not be parsed.
     */
    @Override
    public Object parseObject(final String text, final ParsePosition position) throws ParseException {
        final Object object;
        try {
            object = super.parseObject(text, position);
            /*
             * After parsing the object, we may have been unable to set the VerticalCRS of VerticalExtent instances.
             * First, try to set a default VerticalCRS for Mean Sea Level Height in metres. In the majority of cases
             * that should be enough. If not (typically because the vertical extent uses other unit than metre), try
             * to create a new CRS using the unit declared in the WKT.
             */
            if (verticalElements != null) {
                Exception ex = null;
                try {
                    verticalElements = verticalElements.resolve(referencing.getMSLH());     // Optional operation.
                } catch (UnsupportedOperationException e) {
                    ex = e;
                }
                if (verticalElements != null) try {
                    verticalElements = verticalElements.complete(crsFactory, csFactory);
                } catch (FactoryException e) {
                    if (ex == null) ex = e;
                }
                if (verticalElements != null) {
                    warning(Errors.formatInternational(Errors.Keys.CanNotAssignUnitToDimension_2,
                            WKTKeywords.VerticalExtent, verticalElements.unit), ex);
                }
            }
        } finally {
            verticalElements = null;
            verticalCRS = null;
            axisOrder.clear();
            properties.clear();     // for letting the garbage collector do its work.
        }
        return object;
    }

    /**
     * Parses the next element in the specified <cite>Well Know Text</cite> (WKT) tree.
     *
     * @param  element The element to be parsed.
     * @return The object.
     * @throws ParseException if the element can not be parsed.
     */
    @Override
    Object parseObject(final Element element) throws ParseException {
        Object value = parseCoordinateReferenceSystem(element, false);
        if (value != null) {
            return value;
        }
        value = parseMathTransform(element, false);
        if (value != null) {
            return value;
        }
        Object object;
        if ((object = parseAxis             (FIRST, element, null, SI.METRE)) == null &&
            (object = parsePrimeMeridian    (FIRST, element, false, NonSI.DEGREE_ANGLE)) == null &&
            (object = parseDatum            (FIRST, element, null )) == null &&
            (object = parseEllipsoid        (FIRST, element       )) == null &&
            (object = parseToWGS84          (FIRST, element       )) == null &&
            (object = parseVerticalDatum    (FIRST, element, false)) == null &&
            (object = parseTimeDatum        (FIRST, element       )) == null &&
            (object = parseEngineeringDatum (FIRST, element, false)) == null &&
            (object = parseImageDatum       (FIRST, element       )) == null &&
            (object = parseOperation        (FIRST, element))        == null)
        {
            throw element.missingOrUnknownComponent(WKTKeywords.GeodeticCRS);
        }
        return object;
    }

    /**
     * Parses a coordinate reference system element.
     *
     * @param  element The parent element.
     * @param  mandatory {@code true} if a CRS must be present, or {@code false} if optional.
     * @return The next element as a {@code CoordinateReferenceSystem} object.
     * @throws ParseException if the next element can not be parsed.
     */
    private CoordinateReferenceSystem parseCoordinateReferenceSystem(final Element element, final boolean mandatory)
            throws ParseException
    {
        CoordinateReferenceSystem crs;
        if ((crs = parseGeodeticCRS    (FIRST, element, null )) == null &&
            (crs = parseProjectedCRS   (FIRST, element, false)) == null &&
            (crs = parseVerticalCRS    (FIRST, element, false)) == null &&
            (crs = parseTimeCRS        (FIRST, element, false)) == null &&
            (crs = parseEngineeringCRS (FIRST, element, false)) == null &&
            (crs = parseImageCRS       (FIRST, element))        == null &&
            (crs = parseCompoundCRS    (FIRST, element))        == null &&
            (crs = parseFittedCS       (FIRST, element))        == null)
        {
            if (mandatory) {
                throw element.missingOrUnknownComponent(WKTKeywords.GeodeticCRS);
            }
        }
        return crs;
    }

    /**
     * Returns the value associated to {@link IdentifiedObject#IDENTIFIERS_KEY} as an {@code Identifier} object.
     * This method shall accept all value types that {@link #parseMetadataAndClose(Element, Object)} may store.
     *
     * @param  identifier The {@link #properties} value, or {@code null}.
     * @return The identifier, or {@code null} if the given value was null.
     */
    private static Identifier toIdentifier(final Object identifier) {
        return (identifier instanceof Identifier[]) ? ((Identifier[]) identifier)[0] : (Identifier) identifier;
    }

    /**
     * Parses an <strong>optional</strong> metadata elements and close.
     * This include elements like {@code "SCOPE"}, {@code "ID"} (WKT 2) or {@code "AUTHORITY"} (WKT 1).
     * This WKT 1 element has the following pattern:
     *
     * {@preformat text
     *     AUTHORITY["<name>", "<code>"]
     * }
     *
     * <div class="section">Fallback</div>
     * The name is a mandatory property, but some invalid WKT with an empty string exist. In such case,
     * we will use the name of the enclosed datum. Indeed, it is not uncommon to have the same name for
     * a geographic CRS and its geodetic datum.
     *
     * @param  parent   The parent element.
     * @param  name     The name of the parent object being parsed.
     * @param  fallback The fallback to use if {@code name} is empty.
     * @return A properties map with the parent name and the optional authority code.
     * @throws ParseException if an element can not be parsed.
     */
    private Map<String,Object> parseMetadataAndClose(final Element parent, final String name,
            final IdentifiedObject fallback) throws ParseException
    {
        properties.clear();
        properties.put(IdentifiedObject.NAME_KEY, (name.isEmpty() && fallback != null) ? fallback.getName() : name);
        Element element;
        while ((element = parent.pullElement(OPTIONAL, ID_KEYWORDS)) != null) {
            final String   codeSpace = element.pullString("codeSpace");
            final String   code      = element.pullObject("code").toString();   // Accepts Integer as well as String.
            final Object   version   = element.pullOptional(Object.class);      // Accepts Number as well as String.
            final Element  citation  = element.pullElement(OPTIONAL, WKTKeywords.Citation);
            final String   authority;
            if (citation != null) {
                authority = citation.pullString("authority");
                citation.close(ignoredElements);
            } else {
                authority = codeSpace;
            }
            final Element uri = element.pullElement(OPTIONAL, WKTKeywords.URI);
            if (uri != null) {
                uri.pullString("URI");      // TODO: not yet stored, since often redundant with other informations.
                uri.close(ignoredElements);
            }
            element.close(ignoredElements);
            /*
             * Note: we could be tempted to assign the authority to the name as well, like below:
             *
             *     if (name instanceof String) {
             *         name = new NamedIdentifier(authority, (String) name);
             *     }
             *     properties.put(IdentifiedObject.NAME_KEY, name);
             *
             * However experience shows that it is often wrong in practice, because peoples often
             * declare EPSG codes but still use WKT names much shorter than the EPSG names
             * (for example "WGS84" for the datum instead than "World Geodetic System 1984"),
             * so the name in WKT is often not compliant with the name actually defined by the authority.
             */
            final ImmutableIdentifier id = new ImmutableIdentifier(Citations.fromName(authority),
                    codeSpace, code, (version != null) ? version.toString() : null, null);
            final Object previous = properties.put(IdentifiedObject.IDENTIFIERS_KEY, id);
            if (previous != null) {
                Identifier[] identifiers;
                if (previous instanceof Identifier) {
                    identifiers = new Identifier[] {(Identifier) previous, id};
                } else {
                    identifiers = (Identifier[]) previous;
                    final int n = identifiers.length;
                    identifiers = Arrays.copyOf(identifiers, n + 1);
                    identifiers[n] = id;
                }
                properties.put(IdentifiedObject.IDENTIFIERS_KEY, identifiers);
                // REMINDER: values associated to IDENTIFIERS_KEY shall be recognized by 'toIdentifier(Object)'.
            }
        }
        /*
         * Other metadata (SCOPE, AREA, etc.).  ISO 19162 said that at most one of each type shall be present,
         * but our parser accepts an arbitrary amount of some kinds of metadata. They can be recognized by the
         * 'while' loop.
         *
         * Most WKT do not contain any of those metadata, so we perform an 'isEmpty()' check as an optimization
         * for those common cases.
         */
        if (!parent.isEmpty()) {
            /*
             * Example: SCOPE["Large scale topographic mapping and cadastre."]
             */
            element = parent.pullElement(OPTIONAL, WKTKeywords.Scope);
            if (element != null) {
                properties.put(ReferenceSystem.SCOPE_KEY, element.pullString("scope"));  // Other types like Datum use the same key.
                element.close(ignoredElements);
            }
            /*
             * Example: AREA["Netherlands offshore."]
             */
            DefaultExtent extent = null;
            while ((element = parent.pullElement(OPTIONAL, WKTKeywords.Area)) != null) {
                final String area = element.pullString("area");
                element.close(ignoredElements);
                if (extent == null) extent = new DefaultExtent();
                extent.getGeographicElements().add(new DefaultGeographicDescription(area));
            }
            /*
             * Example: BBOX[51.43, 2.54, 55.77, 6.40]
             */
            while ((element = parent.pullElement(OPTIONAL, WKTKeywords.BBox)) != null) {
                final double southBoundLatitude = element.pullDouble("southBoundLatitude");
                final double westBoundLongitude = element.pullDouble("westBoundLongitude");
                final double northBoundLatitude = element.pullDouble("northBoundLatitude");
                final double eastBoundLongitude = element.pullDouble("eastBoundLongitude");
                element.close(ignoredElements);
                if (extent == null) extent = new DefaultExtent();
                extent.getGeographicElements().add(new DefaultGeographicBoundingBox(
                        westBoundLongitude, eastBoundLongitude, southBoundLatitude, northBoundLatitude));
            }
            /*
             * Example: VERTICALEXTENT[-1000, 0, LENGTHUNIT[“metre”, 1]]
             *
             * Units are optional, default to metres (no "contextual units" here).
             */
            while ((element = parent.pullElement(OPTIONAL, WKTKeywords.VerticalExtent)) != null) {
                final double minimum = element.pullDouble("minimum");
                final double maximum = element.pullDouble("maximum");
                Unit<Length> unit = parseScaledUnit(element, WKTKeywords.LengthUnit, SI.METRE);
                element.close(ignoredElements);
                if (unit   == null) unit   = SI.METRE;
                if (extent == null) extent = new DefaultExtent();
                verticalElements = new VerticalInfo(verticalElements, extent, minimum, maximum, unit).resolve(verticalCRS);
            }
            /*
             * Example: TIMEEXTENT[2013-01-01, 2013-12-31]
             *
             * TODO: syntax like TIMEEXTENT[“Jurassic”, “Quaternary”] is not yet supported.
             * See https://issues.apache.org/jira/browse/SIS-163
             *
             * This operation requires the the sis-temporal module. If not available,
             * we will report a warning and leave the temporal extent missing.
             */
            while ((element = parent.pullElement(OPTIONAL, WKTKeywords.TimeExtent)) != null) {
                if (element.peekValue() instanceof String) {
                    element.pullString("startTime");
                    element.pullString("endTime");
                    element.close(ignoredElements);
                    warning(Errors.formatInternational(Errors.Keys.UnsupportedType_1, "TimeExtent[String,String]"), null);
                } else {
                    final Date startTime = element.pullDate("startTime");
                    final Date endTime   = element.pullDate("endTime");
                    element.close(ignoredElements);
                    try {
                        final DefaultTemporalExtent t = new DefaultTemporalExtent();
                        t.setBounds(startTime, endTime);
                        if (extent == null) extent = new DefaultExtent();
                        extent.getTemporalElements().add(t);
                    } catch (UnsupportedOperationException e) {
                        warning(parent, element, e);
                    }
                }
            }
            /*
             * Example: REMARK["Замечание на русском языке"]
             */
            element = parent.pullElement(OPTIONAL, WKTKeywords.Remark);
            if (element != null) {
                properties.put(IdentifiedObject.REMARKS_KEY, element.pullString("remarks"));
                element.close(ignoredElements);
            }
        }
        parent.close(ignoredElements);
        return properties;
    }

    /**
     * Parses the datum {@code ANCHOR[]} element and invoke {@link #parseMetadataAndClose(Element, Object)}.
     * If an anchor has been found, its value is stored in the returned map.
     */
    private Map<String,Object> parseAnchorAndClose(final Element element, final String name) throws ParseException {
        final Element anchor = element.pullElement(OPTIONAL, WKTKeywords.Anchor);
        final Map<String,Object> properties = parseMetadataAndClose(element, name, null);
        if (anchor != null) {
            properties.put(Datum.ANCHOR_POINT_KEY, anchor.pullString("anchorDefinition"));
            anchor.close(ignoredElements);
        }
        return properties;
    }

    /**
     * Parses an optional {@code "UNIT"} element of a known dimension.
     * This element has the following pattern:
     *
     * {@preformat text
     *     UNIT["<name>", <conversion factor> {,<authority>}]
     * }
     *
     * Unit was a mandatory element in WKT 1, but became optional in WKT 2 because the unit may be specified
     * in each {@code AXIS[…]} element instead than for the whole coordinate system.
     *
     * @param  parent   The parent element.
     * @param  keyword  The unit keyword (e.g. {@code "LengthUnit"} or {@code "AngleUnit"}).
     * @param  baseUnit The base unit, usually {@code SI.METRE} or {@code SI.RADIAN}.
     * @return The {@code "UNIT"} element as an {@link Unit} object, or {@code null} if none.
     * @throws ParseException if the {@code "UNIT"} can not be parsed.
     *
     * @todo Authority code is currently ignored. We may consider to create a subclass of
     *       {@link Unit} which implements {@link IdentifiedObject} in a future version.
     */
    @SuppressWarnings("unchecked")
    private <Q extends Quantity> Unit<Q> parseScaledUnit(final Element parent,
            final String keyword, final Unit<Q> baseUnit) throws ParseException
    {
        final Element element = parent.pullElement(OPTIONAL, keyword, WKTKeywords.Unit);
        if (element == null) {
            return null;
        }
        final String name   = element.pullString("name");
        final double factor = element.pullDouble("factor");
        final Unit<?> unit  = parseUnitID(element);
        element.close(ignoredElements);
        if (unit != null) {
            if (baseUnit.toSI().equals(unit.toSI())) {
                return (Unit<Q>) unit;
            } else {
                warning(Errors.formatInternational(Errors.Keys.IllegalUnitFor_2, keyword, unit), null);
            }
        }
        return Units.multiply(baseUnit, factor);
    }

    /**
     * Parses a {@code "CS"} element followed by all {@code "AXIS"} elements.
     * This element has the following pattern (simplified):
     *
     * {@preformat text
     *     CS["<type>", dimension],
     *     AXIS["<name>", NORTH | SOUTH | EAST | WEST | UP | DOWN | OTHER],
     *     UNIT["<name>", <conversion factor>],
     *     etc.
     * }
     *
     * This element is different from all other elements parsed by {@code GeodeticObjectParser}
     * in that its components are sibling elements rather than child elements of the CS element.
     *
     * <p>The optional {@code "UNIT[…]"} element shall be parsed by the caller. That element may appear after the
     * {@code "CS[…]"} element (not inside). The unit may be forced to some dimension (e.g. {@code "LengthUnit"})
     * or be any kind of unit, depending on the context in which this {@code parseCoordinateSystem(…)} method is
     * invoked.</p>
     *
     * <div class="section">Variants of Cartesian type</div>
     * The {@link WKTKeywords#Cartesian} type may be used for projected, geocentric or other kinds of CRS.
     * However while all those variants are of the same CS type, their axis names and directions differ.
     * Current implementation uses the following rules:
     *
     * <ul>
     *   <li>If the datum is not geodetic, then the axes of the Cartesian CS are unknown.</li>
     *   <li>Otherwise if {@code dimension is 2}, then the CS is assumed to be for a projected CRS.</li>
     *   <li>Otherwise if {@code dimension is 3}, then the CS is assumed to be for a geocentric CRS.</li>
     * </ul>
     *
     * @param  parent      The parent element.
     * @param  type        The expected type (Cartesian | ellipsoidal | vertical | etc…), or null if unknown.
     * @param  dimension   The minimal number of dimensions. Can be 1 if unknown.
     * @param  isWKT1      {@code true} if the parent element is an element from the WKT 1 standard.
     * @param  defaultUnit The contextual unit (usually {@code SI.METRE} or {@code SI.RADIAN}), or {@code null} if unknown.
     * @param  datum       The datum of the enclosing CRS.
     * @return The {@code "CS"}, {@code "UNIT"} and/or {@code "AXIS"} elements as a Coordinate System, or {@code null}.
     * @throws ParseException if an element can not be parsed.
     * @throws FactoryException if the factory can not create the coordinate system.
     */
    private CoordinateSystem parseCoordinateSystem(final Element parent, String type, int dimension,
            final boolean isWKT1, final Unit<?> defaultUnit, final Datum datum) throws ParseException, FactoryException
    {
        axisOrder.clear();
        final boolean is3D = (dimension >= 3);
        Map<String,Object> csProperties = null;
        { // For keeping the 'element' variable local to this block, for reducing the risk of accidental reuse.
            final Element element = parent.pullElement(OPTIONAL, WKTKeywords.CS);
            if (element != null) {
                final String expected = type;
                type         = CharSequences.trimWhitespaces(element.pullVoidElement("type").keyword);
                dimension    = element.pullInteger("dimension");
<<<<<<< HEAD
                csProperties = new HashMap<String,Object>(parseMetadataAndClose(element, "CS"));
=======
                csProperties = new HashMap<>(parseMetadataAndClose(element, "CS", null));
>>>>>>> 91b2e509
                if (expected != null) {
                    if (!expected.equalsIgnoreCase(type)) {
                        throw new LocalizedParseException(errorLocale, Errors.Keys.UnexpectedValueInElement_2,
                                new String[] {WKTKeywords.CS, type}, element.offset);
                    }
                }
                if (dimension <= 0 || dimension > 1000) {  // Arbitrary upper limit against badly formed CS.
                    final short key;
                    final Object[] args;
                    if (dimension <= 0) {
                        key = Errors.Keys.ValueNotGreaterThanZero_2;
                        args = new Object[] {"dimension", dimension};
                    } else {
                        key = Errors.Keys.ExcessiveNumberOfDimensions_1;
                        args = new Object[] {dimension};
                    }
                    throw new LocalizedParseException(errorLocale, key, args, element.offset);
                }
                type = type.equalsIgnoreCase(WKTKeywords.Cartesian) ?
                       WKTKeywords.Cartesian : type.toLowerCase(symbols.getLocale());
            }
        }
        /*
         * AXIS[…] elements are optional, but if we find one we will request that there is as many axes
         * as the number of dimensions. If there is more axes than expected, we may emit an error later
         * depending on the CS type.
         *
         * AXIS[…] elements will be parsed for verifying the syntax, but otherwise ignored if the parsing
         * convention is WKT1_IGNORE_AXES. This is for compatibility with the way some other libraries
         * parse WKT 1.
         */
        CoordinateSystemAxis[] axes = null;
        CoordinateSystemAxis axis = parseAxis(type == null ? MANDATORY : OPTIONAL, parent, type, defaultUnit);
        if (axis != null) {
            final List<CoordinateSystemAxis> list = new ArrayList<CoordinateSystemAxis>(dimension + 2);
            do {
                list.add(axis);
                axis = parseAxis(list.size() < dimension ? MANDATORY : OPTIONAL, parent, type, defaultUnit);
            } while (axis != null);
            if (!isWKT1 || !ignoreAxes) {
                axes = list.toArray(new CoordinateSystemAxis[list.size()]);
                Arrays.sort(axes, this);  // Take ORDER[n] elements in account.
            }
        }
        /*
         * If there is no explicit AXIS[…] elements, or if the user asked to ignore them, then we need to
         * create default axes. This is possible only if we know the type of the CS to create, and only
         * for some of those CS types.
         */
        if (axes == null) {
            if (type == null) {
                throw parent.missingComponent(WKTKeywords.Axis);
            }
            String nx = null, x = null;     // Easting or Longitude axis name and abbreviation.
            String ny = null, y = null;     // Northing or latitude axis name and abbreviation.
            String nz = null, z = null;     // Depth, height or time axis name and abbreviation.
            AxisDirection direction = null; // Depth, height or time axis direction.
            Unit<?> unit = defaultUnit;     // Depth, height or time axis unit.
            /*switch (type)*/ {
                /*
                 * Cartesian — we can create axes only for geodetic datum, in which case the axes are for
                 * two-dimensional Projected or three-dimensional Geocentric CRS.
                 */
                if (type.equals(WKTKeywords.Cartesian)) {
                    if (!(datum instanceof GeodeticDatum)) {
                        throw parent.missingComponent(WKTKeywords.Axis);
                    }
                    if (defaultUnit == null) {
                        throw parent.missingComponent(WKTKeywords.LengthUnit);
                    }
                    if (is3D) {  // If dimension can not be 2, then CRS can not be Projected.
                        return referencing.getGeocentricCS(defaultUnit.asType(Length.class));
                    }
                    nx = AxisNames.EASTING;  x = "E";
                    ny = AxisNames.NORTHING; y = "N";
                    if (dimension >= 3) {   // Non-standard but SIS is tolerant to this case.
                        z    = "h";
                        nz   = AxisNames.ELLIPSOIDAL_HEIGHT;
                        unit = SI.METRE;
                    }
                }
                /*
                 * Ellipsoidal — can be two- or three- dimensional, in which case the height can
                 * only be ellipsoidal height.
                 */
                else if (type.equals(WKTKeywords.ellipsoidal)) {
                    if (defaultUnit == null) {
                        throw parent.missingComponent(WKTKeywords.AngleUnit);
                    }
                    nx = AxisNames.GEODETIC_LONGITUDE; x = "λ";
                    ny = AxisNames.GEODETIC_LATITUDE;  y = "φ";
                    if (dimension >= 3) {
                        z    = "h";
                        nz   = AxisNames.ELLIPSOIDAL_HEIGHT;
                        unit = SI.METRE;
                    }
                }
                /*
                 * Vertical — the default name and symbol depends on whether this is depth,
                 * geoidal height, ellipsoidal height (non-standard) or other kind of heights.
                 */
                else if (type.equals(WKTKeywords.vertical)) {
                    if (defaultUnit == null) {
                        throw parent.missingComponent(WKTKeywords.Unit);
                    }
                    direction = AxisDirection.UP;
                    final VerticalDatumType vt = ((VerticalDatum) datum).getVerticalDatumType();
                    if (VerticalDatumType.GEOIDAL.equals(vt)) {
                        nz = AxisNames.GRAVITY_RELATED_HEIGHT;
                        z  = "H";
                    } else if (VerticalDatumType.DEPTH.equals(vt)) {
                        direction = AxisDirection.DOWN;
                        nz = AxisNames.DEPTH;
                        z  = "D";
                    } else if (VerticalDatumTypes.ELLIPSOIDAL.equals(vt)) {
                        nz = AxisNames.ELLIPSOIDAL_HEIGHT;  // Not allowed by ISO 19111 as a standalone axis, but SIS is
                        z  = "h";                           // tolerant to this case since it is sometime hard to avoid.
                    } else {
                        nz = "Height";
                        z  = "h";
                    }
                }
                /*
                 * Temporal — axis name and abbreviation not yet specified by ISO 19111.
                 */
                else if (type.equals(WKTKeywords.temporal)) {
                    if (defaultUnit == null) {
                        throw parent.missingComponent(WKTKeywords.TimeUnit);
                    }
                    direction = AxisDirection.FUTURE;
                    nz = "Time";
                    z = "t";
                }
                /*
                 * Unknown CS type — we can not guess which axes to create.
                 */
                else {
                    throw parent.missingComponent(WKTKeywords.Axis);
                }
            }
            int i = 0;
            axes = new CoordinateSystemAxis[dimension];
            if (x != null && i < dimension) axes[i++] = csFactory.createCoordinateSystemAxis(singletonMap(CoordinateSystemAxis.NAME_KEY, nx), x, AxisDirection.EAST,  defaultUnit);
            if (y != null && i < dimension) axes[i++] = csFactory.createCoordinateSystemAxis(singletonMap(CoordinateSystemAxis.NAME_KEY, ny), y, AxisDirection.NORTH, defaultUnit);
            if (z != null && i < dimension) axes[i++] = csFactory.createCoordinateSystemAxis(singletonMap(CoordinateSystemAxis.NAME_KEY, nz), z, direction, unit);
            // Not a problem if the array does not have the expected length for the CS type. This will be verified below in this method.
        }
        /*
         * Infer a CS name will be inferred from the axes if possible.
         * Example: "Compound CS: East (km), North (km), Up (m)."
         */
        final String name;
        { // For keeping the 'buffer' variable local to this block.
            final StringBuilder buffer = new StringBuilder();
            if (type != null && !type.isEmpty()) {
                final int c = type.codePointAt(0);
                buffer.appendCodePoint(Character.toUpperCase(c))
                        .append(type, Character.charCount(c), type.length()).append(' ');
            }
            name = AxisDirections.appendTo(buffer.append("CS"), axes);
        }
        if (csProperties == null) {
            csProperties = java.util.Collections.<String,Object>singletonMap(CoordinateSystem.NAME_KEY, name);
        } else {
            csProperties.put(CoordinateSystem.NAME_KEY, name);
        }
        if (type == null) {
            return referencing.createAbstractCS(csProperties, axes);
        }
        /*
         * Finally, delegate to the factory method corresponding to the CS type and the number of axes.
         */
        /*switch (type)*/ {
            if (type.equals(WKTKeywords.ellipsoidal)) {
                switch (axes.length) {
                    case 2: return csFactory.createEllipsoidalCS(csProperties, axes[0], axes[1]);
                    case 3: return csFactory.createEllipsoidalCS(csProperties, axes[0], axes[1], axes[2]);
                }
                dimension = (axes.length < 2) ? 2 : 3;  // For error message.
            }
            else if (type.equals(WKTKeywords.Cartesian)) {
                switch (axes.length) {
                    case 2: return csFactory.createCartesianCS(csProperties, axes[0], axes[1]);
                    case 3: return csFactory.createCartesianCS(csProperties, axes[0], axes[1], axes[2]);
                }
                dimension = (axes.length < 2) ? 2 : 3;  // For error message.
            }
            else if (type.equals(WKTKeywords.affine)) {
                switch (axes.length) {
                    case 2: return csFactory.createAffineCS(csProperties, axes[0], axes[1]);
                    case 3: return csFactory.createAffineCS(csProperties, axes[0], axes[1], axes[2]);
                }
                dimension = (axes.length < 2) ? 2 : 3;  // For error message.
            }
            else if (type.equals(WKTKeywords.vertical)) {
                if (axes.length == (dimension = 1)) {
                    return csFactory.createVerticalCS(csProperties, axes[0]);
                }
            }
            else if (type.equals(WKTKeywords.temporal)) {
                if (axes.length == (dimension = 1)) {
                    return csFactory.createTimeCS(csProperties, axes[0]);
                }
            }
            else if (type.equals(WKTKeywords.linear)) {
                if (axes.length == (dimension = 1)) {
                    return csFactory.createLinearCS(csProperties, axes[0]);
                }
            }
            else if (type.equals(WKTKeywords.polar)) {
                if (axes.length == (dimension = 2)) {
                    return csFactory.createPolarCS(csProperties, axes[0], axes[1]);
                }
            }
            else if (type.equals(WKTKeywords.cylindrical)) {
                if (axes.length == (dimension = 3)) {
                    return csFactory.createCylindricalCS(csProperties, axes[0], axes[1], axes[2]);
                }
            }
            else if (type.equals(WKTKeywords.spherical)) {
                if (axes.length == (dimension = 3)) {
                    return csFactory.createSphericalCS(csProperties, axes[0], axes[1], axes[2]);
                }
            }
            else if (type.equals(WKTKeywords.parametric)) {  // TODO: not yet supported.
                return referencing.createAbstractCS(csProperties, axes);
            }
            else {
                warning(Errors.formatInternational(Errors.Keys.UnknownType_1, type), null);
                return referencing.createAbstractCS(csProperties, axes);
            }
        }
        throw new LocalizedParseException(errorLocale, (axes.length > dimension)
                ? Errors.Keys.TooManyOccurrences_2 : Errors.Keys.TooFewOccurrences_2,
                new Object[] {dimension, WKTKeywords.Axis}, parent.offset);
    }

    /**
     * Parses an {@code "AXIS"} element.
     * This element has the following pattern (simplified):
     *
     * {@preformat text
     *     AXIS["<name (abbr.)>", NORTH | SOUTH | EAST | WEST | UP | DOWN | OTHER, ORDER[n], UNIT[…], ID[…]]
     * }
     *
     * @param  mode        {@link #FIRST}, {@link #OPTIONAL} or {@link #MANDATORY}.
     * @param  parent      The parent element.
     * @param  csType      The coordinate system type (Cartesian | ellipsoidal | vertical | etc…), or null if unknown.
     * @param  defaultUnit The contextual unit (usually {@code SI.METRE} or {@code SI.RADIAN}), or {@code null} if unknown.
     * @return The {@code "AXIS"} element as a {@link CoordinateSystemAxis} object, or {@code null}
     *         if the axis was not required and there is no axis object.
     * @throws ParseException if the {@code "AXIS"} element can not be parsed.
     */
    private CoordinateSystemAxis parseAxis(final int mode, final Element parent, final String csType,
            final Unit<?> defaultUnit) throws ParseException
    {
        final Element element = parent.pullElement(mode, WKTKeywords.Axis);
        if (element == null) {
            return null;
        }
        /*
         * Name, orientation (usually NORTH, SOUTH, EAST or WEST) and units are the main components of AXIS[…].
         * The name may contain an abbreviation, which will be handle later in this method. In the special case
         * of coordinate system over a pole, the orientation may be of the form “South along 90°W”, which is
         * expressed by a syntax like AXIS[“South along 90°W”, SOUTH, MERIDIAN[-90, UNIT["deg"]]]. Note that
         * the meridian is relative to the prime meridian of the enclosing geodetic CRS.
         */
        String name = CharSequences.trimWhitespaces(element.pullString("name"));
        final Element orientation = element.pullVoidElement("orientation");
        Unit<?> unit = parseUnit(element);
        if (unit == null) {
            if (defaultUnit == null) {
                throw element.missingComponent(WKTKeywords.Unit);
            }
            unit = defaultUnit;
        }
        AxisDirection direction = Types.forCodeName(AxisDirection.class, orientation.keyword, true);
        final Element meridian = element.pullElement(OPTIONAL, WKTKeywords.Meridian);
        if (meridian != null) {
            double angle = meridian.pullDouble("meridian");
            final Unit<Angle> m = parseScaledUnit(meridian, WKTKeywords.AngleUnit, SI.RADIAN);
            meridian.close(ignoredElements);
            if (m != null) {
                angle = m.getConverterTo(NonSI.DEGREE_ANGLE).convert(angle);
            }
            direction = referencing.directionAlongMeridian(direction, angle);
        }
        /*
         * According ISO 19162, the abbreviation should be inserted between parenthesis in the name.
         * Example: "Easting (E)", "Longitude (L)". If we do not find an abbreviation, then we will
         * have to guess one since abbreviation is a mandatory part of axis.
         */
        String abbreviation;
        final int start, end = name.length() - 1;
        if (end > 1 && name.charAt(end) == ')' && (start = name.lastIndexOf('(', end-1)) >= 0) {
            abbreviation = CharSequences.trimWhitespaces(name.substring(start + 1, end));
            name = CharSequences.trimWhitespaces(name.substring(0, start));
            if (name.isEmpty()) {
                name = abbreviation;
            }
        } else {
            abbreviation = AxisDirections.suggestAbbreviation(name, direction, unit);
        }
        /*
         * The longitude and latitude axis names are explicitly fixed by ISO 19111:2007 to "Geodetic longitude"
         * and "Geodetic latitude". But ISO 19162:2015 §7.5.3(ii) said that the "Geodetic" part in those names
         * shall be omitted at WKT formatting time. SIS's DefaultCoordinateSystemAxis.formatTo(Formatter)
         * method performs this removal, so we apply the reverse operation here.
         */
        name         = transliterator.toLongAxisName       (csType, direction, name);
        abbreviation = transliterator.toUnicodeAbbreviation(csType, direction, abbreviation);
        /*
         * At this point we are done and ready to create the CoordinateSystemAxis. But there is one last element
         * specified by ISO 19162 but not in Apache SIS representation of axis: ORDER[n], which specify the axis
         * ordering. If present we will store that value for processing by the 'parseCoordinateSystem(…)' method.
         */
        final Element order = element.pullElement(OPTIONAL, WKTKeywords.Order);
        Integer n = null;
        if (order != null) {
            n = order.pullInteger("order");
            order.close(ignoredElements);
        }
        final CoordinateSystemAxis axis;
        try {
            axis = csFactory.createCoordinateSystemAxis(parseMetadataAndClose(element, name, null), abbreviation, direction, unit);
        } catch (FactoryException exception) {
            throw element.parseFailed(exception);
        }
        if (axisOrder.put(axis, n) != null) {   // Opportunist check, effective for instances created by SIS factory.
            throw new LocalizedParseException(errorLocale, Errors.Keys.DuplicatedElement_1,
                    new Object[] {WKTKeywords.Axis + "[“" + name + "”]"}, element.offset);
        }
        return axis;
    }

    /**
     * Compares axes for order. This method is used for ordering axes according their {@code ORDER} element,
     * if present. If no {@code ORDER} element were present, then the axis order is left unchanged. If only
     * some axes have an {@code ORDER} element (which is illegal according ISO 19162), then those axes will
     * be sorted before the axes without {@code ORDER} element.
     *
     * @param  o1 The first axis to compare.
     * @param  o2 The second axis to compare.
     * @return -1 if {@code o1} should be before {@code o2},
     *         +1 if {@code o2} should be before {@code o1}, or
     *          0 if undetermined (no axis order change).
     */
    @Override
    public int compare(final CoordinateSystemAxis o1, final CoordinateSystemAxis o2) {
        final Integer n1 = axisOrder.get(o1);
        final Integer n2 = axisOrder.get(o2);
        if (n1 != null) {
            if (n2 != null) {
                return n1 - n2;
            }
            return -1;  // Axis 1 before Axis 2 since the later has no 'ORDER' element.
        } else if (n2 != null) {
            return +1;  // Axis 2 before Axis 1 since the later has no 'ORDER' element.
        }
        return 0;
    }

    /**
     * Parses a {@code "PrimeMeridian"} element. The syntax is given by
     * <a href="http://docs.opengeospatial.org/is/12-063r5/12-063r5.html#53">WKT 2 specification §8.2.2</a>.
     *
     * The legacy WKT 1 pattern was:
     *
     * {@preformat text
     *     PRIMEM["<name>", <longitude> {,<authority>}]
     * }
     *
     * @param  mode        {@link #FIRST}, {@link #OPTIONAL} or {@link #MANDATORY}.
     * @param  parent      The parent element.
     * @param  isWKT1      {@code true} if this method is invoked while parsing a WKT 1 element.
     * @param  angularUnit The contextual unit.
     * @return The {@code "PrimeMeridian"} element as a {@link PrimeMeridian} object.
     * @throws ParseException if the {@code "PrimeMeridian"} element can not be parsed.
     *
     * @see org.apache.sis.referencing.datum.DefaultPrimeMeridian#formatTo(Formatter)
     */
    private PrimeMeridian parsePrimeMeridian(final int mode, final Element parent, final boolean isWKT1, Unit<Angle> angularUnit)
            throws ParseException
    {
        if (isWKT1 && usesCommonUnits) {
            angularUnit = NonSI.DEGREE_ANGLE;
        }
        final Element element = parent.pullElement(mode, WKTKeywords.PrimeMeridian, WKTKeywords.PrimeM);
        if (element == null) {
            return null;
        }
        final String name      = element.pullString("name");
        final double longitude = element.pullDouble("longitude");
        final Unit<Angle> unit = parseScaledUnit(element, WKTKeywords.AngleUnit, SI.RADIAN);
        if (unit != null) {
            angularUnit = unit;
        } else if (angularUnit == null) {
            throw parent.missingComponent(WKTKeywords.AngleUnit);
        }
        try {
            return datumFactory.createPrimeMeridian(parseMetadataAndClose(element, name, null), longitude, angularUnit);
        } catch (FactoryException exception) {
            throw element.parseFailed(exception);
        }
    }

    /**
     * Parses an <strong>optional</strong> {@code "TOWGS84"} element.
     * This element is specific to WKT 1 and has the following pattern:
     *
     * {@preformat text
     *     TOWGS84[<dx>, <dy>, <dz>, <ex>, <ey>, <ez>, <ppm>]
     * }
     *
     * @param  mode {@link #FIRST}, {@link #OPTIONAL} or {@link #MANDATORY}.
     * @param  parent The parent element.
     * @return The {@code "TOWGS84"} element as a {@link org.apache.sis.referencing.datum.BursaWolfParameters} object,
     *         or {@code null} if no {@code "TOWGS84"} has been found.
     * @throws ParseException if the {@code "TOWGS84"} can not be parsed.
     */
    private Object parseToWGS84(final int mode, final Element parent) throws ParseException {
        final Element element = parent.pullElement(mode, WKTKeywords.ToWGS84);
        if (element == null) {
            return null;
        }
        final double[] values = new double[ToWGS84.length];
        for (int i=0; i<values.length;) {
            values[i] = element.pullDouble(ToWGS84[i]);
            if ((++i % 3) == 0 && element.isEmpty()) {
                break;  // It is legal to have only 3 or 6 elements.
            }
        }
        element.close(ignoredElements);
        return referencing.createToWGS84(values);
    }

    /**
     * Parses an {@code "Ellipsoid"} element. The syntax is given by
     * <a href="http://docs.opengeospatial.org/is/12-063r5/12-063r5.html#52">WKT 2 specification §8.2.1</a>.
     *
     * The legacy WKT 1 pattern was:
     *
     * {@preformat text
     *     SPHEROID["<name>", <semi-major axis>, <inverse flattening> {,<authority>}]
     * }
     *
     * @param  mode {@link #FIRST}, {@link #OPTIONAL} or {@link #MANDATORY}.
     * @param  parent The parent element.
     * @return The {@code "Ellipsoid"} element as an {@link Ellipsoid} object.
     * @throws ParseException if the {@code "Ellipsoid"} element can not be parsed.
     *
     * @see org.apache.sis.referencing.datum.DefaultEllipsoid#formatTo(Formatter)
     */
    private Ellipsoid parseEllipsoid(final int mode, final Element parent) throws ParseException {
        final Element element = parent.pullElement(mode, WKTKeywords.Ellipsoid, WKTKeywords.Spheroid);
        if (element == null) {
            return null;
        }
        final String name          = element.pullString("name");
        final double semiMajorAxis = element.pullDouble("semiMajorAxis");
        double inverseFlattening   = element.pullDouble("inverseFlattening");
        Unit<Length> unit = parseScaledUnit(element, WKTKeywords.LengthUnit, SI.METRE);
        if (unit == null) {
            unit = SI.METRE;
        }
        final Map<String,?> properties = parseMetadataAndClose(element, name, null);
        try {
            if (inverseFlattening == 0) {   // OGC convention for a sphere.
                return datumFactory.createEllipsoid(properties, semiMajorAxis, semiMajorAxis, unit);
            } else {
                return datumFactory.createFlattenedSphere(properties, semiMajorAxis, inverseFlattening, unit);
            }
        } catch (FactoryException exception) {
            throw element.parseFailed(exception);
        }
    }

    /**
     * Parses a {@code "Method"} (WKT 2) element, followed by parameter values. The syntax is given by
     * <a href="http://docs.opengeospatial.org/is/12-063r5/12-063r5.html#62">WKT 2 specification §9.3</a>.
     *
     * The legacy WKT 1 specification was:
     *
     * {@preformat text
     *     PROJECTION["<name>" {,<authority>}]
     * }
     *
     * Note that in WKT 2, this element is wrapped inside a {@code Conversion} or {@code DerivingConversion}
     * element which is itself inside the {@code ProjectedCRS} element. This is different than WKT 1, which
     * puts this element right into the the {@code ProjectedCRS} element without {@code Conversion} wrapper.
     *
     * @param  mode        {@link #FIRST}, {@link #OPTIONAL} or {@link #MANDATORY}.
     * @param  parent      The parent element.
     * @param  wrapper     "Conversion" or "DerivingConversion" wrapper name, or null if parsing a WKT 1.
     * @param  linearUnit  The linear unit of the parent {@code ProjectedCRS} element, or {@code null}.
     * @param  angularUnit The angular unit of the sibling {@code GeographicCRS} element, or {@code null}.
     * @return The {@code "Method"} element and its parameters as a defining conversion.
     * @throws ParseException if the {@code "Method"} element can not be parsed.
     */
    private Conversion parseDerivingConversion(final int mode, Element parent, final String wrapper,
            final Unit<Length> linearUnit, final Unit<Angle> angularUnit) throws ParseException
    {
        final String name;
        if (wrapper == null) {
            name = null;  // Will actually be ignored. WKT 1 does not provide name for Conversion objects.
        } else {
            /*
             * If we are parsing WKT 2, then there is an additional "Conversion" element between
             * the parent (usually a ProjectedCRS) and the other elements parsed by this method.
             */
            parent = parent.pullElement(mode, wrapper);
            if (parent == null) {
                return null;
            }
            name = parent.pullString("name");
        }
        final Element element    = parent.pullElement(MANDATORY, WKTKeywords.Method, WKTKeywords.Projection);
        final String  methodName = element.pullString("method");
        Map<String,?> properties = parseMetadataAndClose(element, methodName, null);
        final Identifier id      = toIdentifier(properties.remove(IdentifiedObject.IDENTIFIERS_KEY)); // See NOTE 2.
        /*
         * The map projection method may be specified by an EPSG identifier (or any other authority),
         * which is preferred to the method name since the later is potentially ambiguous. However not
         * all CoordinateOperationFactory may accept identifier as an argument to 'getOperationMethod'.
         * So if an identifier is present, we will try to use it but fallback on the name if we can
         * not use the identifier.
         */
        OperationMethod  method     = null;
        FactoryException suppressed = null;
        if (id != null) try {
            // CodeSpace is a mandatory attribute in ID[…] elements, so we do not test for null values.
            method = opFactory.getOperationMethod(id.getCodeSpace() + DefaultNameSpace.DEFAULT_SEPARATOR + id.getCode());
        } catch (FactoryException e) {
            suppressed = e;
        }
        /*
         * Set the list of parameters.
         *
         * NOTE 1: Parameters are defined in the parent element (usually a "ProjectedCRS" element
         *         in WKT 1 or a "Conversion" element in WKT 2), not in this "Method" element.
         *
         * NOTE 2: We may inherit the OperationMethod name if there is no Conversion wrapper with its own name,
         *         but we shall not inherit the OperationMethod identifier. This is the reason why we invoked
         *         properties.remove(IdentifiedObject.IDENTIFIERS_KEY)) above.
         */
        try {
            if (method == null) {
                method = opFactory.getOperationMethod(methodName);
            }
            final ParameterValueGroup parameters = method.getParameters().createValue();
            parseParameters(parent, parameters, linearUnit, angularUnit);
            if (wrapper != null) {
                properties = parseMetadataAndClose(parent, name, method);
                /*
                 * DEPARTURE FROM ISO 19162: the specification in §9.3.2 said:
                 *
                 *     "If an identifier is provided as an attribute within the <map projection conversion> object,
                 *     because it is expected to describe a complete collection of zone name, method, parameters and
                 *     parameter values, it shall override any identifiers given within the map projection method and
                 *     map projection parameter objects."
                 *
                 * However this would require this GeodeticObjectParser to hold a CoordinateOperationAuthorityFactory,
                 * which we do not yet implement. See https://issues.apache.org/jira/browse/SIS-163
                 */
            }
            return opFactory.createDefiningConversion(properties, method, parameters);
        } catch (FactoryException exception) {
            if (suppressed != null) {
//              exception.addSuppressed(suppressed);    // Not available on JDK6.
            }
            throw element.parseFailed(exception);
        }
    }

    /**
     * Parses a {@code "Datum"} (WKT 2) element. The syntax is given by
     * <a href="http://docs.opengeospatial.org/is/12-063r5/12-063r5.html#54">WKT 2 specification §8.2.4</a>.
     *
     * The legacy WKT 1 pattern was:
     *
     * {@preformat text
     *     DATUM["<name>", <spheroid> {,<to wgs84>} {,<authority>}]
     * }
     *
     * @param  mode {@link #FIRST}, {@link #OPTIONAL} or {@link #MANDATORY}.
     * @param  parent The parent element.
     * @param  meridian the prime meridian, or {@code null} for Greenwich.
     * @return The {@code "Datum"} element as a {@link GeodeticDatum} object.
     * @throws ParseException if the {@code "Datum"} element can not be parsed.
     *
     * @see org.apache.sis.referencing.datum.DefaultGeodeticDatum#formatTo(Formatter)
     */
    private GeodeticDatum parseDatum(final int mode, final Element parent, PrimeMeridian meridian) throws ParseException {
        final Element element = parent.pullElement(mode, WKTKeywords.Datum, WKTKeywords.GeodeticDatum);
        if (element == null) {
            return null;
        }
        final String             name       = element.pullString("name");
        final Ellipsoid          ellipsoid  = parseEllipsoid(MANDATORY, element);
        final Object             toWGS84    = parseToWGS84(OPTIONAL, element);
        final Map<String,Object> properties = parseAnchorAndClose(element, name);
        if (meridian == null) {
            meridian = referencing.getGreenwich();
        }
        if (toWGS84 != null) {
            properties.put(ReferencingServices.BURSA_WOLF_KEY, toWGS84);
        }
        try {
            return datumFactory.createGeodeticDatum(properties, ellipsoid, meridian);
        } catch (FactoryException exception) {
            throw element.parseFailed(exception);
        }
    }

    /**
     * Parses a {@code "VerticalDatum"} (WKT 2) element. The syntax is given by
     * <a href="http://docs.opengeospatial.org/is/12-063r5/12-063r5.html#71">WKT 2 specification §10.2</a>.
     *
     * The legacy WKT 1 pattern was:
     *
     * {@preformat text
     *     VERT_DATUM["<name>", <datum type> {,<authority>}]
     * }
     *
     * @param  mode   {@link #FIRST}, {@link #OPTIONAL} or {@link #MANDATORY}.
     * @param  parent The parent element.
     * @param  isWKT1 {@code true} if the parent is a WKT 1 element.
     * @return The {@code "VerticalDatum"} element as a {@link VerticalDatum} object.
     * @throws ParseException if the {@code "VerticalDatum"} element can not be parsed.
     */
    private VerticalDatum parseVerticalDatum(final int mode, final Element parent, final boolean isWKT1)
            throws ParseException
    {
        final Element element = parent.pullElement(mode,
                WKTKeywords.VerticalDatum,
                WKTKeywords.VDatum,
                WKTKeywords.Vert_Datum);
        if (element == null) {
            return null;
        }
        final String name = element.pullString("name");
        VerticalDatumType type = null;
        if (isWKT1) {
            type = VerticalDatumTypes.fromLegacy(element.pullInteger("datum"));
        }
        if (type == null) {
            type = VerticalDatumTypes.guess(name, null, null);
        }
        try {
            return datumFactory.createVerticalDatum(parseAnchorAndClose(element, name), type);
        } catch (FactoryException exception) {
            throw element.parseFailed(exception);
        }
    }

    /**
     * Parses a {@code "TimeDatum"} element. This element has the following pattern:
     *
     * {@preformat text
     *     TimeDatum["<name>", TimeOrigin[<time origin>] {,<authority>}]
     * }
     *
     * @param  mode {@link #FIRST}, {@link #OPTIONAL} or {@link #MANDATORY}.
     * @param  parent The parent element.
     * @return The {@code "TimeDatum"} element as a {@link TemporalDatum} object.
     * @throws ParseException if the {@code "TimeDatum"} element can not be parsed.
     */
    private TemporalDatum parseTimeDatum(final int mode, final Element parent) throws ParseException {
        final Element element = parent.pullElement(mode, WKTKeywords.TimeDatum, WKTKeywords.TDatum);
        if (element == null) {
            return null;
        }
        final String  name   = element.pullString ("name");
        final Element origin = element.pullElement(MANDATORY, WKTKeywords.TimeOrigin);
        final Date    epoch  = origin .pullDate("origin");
        origin.close(ignoredElements);
        try {
            return datumFactory.createTemporalDatum(parseAnchorAndClose(element, name), epoch);
        } catch (FactoryException exception) {
            throw element.parseFailed(exception);
        }
    }

    /**
     * Parses a {@code "EngineeringDatum"} (WKT 2) element. The syntax is given by
     * <a href="http://docs.opengeospatial.org/is/12-063r5/12-063r5.html#76">WKT 2 specification §11.2</a>.
     *
     * The legacy WKT 1 pattern was:
     *
     * {@preformat text
     *     LOCAL_DATUM["<name>", <datum type> {,<authority>}]
     * }
     *
     * The datum type (WKT 1 only) is currently ignored.
     *
     * @param  mode   {@link #FIRST}, {@link #OPTIONAL} or {@link #MANDATORY}.
     * @param  parent The parent element.
     * @param  isWKT1 {@code true} if the parent is a WKT 1 element.
     * @return The {@code "EngineeringDatum"} element as an {@link EngineeringDatum} object.
     * @throws ParseException if the {@code "EngineeringDatum"} element can not be parsed.
     */
    private EngineeringDatum parseEngineeringDatum(final int mode, final Element parent, final boolean isWKT1) throws ParseException {
        final Element element = parent.pullElement(mode,
                WKTKeywords.EngineeringDatum,
                WKTKeywords.EDatum,
                WKTKeywords.Local_Datum);
        if (element == null) {
            return null;
        }
        final String name  = element.pullString ("name");
        if (isWKT1) {
            element.pullInteger("datum");   // Ignored for now.
        }
        try {
            return datumFactory.createEngineeringDatum(parseAnchorAndClose(element, name));
        } catch (FactoryException exception) {
            throw element.parseFailed(exception);
        }
    }

    /**
     * Parses an {@code "ImageDatum"} (WKT 2) element. The syntax is given by
     * <a href="http://docs.opengeospatial.org/is/12-063r5/12-063r5.html#81">WKT 2 specification §12.2</a>.
     *
     * @param  mode   {@link #FIRST}, {@link #OPTIONAL} or {@link #MANDATORY}.
     * @param  parent The parent element.
     * @return The {@code "ImageDatum"} element as an {@link ImageDatum} object.
     * @throws ParseException if the {@code "ImageDatum"} element can not be parsed.
     */
    private ImageDatum parseImageDatum(final int mode, final Element parent) throws ParseException {
        final Element element = parent.pullElement(mode, WKTKeywords.ImageDatum, WKTKeywords.IDatum);
        if (element == null) {
            return null;
        }
        final String name = element.pullString("name");
        final PixelInCell pixelInCell = Types.forCodeName(PixelInCell.class,
                element.pullVoidElement("pixelInCell").keyword, true);
        try {
            return datumFactory.createImageDatum(parseAnchorAndClose(element, name), pixelInCell);
        } catch (FactoryException exception) {
            throw element.parseFailed(exception);
        }
    }

    /**
     * Parses a {@code "EngineeringCRS"} (WKT 2) element. The syntax is given by
     * <a href="http://docs.opengeospatial.org/is/12-063r5/12-063r5.html#74">WKT 2 specification §11</a>.
     *
     * The legacy WKT 1 pattern was:
     *
     * {@preformat text
     *     LOCAL_CS["<name>", <local datum>, <unit>, <axis>, {,<axis>}* {,<authority>}]
     * }
     *
     * @param  mode      {@link #FIRST}, {@link #OPTIONAL} or {@link #MANDATORY}.
     * @param  parent    The parent element.
     * @param  isBaseCRS {@code true} if parsing the CRS inside a {@code DerivedCRS}.
     * @return The {@code "EngineeringCRS"} element as an {@link EngineeringCRS} object.
     * @throws ParseException if the {@code "EngineeringCRS"} element can not be parsed.
     */
    private EngineeringCRS parseEngineeringCRS(final int mode, final Element parent, final boolean isBaseCRS)
            throws ParseException
    {
        final Element element = parent.pullElement(mode,
                isBaseCRS ? new String[] {WKTKeywords.BaseEngCRS}       // WKT 2 in DerivedCRS
                          : new String[] {WKTKeywords.EngineeringCRS,   // [0]  WKT 2
                                          WKTKeywords.EngCRS,           // [1]  WKT 2
                                          WKTKeywords.Local_CS});       // [2]  WKT 1
        if (element == null) {
            return null;
        }
        final boolean          isWKT1 = element.getKeywordIndex() == 2;  // Index of "Local_CS" above.
        final String           name   = element.pullString("name");
        final EngineeringDatum datum  = parseEngineeringDatum(MANDATORY, element, isWKT1);
        final Unit<?>          unit   = parseUnit(element);
        try {
            final CoordinateSystem cs = parseCoordinateSystem(element, null, 1, isWKT1, unit, datum);
            return crsFactory.createEngineeringCRS(parseMetadataAndClose(element, name, datum), datum, cs);
        } catch (FactoryException exception) {
            throw element.parseFailed(exception);
        }
    }

    /**
     * Parses an {@code "ImageCRS"} (WKT 2) element. The syntax is given by
     * <a href="http://docs.opengeospatial.org/is/12-063r5/12-063r5.html#79">WKT 2 specification §12</a>.
     *
     * @param  mode {@link #FIRST}, {@link #OPTIONAL} or {@link #MANDATORY}.
     * @param  parent The parent element.
     * @return The {@code "ImageCRS"} element as an {@link ImageCRS} object.
     * @throws ParseException if the {@code "ImageCRS"} element can not be parsed.
     */
    private ImageCRS parseImageCRS(final int mode, final Element parent) throws ParseException {
        final Element element = parent.pullElement(mode, WKTKeywords.ImageCRS);
        if (element == null) {
            return null;
        }
        final String     name   = element.pullString("name");
        final ImageDatum datum  = parseImageDatum(MANDATORY, element);
        final Unit<?>    unit   = parseUnit(element);
        try {
            final CoordinateSystem cs = parseCoordinateSystem(element, WKTKeywords.Cartesian, 2, false, unit, datum);
            return crsFactory.createImageCRS(parseMetadataAndClose(element, name, datum), datum, (CartesianCS) cs);
        } catch (FactoryException exception) {
            throw element.parseFailed(exception);
        }
    }

    /**
     * Parses a {@code "GeodeticCRS"} (WKT 2) element. The syntax is given by
     * <a href="http://docs.opengeospatial.org/is/12-063r5/12-063r5.html#49">WKT 2 specification §8</a>.
     *
     * The legacy WKT 1 specification had two elements for this:
     *
     * {@preformat text
     *     GEOGCS["<name>", <datum>, <prime meridian>, <angular unit>  {,<twin axes>} {,<authority>}]
     * }
     *
     * and
     *
     * {@preformat text
     *     GEOCCS["<name>", <datum>, <prime meridian>, <linear unit> {,<axis> ,<axis> ,<axis>} {,<authority>}]
     * }
     *
     * @param  mode   {@link #FIRST}, {@link #OPTIONAL} or {@link #MANDATORY}.
     * @param  parent The parent element.
     * @param  csType The default coordinate system type, or {@code null} if unknown.
     *                Should be non-null only when parsing a {@link GeneralDerivedCRS#getBaseCRS()} component.
     * @return The {@code "GeodeticCRS"} element as a {@link GeographicCRS} or {@link GeocentricCRS} object.
     * @throws ParseException if the {@code "GeodeticCRS"} element can not be parsed.
     *
     * @see org.apache.sis.referencing.crs.DefaultGeographicCRS#formatTo(Formatter)
     * @see org.apache.sis.referencing.crs.DefaultGeocentricCRS#formatTo(Formatter)
     */
    private SingleCRS parseGeodeticCRS(final int mode, final Element parent, String csType) throws ParseException {
        final Element element = parent.pullElement(mode,
                (csType != null) ? new String[] {WKTKeywords.BaseGeodCRS,    // [0]  WKT 2 in ProjectedCRS or DerivedCRS
                                                 WKTKeywords.GeogCS}         // [1]  WKT 1 in ProjectedCRS
                                 : new String[] {WKTKeywords.GeodeticCRS,    // [0]  WKT 2
                                                 WKTKeywords.GeogCS,         // [1]  WKT 1
                                                 WKTKeywords.GeodCRS,        // [2]  WKT 2
                                                 WKTKeywords.GeocCS});       // [3]  WKT 1
        if (element == null) {
            return null;
        }
        final boolean     isWKT1;
        final Unit<Angle> angularUnit;
              Unit<?>     defaultUnit;
        final int         dimension;
        switch (element.getKeywordIndex()) {
            default: {      // WKT2 element.
                isWKT1      = false;
                defaultUnit = parseUnit(element);
                angularUnit = Units.isAngular(defaultUnit) ? defaultUnit.asType(Angle.class) : NonSI.DEGREE_ANGLE;
                dimension   = 2;
                if (defaultUnit == null) {
                    /*
                     * A UNIT[…] is mandatory either in the CoordinateSystem as a whole (defaultUnit != null),
                     * or inside each AXIS[…] component (defaultUnit == null). An exception to this rule is when
                     * parsing a BaseGeodCRS inside a ProjectedCRS or DerivedCRS, in which case axes are omitted.
                     * We recognize those cases by a non-null 'csType' given in argument to this method.
                     */
                    if (WKTKeywords.ellipsoidal.equals(csType)) {
                        defaultUnit = NonSI.DEGREE_ANGLE;   // For BaseGeodCRS in ProjectedCRS.
                    }
                }
                break;
            }
            case 1: {       // WKT1 "GeogCS" element.
                isWKT1      = true;
                csType      = WKTKeywords.ellipsoidal;
                angularUnit = parseScaledUnit(element, WKTKeywords.AngleUnit, SI.RADIAN);
                defaultUnit = angularUnit;
                dimension   = 2;
                break;
            }
            case 3: {       // WKT1 "GeocCS" element.
                isWKT1      = true;
                csType      = WKTKeywords.Cartesian;
                angularUnit = NonSI.DEGREE_ANGLE;
                defaultUnit = parseScaledUnit(element, WKTKeywords.LengthUnit, SI.METRE);
                dimension   = 3;
                break;
            }
        }
        final String name = element.pullString("name");
        /*
         * A GeodeticCRS can be either a "normal" one (with a non-null datum), or a DerivedCRS of kind GeodeticCRS.
         * In the later case, the datum is null and we have instead DerivingConversion element from a BaseGeodCRS.
         */
        GeodeticDatum datum    = null;
        SingleCRS     baseCRS  = null;
        Conversion    fromBase = null;
        if (!isWKT1 && csType == null) {
            fromBase = parseDerivingConversion(OPTIONAL, element, WKTKeywords.DerivingConversion, SI.METRE, angularUnit);
            if (fromBase != null) {
                baseCRS = parseGeodeticCRS(MANDATORY, element, WKTKeywords.ellipsoidal);
            }
        }
        if (baseCRS == null) {
            // The most usual case.
            final PrimeMeridian meridian = parsePrimeMeridian(OPTIONAL, element, isWKT1, angularUnit);
            datum = parseDatum(MANDATORY, element, meridian);
        }
        /*
         * At this point, we have either a non-null 'datum' or non-null 'baseCRS' + 'fromBase'.
         * The coordinate system is parsed in the same way for both cases, but the CRS is created differently.
         */
        final CoordinateSystem cs;
        try {
            cs = parseCoordinateSystem(element, csType, dimension, isWKT1, defaultUnit, datum);
            final Map<String,?> properties = parseMetadataAndClose(element, name, datum);
            if (baseCRS != null) {
                return crsFactory.createDerivedCRS(properties, baseCRS, fromBase, cs);
            }
            if (cs instanceof EllipsoidalCS) {  // By far the most frequent case.
                return crsFactory.createGeographicCRS(properties, datum, (EllipsoidalCS) cs);
            }
            if (cs instanceof CartesianCS) {    // The second most frequent case.
                return crsFactory.createGeocentricCRS(properties, datum,
                        referencing.upgradeGeocentricCS((CartesianCS) cs));
            }
            if (cs instanceof SphericalCS) {    // Not very common case.
                return crsFactory.createGeocentricCRS(properties, datum, (SphericalCS) cs);
            }
        } catch (FactoryException exception) {
            throw element.parseFailed(exception);
        }
        throw new LocalizedParseException(errorLocale, Errors.Keys.IllegalCoordinateSystem_1,
                new Object[] {cs.getClass()}, element.offset);
    }

    /**
     * Parses a {@code "VerticalCRS"} (WKT 2) element. The syntax is given by
     * <a href="http://docs.opengeospatial.org/is/12-063r5/12-063r5.html#69">WKT 2 specification §10</a>.
     *
     * The legacy WKT 1 pattern was:
     *
     * {@preformat text
     *     VERT_CS["<name>", <vert datum>, <linear unit>, {<axis>,} {,<authority>}]
     * }
     *
     * @param  mode      {@link #FIRST}, {@link #OPTIONAL} or {@link #MANDATORY}.
     * @param  parent    The parent element.
     * @param  isBaseCRS {@code true} if parsing the CRS inside a {@code DerivedCRS}.
     * @return The {@code "VerticalCRS"} element as a {@link VerticalCRS} object.
     * @throws ParseException if the {@code "VerticalCRS"} element can not be parsed.
     */
    private VerticalCRS parseVerticalCRS(final int mode, final Element parent, final boolean isBaseCRS)
            throws ParseException
    {
        final Element element = parent.pullElement(mode,
                isBaseCRS ? new String[] {WKTKeywords.BaseVertCRS}    // WKT 2 in DerivedCRS
                          : new String[] {WKTKeywords.VerticalCRS,    // [0]  WKT 2
                                          WKTKeywords.VertCRS,        // [1]  WKT 2
                                          WKTKeywords.Vert_CS});      // [2]  WKT 1
        if (element == null) {
            return null;
        }
        final boolean isWKT1 = element.getKeywordIndex() == 2;  // Index of "Vert_CS" above.
        final String  name   = element.pullString("name");
        VerticalDatum datum  = parseVerticalDatum(MANDATORY, element, isWKT1);
        final Unit<?> unit   = parseUnit(element);
        try {
            final CoordinateSystem cs = parseCoordinateSystem(element, WKTKeywords.vertical, 1, isWKT1, unit, datum);
            /*
             * The 'parseVerticalDatum(…)' method may have been unable to resolve the datum type.
             * But sometime the axis (which was not available when we created the datum) provides
             * more information. Verify if we can have a better type now, and if so rebuild the datum.
             */
            if (VerticalDatumType.OTHER_SURFACE.equals(datum.getVerticalDatumType())) {
                final VerticalDatumType type = VerticalDatumTypes.guess(datum.getName().getCode(), datum.getAlias(), cs.getAxis(0));
                if (!VerticalDatumType.OTHER_SURFACE.equals(type)) {
                    datum = datumFactory.createVerticalDatum(referencing.getProperties(datum), type);
                }
            }
            verticalCRS = crsFactory.createVerticalCRS(parseMetadataAndClose(element, name, datum), datum, (VerticalCS) cs);
            /*
             * Some DefaultVerticalExtent objects may be waiting for the VerticalCRS before to complete
             * their construction. If this is the case, try to complete them now.
             */
            if (verticalElements != null) {
                verticalElements = verticalElements.resolve(verticalCRS);
            }
            return verticalCRS;
        } catch (FactoryException exception) {
            throw element.parseFailed(exception);
        }
    }

    /**
     * Parses {@code "TimeCRS"} element.
     *
     * @param  mode      {@link #FIRST}, {@link #OPTIONAL} or {@link #MANDATORY}.
     * @param  parent    The parent element.
     * @param  isBaseCRS {@code true} if parsing the CRS inside a {@code DerivedCRS}.
     * @return The {@code "TimeCRS"} element as a {@link TemporalCRS} object.
     * @throws ParseException if the {@code "TimeCRS"} element can not be parsed.
     */
    private TemporalCRS parseTimeCRS(final int mode, final Element parent, final boolean isBaseCRS)
            throws ParseException
    {
        final Element element = parent.pullElement(mode, isBaseCRS ? WKTKeywords.BaseTimeCRS : WKTKeywords.TimeCRS);
        if (element == null) {
            return null;
        }
        final String         name     = element.pullString("name");
        final TemporalDatum  datum    = parseTimeDatum(MANDATORY, element);
        final Unit<Duration> timeUnit = parseScaledUnit(element, WKTKeywords.TimeUnit, SI.SECOND);
        try {
            final CoordinateSystem cs = parseCoordinateSystem(element, WKTKeywords.temporal, 1, false, timeUnit, datum);
            return crsFactory.createTemporalCRS(parseMetadataAndClose(element, name, datum), datum, (TimeCS) cs);
        } catch (FactoryException exception) {
            throw element.parseFailed(exception);
        }
    }

    /**
     * Parses a {@code "ProjectedCRS"} (WKT 2) element. The syntax is given by
     * <a href="http://docs.opengeospatial.org/is/12-063r5/12-063r5.html#57">WKT 2 specification §9</a>.
     *
     * The legacy WKT 1 specification was:
     *
     * {@preformat text
     *     PROJCS["<name>", <geographic cs>, <projection>, {<parameter>,}*,
     *            <linear unit> {,<twin axes>}{,<authority>}]
     * }
     *
     * @param  mode      {@link #FIRST}, {@link #OPTIONAL} or {@link #MANDATORY}.
     * @param  parent    The parent element.
     * @param  isBaseCRS {@code true} if parsing the CRS inside a {@code DerivedCRS}.
     * @return The {@code "ProjectedCRS"} element as a {@link ProjectedCRS} object.
     * @throws ParseException if the {@code "ProjectedCRS"} element can not be parsed.
     */
    private ProjectedCRS parseProjectedCRS(final int mode, final Element parent, final boolean isBaseCRS)
            throws ParseException
    {
        final Element element = parent.pullElement(mode,
                isBaseCRS ? new String[] {WKTKeywords.BaseProjCRS}    // WKT 2 in DerivedCRS
                          : new String[] {WKTKeywords.ProjectedCRS,   // [0]  WKT 2
                                          WKTKeywords.ProjCRS,        // [1]  WKT 2
                                          WKTKeywords.ProjCS});       // [2]  WKT 1

        if (element == null) {
            return null;
        }
        final boolean   isWKT1 = element.getKeywordIndex() == 2;  // Index of "ProjCS" above.
        final String    name   = element.pullString("name");
        final SingleCRS geoCRS = parseGeodeticCRS(MANDATORY, element, WKTKeywords.ellipsoidal);
        if (!(geoCRS instanceof GeographicCRS)) {
            throw new LocalizedParseException(errorLocale, Errors.Keys.IllegalCRSType_1,
                    new Object[] {geoCRS.getClass()}, element.offset);
        }
        final Unit<Length> linearUnit = parseScaledUnit(element, WKTKeywords.LengthUnit, SI.METRE);
        final boolean ignoreUnits = isWKT1 && usesCommonUnits;
        final Conversion conversion = parseDerivingConversion(MANDATORY, element,
                isWKT1 ? null : WKTKeywords.Conversion, ignoreUnits ? SI.METRE : linearUnit,
                ignoreUnits ? NonSI.DEGREE_ANGLE : geoCRS.getCoordinateSystem().getAxis(0).getUnit().asType(Angle.class));

        final CoordinateSystem cs;
        try {
            cs = parseCoordinateSystem(element, WKTKeywords.Cartesian, 2, isWKT1, linearUnit, geoCRS.getDatum());
            final Map<String,?> properties = parseMetadataAndClose(element, name, conversion);
            return crsFactory.createProjectedCRS(properties, (GeographicCRS) geoCRS, conversion, (CartesianCS) cs);
        } catch (FactoryException exception) {
            throw element.parseFailed(exception);
        }
    }

    /**
     * Parses a {@code "COMPD_CS"} element.
     * This element has the following pattern:
     *
     * {@preformat text
     *     COMPD_CS["<name>", <head cs>, <tail cs> {,<authority>}]
     * }
     *
     * @param  mode {@link #FIRST}, {@link #OPTIONAL} or {@link #MANDATORY}.
     * @param  parent The parent element.
     * @return The {@code "COMPD_CS"} element as a {@link CompoundCRS} object.
     * @throws ParseException if the {@code "COMPD_CS"} element can not be parsed.
     */
    private CompoundCRS parseCompoundCRS(final int mode, final Element parent) throws ParseException {
        final Element element = parent.pullElement(mode, WKTKeywords.CompoundCRS, WKTKeywords.Compd_CS);
        if (element == null) {
            return null;
        }
        final String  name = element.pullString("name");
        CoordinateReferenceSystem crs;
        final List<CoordinateReferenceSystem> components = new ArrayList<CoordinateReferenceSystem>(4);
        while ((crs = parseCoordinateReferenceSystem(element, components.size() < 2)) != null) {
            components.add(crs);
        }
        try {
            return crsFactory.createCompoundCRS(parseMetadataAndClose(element, name, null),
                    components.toArray(new CoordinateReferenceSystem[components.size()]));
        } catch (FactoryException exception) {
            throw element.parseFailed(exception);
        }
    }

    /**
     * Parses a {@code "FITTED_CS"} element.
     * This element has the following pattern:
     *
     * {@preformat text
     *     FITTED_CS["<name>", <to base>, <base cs>]
     * }
     *
     * @param  mode {@link #FIRST}, {@link #OPTIONAL} or {@link #MANDATORY}.
     * @param  parent The parent element.
     * @return The {@code "FITTED_CS"} element as a {@link CompoundCRS} object.
     * @throws ParseException if the {@code "COMPD_CS"} element can not be parsed.
     */
    private DerivedCRS parseFittedCS(final int mode, final Element parent) throws ParseException {
        final Element element = parent.pullElement(mode, WKTKeywords.Fitted_CS);
        if (element == null) {
            return null;
        }
        final String                    name    = element.pullString("name");
        final MathTransform             toBase  = parseMathTransform(element, true);
        final OperationMethod           method  = getOperationMethod();
        final CoordinateReferenceSystem baseCRS = parseCoordinateReferenceSystem(element, true);
        if (!(baseCRS instanceof SingleCRS)) {
            throw new LocalizedParseException(errorLocale, Errors.Keys.UnexpectedValueInElement_2,
                    new Object[] {WKTKeywords.Fitted_CS, baseCRS.getClass()}, element.offset);
        }
        /*
         * WKT 1 provides no information about the underlying CS of a derived CRS.
         * We have to guess some reasonable one with arbitrary units. We try to construct the one which
         * contains as few information as possible, in order to avoid providing wrong informations.
         */
        final CoordinateSystemAxis[] axes = new CoordinateSystemAxis[toBase.getSourceDimensions()];
        final StringBuilder buffer = new StringBuilder(name).append(" axis ");
        final int start = buffer.length();
        try {
            for (int i=0; i<axes.length; i++) {
                final String number = String.valueOf(i);
                buffer.setLength(start);
                buffer.append(number);
                axes[i] = csFactory.createCoordinateSystemAxis(
                        singletonMap(CoordinateSystemAxis.NAME_KEY, buffer.toString()),
                        number, AxisDirection.OTHER, Unit.ONE);
            }
            final Map<String,Object> properties = parseMetadataAndClose(element, name, baseCRS);
            final CoordinateSystem derivedCS = referencing.createAbstractCS(
                    singletonMap(CoordinateSystem.NAME_KEY, AxisDirections.appendTo(new StringBuilder("CS"), axes)), axes);
            /*
             * We do not know which name to give to the conversion method.
             * For now, use the CRS name.
             */
            properties.put("conversion.name", name);
            return referencing.createDerivedCRS(properties, (SingleCRS) baseCRS, method, toBase.inverse(), derivedCS);
        } catch (FactoryException exception) {
            throw element.parseFailed(exception);
        } catch (NoninvertibleTransformException exception) {
            throw element.parseFailed(exception);
        }
    }

    private CoordinateOperation parseOperation(final int mode, final Element parent) throws ParseException {
        return null;    // Not yet implemented.
    }
}<|MERGE_RESOLUTION|>--- conflicted
+++ resolved
@@ -644,11 +644,7 @@
                 final String expected = type;
                 type         = CharSequences.trimWhitespaces(element.pullVoidElement("type").keyword);
                 dimension    = element.pullInteger("dimension");
-<<<<<<< HEAD
-                csProperties = new HashMap<String,Object>(parseMetadataAndClose(element, "CS"));
-=======
-                csProperties = new HashMap<>(parseMetadataAndClose(element, "CS", null));
->>>>>>> 91b2e509
+                csProperties = new HashMap<String,Object>(parseMetadataAndClose(element, "CS", null));
                 if (expected != null) {
                     if (!expected.equalsIgnoreCase(type)) {
                         throw new LocalizedParseException(errorLocale, Errors.Keys.UnexpectedValueInElement_2,
