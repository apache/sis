/*
 * Licensed to the Apache Software Foundation (ASF) under one or more
 * contributor license agreements.  See the NOTICE file distributed with
 * this work for additional information regarding copyright ownership.
 * The ASF licenses this file to You under the Apache License, Version 2.0
 * (the "License"); you may not use this file except in compliance with
 * the License.  You may obtain a copy of the License at
 *
 *     http://www.apache.org/licenses/LICENSE-2.0
 *
 * Unless required by applicable law or agreed to in writing, software
 * distributed under the License is distributed on an "AS IS" BASIS,
 * WITHOUT WARRANTIES OR CONDITIONS OF ANY KIND, either express or implied.
 * See the License for the specific language governing permissions and
 * limitations under the License.
 */
package org.apache.sis.io.wkt;

import java.util.Map;
import java.util.List;
import java.util.Locale;
import java.util.HashMap;
import java.util.IdentityHashMap;
import java.util.ArrayList;
import java.util.Arrays;
import java.util.Comparator;
import java.util.Date;
import java.text.DateFormat;
import java.text.NumberFormat;
import java.text.ParsePosition;
import java.text.ParseException;
import javax.measure.unit.Unit;
import javax.measure.unit.UnitFormat;
import javax.measure.unit.SI;
import javax.measure.unit.NonSI;
import javax.measure.quantity.Angle;
import javax.measure.quantity.Length;
import javax.measure.quantity.Quantity;
import javax.measure.quantity.Duration;

import org.opengis.util.Factory;
import org.opengis.metadata.Identifier;
import org.opengis.parameter.ParameterValueGroup;
import org.opengis.referencing.IdentifiedObject;
import org.opengis.referencing.ReferenceSystem;
import org.opengis.referencing.ObjectFactory;
import org.opengis.util.FactoryException;

// While start import is usually a deprecated practice, we use such a large amount
// of interfaces in those packages that it we choose to exceptionnaly use * here.
import org.opengis.referencing.cs.*;
import org.opengis.referencing.crs.*;
import org.opengis.referencing.datum.*;
import org.opengis.referencing.operation.*;

import org.apache.sis.measure.Units;
import org.apache.sis.metadata.iso.ImmutableIdentifier;
import org.apache.sis.metadata.iso.citation.Citations;
import org.apache.sis.metadata.iso.extent.DefaultExtent;
import org.apache.sis.metadata.iso.extent.DefaultGeographicBoundingBox;
import org.apache.sis.metadata.iso.extent.DefaultGeographicDescription;
import org.apache.sis.metadata.iso.extent.DefaultVerticalExtent;
import org.apache.sis.metadata.iso.extent.DefaultTemporalExtent;
import org.apache.sis.internal.metadata.AxisDirections;
import org.apache.sis.internal.metadata.AxisNames;
import org.apache.sis.internal.metadata.WKTKeywords;
import org.apache.sis.internal.metadata.VerticalDatumTypes;
import org.apache.sis.internal.metadata.ReferencingServices;
import org.apache.sis.internal.util.LocalizedParseException;
import org.apache.sis.internal.system.DefaultFactories;
import org.apache.sis.util.CharSequences;
import org.apache.sis.util.resources.Errors;
import org.apache.sis.util.iso.DefaultNameSpace;
import org.apache.sis.util.iso.Types;

import static java.util.Collections.singletonMap;


/**
 * Well Known Text (WKT) parser for referencing objects. This include, but is not limited too,
 * {@linkplain org.apache.sis.referencing.crs.AbstractCRS Coordinate Reference System} and
 * {@linkplain org.apache.sis.referencing.operation.transform.AbstractMathTransform Math Transform} objects.
 * Note that math transforms are part of the WKT 1 {@code "FITTED_CS"} element.
 *
 * @author  Rémi Eve (IRD)
 * @author  Martin Desruisseaux (IRD, Geomatys)
 * @since   0.6
 * @version 0.6
 * @module
 */
final class GeodeticObjectParser extends MathTransformParser implements Comparator<CoordinateSystemAxis> {
    /**
     * The names of the 7 parameters in a {@code TOWGS84[…]} element.
     * Those names are derived from the <cite>Well Known Text</cite> (WKT) version 1 specification.
     * They are not the same than the {@link org.apache.sis.referencing.datum.BursaWolfParameters}
     * field names, which are derived from the EPSG database.
     */
    private static final String[] ToWGS84 = {"dx", "dy", "dz", "ex", "ey", "ez", "ppm"};

    /**
     * The factory to use for creating {@link CoordinateReferenceSystem} instances.
     */
    private final CRSFactory crsFactory;

    /**
     * The factory to use for creating {@link CoordinateSystem} instances.
     */
    private final CSFactory csFactory;

    /**
     * The factory to use for creating {@link Datum} instances.
     */
    private final DatumFactory datumFactory;

    /**
     * The factory to use for creating defining conversions.
     * Used only for map projections and derived CRS.
     */
    private final CoordinateOperationFactory opFactory;

    /**
     * Other services from "sis-referencing" module which can not be provided by the standard factories.
     */
    private final ReferencingServices referencing;

    /**
     * During WKT 1 parsing, {@code true} means that {@code PRIMEM} and {@code PARAMETER} angular units
     * need to be forced to {@code NonSI.DEGREE_ANGLE} instead than inferred from the context.
     * Note that this rule does not apply to {@code AXIS} elements
     *
     * <p>This flag is ignored during WKT 2 parsing.</p>
     *
     * @see Convention#WKT1_COMMON_UNITS
     */
    private final boolean usesCommonUnits;

    /**
     * During WKT 1 parsing, {@code true} means that axes should be parsed only for verifying the syntax,
     * but otherwise parsing should behave as if axes were not declared.
     *
     * <p>This flag is ignored during WKT 2 parsing.</p>
     *
     * @see Convention#WKT1_IGNORE_AXES
     */
    private final boolean ignoreAxes;

    /**
     * The object to use for replacing WKT axis names and abbreviations by ISO 19111 names and abbreviations.
     */
    private final Transliterator transliterator;

    /**
     * A map of properties to be given to the factory constructor methods.
     * This map will be recycled for each object to be parsed.
     */
    private final Map<String,Object> properties = new HashMap<String,Object>(4);

    /**
     * Order of coordinate system axes. Used only if {@code AXIS[…]} elements contain {@code ORDER[…]} sub-element.
     */
    private final Map<CoordinateSystemAxis,Integer> axisOrder = new IdentityHashMap<CoordinateSystemAxis,Integer>(4);

    /**
     * The last vertical CRS found during the parsing, or {@code null} if none.
     * This information is needed for creating {@link DefaultVerticalExtent} instances.
     *
     * <p>ISO 19162 said that we should have at most one vertical CRS per WKT. Apache SIS does
     * not enforce this constraint, but if a WKT contains more than one vertical CRS then the
     * instance used for completing the {@link DefaultVerticalExtent} instances is unspecified.</p>
     */
    private transient VerticalCRS verticalCRS;

    /**
     * A chained list of temporary information needed for completing the construction of {@link DefaultVerticalExtent}
     * instances. In particular, stores the unit of measurement until the {@link VerticalCRS} instance to associate to
     * the extents become known.
     */
    private transient VerticalInfo verticalElements;

    /**
     * Constructs a parser for the specified set of symbols using the specified set of factories.
     *
     * This constructor is for internal usage by Apache SIS only — <b>do not use!</b>
     *
     * <p><b>Maintenance note:</b> this constructor is invoked through reflection by
     * {@link org.apache.sis.referencing.factory.GeodeticObjectFactory#createFromWKT(String)}.
     * Do not change the method signature even if it doesn't break the compilation, unless the
     * reflection code is also updated.</p>
     *
     * @param defaultProperties Default properties to give to the object to create.
     * @param factories An object implementing {@link DatumFactory}, {@link CSFactory} and {@link CRSFactory}.
     * @param mtFactory The factory to use to create {@link MathTransform} objects.
     */
    public GeodeticObjectParser(final Map<String,?> defaultProperties,
            final ObjectFactory factories, final MathTransformFactory mtFactory)
    {
        super(Symbols.getDefault(), null, null, null, mtFactory, (Locale) defaultProperties.get(Errors.LOCALE_KEY));
        crsFactory      = (CRSFactory)   factories;
        csFactory       = (CSFactory)    factories;
        datumFactory    = (DatumFactory) factories;
        referencing     = ReferencingServices.getInstance();
        opFactory       = referencing.getCoordinateOperationFactory(defaultProperties, mtFactory);
        transliterator  = Transliterator.DEFAULT;
        usesCommonUnits = false;
        ignoreAxes      = false;
    }

    /**
     * Constructs a parser for the specified set of symbols using the specified set of factories.
     * This constructor is for {@link WKTFormat} usage only.
     *
     * @param symbols       The set of symbols to use.
     * @param numberFormat  The number format provided by {@link WKTFormat}, or {@code null} for a default format.
     * @param dateFormat    The date format provided by {@link WKTFormat}, or {@code null} for a default format.
     * @param unitFormat    The unit format provided by {@link WKTFormat}, or {@code null} for a default format.
     * @param convention    The WKT convention to use.
     * @param errorLocale   The locale for error messages (not for parsing), or {@code null} for the system default.
     * @param factories     On input, the factories to use. On output, the factories used. Can be null.
     */
    GeodeticObjectParser(final Symbols symbols, final NumberFormat numberFormat, final DateFormat dateFormat,
            final UnitFormat unitFormat, final Convention convention, final Transliterator transliterator,
            final Locale errorLocale, final Map<Class<?>,Factory> factories)
    {
        super(symbols, numberFormat, dateFormat, unitFormat, getFactory(MathTransformFactory.class, factories), errorLocale);
        this.transliterator = transliterator;
        crsFactory      = getFactory(CRSFactory.class,   factories);
        csFactory       = getFactory(CSFactory.class,    factories);
        datumFactory    = getFactory(DatumFactory.class, factories);
        referencing     = ReferencingServices.getInstance();
        opFactory       = referencing.getCoordinateOperationFactory(null, mtFactory);
        usesCommonUnits = convention.usesCommonUnits;
        ignoreAxes      = convention == Convention.WKT1_IGNORE_AXES;
    }

    /**
     * Returns the factory of the given type. This method will fetch the factory from the given
     * map if non-null. The factory actually used is stored in the map, unless the map is null.
     */
    private static <T extends Factory> T getFactory(final Class<T> type, final Map<Class<?>,Factory> factories) {
        if (factories == null) {
            return DefaultFactories.forBuildin(type);
        }
        T factory = type.cast(factories.get(type));
        if (factory == null) {
            factory = DefaultFactories.forBuildin(type);
            factories.put(type, factory);
        }
        return factory;
    }

    /**
     * Parses a <cite>Well Know Text</cite> (WKT).
     *
     * @param  text The text to be parsed.
     * @param  position The position to start parsing from.
     * @return The parsed object.
     * @throws ParseException if the string can not be parsed.
     */
    @Override
    public Object parseObject(final String text, final ParsePosition position) throws ParseException {
        final Object object;
        try {
            object = super.parseObject(text, position);
            /*
             * After parsing the object, we may have been unable to set the VerticalCRS of VerticalExtent instances.
             * First, try to set a default VerticalCRS for Mean Sea Level Height in metres. In the majority of cases
             * that should be enough. If not (typically because the vertical extent uses other unit than metre), try
             * to create a new CRS using the unit declared in the WKT.
             */
            if (verticalElements != null) {
                Exception ex = null;
                try {
                    verticalElements = verticalElements.resolve(referencing.getMSLH());     // Optional operation.
                } catch (UnsupportedOperationException e) {
                    ex = e;
                }
                if (verticalElements != null) try {
                    verticalElements = verticalElements.complete(crsFactory, csFactory);
                } catch (FactoryException e) {
                    if (ex == null) ex = e;
                }
                if (verticalElements != null) {
                    warning(Errors.formatInternational(Errors.Keys.CanNotAssignUnitToDimension_2,
                            WKTKeywords.VerticalExtent, verticalElements.unit), ex);
                }
            }
        } finally {
            verticalElements = null;
            verticalCRS = null;
            axisOrder.clear();
            properties.clear();     // for letting the garbage collector do its work.
        }
        return object;
    }

    /**
     * Parses the next element in the specified <cite>Well Know Text</cite> (WKT) tree.
     *
     * @param  element The element to be parsed.
     * @return The object.
     * @throws ParseException if the element can not be parsed.
     */
    @Override
    Object parseObject(final Element element) throws ParseException {
        Object value = parseCoordinateReferenceSystem(element, false);
        if (value != null) {
            return value;
        }
        value = parseMathTransform(element, false);
        if (value != null) {
            return value;
        }
        Object object;
        if ((object = parseAxis             (FIRST, element, null, SI.METRE)) == null &&
            (object = parsePrimeMeridian    (FIRST, element, false, NonSI.DEGREE_ANGLE)) == null &&
            (object = parseDatum            (FIRST, element, null )) == null &&
            (object = parseEllipsoid        (FIRST, element       )) == null &&
            (object = parseToWGS84          (FIRST, element       )) == null &&
            (object = parseVerticalDatum    (FIRST, element, false)) == null &&
            (object = parseTimeDatum        (FIRST, element       )) == null &&
            (object = parseEngineeringDatum (FIRST, element, false)) == null &&
            (object = parseConversion       (FIRST, element, false, SI.METRE, NonSI.DEGREE_ANGLE)) == null)
        {
            throw element.missingOrUnknownComponent(WKTKeywords.GeodeticCRS);
        }
        return object;
    }

    /**
     * Parses a coordinate reference system element.
     *
     * @param  element The parent element.
     * @param  mandatory {@code true} if a CRS must be present, or {@code false} if optional.
     * @return The next element as a {@code CoordinateReferenceSystem} object.
     * @throws ParseException if the next element can not be parsed.
     */
    private CoordinateReferenceSystem parseCoordinateReferenceSystem(final Element element, final boolean mandatory)
            throws ParseException
    {
        CoordinateReferenceSystem crs;
        if ((crs = parseGeodeticCRS    (FIRST, element, null)) == null &&
            (crs = parseProjectedCRS   (FIRST, element)) == null &&
            (crs = parseVerticalCRS    (FIRST, element)) == null &&
            (crs = parseTimeCRS        (FIRST, element)) == null &&
            (crs = parseEngineeringCRS (FIRST, element)) == null &&
            (crs = parseCompoundCRS    (FIRST, element)) == null &&
            (crs = parseFittedCS       (FIRST, element)) == null)
        {
            if (mandatory) {
                throw element.missingOrUnknownComponent(WKTKeywords.GeodeticCRS);
            }
        }
        return crs;
    }

    /**
     * Returns the value associated to {@link IdentifiedObject#IDENTIFIERS_KEY} as an {@code Identifier} object.
     * This method shall accept all value types that {@link #parseMetadataAndClose(Element, Object)} may store.
     *
     * @param  identifier The {@link #properties} value, or {@code null}.
     * @return The identifier, or {@code null} if the given value was null.
     */
    private static Identifier toIdentifier(final Object identifier) {
        return (identifier instanceof Identifier[]) ? ((Identifier[]) identifier)[0] : (Identifier) identifier;
    }

    /**
     * Parses an <strong>optional</strong> metadata elements and close.
     * This include elements like {@code "SCOPE"}, {@code "ID"} (WKT 2) or {@code "AUTHORITY"} (WKT 1).
     * This WKT 1 element has the following pattern:
     *
     * {@preformat text
     *     AUTHORITY["<name>", "<code>"]
     * }
     *
     * @param  parent The parent element.
     * @param  name The name of the parent object being parsed, either a {@link String} or {@link Identifier} instance.
     * @return A properties map with the parent name and the optional authority code.
     * @throws ParseException if an element can not be parsed.
     */
    private Map<String,Object> parseMetadataAndClose(final Element parent, Object name) throws ParseException {
        assert (name instanceof String) || (name instanceof Identifier);
        properties.clear();
        properties.put(IdentifiedObject.NAME_KEY, name);
        Element element;
        while ((element = parent.pullElement(OPTIONAL, ID_KEYWORDS)) != null) {
            final String   codeSpace = element.pullString("codeSpace");
            final String   code      = element.pullObject("code").toString();   // Accepts Integer as well as String.
            final Object   version   = element.pullOptional(Object.class);      // Accepts Number as well as String.
            final Element  citation  = element.pullElement(OPTIONAL, WKTKeywords.Citation);
            final String   authority;
            if (citation != null) {
                authority = citation.pullString("authority");
                citation.close(ignoredElements);
            } else {
                authority = codeSpace;
            }
            final Element uri = element.pullElement(OPTIONAL, WKTKeywords.URI);
            if (uri != null) {
                uri.pullString("URI");      // TODO: not yet stored, since often redundant with other informations.
                uri.close(ignoredElements);
            }
            element.close(ignoredElements);
            /*
             * Note: we could be tempted to assign the authority to the name as well, like below:
             *
             *     if (name instanceof String) {
             *         name = new NamedIdentifier(authority, (String) name);
             *     }
             *     properties.put(IdentifiedObject.NAME_KEY, name);
             *
             * However experience shows that it is often wrong in practice, because peoples often
             * declare EPSG codes but still use WKT names much shorter than the EPSG names
             * (for example "WGS84" for the datum instead than "World Geodetic System 1984"),
             * so the name in WKT is often not compliant with the name actually defined by the authority.
             */
            final ImmutableIdentifier id = new ImmutableIdentifier(Citations.fromName(authority),
                    codeSpace, code, (version != null) ? version.toString() : null, null);
            final Object previous = properties.put(IdentifiedObject.IDENTIFIERS_KEY, id);
            if (previous != null) {
                Identifier[] identifiers;
                if (previous instanceof Identifier) {
                    identifiers = new Identifier[] {(Identifier) previous, id};
                } else {
                    identifiers = (Identifier[]) previous;
                    final int n = identifiers.length;
                    identifiers = Arrays.copyOf(identifiers, n + 1);
                    identifiers[n] = id;
                }
                properties.put(IdentifiedObject.IDENTIFIERS_KEY, identifiers);
                // REMINDER: values associated to IDENTIFIERS_KEY shall be recognized by 'toIdentifier(Object)'.
            }
        }
        /*
         * Other metadata (SCOPE, AREA, etc.).  ISO 19162 said that at most one of each type shall be present,
         * but our parser accepts an arbitrary amount of some kinds of metadata. They can be recognized by the
         * 'while' loop.
         *
         * Most WKT do not contain any of those metadata, so we perform an 'isEmpty()' check as an optimization
         * for those common cases.
         */
        if (!parent.isEmpty()) {
            /*
             * Example: SCOPE["Large scale topographic mapping and cadastre."]
             */
            element = parent.pullElement(OPTIONAL, WKTKeywords.Scope);
            if (element != null) {
                properties.put(ReferenceSystem.SCOPE_KEY, element.pullString("scope"));  // Other types like Datum use the same key.
                element.close(ignoredElements);
            }
            /*
             * Example: AREA["Netherlands offshore."]
             */
            DefaultExtent extent = null;
            while ((element = parent.pullElement(OPTIONAL, WKTKeywords.Area)) != null) {
                final String area = element.pullString("area");
                element.close(ignoredElements);
                if (extent == null) extent = new DefaultExtent();
                extent.getGeographicElements().add(new DefaultGeographicDescription(area));
            }
            /*
             * Example: BBOX[51.43, 2.54, 55.77, 6.40]
             */
            while ((element = parent.pullElement(OPTIONAL, WKTKeywords.BBox)) != null) {
                final double southBoundLatitude = element.pullDouble("southBoundLatitude");
                final double westBoundLongitude = element.pullDouble("westBoundLongitude");
                final double northBoundLatitude = element.pullDouble("northBoundLatitude");
                final double eastBoundLongitude = element.pullDouble("eastBoundLongitude");
                element.close(ignoredElements);
                if (extent == null) extent = new DefaultExtent();
                extent.getGeographicElements().add(new DefaultGeographicBoundingBox(
                        westBoundLongitude, eastBoundLongitude, southBoundLatitude, northBoundLatitude));
            }
            /*
             * Example: VERTICALEXTENT[-1000, 0, LENGTHUNIT[“metre”, 1]]
             *
             * Units are optional, default to metres (no "contextual units" here).
             */
            while ((element = parent.pullElement(OPTIONAL, WKTKeywords.VerticalExtent)) != null) {
                final double minimum = element.pullDouble("minimum");
                final double maximum = element.pullDouble("maximum");
                Unit<Length> unit = parseScaledUnit(element, WKTKeywords.LengthUnit, SI.METRE);
                element.close(ignoredElements);
                if (unit   == null) unit   = SI.METRE;
                if (extent == null) extent = new DefaultExtent();
                verticalElements = new VerticalInfo(verticalElements, extent, minimum, maximum, unit).resolve(verticalCRS);
            }
            /*
             * Example: TIMEEXTENT[2013-01-01, 2013-12-31]
             *
             * TODO: syntax like TIMEEXTENT[“Jurassic”, “Quaternary”] is not yet supported.
             * See https://issues.apache.org/jira/browse/SIS-163
             *
             * This operation requires the the sis-temporal module. If not available,
             * we will report a warning and leave the temporal extent missing.
             */
            while ((element = parent.pullElement(OPTIONAL, WKTKeywords.TimeExtent)) != null) {
                if (element.peekValue() instanceof String) {
                    element.pullString("startTime");
                    element.pullString("endTime");
                    element.close(ignoredElements);
                    warning(Errors.formatInternational(Errors.Keys.UnsupportedType_1, "TimeExtent[String,String]"), null);
                } else {
                    final Date startTime = element.pullDate("startTime");
                    final Date endTime   = element.pullDate("endTime");
                    element.close(ignoredElements);
                    try {
                        final DefaultTemporalExtent t = new DefaultTemporalExtent();
                        t.setBounds(startTime, endTime);
                        if (extent == null) extent = new DefaultExtent();
                        extent.getTemporalElements().add(t);
                    } catch (UnsupportedOperationException e) {
                        warning(parent, element, e);
                    }
                }
            }
            /*
             * Example: REMARK["Замечание на русском языке"]
             */
            element = parent.pullElement(OPTIONAL, WKTKeywords.Remark);
            if (element != null) {
                properties.put(IdentifiedObject.REMARKS_KEY, element.pullString("remarks"));
                element.close(ignoredElements);
            }
        }
        parent.close(ignoredElements);
        return properties;
    }

    /**
     * Parses the datum {@code ANCHOR[]} element and invoke {@link #parseMetadataAndClose(Element, Object)}.
     * If an anchor has been found, its value is stored in the returned map.
     */
    private Map<String,Object> parseAnchorAndClose(final Element element, final String name) throws ParseException {
        final Element anchor = element.pullElement(OPTIONAL, WKTKeywords.Anchor);
        final Map<String,Object> properties = parseMetadataAndClose(element, name);
        if (anchor != null) {
            properties.put(Datum.ANCHOR_POINT_KEY, anchor.pullString("anchorDefinition"));
            anchor.close(ignoredElements);
        }
        return properties;
    }

    /**
     * Parses an optional {@code "UNIT"} element of a known dimension.
     * This element has the following pattern:
     *
     * {@preformat text
     *     UNIT["<name>", <conversion factor> {,<authority>}]
     * }
     *
     * Unit was a mandatory element in WKT 1, but became optional in WKT 2 because the unit may be specified
     * in each {@code AXIS[…]} element instead than for the whole coordinate system.
     *
     * @param  parent   The parent element.
     * @param  keyword  The unit keyword (e.g. {@code "LengthUnit"} or {@code "AngleUnit"}).
     * @param  baseUnit The base unit, usually {@code SI.METRE} or {@code SI.RADIAN}.
     * @return The {@code "UNIT"} element as an {@link Unit} object, or {@code null} if none.
     * @throws ParseException if the {@code "UNIT"} can not be parsed.
     *
     * @todo Authority code is currently ignored. We may consider to create a subclass of
     *       {@link Unit} which implements {@link IdentifiedObject} in a future version.
     */
    @SuppressWarnings("unchecked")
    private <Q extends Quantity> Unit<Q> parseScaledUnit(final Element parent,
            final String keyword, final Unit<Q> baseUnit) throws ParseException
    {
        final Element element = parent.pullElement(OPTIONAL, keyword, WKTKeywords.Unit);
        if (element == null) {
            return null;
        }
        final String name   = element.pullString("name");
        final double factor = element.pullDouble("factor");
        final Unit<?> unit  = parseUnitID(element);
        element.close(ignoredElements);
        if (unit != null) {
            if (baseUnit.toSI().equals(unit.toSI())) {
                return (Unit<Q>) unit;
            } else {
                warning(Errors.formatInternational(Errors.Keys.IllegalUnitFor_2, keyword, unit), null);
            }
        }
        return Units.multiply(baseUnit, factor);
    }

    /**
     * Parses a {@code "CS"} element followed by all {@code "AXIS"} elements.
     * This element has the following pattern (simplified):
     *
     * {@preformat text
     *     CS["<type>", dimension],
     *     AXIS["<name>", NORTH | SOUTH | EAST | WEST | UP | DOWN | OTHER],
     *     UNIT["<name>", <conversion factor>],
     *     etc.
     * }
     *
     * This element is different from all other elements parsed by {@code GeodeticObjectParser}
     * in that its components are sibling elements rather than child elements of the CS element.
     *
     * <p>The optional {@code "UNIT[…]"} element shall be parsed by the caller. That element may appear after the
     * {@code "CS[…]"} element (not inside). The unit may be forced to some dimension (e.g. {@code "LengthUnit"})
     * or be any kind of unit, depending on the context in which this {@code parseCoordinateSystem(…)} method is
     * invoked.</p>
     *
     * <div class="section">Variants of Cartesian type</div>
     * The {@link WKTKeywords#Cartesian} type may be used for projected, geocentric or other kinds of CRS.
     * However while all those variants are of the same CS type, their axis names and directions differ.
     * Current implementation uses the following rules:
     *
     * <ul>
     *   <li>If the datum is not geodetic, then the axes of the Cartesian CS are unknown.</li>
     *   <li>Otherwise if {@code dimension is 2}, then the CS is assumed to be for a projected CRS.</li>
     *   <li>Otherwise if {@code dimension is 3}, then the CS is assumed to be for a geocentric CRS.</li>
     * </ul>
     *
     * @param  parent      The parent element.
     * @param  type        The expected type (Cartesian | ellipsoidal | vertical | etc…), or null if unknown.
     * @param  dimension   The minimal number of dimensions. Can be 1 if unknown.
     * @param  isWKT1      {@code true} if the parent element is an element from the WKT 1 standard.
     * @param  defaultUnit The contextual unit (usually {@code SI.METRE} or {@code SI.RADIAN}), or {@code null} if unknown.
     * @param  datum       The datum of the enclosing CRS.
     * @return The {@code "CS"}, {@code "UNIT"} and/or {@code "AXIS"} elements as a Coordinate System, or {@code null}.
     * @throws ParseException if an element can not be parsed.
     * @throws FactoryException if the factory can not create the coordinate system.
     */
    private CoordinateSystem parseCoordinateSystem(final Element parent, String type, int dimension,
            final boolean isWKT1, final Unit<?> defaultUnit, final Datum datum) throws ParseException, FactoryException
    {
        axisOrder.clear();
        final boolean is3D = (dimension >= 3);
        Map<String,Object> csProperties = null;
        { // For keeping the 'element' variable local to this block, for reducing the risk of accidental reuse.
            final Element element = parent.pullElement(OPTIONAL, WKTKeywords.CS);
            if (element != null) {
                final String expected = type;
                type         = CharSequences.trimWhitespaces(element.pullVoidElement("type").keyword);
                dimension    = element.pullInteger("dimension");
                csProperties = new HashMap<String,Object>(parseMetadataAndClose(element, "CS"));
                if (expected != null) {
                    if (!expected.equalsIgnoreCase(type)) {
                        throw new LocalizedParseException(errorLocale, Errors.Keys.UnexpectedValueInElement_2,
                                new String[] {WKTKeywords.CS, type}, element.offset);
                    }
                }
                if (dimension <= 0 || dimension > 1000) {  // Arbitrary upper limit against badly formed CS.
                    final short key;
                    final Object[] args;
                    if (dimension <= 0) {
                        key = Errors.Keys.ValueNotGreaterThanZero_2;
                        args = new Object[] {"dimension", dimension};
                    } else {
                        key = Errors.Keys.ExcessiveNumberOfDimensions_1;
                        args = new Object[] {dimension};
                    }
                    throw new LocalizedParseException(errorLocale, key, args, element.offset);
                }
                type = type.equalsIgnoreCase(WKTKeywords.Cartesian) ?
                       WKTKeywords.Cartesian : type.toLowerCase(symbols.getLocale());
            }
        }
        /*
         * AXIS[…] elements are optional, but if we find one we will request that there is as many axes
         * as the number of dimensions. If there is more axes than expected, we may emit an error later
         * depending on the CS type.
         *
         * AXIS[…] elements will be parsed for verifying the syntax, but otherwise ignored if the parsing
         * convention is WKT1_IGNORE_AXES. This is for compatibility with the way some other libraries
         * parse WKT 1.
         */
        CoordinateSystemAxis[] axes = null;
        CoordinateSystemAxis axis = parseAxis(type == null ? MANDATORY : OPTIONAL, parent, type, defaultUnit);
        if (axis != null) {
            final List<CoordinateSystemAxis> list = new ArrayList<CoordinateSystemAxis>(dimension + 2);
            do {
                list.add(axis);
                axis = parseAxis(list.size() < dimension ? MANDATORY : OPTIONAL, parent, type, defaultUnit);
            } while (axis != null);
            if (!isWKT1 || !ignoreAxes) {
                axes = list.toArray(new CoordinateSystemAxis[list.size()]);
                Arrays.sort(axes, this);  // Take ORDER[n] elements in account.
            }
        }
        /*
         * If there is no explicit AXIS[…] elements, or if the user asked to ignore them, then we need to
         * create default axes. This is possible only if we know the type of the CS to create, and only
         * for some of those CS types.
         */
        if (axes == null) {
            if (type == null) {
                throw parent.missingComponent(WKTKeywords.Axis);
            }
            String nx = null, x = null;     // Easting or Longitude axis name and abbreviation.
            String ny = null, y = null;     // Northing or latitude axis name and abbreviation.
            String nz = null, z = null;     // Depth, height or time axis name and abbreviation.
            AxisDirection direction = null; // Depth, height or time axis direction.
            Unit<?> unit = defaultUnit;     // Depth, height or time axis unit.
            /*switch (type)*/ {
                /*
                 * Cartesian — we can create axes only for geodetic datum, in which case the axes are for
                 * two-dimensional Projected or three-dimensional Geocentric CRS.
                 */
                if (type.equals(WKTKeywords.Cartesian)) {
                    if (!(datum instanceof GeodeticDatum)) {
                        throw parent.missingComponent(WKTKeywords.Axis);
                    }
                    if (defaultUnit == null) {
                        throw parent.missingComponent(WKTKeywords.LengthUnit);
                    }
                    if (is3D) {  // If dimension can not be 2, then CRS can not be Projected.
                        return referencing.getGeocentricCS(defaultUnit.asType(Length.class));
                    }
                    nx = AxisNames.EASTING;  x = "E";
                    ny = AxisNames.NORTHING; y = "N";
                    if (dimension >= 3) {   // Non-standard but SIS is tolerant to this case.
                        z    = "h";
                        nz   = AxisNames.ELLIPSOIDAL_HEIGHT;
                        unit = SI.METRE;
                    }
                }
                /*
                 * Ellipsoidal — can be two- or three- dimensional, in which case the height can
                 * only be ellipsoidal height.
                 */
                else if (type.equals(WKTKeywords.ellipsoidal)) {
                    if (defaultUnit == null) {
                        throw parent.missingComponent(WKTKeywords.AngleUnit);
                    }
                    nx = AxisNames.GEODETIC_LONGITUDE; x = "λ";
                    ny = AxisNames.GEODETIC_LATITUDE;  y = "φ";
                    if (dimension >= 3) {
                        z    = "h";
                        nz   = AxisNames.ELLIPSOIDAL_HEIGHT;
                        unit = SI.METRE;
                    }
                }
                /*
                 * Vertical — the default name and symbol depends on whether this is depth,
                 * geoidal height, ellipsoidal height (non-standard) or other kind of heights.
                 */
                else if (type.equals(WKTKeywords.vertical)) {
                    if (defaultUnit == null) {
                        throw parent.missingComponent(WKTKeywords.Unit);
                    }
                    direction = AxisDirection.UP;
                    final VerticalDatumType vt = ((VerticalDatum) datum).getVerticalDatumType();
                    if (VerticalDatumType.GEOIDAL.equals(vt)) {
                        nz = AxisNames.GRAVITY_RELATED_HEIGHT;
                        z  = "H";
                    } else if (VerticalDatumType.DEPTH.equals(vt)) {
                        direction = AxisDirection.DOWN;
                        nz = AxisNames.DEPTH;
                        z  = "D";
                    } else if (VerticalDatumTypes.ELLIPSOIDAL.equals(vt)) {
                        nz = AxisNames.ELLIPSOIDAL_HEIGHT;  // Not allowed by ISO 19111 as a standalone axis, but SIS is
                        z  = "h";                           // tolerant to this case since it is sometime hard to avoid.
                    } else {
                        nz = "Height";
                        z  = "h";
                    }
                }
                /*
                 * Temporal — axis name and abbreviation not yet specified by ISO 19111.
                 */
                else if (type.equals(WKTKeywords.temporal)) {
                    if (defaultUnit == null) {
                        throw parent.missingComponent(WKTKeywords.TimeUnit);
                    }
                    direction = AxisDirection.FUTURE;
                    nz = "Time";
                    z = "t";
                }
                /*
                 * Unknown CS type — we can not guess which axes to create.
                 */
                else {
                    throw parent.missingComponent(WKTKeywords.Axis);
                }
            }
            int i = 0;
            axes = new CoordinateSystemAxis[dimension];
            if (x != null && i < dimension) axes[i++] = csFactory.createCoordinateSystemAxis(singletonMap(CoordinateSystemAxis.NAME_KEY, nx), x, AxisDirection.EAST,  defaultUnit);
            if (y != null && i < dimension) axes[i++] = csFactory.createCoordinateSystemAxis(singletonMap(CoordinateSystemAxis.NAME_KEY, ny), y, AxisDirection.NORTH, defaultUnit);
            if (z != null && i < dimension) axes[i++] = csFactory.createCoordinateSystemAxis(singletonMap(CoordinateSystemAxis.NAME_KEY, nz), z, direction, unit);
            // Not a problem if the array does not have the expected length for the CS type. This will be verified below in this method.
        }
        /*
         * Infer a CS name will be inferred from the axes if possible.
         * Example: "Compound CS: East (km), North (km), Up (m)."
         */
        final String name;
        { // For keeping the 'buffer' variable local to this block.
            final StringBuilder buffer = new StringBuilder();
            if (type != null && !type.isEmpty()) {
                final int c = type.codePointAt(0);
                buffer.appendCodePoint(Character.toUpperCase(c))
                        .append(type, Character.charCount(c), type.length()).append(' ');
            }
            name = AxisDirections.appendTo(buffer.append("CS"), axes);
        }
        if (csProperties == null) {
            csProperties = java.util.Collections.<String,Object>singletonMap(CoordinateSystem.NAME_KEY, name);
        } else {
            csProperties.put(CoordinateSystem.NAME_KEY, name);
        }
        if (type == null) {
            return referencing.createAbstractCS(csProperties, axes);
        }
        /*
         * Finally, delegate to the factory method corresponding to the CS type and the number of axes.
         */
        /*switch (type)*/ {
            if (type.equals(WKTKeywords.ellipsoidal)) {
                switch (axes.length) {
                    case 2: return csFactory.createEllipsoidalCS(csProperties, axes[0], axes[1]);
                    case 3: return csFactory.createEllipsoidalCS(csProperties, axes[0], axes[1], axes[2]);
                }
                dimension = (axes.length < 2) ? 2 : 3;  // For error message.
            }
            else if (type.equals(WKTKeywords.Cartesian)) {
                switch (axes.length) {
                    case 2: return csFactory.createCartesianCS(csProperties, axes[0], axes[1]);
                    case 3: return csFactory.createCartesianCS(csProperties, axes[0], axes[1], axes[2]);
                }
                dimension = (axes.length < 2) ? 2 : 3;  // For error message.
            }
            else if (type.equals(WKTKeywords.affine)) {
                switch (axes.length) {
                    case 2: return csFactory.createAffineCS(csProperties, axes[0], axes[1]);
                    case 3: return csFactory.createAffineCS(csProperties, axes[0], axes[1], axes[2]);
                }
                dimension = (axes.length < 2) ? 2 : 3;  // For error message.
            }
            else if (type.equals(WKTKeywords.vertical)) {
                if (axes.length == (dimension = 1)) {
                    return csFactory.createVerticalCS(csProperties, axes[0]);
                }
            }
            else if (type.equals(WKTKeywords.temporal)) {
                if (axes.length == (dimension = 1)) {
                    return csFactory.createTimeCS(csProperties, axes[0]);
                }
            }
            else if (type.equals(WKTKeywords.linear)) {
                if (axes.length == (dimension = 1)) {
                    return csFactory.createLinearCS(csProperties, axes[0]);
                }
            }
            else if (type.equals(WKTKeywords.polar)) {
                if (axes.length == (dimension = 2)) {
                    return csFactory.createPolarCS(csProperties, axes[0], axes[1]);
                }
            }
            else if (type.equals(WKTKeywords.cylindrical)) {
                if (axes.length == (dimension = 3)) {
                    return csFactory.createCylindricalCS(csProperties, axes[0], axes[1], axes[2]);
                }
            }
            else if (type.equals(WKTKeywords.spherical)) {
                if (axes.length == (dimension = 3)) {
                    return csFactory.createSphericalCS(csProperties, axes[0], axes[1], axes[2]);
                }
            }
            else if (type.equals(WKTKeywords.parametric)) {  // TODO: not yet supported.
                return referencing.createAbstractCS(csProperties, axes);
            }
            else {
                warning(Errors.formatInternational(Errors.Keys.UnknownType_1, type), null);
                return referencing.createAbstractCS(csProperties, axes);
            }
        }
        throw new LocalizedParseException(errorLocale, (axes.length > dimension)
                ? Errors.Keys.TooManyOccurrences_2 : Errors.Keys.TooFewOccurrences_2,
                new Object[] {dimension, WKTKeywords.Axis}, parent.offset);
    }

    /**
     * Parses an {@code "AXIS"} element.
     * This element has the following pattern (simplified):
     *
     * {@preformat text
     *     AXIS["<name (abbr.)>", NORTH | SOUTH | EAST | WEST | UP | DOWN | OTHER, ORDER[n], UNIT[…], ID[…]]
     * }
     *
     * @param  mode        {@link #FIRST}, {@link #OPTIONAL} or {@link #MANDATORY}.
     * @param  parent      The parent element.
     * @param  csType      The coordinate system type (Cartesian | ellipsoidal | vertical | etc…), or null if unknown.
     * @param  defaultUnit The contextual unit (usually {@code SI.METRE} or {@code SI.RADIAN}), or {@code null} if unknown.
     * @return The {@code "AXIS"} element as a {@link CoordinateSystemAxis} object, or {@code null}
     *         if the axis was not required and there is no axis object.
     * @throws ParseException if the {@code "AXIS"} element can not be parsed.
     */
    private CoordinateSystemAxis parseAxis(final int mode, final Element parent, final String csType,
            final Unit<?> defaultUnit) throws ParseException
    {
        final Element element = parent.pullElement(mode, WKTKeywords.Axis);
        if (element == null) {
            return null;
        }
        /*
         * Name, orientation (usually NORTH, SOUTH, EAST or WEST) and units are the main components of AXIS[…].
         * The name may contain an abbreviation, which will be handle later in this method. In the special case
         * of coordinate system over a pole, the orientation may be of the form “South along 90°W”, which is
         * expressed by a syntax like AXIS[“South along 90°W”, SOUTH, MERIDIAN[-90, UNIT["deg"]]]. Note that
         * the meridian is relative to the prime meridian of the enclosing geodetic CRS.
         */
        String name = CharSequences.trimWhitespaces(element.pullString("name"));
        final Element orientation = element.pullVoidElement("orientation");
        Unit<?> unit = parseUnit(element);
        if (unit == null) {
            if (defaultUnit == null) {
                throw element.missingComponent(WKTKeywords.Unit);
            }
            unit = defaultUnit;
        }
        AxisDirection direction = Types.forCodeName(AxisDirection.class, orientation.keyword, true);
        final Element meridian = element.pullElement(OPTIONAL, WKTKeywords.Meridian);
        if (meridian != null) {
            double angle = meridian.pullDouble("meridian");
            final Unit<Angle> m = parseScaledUnit(meridian, WKTKeywords.AngleUnit, SI.RADIAN);
            meridian.close(ignoredElements);
            if (m != null) {
                angle = m.getConverterTo(NonSI.DEGREE_ANGLE).convert(angle);
            }
            direction = referencing.directionAlongMeridian(direction, angle);
        }
        /*
         * According ISO 19162, the abbreviation should be inserted between parenthesis in the name.
         * Example: "Easting (E)", "Longitude (L)". If we do not find an abbreviation, then we will
         * have to guess one since abbreviation is a mandatory part of axis.
         */
        String abbreviation;
        final int start, end = name.length() - 1;
        if (end > 1 && name.charAt(end) == ')' && (start = name.lastIndexOf('(', end-1)) >= 0) {
            abbreviation = CharSequences.trimWhitespaces(name.substring(start + 1, end));
            name = CharSequences.trimWhitespaces(name.substring(0, start));
            if (name.isEmpty()) {
                name = abbreviation;
            }
        } else {
            abbreviation = AxisDirections.suggestAbbreviation(name, direction, unit);
        }
        /*
         * The longitude and latitude axis names are explicitly fixed by ISO 19111:2007 to "Geodetic longitude"
         * and "Geodetic latitude". But ISO 19162:2015 §7.5.3(ii) said that the "Geodetic" part in those names
         * shall be omitted at WKT formatting time. SIS's DefaultCoordinateSystemAxis.formatTo(Formatter)
         * method performs this removal, so we apply the reverse operation here.
         */
        name         = transliterator.toLongAxisName       (csType, direction, name);
        abbreviation = transliterator.toUnicodeAbbreviation(csType, direction, abbreviation);
        /*
         * At this point we are done and ready to create the CoordinateSystemAxis. But there is one last element
         * specified by ISO 19162 but not in Apache SIS representation of axis: ORDER[n], which specify the axis
         * ordering. If present we will store that value for processing by the 'parseCoordinateSystem(…)' method.
         */
        final Element order = element.pullElement(OPTIONAL, WKTKeywords.Order);
        Integer n = null;
        if (order != null) {
            n = order.pullInteger("order");
            order.close(ignoredElements);
        }
        final CoordinateSystemAxis axis;
        try {
            axis = csFactory.createCoordinateSystemAxis(parseMetadataAndClose(element, name), abbreviation, direction, unit);
        } catch (FactoryException exception) {
            throw element.parseFailed(exception);
        }
        if (axisOrder.put(axis, n) != null) {   // Opportunist check, effective for instances created by SIS factory.
            throw new LocalizedParseException(errorLocale, Errors.Keys.DuplicatedElement_1,
                    new Object[] {WKTKeywords.Axis + "[“" + name + "”]"}, element.offset);
        }
        return axis;
    }

    /**
     * Compares axes for order. This method is used for ordering axes according their {@code ORDER} element,
     * if present. If no {@code ORDER} element were present, then the axis order is left unchanged. If only
     * some axes have an {@code ORDER} element (which is illegal according ISO 19162), then those axes will
     * be sorted before the axes without {@code ORDER} element.
     *
     * @param  o1 The first axis to compare.
     * @param  o2 The second axis to compare.
     * @return -1 if {@code o1} should be before {@code o2},
     *         +1 if {@code o2} should be before {@code o1}, or
     *          0 if undetermined (no axis order change).
     */
    @Override
    public int compare(final CoordinateSystemAxis o1, final CoordinateSystemAxis o2) {
        final Integer n1 = axisOrder.get(o1);
        final Integer n2 = axisOrder.get(o2);
        if (n1 != null) {
            if (n2 != null) {
                return n1 - n2;
            }
            return -1;  // Axis 1 before Axis 2 since the later has no 'ORDER' element.
        } else if (n2 != null) {
            return +1;  // Axis 2 before Axis 1 since the later has no 'ORDER' element.
        }
        return 0;
    }

    /**
     * Parses a {@code "PrimeMeridian"} element. The syntax is given by
     * <a href="http://docs.opengeospatial.org/is/12-063r5/12-063r5.html#53">WKT 2 specification §8.2.2</a>.
     *
     * The legacy WKT 1 pattern was:
     *
     * {@preformat text
     *     PRIMEM["<name>", <longitude> {,<authority>}]
     * }
     *
     * @param  mode        {@link #FIRST}, {@link #OPTIONAL} or {@link #MANDATORY}.
     * @param  parent      The parent element.
     * @param  isWKT1      {@code true} if this method is invoked while parsing a WKT 1 element.
     * @param  angularUnit The contextual unit.
     * @return The {@code "PrimeMeridian"} element as a {@link PrimeMeridian} object.
     * @throws ParseException if the {@code "PrimeMeridian"} element can not be parsed.
     *
     * @see org.apache.sis.referencing.datum.DefaultPrimeMeridian#formatTo(Formatter)
     */
    private PrimeMeridian parsePrimeMeridian(final int mode, final Element parent, final boolean isWKT1, Unit<Angle> angularUnit)
            throws ParseException
    {
        if (isWKT1 && usesCommonUnits) {
            angularUnit = NonSI.DEGREE_ANGLE;
        }
        final Element element = parent.pullElement(mode, WKTKeywords.PrimeMeridian, WKTKeywords.PrimeM);
        if (element == null) {
            return null;
        }
        final String name      = element.pullString("name");
        final double longitude = element.pullDouble("longitude");
        final Unit<Angle> unit = parseScaledUnit(element, WKTKeywords.AngleUnit, SI.RADIAN);
        if (unit != null) {
            angularUnit = unit;
        } else if (angularUnit == null) {
            throw parent.missingComponent(WKTKeywords.AngleUnit);
        }
        try {
            return datumFactory.createPrimeMeridian(parseMetadataAndClose(element, name), longitude, angularUnit);
        } catch (FactoryException exception) {
            throw element.parseFailed(exception);
        }
    }

    /**
     * Parses an <strong>optional</strong> {@code "TOWGS84"} element.
     * This element is specific to WKT 1 and has the following pattern:
     *
     * {@preformat text
     *     TOWGS84[<dx>, <dy>, <dz>, <ex>, <ey>, <ez>, <ppm>]
     * }
     *
     * @param  mode {@link #FIRST}, {@link #OPTIONAL} or {@link #MANDATORY}.
     * @param  parent The parent element.
     * @return The {@code "TOWGS84"} element as a {@link org.apache.sis.referencing.datum.BursaWolfParameters} object,
     *         or {@code null} if no {@code "TOWGS84"} has been found.
     * @throws ParseException if the {@code "TOWGS84"} can not be parsed.
     */
    private Object parseToWGS84(final int mode, final Element parent) throws ParseException {
        final Element element = parent.pullElement(mode, WKTKeywords.ToWGS84);
        if (element == null) {
            return null;
        }
        final double[] values = new double[ToWGS84.length];
        for (int i=0; i<values.length;) {
            values[i] = element.pullDouble(ToWGS84[i]);
            if ((++i % 3) == 0 && element.isEmpty()) {
                break;  // It is legal to have only 3 or 6 elements.
            }
        }
        element.close(ignoredElements);
        return referencing.createToWGS84(values);
    }

    /**
     * Parses an {@code "Ellipsoid"} element. The syntax is given by
     * <a href="http://docs.opengeospatial.org/is/12-063r5/12-063r5.html#52">WKT 2 specification §8.2.1</a>.
     *
     * The legacy WKT 1 pattern was:
     *
     * {@preformat text
     *     SPHEROID["<name>", <semi-major axis>, <inverse flattening> {,<authority>}]
     * }
     *
     * @param  mode {@link #FIRST}, {@link #OPTIONAL} or {@link #MANDATORY}.
     * @param  parent The parent element.
     * @return The {@code "Ellipsoid"} element as an {@link Ellipsoid} object.
     * @throws ParseException if the {@code "Ellipsoid"} element can not be parsed.
     *
     * @see org.apache.sis.referencing.datum.DefaultEllipsoid#formatTo(Formatter)
     */
    private Ellipsoid parseEllipsoid(final int mode, final Element parent) throws ParseException {
        final Element element = parent.pullElement(mode, WKTKeywords.Ellipsoid, WKTKeywords.Spheroid);
        if (element == null) {
            return null;
        }
        final String name          = element.pullString("name");
        final double semiMajorAxis = element.pullDouble("semiMajorAxis");
        double inverseFlattening   = element.pullDouble("inverseFlattening");
        Unit<Length> unit = parseScaledUnit(element, WKTKeywords.LengthUnit, SI.METRE);
        if (unit == null) {
            unit = SI.METRE;
        }
        final Map<String,?> properties = parseMetadataAndClose(element, name);
        try {
            if (inverseFlattening == 0) {   // OGC convention for a sphere.
                return datumFactory.createEllipsoid(properties, semiMajorAxis, semiMajorAxis, unit);
            } else {
                return datumFactory.createFlattenedSphere(properties, semiMajorAxis, inverseFlattening, unit);
            }
        } catch (FactoryException exception) {
            throw element.parseFailed(exception);
        }
    }

    /**
     * Parses a {@code "Method"} (WKT 2) element, followed by parameter values. The syntax is given by
     * <a href="http://docs.opengeospatial.org/is/12-063r5/12-063r5.html#62">WKT 2 specification §9.3</a>.
     *
     * The legacy WKT 1 specification was:
     *
     * {@preformat text
     *     PROJECTION["<name>" {,<authority>}]
     * }
     *
     * Note that in WKT 2, this element is wrapped inside a {@code Conversion} element which is itself inside
     * the {@code ProjectedCRS} element. This is different than WKT 1, which puts this element right into the
     * the {@code ProjectedCRS} element without {@code Conversion} wrapper.
     *
     * @param  mode        {@link #FIRST}, {@link #OPTIONAL} or {@link #MANDATORY}.
     * @param  parent      The parent element.
     * @param  isWKT1      {@code false} if we expect a {@code Conversion} element wrapping the method and parameters.
     * @param  linearUnit  The linear unit of the parent {@code ProjectedCRS} element, or {@code null}.
     * @param  angularUnit The angular unit of the sibling {@code GeographicCRS} element, or {@code null}.
     * @return The {@code "Method"} element and its parameters as a defining conversion.
     * @throws ParseException if the {@code "Method"} element can not be parsed.
     */
    private Conversion parseConversion(final int mode, Element parent, final boolean isWKT1,
            final Unit<Length> linearUnit, final Unit<Angle> angularUnit) throws ParseException
    {
        final String name;
        if (isWKT1) {
            name = null;  // Will actually be ignored. WKT 1 does not provide name for Conversion objects.
        } else {
            /*
             * If we are parsing WKT 2, then there is an additional "Conversion" element between
             * the parent (usually a ProjectedCRS) and the other elements parsed by this method.
             */
            parent = parent.pullElement(mode, WKTKeywords.Conversion);
            if (parent == null) {
                return null;
            }
            name = parent.pullString("name");
        }
        final Element element    = parent.pullElement(MANDATORY, WKTKeywords.Method, WKTKeywords.Projection);
        final String  methodName = element.pullString("method");
        Map<String,?> properties = parseMetadataAndClose(element, methodName);
        final Identifier id      = toIdentifier(properties.remove(IdentifiedObject.IDENTIFIERS_KEY)); // See NOTE 2.
        /*
         * The map projection method may be specified by an EPSG identifier (or any other authority),
         * which is preferred to the method name since the later is potentially ambiguous. However not
         * all CoordinateOperationFactory may accept identifier as an argument to 'getOperationMethod'.
         * So if an identifier is present, we will try to use it but fallback on the name if we can
         * not use the identifier.
         */
        OperationMethod  method     = null;
        FactoryException suppressed = null;
        if (id != null) try {
            // CodeSpace is a mandatory attribute in ID[…] elements, so we do not test for null values.
            method = opFactory.getOperationMethod(id.getCodeSpace() + DefaultNameSpace.DEFAULT_SEPARATOR + id.getCode());
        } catch (FactoryException e) {
            suppressed = e;
        }
        /*
         * Set the list of parameters.
         *
         * NOTE 1: Parameters are defined in the parent element (usually a "ProjectedCRS" element
         *         in WKT 1 or a "Conversion" element in WKT 2), not in this "Method" element.
         *
         * NOTE 2: We may inherit the OperationMethod name if there is no Conversion wrapper with its own name,
         *         but we shall not inherit the OperationMethod identifier. This is the reason why we invoked
         *         properties.remove(IdentifiedObject.IDENTIFIERS_KEY)) above.
         */
        try {
<<<<<<< HEAD
            final OperationMethod method = referencing.getOperationMethod(opFactory, mtFactory, classification);
=======
            if (method == null) {
                method = opFactory.getOperationMethod(methodName);
            }
>>>>>>> 088cb857
            final ParameterValueGroup parameters = method.getParameters().createValue();
            parseParameters(parent, parameters, linearUnit, angularUnit);
            if (!isWKT1) {
                properties = parseMetadataAndClose(parent, name);
                /*
                 * DEPARTURE FROM ISO 19162: the specification in §9.3.2 said:
                 *
                 *     "If an identifier is provided as an attribute within the <map projection conversion> object,
                 *     because it is expected to describe a complete collection of zone name, method, parameters and
                 *     parameter values, it shall override any identifiers given within the map projection method and
                 *     map projection parameter objects."
                 *
                 * However this would require this GeodeticObjectParser to hold a CoordinateOperationAuthorityFactory,
                 * which we do not yet implement. See https://issues.apache.org/jira/browse/SIS-163
                 */
            }
            return opFactory.createDefiningConversion(properties, method, parameters);
        } catch (FactoryException exception) {
            if (suppressed != null) {
//              exception.addSuppressed(suppressed);    // Not available on JDK6.
            }
            throw element.parseFailed(exception);
        }
    }

    /**
     * Parses a {@code "Datum"} (WKT 2) element. The syntax is given by
     * <a href="http://docs.opengeospatial.org/is/12-063r5/12-063r5.html#54">WKT 2 specification §8.2.4</a>.
     *
     * The legacy WKT 1 pattern was:
     *
     * {@preformat text
     *     DATUM["<name>", <spheroid> {,<to wgs84>} {,<authority>}]
     * }
     *
     * @param  mode {@link #FIRST}, {@link #OPTIONAL} or {@link #MANDATORY}.
     * @param  parent The parent element.
     * @param  meridian the prime meridian, or {@code null} for Greenwich.
     * @return The {@code "Datum"} element as a {@link GeodeticDatum} object.
     * @throws ParseException if the {@code "Datum"} element can not be parsed.
     *
     * @see org.apache.sis.referencing.datum.DefaultGeodeticDatum#formatTo(Formatter)
     */
    private GeodeticDatum parseDatum(final int mode, final Element parent, PrimeMeridian meridian) throws ParseException {
        final Element element = parent.pullElement(mode, WKTKeywords.Datum, WKTKeywords.GeodeticDatum);
        if (element == null) {
            return null;
        }
        final String             name       = element.pullString("name");
        final Ellipsoid          ellipsoid  = parseEllipsoid(MANDATORY, element);
        final Object             toWGS84    = parseToWGS84(OPTIONAL, element);
        final Map<String,Object> properties = parseAnchorAndClose(element, name);
        if (meridian == null) {
            meridian = referencing.getGreenwich();
        }
        if (toWGS84 != null) {
            properties.put(ReferencingServices.BURSA_WOLF_KEY, toWGS84);
        }
        try {
            return datumFactory.createGeodeticDatum(properties, ellipsoid, meridian);
        } catch (FactoryException exception) {
            throw element.parseFailed(exception);
        }
    }

    /**
     * Parses a {@code "VerticalDatum"} (WKT 2) element. The syntax is given by
     * <a href="http://docs.opengeospatial.org/is/12-063r5/12-063r5.html#71">WKT 2 specification §10.2</a>.
     *
     * The legacy WKT 1 pattern was:
     *
     * {@preformat text
     *     VERT_DATUM["<name>", <datum type> {,<authority>}]
     * }
     *
     * @param  mode   {@link #FIRST}, {@link #OPTIONAL} or {@link #MANDATORY}.
     * @param  parent The parent element.
     * @param  isWKT1 {@code true} if the parent is a WKT 1 element.
     * @return The {@code "VerticalDatum"} element as a {@link VerticalDatum} object.
     * @throws ParseException if the {@code "VerticalDatum"} element can not be parsed.
     */
    private VerticalDatum parseVerticalDatum(final int mode, final Element parent, final boolean isWKT1)
            throws ParseException
    {
        final Element element = parent.pullElement(mode,
                WKTKeywords.VerticalDatum,
                WKTKeywords.VDatum,
                WKTKeywords.Vert_Datum);
        if (element == null) {
            return null;
        }
        final String name = element.pullString("name");
        VerticalDatumType type = null;
        if (isWKT1) {
            type = VerticalDatumTypes.fromLegacy(element.pullInteger("datum"));
        }
        if (type == null) {
            type = VerticalDatumTypes.guess(name, null, null);
        }
        try {
            return datumFactory.createVerticalDatum(parseAnchorAndClose(element, name), type);
        } catch (FactoryException exception) {
            throw element.parseFailed(exception);
        }
    }

    /**
     * Parses a {@code "TimeDatum"} element. This element has the following pattern:
     *
     * {@preformat text
     *     TimeDatum["<name>", TimeOrigin[<time origin>] {,<authority>}]
     * }
     *
     * @param  mode {@link #FIRST}, {@link #OPTIONAL} or {@link #MANDATORY}.
     * @param  parent The parent element.
     * @return The {@code "TimeDatum"} element as a {@link TemporalDatum} object.
     * @throws ParseException if the {@code "TimeDatum"} element can not be parsed.
     */
    private TemporalDatum parseTimeDatum(final int mode, final Element parent) throws ParseException {
        final Element element = parent.pullElement(mode, WKTKeywords.TimeDatum, WKTKeywords.TDatum);
        if (element == null) {
            return null;
        }
        final String  name   = element.pullString ("name");
        final Element origin = element.pullElement(MANDATORY, WKTKeywords.TimeOrigin);
        final Date    epoch  = origin .pullDate("origin");
        origin.close(ignoredElements);
        try {
            return datumFactory.createTemporalDatum(parseMetadataAndClose(element, name), epoch);
        } catch (FactoryException exception) {
            throw element.parseFailed(exception);
        }
    }

    /**
     * Parses a {@code "EngineeringDatum"} (WKT 2) element. The syntax is given by
     * <a href="http://docs.opengeospatial.org/is/12-063r5/12-063r5.html#76">WKT 2 specification §11.2</a>.
     *
     * The legacy WKT 1 pattern was:
     *
     * {@preformat text
     *     LOCAL_DATUM["<name>", <datum type> {,<authority>}]
     * }
     *
     * The datum type (WKT 1 only) is currently ignored.
     *
     * @param  mode   {@link #FIRST}, {@link #OPTIONAL} or {@link #MANDATORY}.
     * @param  parent The parent element.
     * @param  isWKT1 {@code true} if the parent is a WKT 1 element.
     * @return The {@code "EngineeringDatum"} element as an {@link EngineeringDatum} object.
     * @throws ParseException if the {@code "EngineeringDatum"} element can not be parsed.
     */
    private EngineeringDatum parseEngineeringDatum(final int mode, final Element parent, final boolean isWKT1) throws ParseException {
        final Element element = parent.pullElement(mode,
                WKTKeywords.EngineeringDatum,
                WKTKeywords.EDatum,
                WKTKeywords.Local_Datum);
        if (element == null) {
            return null;
        }
        final String name  = element.pullString ("name");
        if (isWKT1) {
            element.pullInteger("datum");   // Ignored for now.
        }
        try {
            return datumFactory.createEngineeringDatum(parseMetadataAndClose(element, name));
        } catch (FactoryException exception) {
            throw element.parseFailed(exception);
        }
    }

    /**
     * Parses a {@code "EngineeringCRS"} (WKT 2) element. The syntax is given by
     * <a href="http://docs.opengeospatial.org/is/12-063r5/12-063r5.html#74">WKT 2 specification §11</a>.
     *
     * The legacy WKT 1 pattern was:
     *
     * {@preformat text
     *     LOCAL_CS["<name>", <local datum>, <unit>, <axis>, {,<axis>}* {,<authority>}]
     * }
     *
     * @param  mode {@link #FIRST}, {@link #OPTIONAL} or {@link #MANDATORY}.
     * @param  parent The parent element.
     * @return The {@code "EngineeringCRS"} element as an {@link EngineeringCRS} object.
     * @throws ParseException if the {@code "EngineeringCRS"} element can not be parsed.
     */
    private EngineeringCRS parseEngineeringCRS(final int mode, final Element parent) throws ParseException {
        final Element element = parent.pullElement(mode,
                WKTKeywords.EngineeringCRS,   // [0]  WKT 2
                WKTKeywords.EngCRS,           // [1]  WKT 2
                WKTKeywords.Local_CS,         // [2]  WKT 1
                WKTKeywords.BaseEngCRS);      // [3]  WKT 2 in DerivedCRS
        if (element == null) {
            return null;
        }
        final boolean          isWKT1 = element.getKeywordIndex() == 2;  // Index of "Local_CS" above.
        final String           name   = element.pullString("name");
        final EngineeringDatum datum  = parseEngineeringDatum(MANDATORY, element, isWKT1);
        final Unit<?>          unit   = parseUnit(element);
        try {
            final CoordinateSystem cs = parseCoordinateSystem(element, null, 1, isWKT1, unit, datum);
            return crsFactory.createEngineeringCRS(parseMetadataAndClose(element, name), datum, cs);
        } catch (FactoryException exception) {
            throw element.parseFailed(exception);
        }
    }

    /**
     * Parses a {@code "GeodeticCRS"} (WKT 2) element. The syntax is given by
     * <a href="http://docs.opengeospatial.org/is/12-063r5/12-063r5.html#49">WKT 2 specification §8</a>.
     *
     * The legacy WKT 1 specification had two elements for this:
     *
     * {@preformat text
     *     GEOGCS["<name>", <datum>, <prime meridian>, <angular unit>  {,<twin axes>} {,<authority>}]
     * }
     *
     * and
     *
     * {@preformat text
     *     GEOCCS["<name>", <datum>, <prime meridian>, <linear unit> {,<axis> ,<axis> ,<axis>} {,<authority>}]
     * }
     *
     * @param  mode   {@link #FIRST}, {@link #OPTIONAL} or {@link #MANDATORY}.
     * @param  parent The parent element.
     * @param  csType The default coordinate system type, or {@code null} if unknown.
     *                Should be non-null only when parsing a {@link GeneralDerivedCRS#getBaseCRS()} component.
     * @return The {@code "GeodeticCRS"} element as a {@link GeographicCRS} or {@link GeocentricCRS} object.
     * @throws ParseException if the {@code "GeodeticCRS"} element can not be parsed.
     *
     * @see org.apache.sis.referencing.crs.DefaultGeographicCRS#formatTo(Formatter)
     * @see org.apache.sis.referencing.crs.DefaultGeocentricCRS#formatTo(Formatter)
     */
    private GeodeticCRS parseGeodeticCRS(final int mode, final Element parent, String csType) throws ParseException {
        final Element element = parent.pullElement(mode,
                WKTKeywords.GeodeticCRS,    // [0]  WKT 2
                WKTKeywords.GeodCRS,        // [1]  WKT 2
                WKTKeywords.GeogCS,         // [2]  WKT 1
                WKTKeywords.GeocCS,         // [3]  WKT 1
                WKTKeywords.BaseGeodCRS);   // [4]  WKT 2 in ProjectedCRS or DerivedCRS
        if (element == null) {
            return null;
        }
        final boolean     isWKT1;
        final Unit<Angle> angularUnit;
              Unit<?>     defaultUnit;
        final int         dimension;
        switch (element.getKeywordIndex()) {
            default: {      // WKT2 element.
                isWKT1      = false;
                defaultUnit = parseUnit(element);
                angularUnit = Units.isAngular(defaultUnit) ? defaultUnit.asType(Angle.class) : NonSI.DEGREE_ANGLE;
                dimension   = 2;
                if (defaultUnit == null) {
                    /*
                     * A UNIT[…] is mandatory either in the CoordinateSystem as a whole (defaultUnit != null),
                     * or inside each AXIS[…] component (defaultUnit == null). An exception to this rule is when
                     * parsing a BaseGeodCRS inside a ProjectedCRS or DerivedCRS, in which case axes are omitted.
                     * We recognize those cases by a non-null 'csType' given in argument to this method.
                     */
                    if (WKTKeywords.ellipsoidal.equals(csType)) {
                        defaultUnit = NonSI.DEGREE_ANGLE;   // For BaseGeodCRS in ProjectedCRS.
                    }
                }
                break;
            }
            case 2: {       // WKT1 "GeogCS" element.
                isWKT1      = true;
                csType      = WKTKeywords.ellipsoidal;
                angularUnit = parseScaledUnit(element, WKTKeywords.AngleUnit, SI.RADIAN);
                defaultUnit = angularUnit;
                dimension   = 2;
                break;
            }
            case 3: {       // WKT1 "GeocCS" element.
                isWKT1      = true;
                csType      = WKTKeywords.Cartesian;
                angularUnit = NonSI.DEGREE_ANGLE;
                defaultUnit = parseScaledUnit(element, WKTKeywords.LengthUnit, SI.METRE);
                dimension   = 3;
                break;
            }
        }
        Object              name     = element.pullString("name");
        final PrimeMeridian meridian = parsePrimeMeridian(OPTIONAL, element, isWKT1, angularUnit);
        final GeodeticDatum datum    = parseDatum(MANDATORY, element, meridian);
        if (((String) name).isEmpty()) {
            /*
             * GeographicCRS name is a mandatory property, but some invalid WKT with an empty string exist.
             * In such case, we will use the name of the enclosed datum. Indeed, it is not uncommon to have
             * the same name for a geographic CRS and its geodetic datum.
             */
            name = datum.getName();
        }
        final CoordinateSystem cs;
        try {
            cs = parseCoordinateSystem(element, csType, dimension, isWKT1, defaultUnit, datum);
            final Map<String,?> properties = parseMetadataAndClose(element, name);
            if (cs instanceof EllipsoidalCS) {
                return crsFactory.createGeographicCRS(properties, datum, (EllipsoidalCS) cs);
            }
            if (cs instanceof CartesianCS) {
                return crsFactory.createGeocentricCRS(properties, datum,
                        referencing.upgradeGeocentricCS((CartesianCS) cs));
            }
            if (cs instanceof SphericalCS) {
                return crsFactory.createGeocentricCRS(properties, datum, (SphericalCS) cs);
            }
        } catch (FactoryException exception) {
            throw element.parseFailed(exception);
        }
        throw new LocalizedParseException(errorLocale, Errors.Keys.IllegalCoordinateSystem_1,
                new Object[] {cs.getClass()}, element.offset);
    }

    /**
     * Parses a {@code "VerticalCRS"} (WKT 2) element. The syntax is given by
     * <a href="http://docs.opengeospatial.org/is/12-063r5/12-063r5.html#69">WKT 2 specification §10</a>.
     *
     * The legacy WKT 1 pattern was:
     *
     * {@preformat text
     *     VERT_CS["<name>", <vert datum>, <linear unit>, {<axis>,} {,<authority>}]
     * }
     *
     * @param  mode {@link #FIRST}, {@link #OPTIONAL} or {@link #MANDATORY}.
     * @param  parent The parent element.
     * @return The {@code "VerticalCRS"} element as a {@link VerticalCRS} object.
     * @throws ParseException if the {@code "VerticalCRS"} element can not be parsed.
     */
    private VerticalCRS parseVerticalCRS(final int mode, final Element parent) throws ParseException {
        final Element element = parent.pullElement(mode,
                WKTKeywords.VerticalCRS,    // [0]  WKT 2
                WKTKeywords.VertCRS,        // [1]  WKT 2
                WKTKeywords.Vert_CS,        // [2]  WKT 1
                WKTKeywords.BaseVertCRS);   // [3]  WKT 2 in DerivedCRS
        if (element == null) {
            return null;
        }
        final boolean isWKT1 = element.getKeywordIndex() == 2;  // Index of "Vert_CS" above.
        final String  name   = element.pullString("name");
        VerticalDatum datum  = parseVerticalDatum(MANDATORY, element, isWKT1);
        final Unit<?> unit   = parseUnit(element);
        try {
            final CoordinateSystem cs = parseCoordinateSystem(element, WKTKeywords.vertical, 1, isWKT1, unit, datum);
            /*
             * The 'parseVerticalDatum(…)' method may have been unable to resolve the datum type.
             * But sometime the axis (which was not available when we created the datum) provides
             * more information. Verify if we can have a better type now, and if so rebuild the datum.
             */
            if (VerticalDatumType.OTHER_SURFACE.equals(datum.getVerticalDatumType())) {
                final VerticalDatumType type = VerticalDatumTypes.guess(datum.getName().getCode(), datum.getAlias(), cs.getAxis(0));
                if (!VerticalDatumType.OTHER_SURFACE.equals(type)) {
                    datum = datumFactory.createVerticalDatum(referencing.getProperties(datum), type);
                }
            }
            verticalCRS = crsFactory.createVerticalCRS(parseMetadataAndClose(element, name), datum, (VerticalCS) cs);
            /*
             * Some DefaultVerticalExtent objects may be waiting for the VerticalCRS before to complete
             * their construction. If this is the case, try to complete them now.
             */
            if (verticalElements != null) {
                verticalElements = verticalElements.resolve(verticalCRS);
            }
            return verticalCRS;
        } catch (FactoryException exception) {
            throw element.parseFailed(exception);
        }
    }

    /**
     * Parses {@code "TimeCRS"} element.
     *
     * @param  mode {@link #FIRST}, {@link #OPTIONAL} or {@link #MANDATORY}.
     * @param  parent The parent element.
     * @return The {@code "TimeCRS"} element as a {@link TemporalCRS} object.
     * @throws ParseException if the {@code "TimeCRS"} element can not be parsed.
     */
    private TemporalCRS parseTimeCRS(final int mode, final Element parent) throws ParseException {
        final Element element = parent.pullElement(mode, WKTKeywords.TimeCRS, WKTKeywords.BaseTimeCRS);
        if (element == null) {
            return null;
        }
        final String         name     = element.pullString("name");
        final TemporalDatum  datum    = parseTimeDatum(MANDATORY, element);
        final Unit<Duration> timeUnit = parseScaledUnit(element, WKTKeywords.TimeUnit, SI.SECOND);
        try {
            final CoordinateSystem cs = parseCoordinateSystem(element, WKTKeywords.temporal, 1, false, timeUnit, datum);
            return crsFactory.createTemporalCRS(parseMetadataAndClose(element, name), datum, (TimeCS) cs);
        } catch (FactoryException exception) {
            throw element.parseFailed(exception);
        }
    }

    /**
     * Parses a {@code "ProjectedCRS"} (WKT 2) element. The syntax is given by
     * <a href="http://docs.opengeospatial.org/is/12-063r5/12-063r5.html#57">WKT 2 specification §9</a>.
     *
     * The legacy WKT 1 specification was:
     *
     * {@preformat text
     *     PROJCS["<name>", <geographic cs>, <projection>, {<parameter>,}*,
     *            <linear unit> {,<twin axes>}{,<authority>}]
     * }
     *
     * @param  mode {@link #FIRST}, {@link #OPTIONAL} or {@link #MANDATORY}.
     * @param  parent The parent element.
     * @return The {@code "ProjectedCRS"} element as a {@link ProjectedCRS} object.
     * @throws ParseException if the {@code "ProjectedCRS"} element can not be parsed.
     */
    private ProjectedCRS parseProjectedCRS(final int mode, final Element parent) throws ParseException {
        final Element element = parent.pullElement(mode,
                WKTKeywords.ProjectedCRS,   // [0]  WKT 2
                WKTKeywords.ProjCRS,        // [1]  WKT 2
                WKTKeywords.ProjCS,         // [2]  WKT 1
                WKTKeywords.BaseProjCRS);   // [3]  WKT 2 in DerivedCRS
        if (element == null) {
            return null;
        }
        final boolean     isWKT1 = element.getKeywordIndex() == 2;  // Index of "ProjCS" above.
        final String      name   = element.pullString("name");
        final GeodeticCRS geoCRS = parseGeodeticCRS(MANDATORY, element, WKTKeywords.ellipsoidal);
        if (!(geoCRS instanceof GeographicCRS)) {
            throw new LocalizedParseException(errorLocale, Errors.Keys.IllegalCRSType_1,
                    new Object[] {geoCRS.getClass()}, element.offset);
        }
        final Unit<Length> linearUnit = parseScaledUnit(element, WKTKeywords.LengthUnit, SI.METRE);
        final boolean ignoreUnits = isWKT1 && usesCommonUnits;
        final Conversion conversion = parseConversion(MANDATORY, element, isWKT1, ignoreUnits ? SI.METRE : linearUnit,
                ignoreUnits ? NonSI.DEGREE_ANGLE : geoCRS.getCoordinateSystem().getAxis(0).getUnit().asType(Angle.class));
        try {
            final CoordinateSystem cs = parseCoordinateSystem(element, WKTKeywords.Cartesian, 2, isWKT1, linearUnit, geoCRS.getDatum());
            return crsFactory.createProjectedCRS(parseMetadataAndClose(element, name), (GeographicCRS) geoCRS, conversion, (CartesianCS) cs);
        } catch (FactoryException exception) {
            throw element.parseFailed(exception);
        }
    }

    /**
     * Parses a {@code "COMPD_CS"} element.
     * This element has the following pattern:
     *
     * {@preformat text
     *     COMPD_CS["<name>", <head cs>, <tail cs> {,<authority>}]
     * }
     *
     * @param  mode {@link #FIRST}, {@link #OPTIONAL} or {@link #MANDATORY}.
     * @param  parent The parent element.
     * @return The {@code "COMPD_CS"} element as a {@link CompoundCRS} object.
     * @throws ParseException if the {@code "COMPD_CS"} element can not be parsed.
     */
    private CompoundCRS parseCompoundCRS(final int mode, final Element parent) throws ParseException {
        final Element element = parent.pullElement(mode, WKTKeywords.CompoundCRS, WKTKeywords.Compd_CS);
        if (element == null) {
            return null;
        }
        final String  name = element.pullString("name");
        CoordinateReferenceSystem crs;
        final List<CoordinateReferenceSystem> components = new ArrayList<CoordinateReferenceSystem>(4);
        while ((crs = parseCoordinateReferenceSystem(element, components.size() < 2)) != null) {
            components.add(crs);
        }
        try {
            return crsFactory.createCompoundCRS(parseMetadataAndClose(element, name),
                    components.toArray(new CoordinateReferenceSystem[components.size()]));
        } catch (FactoryException exception) {
            throw element.parseFailed(exception);
        }
    }

    /**
     * Parses a {@code "FITTED_CS"} element.
     * This element has the following pattern:
     *
     * {@preformat text
     *     FITTED_CS["<name>", <to base>, <base cs>]
     * }
     *
     * @param  mode {@link #FIRST}, {@link #OPTIONAL} or {@link #MANDATORY}.
     * @param  parent The parent element.
     * @return The {@code "FITTED_CS"} element as a {@link CompoundCRS} object.
     * @throws ParseException if the {@code "COMPD_CS"} element can not be parsed.
     */
    private DerivedCRS parseFittedCS(final int mode, final Element parent) throws ParseException {
        final Element element = parent.pullElement(mode, WKTKeywords.Fitted_CS);
        if (element == null) {
            return null;
        }
        final String                    name    = element.pullString("name");
        final MathTransform             toBase  = parseMathTransform(element, true);
        final OperationMethod           method  = getOperationMethod();
        final CoordinateReferenceSystem baseCRS = parseCoordinateReferenceSystem(element, true);
        if (!(baseCRS instanceof SingleCRS)) {
            throw new LocalizedParseException(errorLocale, Errors.Keys.UnexpectedValueInElement_2,
                    new Object[] {WKTKeywords.Fitted_CS, baseCRS.getClass()}, element.offset);
        }
        /*
         * WKT 1 provides no information about the underlying CS of a derived CRS.
         * We have to guess some reasonable one with arbitrary units. We try to construct the one which
         * contains as few information as possible, in order to avoid providing wrong informations.
         */
        final CoordinateSystemAxis[] axes = new CoordinateSystemAxis[toBase.getSourceDimensions()];
        final StringBuilder buffer = new StringBuilder(name).append(" axis ");
        final int start = buffer.length();
        try {
            for (int i=0; i<axes.length; i++) {
                final String number = String.valueOf(i);
                buffer.setLength(start);
                buffer.append(number);
                axes[i] = csFactory.createCoordinateSystemAxis(
                        singletonMap(CoordinateSystemAxis.NAME_KEY, buffer.toString()),
                        number, AxisDirection.OTHER, Unit.ONE);
            }
            final Map<String,Object> properties = parseMetadataAndClose(element, name);
            final CoordinateSystem derivedCS = referencing.createAbstractCS(
                    singletonMap(CoordinateSystem.NAME_KEY, AxisDirections.appendTo(new StringBuilder("CS"), axes)), axes);
            /*
             * We do not know which name to give to the conversion method.
             * For now, use the CRS name.
             */
            properties.put("conversion.name", name);
            return referencing.createDerivedCRS(properties, (SingleCRS) baseCRS, method, toBase.inverse(), derivedCS);
        } catch (FactoryException exception) {
            throw element.parseFailed(exception);
        } catch (NoninvertibleTransformException exception) {
            throw element.parseFailed(exception);
        }
    }
}<|MERGE_RESOLUTION|>--- conflicted
+++ resolved
@@ -42,6 +42,7 @@
 import org.opengis.metadata.Identifier;
 import org.opengis.parameter.ParameterValueGroup;
 import org.opengis.referencing.IdentifiedObject;
+import org.opengis.referencing.ReferenceIdentifier;
 import org.opengis.referencing.ReferenceSystem;
 import org.opengis.referencing.ObjectFactory;
 import org.opengis.util.FactoryException;
@@ -1165,9 +1166,10 @@
          */
         OperationMethod  method     = null;
         FactoryException suppressed = null;
-        if (id != null) try {
+        if (id instanceof ReferenceIdentifier) try {
             // CodeSpace is a mandatory attribute in ID[…] elements, so we do not test for null values.
-            method = opFactory.getOperationMethod(id.getCodeSpace() + DefaultNameSpace.DEFAULT_SEPARATOR + id.getCode());
+            method = referencing.getOperationMethod(opFactory, mtFactory,
+                    ((ReferenceIdentifier) id).getCodeSpace() + DefaultNameSpace.DEFAULT_SEPARATOR + id.getCode());
         } catch (FactoryException e) {
             suppressed = e;
         }
@@ -1182,13 +1184,9 @@
          *         properties.remove(IdentifiedObject.IDENTIFIERS_KEY)) above.
          */
         try {
-<<<<<<< HEAD
-            final OperationMethod method = referencing.getOperationMethod(opFactory, mtFactory, classification);
-=======
             if (method == null) {
-                method = opFactory.getOperationMethod(methodName);
-            }
->>>>>>> 088cb857
+                method = referencing.getOperationMethod(opFactory, mtFactory, methodName);
+            }
             final ParameterValueGroup parameters = method.getParameters().createValue();
             parseParameters(parent, parameters, linearUnit, angularUnit);
             if (!isWKT1) {
