/*
 * Licensed to the Apache Software Foundation (ASF) under one or more
 * contributor license agreements.  See the NOTICE file distributed with
 * this work for additional information regarding copyright ownership.
 * The ASF licenses this file to You under the Apache License, Version 2.0
 * (the "License"); you may not use this file except in compliance with
 * the License.  You may obtain a copy of the License at
 *
 *     http://www.apache.org/licenses/LICENSE-2.0
 *
 * Unless required by applicable law or agreed to in writing, software
 * distributed under the License is distributed on an "AS IS" BASIS,
 * WITHOUT WARRANTIES OR CONDITIONS OF ANY KIND, either express or implied.
 * See the License for the specific language governing permissions and
 * limitations under the License.
 */
package org.apache.sis.metadata.iso.content;

import java.util.Locale;
import java.util.Collection;
import javax.xml.bind.annotation.XmlType;
import javax.xml.bind.annotation.XmlElement;
import javax.xml.bind.annotation.XmlRootElement;
<<<<<<< HEAD
import org.opengis.annotation.UML;
import org.opengis.util.GenericName;
import org.opengis.metadata.citation.Citation;
import org.opengis.metadata.content.FeatureCatalogueDescription;
=======
import javax.xml.bind.annotation.adapters.XmlJavaTypeAdapter;
import org.opengis.util.GenericName;
import org.opengis.metadata.citation.Citation;
import org.opengis.metadata.content.FeatureCatalogueDescription;
import org.opengis.metadata.content.FeatureTypeInfo;
import org.apache.sis.internal.jaxb.FilterByVersion;
import org.apache.sis.internal.jaxb.LegacyNamespaces;
import org.apache.sis.internal.jaxb.gmd.LocaleAdapter;
>>>>>>> f514ce0e
import org.apache.sis.internal.metadata.Dependencies;
import org.apache.sis.internal.metadata.LegacyPropertyAdapter;

import static org.opengis.annotation.Obligation.OPTIONAL;
import static org.opengis.annotation.Specification.ISO_19115;


/**
 * Information identifying the feature catalogue or the conceptual schema.
 * The following properties are mandatory in a well-formed metadata according ISO 19115:
 *
 * <div class="preformat">{@code MD_FeatureCatalogueDescription}
 * {@code   ├─includedWithDataset…………………} Indication of whether or not the feature catalogue is included with the dataset.
 * {@code   └─featureCatalogueCitation……} Complete bibliographic reference to one or more external feature catalogues.
 * {@code       ├─title……………………………………………} Name by which the cited resource is known.
 * {@code       └─date………………………………………………} Reference date for the cited resource.</div>
 *
 * <p><b>Limitations:</b></p>
 * <ul>
 *   <li>Instances of this class are not synchronized for multi-threading.
 *       Synchronization, if needed, is caller's responsibility.</li>
 *   <li>Serialized objects of this class are not guaranteed to be compatible with future Apache SIS releases.
 *       Serialization support is appropriate for short term storage or RMI between applications running the
 *       same version of Apache SIS. For long term storage, use {@link org.apache.sis.xml.XML} instead.</li>
 * </ul>
 *
 * @author  Martin Desruisseaux (IRD, Geomatys)
 * @author  Touraïvane (IRD)
 * @author  Cédric Briançon (Geomatys)
 * @author  Cullen Rombach (Image Matters)
 * @version 1.0
 * @since   0.3
 * @module
 */
@SuppressWarnings("CloneableClassWithoutClone")                 // ModifiableMetadata needs shallow clones.
@XmlType(name = "MD_FeatureCatalogueDescription_Type", propOrder = {
    "compliant",
    "locale",                       // New in ISO 19115:2014
    "language",                     // Legacy ISO 19115:2003
    "includedWithDataset",
    "featureTypesInfo",             // New in ISO 19115:2014. Actual name is "featureTypeInfo"
    "featureTypes",                 // Legacy ISO 19115:2003
    "featureCatalogueCitations"
})
@XmlRootElement(name = "MD_FeatureCatalogueDescription")
public class DefaultFeatureCatalogueDescription extends AbstractContentInformation
        implements FeatureCatalogueDescription
{
    /**
     * Serial number for inter-operability with different versions.
     */
    private static final long serialVersionUID = 5731044701122380718L;

    /**
     * Whether or not the cited feature catalogue complies with ISO 19110.
     *
     * <p>Implementation note: we need to store the reference to the {@code Boolean} instance instead
     * than using bitmask because {@link org.apache.sis.internal.jaxb.PrimitiveTypeProperties} may
     * associate some properties to that particular instance.</p>
     */
    private Boolean compliant;

    /**
     * Language(s) used within the catalogue
     */
    private Collection<Locale> languages;

    /**
     * Whether or not the feature catalogue is included with the resource.
     */
    private boolean includedWithDataset;

    /**
     * Subset of feature types from cited feature catalogue occurring in resource.
     */
    private Collection<DefaultFeatureTypeInfo> featureTypes;

    /**
     * Complete bibliographic reference to one or more external feature catalogues.
     */
    private Collection<Citation> featureCatalogueCitations;

    /**
     * Constructs an initially empty feature catalogue description.
     */
    public DefaultFeatureCatalogueDescription() {
    }

    /**
     * Constructs a new instance initialized with the values from the specified metadata object.
     * This is a <cite>shallow</cite> copy constructor, since the other metadata contained in the
     * given object are not recursively copied.
     *
     * @param  object  the metadata to copy values from, or {@code null} if none.
     *
     * @see #castOrCopy(FeatureCatalogueDescription)
     */
    public DefaultFeatureCatalogueDescription(final FeatureCatalogueDescription object) {
        super(object);
        if (object != null) {
            compliant                 = object.isCompliant();
            includedWithDataset       = object.isIncludedWithDataset();
            languages                 = copyCollection(object.getLanguages(), Locale.class);
            featureCatalogueCitations = copyCollection(object.getFeatureCatalogueCitations(), Citation.class);
            if (object instanceof DefaultFeatureCatalogueDescription) {
                featureTypes = copyCollection(((DefaultFeatureCatalogueDescription) object).getFeatureTypeInfo(), DefaultFeatureTypeInfo.class);
            } else {
                setFeatureTypes(object.getFeatureTypes());
            }
        }
    }

    /**
     * Returns a SIS metadata implementation with the values of the given arbitrary implementation.
     * This method performs the first applicable action in the following choices:
     *
     * <ul>
     *   <li>If the given object is {@code null}, then this method returns {@code null}.</li>
     *   <li>Otherwise if the given object is already an instance of
     *       {@code DefaultFeatureCatalogueDescription}, then it is returned unchanged.</li>
     *   <li>Otherwise a new {@code DefaultFeatureCatalogueDescription} instance is created using the
     *       {@linkplain #DefaultFeatureCatalogueDescription(FeatureCatalogueDescription) copy constructor}
     *       and returned. Note that this is a <cite>shallow</cite> copy operation, since the other
     *       metadata contained in the given object are not recursively copied.</li>
     * </ul>
     *
     * @param  object  the object to get as a SIS implementation, or {@code null} if none.
     * @return a SIS implementation containing the values of the given object (may be the
     *         given object itself), or {@code null} if the argument was null.
     */
    public static DefaultFeatureCatalogueDescription castOrCopy(final FeatureCatalogueDescription object) {
        if (object == null || object instanceof DefaultFeatureCatalogueDescription) {
            return (DefaultFeatureCatalogueDescription) object;
        }
        return new DefaultFeatureCatalogueDescription(object);
    }

    /**
     * Returns whether or not the cited feature catalogue complies with ISO 19110.
     *
     * @return whether or not the cited feature catalogue complies with ISO 19110, or {@code null}.
     */
    @Override
    @XmlElement(name = "complianceCode")
    public Boolean isCompliant() {
        return compliant;
    }

    /**
     * Sets whether or not the cited feature catalogue complies with ISO 19110.
     *
     * @param  newValue  the new compliance value.
     */
    public void setCompliant(final Boolean newValue) {
        checkWritePermission();
        compliant = newValue;
    }

    /**
     * Returns the language(s) used within the catalogue
     *
     * @return language(s) used within the catalogue.
     */
    @Override
    // @XmlElement at the end of this class.
    public Collection<Locale> getLanguages() {
        return languages = nonNullCollection(languages, Locale.class);
    }

    /**
     * Sets the language(s) used within the catalogue
     *
     * @param  newValues  the new languages.
     */
    public void setLanguages(final Collection<? extends Locale> newValues) {
        languages = writeCollection(newValues, languages, Locale.class);
    }

    /**
     * Returns whether or not the feature catalogue is included with the resource.
     *
     * @return whether or not the feature catalogue is included with the resource.
     */
    @Override
    @XmlElement(name = "includedWithDataset")
    public boolean isIncludedWithDataset() {
        return includedWithDataset;
    }

    /**
     * Sets whether or not the feature catalogue is included with the resource.
     *
     * @param  newValue  {@code true} if the feature catalogue is included.
     */
    public void setIncludedWithDataset(final boolean newValue) {
        checkWritePermission();
        includedWithDataset = newValue;
    }

    /**
     * Returns the subset of feature types from cited feature catalogue occurring in resource.
     *
     * <div class="warning"><b>Upcoming API change — generalization</b><br>
     * The element type will be changed to the {@code FeatureTypeInfo} interface
     * when GeoAPI will provide it (tentatively in GeoAPI 3.1).
     * </div>
     *
     * @return subset of feature types occurring in resource.
     *
     * @since 0.5
     */
<<<<<<< HEAD
    @UML(identifier="featureTypes", obligation=OPTIONAL, specification=ISO_19115)
    public Collection<DefaultFeatureTypeInfo> getFeatureTypeInfo() {
        return featureTypes = nonNullCollection(featureTypes, DefaultFeatureTypeInfo.class);
=======
    @Override
    // @XmlElement at the end of this class.
    public Collection<FeatureTypeInfo> getFeatureTypeInfo() {
        return featureTypes = nonNullCollection(featureTypes, FeatureTypeInfo.class);
>>>>>>> f514ce0e
    }

    /**
     * Sets the subset of feature types from cited feature catalogue occurring in resource.
     *
     * <div class="warning"><b>Upcoming API change — generalization</b><br>
     * The element type will be changed to the {@code FeatureTypeInfo} interface
     * when GeoAPI will provide it (tentatively in GeoAPI 3.1).
     * </div>
     *
     * @param  newValues  the new feature types.
     *
     * @since 0.5
     */
    public void setFeatureTypeInfo(final Collection<? extends DefaultFeatureTypeInfo> newValues) {
        featureTypes = writeCollection(newValues, featureTypes, DefaultFeatureTypeInfo.class);
    }

    /**
     * Returns the names of {@linkplain #getFeatureTypes() feature types}.
     *
     * @return the feature type names.
     *
     * @deprecated As of ISO 19115:2014, replaced by {@link #getFeatureTypeInfo()}.
     */
    @Override
    @Deprecated
    @Dependencies("getFeatureTypeInfo")
    @XmlElement(name = "featureTypes", namespace = LegacyNamespaces.GMD)
    public final Collection<GenericName> getFeatureTypes() {
<<<<<<< HEAD
        return new LegacyPropertyAdapter<GenericName,DefaultFeatureTypeInfo>(getFeatureTypeInfo()) {
=======
        if (!FilterByVersion.LEGACY_METADATA.accept()) return null;
        return new LegacyPropertyAdapter<GenericName,FeatureTypeInfo>(getFeatureTypeInfo()) {
>>>>>>> f514ce0e
            /** Stores a legacy value into the new kind of value. */
            @Override protected DefaultFeatureTypeInfo wrap(final GenericName value) {
                return new DefaultFeatureTypeInfo(value);
            }

            /** Extracts the legacy value from the new kind of value. */
            @Override protected GenericName unwrap(final DefaultFeatureTypeInfo container) {
                return container.getFeatureTypeName();
            }

            /** Updates the legacy value in an existing instance of the new kind of value. */
            @Override protected boolean update(final DefaultFeatureTypeInfo container, final GenericName value) {
                if (container instanceof DefaultFeatureTypeInfo) {
                    container.setFeatureTypeName(value);
                    return true;
                }
                return false;
            }
        }.validOrNull();
    }

    /**
     * Sets the names of {@linkplain #getFeatureTypes() feature types}.
     *
     * @param  newValues  the new feature type names.
     *
     * @deprecated As of ISO 19115:2014, replaced by {@link #setFeatureTypeInfo(Collection)}.
     */
    @Deprecated
    public void setFeatureTypes(final Collection<? extends GenericName> newValues) {
        checkWritePermission();
        ((LegacyPropertyAdapter<GenericName,?>) getFeatureTypes()).setValues(newValues);
    }

    /**
     * Returns the complete bibliographic reference to one or more external feature catalogues.
     *
     * @return bibliographic reference to one or more external feature catalogues.
     */
    @Override
    @XmlElement(name = "featureCatalogueCitation")
    public Collection<Citation> getFeatureCatalogueCitations() {
        return featureCatalogueCitations = nonNullCollection(featureCatalogueCitations, Citation.class);
    }

    /**
     * Sets the complete bibliographic reference to one or more external feature catalogues.
     *
     * @param  newValues  the feature catalogue citations.
     */
    public void setFeatureCatalogueCitations(final Collection<? extends Citation> newValues) {
        featureCatalogueCitations = writeCollection(newValues, featureCatalogueCitations, Citation.class);
    }




    //////////////////////////////////////////////////////////////////////////////////////////////////
    ////////                                                                                  ////////
    ////////                               XML support with JAXB                              ////////
    ////////                                                                                  ////////
    ////////        The following methods are invoked by JAXB using reflection (even if       ////////
    ////////        they are private) or are helpers for other methods invoked by JAXB.       ////////
    ////////        Those methods can be safely removed if Geographic Markup Language         ////////
    ////////        (GML) support is not needed.                                              ////////
    ////////                                                                                  ////////
    //////////////////////////////////////////////////////////////////////////////////////////////////

    /**
     * Invoked by JAXB at both marshalling and unmarshalling time.
     * This attribute has been added by ISO 19115:2014 standard.
     * If (and only if) marshalling an older standard version, we omit this attribute.
     */
    @XmlElement(name = "featureTypes")
    private Collection<FeatureTypeInfo> getFeatureTypesInfo() {
        return FilterByVersion.CURRENT_METADATA.accept() ? getFeatureTypeInfo() : null;
    }

    /**
     * Returns the locale to marshal if the XML document is to be written
     * according the new ISO 19115:2014 model.
     */
    @XmlElement(name = "locale")
    private Collection<Locale> getLocale() {
        return FilterByVersion.CURRENT_METADATA.accept() ? getLanguages() : null;
    }

    /**
     * Returns the locale to marshal if the XML document is to be written
     * according the legacy ISO 19115:2003 model.
     */
    @XmlElement(name = "language", namespace = LegacyNamespaces.GMD)
    @XmlJavaTypeAdapter(LocaleAdapter.class)
    private Collection<Locale> getLanguage() {
        return FilterByVersion.LEGACY_METADATA.accept() ? getLanguages() : null;
    }
}<|MERGE_RESOLUTION|>--- conflicted
+++ resolved
@@ -21,24 +21,18 @@
 import javax.xml.bind.annotation.XmlType;
 import javax.xml.bind.annotation.XmlElement;
 import javax.xml.bind.annotation.XmlRootElement;
-<<<<<<< HEAD
-import org.opengis.annotation.UML;
-import org.opengis.util.GenericName;
-import org.opengis.metadata.citation.Citation;
-import org.opengis.metadata.content.FeatureCatalogueDescription;
-=======
 import javax.xml.bind.annotation.adapters.XmlJavaTypeAdapter;
 import org.opengis.util.GenericName;
 import org.opengis.metadata.citation.Citation;
 import org.opengis.metadata.content.FeatureCatalogueDescription;
-import org.opengis.metadata.content.FeatureTypeInfo;
 import org.apache.sis.internal.jaxb.FilterByVersion;
 import org.apache.sis.internal.jaxb.LegacyNamespaces;
 import org.apache.sis.internal.jaxb.gmd.LocaleAdapter;
->>>>>>> f514ce0e
 import org.apache.sis.internal.metadata.Dependencies;
 import org.apache.sis.internal.metadata.LegacyPropertyAdapter;
 
+// Branch-specific imports
+import org.opengis.annotation.UML;
 import static org.opengis.annotation.Obligation.OPTIONAL;
 import static org.opengis.annotation.Specification.ISO_19115;
 
@@ -247,16 +241,10 @@
      *
      * @since 0.5
      */
-<<<<<<< HEAD
+    // @XmlElement at the end of this class.
     @UML(identifier="featureTypes", obligation=OPTIONAL, specification=ISO_19115)
     public Collection<DefaultFeatureTypeInfo> getFeatureTypeInfo() {
         return featureTypes = nonNullCollection(featureTypes, DefaultFeatureTypeInfo.class);
-=======
-    @Override
-    // @XmlElement at the end of this class.
-    public Collection<FeatureTypeInfo> getFeatureTypeInfo() {
-        return featureTypes = nonNullCollection(featureTypes, FeatureTypeInfo.class);
->>>>>>> f514ce0e
     }
 
     /**
@@ -287,12 +275,8 @@
     @Dependencies("getFeatureTypeInfo")
     @XmlElement(name = "featureTypes", namespace = LegacyNamespaces.GMD)
     public final Collection<GenericName> getFeatureTypes() {
-<<<<<<< HEAD
+        if (!FilterByVersion.LEGACY_METADATA.accept()) return null;
         return new LegacyPropertyAdapter<GenericName,DefaultFeatureTypeInfo>(getFeatureTypeInfo()) {
-=======
-        if (!FilterByVersion.LEGACY_METADATA.accept()) return null;
-        return new LegacyPropertyAdapter<GenericName,FeatureTypeInfo>(getFeatureTypeInfo()) {
->>>>>>> f514ce0e
             /** Stores a legacy value into the new kind of value. */
             @Override protected DefaultFeatureTypeInfo wrap(final GenericName value) {
                 return new DefaultFeatureTypeInfo(value);
@@ -367,7 +351,7 @@
      * If (and only if) marshalling an older standard version, we omit this attribute.
      */
     @XmlElement(name = "featureTypes")
-    private Collection<FeatureTypeInfo> getFeatureTypesInfo() {
+    private Collection<DefaultFeatureTypeInfo> getFeatureTypesInfo() {
         return FilterByVersion.CURRENT_METADATA.accept() ? getFeatureTypeInfo() : null;
     }
 
