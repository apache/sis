/*
 * Licensed to the Apache Software Foundation (ASF) under one or more
 * contributor license agreements.  See the NOTICE file distributed with
 * this work for additional information regarding copyright ownership.
 * The ASF licenses this file to You under the Apache License, Version 2.0
 * (the "License"); you may not use this file except in compliance with
 * the License.  You may obtain a copy of the License at
 *
 *     http://www.apache.org/licenses/LICENSE-2.0
 *
 * Unless required by applicable law or agreed to in writing, software
 * distributed under the License is distributed on an "AS IS" BASIS,
 * WITHOUT WARRANTIES OR CONDITIONS OF ANY KIND, either express or implied.
 * See the License for the specific language governing permissions and
 * limitations under the License.
 */
package org.apache.sis.metadata.iso.identification;

import javax.xml.bind.annotation.XmlElement;
import javax.xml.bind.annotation.XmlRootElement;
import javax.xml.bind.annotation.XmlType;
import javax.xml.bind.annotation.adapters.XmlJavaTypeAdapter;
import org.opengis.metadata.citation.Citation;
import org.opengis.metadata.identification.AggregateInformation;
import org.opengis.metadata.identification.AssociationType;
import org.opengis.metadata.identification.InitiativeType;
import org.apache.sis.internal.jaxb.metadata.CI_Citation;
import org.apache.sis.internal.jaxb.code.DS_AssociationTypeCode;
import org.apache.sis.internal.jaxb.code.DS_InitiativeTypeCode;
import org.apache.sis.metadata.iso.ISOMetadata;

// Branch-specific imports.
import org.opengis.annotation.UML;
import static org.opengis.annotation.Obligation.OPTIONAL;
import static org.opengis.annotation.Obligation.MANDATORY;
import static org.opengis.annotation.Obligation.CONDITIONAL;
import static org.opengis.annotation.Specification.ISO_19115;


/**
 * Associated resource information.
 * The following properties are mandatory or conditional (i.e. mandatory under some circumstances)
 * in a well-formed metadata according ISO 19115:
 *
 * <div class="preformat">{@code MD_AssociatedResource}
 * {@code   ├─associationType…………} Type of relation between the resources.
 * {@code   ├─metadataReference……} Reference to the metadata of the associated resource.
 * {@code   │   ├─title…………………………} Name by which the cited resource is known.
 * {@code   │   └─date……………………………} Reference date for the cited resource.
 * {@code   └─name………………………………………} Citation information about the associated resource.</div>
 *
 * According ISO 19115, at least one of {@linkplain #getName() name} and
 * {@linkplain #getMetadataReference() metadata reference} shall be provided.
 *
 * <div class="section">Limitations</div>
 * <ul>
 *   <li>Instances of this class are not synchronized for multi-threading.
 *       Synchronization, if needed, is caller's responsibility.</li>
 *   <li>Serialized objects of this class are not guaranteed to be compatible with future Apache SIS releases.
 *       Serialization support is appropriate for short term storage or RMI between applications running the
 *       same version of Apache SIS. For long term storage, use {@link org.apache.sis.xml.XML} instead.</li>
 * </ul>
 *
 * @author  Rémi Maréchal (Geomatys)
 * @author  Martin Desruisseaux (Geomatys)
 * @author  Cullen Rombach (Image Matters)
 * @version 1.0
 * @since   0.5
 * @module
 */
@SuppressWarnings("CloneableClassWithoutClone")                 // ModifiableMetadata needs shallow clones.
@XmlType(name = "MD_AssociatedResource_Type", propOrder = {
    "name",
    "associationType",
    "initiativeType",
    "metadataReference"
})
@XmlRootElement(name = "MD_AssociatedResource")
@UML(identifier="MD_AssociatedResource", specification=ISO_19115)
public class DefaultAssociatedResource extends ISOMetadata {
    /**
     * Serial number for compatibility with different versions.
     */
    private static final long serialVersionUID = -803259032236939135L;

    /**
     * Citation information about the associated resource.
     */
    private Citation name;

    /**
     * Type of relation between the resources.
     */
    private AssociationType associationType;

    /**
     * Type of initiative under which the associated resource was produced.
     */
    private InitiativeType initiativeType;

    /**
     * Reference to the metadata of the associated resource.
     */
    private Citation metadataReference;

    /**
     * Constructs an initially empty associated resource.
     */
    public DefaultAssociatedResource() {
    }

    /**
     * Constructs an associated resource initialized to the specified values.
     *
     * @param name             citation information about the associated resource.
     * @param associationType  type of relation between the resources.
     */
    public DefaultAssociatedResource(final Citation name, final AssociationType associationType) {
        this.name            = name;
        this.associationType = associationType;
    }

    /**
     * Constructs a new instance initialized with the values from the specified metadata object.
     * This is a constructor for {@link DefaultAggregateInformation} constructor only.
     *
     * @param object The metadata to copy values from.
     */
    DefaultAssociatedResource(final DefaultAssociatedResource object) {
        this.associationType   = object.associationType;
        this.initiativeType    = object.initiativeType;
        this.name              = object.name;
        this.metadataReference = object.metadataReference;
    }

    /**
     * Constructs a new instance initialized with the values from the specified metadata object.
     * This is a <cite>shallow</cite> copy constructor, since the other metadata contained in the
     * given object are not recursively copied.
     *
     * @param  object  the metadata to copy values from, or {@code null} if none.
     */
    DefaultAssociatedResource(final AggregateInformation object) {
        if (object != null) {
            this.associationType   = object.getAssociationType();
            this.initiativeType    = object.getInitiativeType();
            if (object instanceof DefaultAssociatedResource) {
                this.name              = ((DefaultAssociatedResource) object).getName();
                this.metadataReference = ((DefaultAssociatedResource) object).getMetadataReference();
            }
        }
    }

    /**
     * Returns a SIS metadata implementation with the values of the given arbitrary implementation.
     *
     * @param  object  the object to get as a SIS implementation, or {@code null} if none.
     * @return a SIS implementation containing the values of the given object (may be the
     *         given object itself), or {@code null} if the argument was null.
     */
    static DefaultAssociatedResource castOrCopy(final AggregateInformation object) {
        if (object == null || object instanceof DefaultAssociatedResource) {
            return (DefaultAssociatedResource) object;
        }
        return new DefaultAssociatedResource(object);
    }

    /**
     * Returns citation information about the associated resource, or {@code null} if none.
     *
     * @return Citation information about the associated resource, or {@code null} if none.
     */
<<<<<<< HEAD
/// @XmlElement(name = "name")
    @UML(identifier="name", obligation=CONDITIONAL, specification=ISO_19115)
=======
    @Override
    @XmlElement(name = "name")
    @XmlJavaTypeAdapter(CI_Citation.Since2014.class)
>>>>>>> f514ce0e
    public Citation getName() {
        return name;
    }

    /**
     * Sets citation information about the associated resource.
     *
     * @param  newValue  the new citation information, or {@code null}.
     */
    public void setName(final Citation newValue) {
        checkWritePermission();
        name = newValue;
    }

    /**
     * Returns the type of relation between the resources.
     *
     * @return type of relation between the resources.
     */
<<<<<<< HEAD
/// @XmlElement(name = "associationType", required = true)
    @UML(identifier="associationType", obligation=MANDATORY, specification=ISO_19115)
=======
    @Override
    @XmlElement(name = "associationType", required = true)
    @XmlJavaTypeAdapter(DS_AssociationTypeCode.Since2014.class)
>>>>>>> f514ce0e
    public AssociationType getAssociationType() {
        return associationType;
    }

    /**
     * Sets the type of relation between the resources.
     *
     * @param  newValue  the new type of relation.
     */
    public void setAssociationType(final AssociationType newValue) {
        checkWritePermission();
        associationType = newValue;
    }

    /**
     * Returns the type of initiative under which the associated resource was produced, or {@code null} if none.
     *
     * @return the type of initiative under which the associated resource was produced, or {@code null} if none.
     */
<<<<<<< HEAD
/// @XmlElement(name = "initiativeType")
    @UML(identifier="initiativeType", obligation=OPTIONAL, specification=ISO_19115)
=======
    @Override
    @XmlElement(name = "initiativeType")
    @XmlJavaTypeAdapter(DS_InitiativeTypeCode.Since2014.class)
>>>>>>> f514ce0e
    public InitiativeType getInitiativeType() {
        return initiativeType;
    }

    /**
     * Sets a new type of initiative under which the associated resource was produced.
     *
     * @param  newValue  the new type of initiative.
     */
    public void setInitiativeType(final InitiativeType newValue) {
        checkWritePermission();
        initiativeType = newValue;
    }

    /**
     * Return a reference to the metadata of the associated resource, or {@code null} if none.
     *
     * @return reference to the metadata of the associated resource, or {@code null} if none.
     */
<<<<<<< HEAD
/// @XmlElement(name = "metadataReference")
    @UML(identifier="metadataReference", obligation=CONDITIONAL, specification=ISO_19115)
=======
    @Override
    @XmlElement(name = "metadataReference")
    @XmlJavaTypeAdapter(CI_Citation.Since2014.class)
>>>>>>> f514ce0e
    public Citation getMetadataReference() {
        return metadataReference;
    }

    /**
     * Sets the reference to the metadata of the associated resource.
     *
     * @param  newValue  the new reference to the metadata.
     */
    public void setMetadataReference(final Citation newValue) {
        checkWritePermission();
        metadataReference = newValue;
    }
}<|MERGE_RESOLUTION|>--- conflicted
+++ resolved
@@ -170,14 +170,9 @@
      *
      * @return Citation information about the associated resource, or {@code null} if none.
      */
-<<<<<<< HEAD
-/// @XmlElement(name = "name")
-    @UML(identifier="name", obligation=CONDITIONAL, specification=ISO_19115)
-=======
-    @Override
     @XmlElement(name = "name")
     @XmlJavaTypeAdapter(CI_Citation.Since2014.class)
->>>>>>> f514ce0e
+    @UML(identifier="name", obligation=CONDITIONAL, specification=ISO_19115)
     public Citation getName() {
         return name;
     }
@@ -197,14 +192,9 @@
      *
      * @return type of relation between the resources.
      */
-<<<<<<< HEAD
-/// @XmlElement(name = "associationType", required = true)
-    @UML(identifier="associationType", obligation=MANDATORY, specification=ISO_19115)
-=======
-    @Override
     @XmlElement(name = "associationType", required = true)
     @XmlJavaTypeAdapter(DS_AssociationTypeCode.Since2014.class)
->>>>>>> f514ce0e
+    @UML(identifier="associationType", obligation=MANDATORY, specification=ISO_19115)
     public AssociationType getAssociationType() {
         return associationType;
     }
@@ -224,14 +214,9 @@
      *
      * @return the type of initiative under which the associated resource was produced, or {@code null} if none.
      */
-<<<<<<< HEAD
-/// @XmlElement(name = "initiativeType")
-    @UML(identifier="initiativeType", obligation=OPTIONAL, specification=ISO_19115)
-=======
-    @Override
     @XmlElement(name = "initiativeType")
     @XmlJavaTypeAdapter(DS_InitiativeTypeCode.Since2014.class)
->>>>>>> f514ce0e
+    @UML(identifier="initiativeType", obligation=OPTIONAL, specification=ISO_19115)
     public InitiativeType getInitiativeType() {
         return initiativeType;
     }
@@ -251,14 +236,9 @@
      *
      * @return reference to the metadata of the associated resource, or {@code null} if none.
      */
-<<<<<<< HEAD
-/// @XmlElement(name = "metadataReference")
-    @UML(identifier="metadataReference", obligation=CONDITIONAL, specification=ISO_19115)
-=======
-    @Override
     @XmlElement(name = "metadataReference")
     @XmlJavaTypeAdapter(CI_Citation.Since2014.class)
->>>>>>> f514ce0e
+    @UML(identifier="metadataReference", obligation=CONDITIONAL, specification=ISO_19115)
     public Citation getMetadataReference() {
         return metadataReference;
     }
