/*
 * Licensed to the Apache Software Foundation (ASF) under one or more
 * contributor license agreements.  See the NOTICE file distributed with
 * this work for additional information regarding copyright ownership.
 * The ASF licenses this file to You under the Apache License, Version 2.0
 * (the "License"); you may not use this file except in compliance with
 * the License.  You may obtain a copy of the License at
 *
 *     http://www.apache.org/licenses/LICENSE-2.0
 *
 * Unless required by applicable law or agreed to in writing, software
 * distributed under the License is distributed on an "AS IS" BASIS,
 * WITHOUT WARRANTIES OR CONDITIONS OF ANY KIND, either express or implied.
 * See the License for the specific language governing permissions and
 * limitations under the License.
 */
package org.apache.sis.metadata.iso.identification;

import javax.xml.bind.annotation.XmlElement;
import javax.xml.bind.annotation.XmlRootElement;
import javax.xml.bind.annotation.XmlType;
import javax.xml.bind.annotation.adapters.XmlJavaTypeAdapter;
import org.opengis.metadata.citation.Citation;
import org.opengis.metadata.identification.AggregateInformation;
import org.opengis.metadata.identification.AssociationType;
import org.opengis.metadata.identification.InitiativeType;
import org.apache.sis.internal.jaxb.metadata.CI_Citation;
import org.apache.sis.internal.jaxb.code.DS_AssociationTypeCode;
import org.apache.sis.internal.jaxb.code.DS_InitiativeTypeCode;
import org.apache.sis.metadata.iso.ISOMetadata;

// Branch-specific imports.
import org.opengis.annotation.UML;
import static org.opengis.annotation.Obligation.OPTIONAL;
import static org.opengis.annotation.Obligation.MANDATORY;
import static org.opengis.annotation.Obligation.CONDITIONAL;
import static org.opengis.annotation.Specification.ISO_19115;


/**
 * Associated resource information.
 * The following properties are mandatory or conditional (i.e. mandatory under some circumstances)
 * in a well-formed metadata according ISO 19115:
 *
 * <div class="preformat">{@code MD_AssociatedResource}
 * {@code   ├─associationType…………} Type of relation between the resources.
 * {@code   ├─metadataReference……} Reference to the metadata of the associated resource.
 * {@code   │   ├─title…………………………} Name by which the cited resource is known.
 * {@code   │   └─date……………………………} Reference date for the cited resource.
 * {@code   └─name………………………………………} Citation information about the associated resource.</div>
 *
 * According ISO 19115, at least one of {@linkplain #getName() name} and
 * {@linkplain #getMetadataReference() metadata reference} shall be provided.
 *
 * <h2>Limitations</h2>
 * <ul>
 *   <li>Instances of this class are not synchronized for multi-threading.
 *       Synchronization, if needed, is caller's responsibility.</li>
 *   <li>Serialized objects of this class are not guaranteed to be compatible with future Apache SIS releases.
 *       Serialization support is appropriate for short term storage or RMI between applications running the
 *       same version of Apache SIS. For long term storage, use {@link org.apache.sis.xml.XML} instead.</li>
 * </ul>
 *
 * @author  Rémi Maréchal (Geomatys)
 * @author  Martin Desruisseaux (Geomatys)
 * @author  Cullen Rombach (Image Matters)
 * @version 1.0
 * @since   0.5
 * @module
 */
@XmlType(name = "MD_AssociatedResource_Type", propOrder = {
    "name",
    "associationType",
    "initiativeType",
    "metadataReference"
})
@XmlRootElement(name = "MD_AssociatedResource")
@UML(identifier="MD_AssociatedResource", specification=ISO_19115)
public class DefaultAssociatedResource extends ISOMetadata {
    /**
     * Serial number for compatibility with different versions.
     */
    private static final long serialVersionUID = -803259032236939135L;

    /**
     * Citation information about the associated resource.
     */
    @SuppressWarnings("serial")
    private Citation name;

    /**
     * Type of relation between the resources.
     */
    private AssociationType associationType;

    /**
     * Type of initiative under which the associated resource was produced.
     */
    private InitiativeType initiativeType;

    /**
     * Reference to the metadata of the associated resource.
     */
    @SuppressWarnings("serial")
    private Citation metadataReference;

    /**
     * Constructs an initially empty associated resource.
     */
    public DefaultAssociatedResource() {
    }

    /**
     * Constructs an associated resource initialized to the specified values.
     *
     * @param name             citation information about the associated resource.
     * @param associationType  type of relation between the resources.
     */
    public DefaultAssociatedResource(final Citation name, final AssociationType associationType) {
        this.name            = name;
        this.associationType = associationType;
    }

    /**
     * Constructs a new instance initialized with the values from the specified metadata object.
<<<<<<< HEAD
     * This is a constructor for {@link DefaultAggregateInformation} constructor only.
     *
     * @param object The metadata to copy values from.
     */
    DefaultAssociatedResource(final DefaultAssociatedResource object) {
        this.associationType   = object.associationType;
        this.initiativeType    = object.initiativeType;
        this.name              = object.name;
        this.metadataReference = object.metadataReference;
    }

    /**
     * Constructs a new instance initialized with the values from the specified metadata object.
     * This is a <cite>shallow</cite> copy constructor, since the other metadata contained in the
=======
     * This is a <dfn>shallow</dfn> copy constructor, because the other metadata contained in the
>>>>>>> 29bfa755
     * given object are not recursively copied.
     *
     * @param  object  the metadata to copy values from, or {@code null} if none.
     */
    DefaultAssociatedResource(final AggregateInformation object) {
        if (object != null) {
            this.associationType   = object.getAssociationType();
            this.initiativeType    = object.getInitiativeType();
            if (object instanceof DefaultAssociatedResource) {
                this.name              = ((DefaultAssociatedResource) object).getName();
                this.metadataReference = ((DefaultAssociatedResource) object).getMetadataReference();
            }
        }
    }

    /**
     * Returns a SIS metadata implementation with the values of the given arbitrary implementation.
<<<<<<< HEAD
=======
     * This method performs the first applicable action in the following choices:
     *
     * <ul>
     *   <li>If the given object is {@code null}, then this method returns {@code null}.</li>
     *   <li>Otherwise if the given object is already an instance of
     *       {@code DefaultAssociatedResource}, then it is returned unchanged.</li>
     *   <li>Otherwise a new {@code DefaultAssociatedResource} instance is created using the
     *       {@linkplain #DefaultAssociatedResource(AssociatedResource) copy constructor} and returned.
     *       Note that this is a <dfn>shallow</dfn> copy operation, because the other
     *       metadata contained in the given object are not recursively copied.</li>
     * </ul>
>>>>>>> 29bfa755
     *
     * @param  object  the object to get as a SIS implementation, or {@code null} if none.
     * @return a SIS implementation containing the values of the given object (may be the
     *         given object itself), or {@code null} if the argument was null.
     */
    static DefaultAssociatedResource castOrCopy(final AggregateInformation object) {
        if (object == null || object instanceof DefaultAssociatedResource) {
            return (DefaultAssociatedResource) object;
        }
        return new DefaultAssociatedResource(object);
    }

    /**
     * Returns citation information about the associated resource, or {@code null} if none.
     *
     * @return Citation information about the associated resource, or {@code null} if none.
     */
    @XmlElement(name = "name")
    @XmlJavaTypeAdapter(CI_Citation.Since2014.class)
    @UML(identifier="name", obligation=CONDITIONAL, specification=ISO_19115)
    public Citation getName() {
        return name;
    }

    /**
     * Sets citation information about the associated resource.
     *
     * @param  newValue  the new citation information, or {@code null}.
     */
    public void setName(final Citation newValue) {
        checkWritePermission(name);
        name = newValue;
    }

    /**
     * Returns the type of relation between the resources.
     *
     * @return type of relation between the resources.
     */
    @XmlElement(name = "associationType", required = true)
    @XmlJavaTypeAdapter(DS_AssociationTypeCode.Since2014.class)
    @UML(identifier="associationType", obligation=MANDATORY, specification=ISO_19115)
    public AssociationType getAssociationType() {
        return associationType;
    }

    /**
     * Sets the type of relation between the resources.
     *
     * @param  newValue  the new type of relation.
     */
    public void setAssociationType(final AssociationType newValue) {
        checkWritePermission(associationType);
        associationType = newValue;
    }

    /**
     * Returns the type of initiative under which the associated resource was produced, or {@code null} if none.
     *
     * @return the type of initiative under which the associated resource was produced, or {@code null} if none.
     */
    @XmlElement(name = "initiativeType")
    @XmlJavaTypeAdapter(DS_InitiativeTypeCode.Since2014.class)
    @UML(identifier="initiativeType", obligation=OPTIONAL, specification=ISO_19115)
    public InitiativeType getInitiativeType() {
        return initiativeType;
    }

    /**
     * Sets a new type of initiative under which the associated resource was produced.
     *
     * @param  newValue  the new type of initiative.
     */
    public void setInitiativeType(final InitiativeType newValue) {
        checkWritePermission(initiativeType);
        initiativeType = newValue;
    }

    /**
     * Return a reference to the metadata of the associated resource, or {@code null} if none.
     *
     * @return reference to the metadata of the associated resource, or {@code null} if none.
     */
    @XmlElement(name = "metadataReference")
    @XmlJavaTypeAdapter(CI_Citation.Since2014.class)
    @UML(identifier="metadataReference", obligation=CONDITIONAL, specification=ISO_19115)
    public Citation getMetadataReference() {
        return metadataReference;
    }

    /**
     * Sets the reference to the metadata of the associated resource.
     *
     * @param  newValue  the new reference to the metadata.
     */
    public void setMetadataReference(final Citation newValue) {
        checkWritePermission(metadataReference);
        metadataReference = newValue;
    }
}<|MERGE_RESOLUTION|>--- conflicted
+++ resolved
@@ -123,7 +123,6 @@
 
     /**
      * Constructs a new instance initialized with the values from the specified metadata object.
-<<<<<<< HEAD
      * This is a constructor for {@link DefaultAggregateInformation} constructor only.
      *
      * @param object The metadata to copy values from.
@@ -137,10 +136,7 @@
 
     /**
      * Constructs a new instance initialized with the values from the specified metadata object.
-     * This is a <cite>shallow</cite> copy constructor, since the other metadata contained in the
-=======
      * This is a <dfn>shallow</dfn> copy constructor, because the other metadata contained in the
->>>>>>> 29bfa755
      * given object are not recursively copied.
      *
      * @param  object  the metadata to copy values from, or {@code null} if none.
@@ -158,20 +154,6 @@
 
     /**
      * Returns a SIS metadata implementation with the values of the given arbitrary implementation.
-<<<<<<< HEAD
-=======
-     * This method performs the first applicable action in the following choices:
-     *
-     * <ul>
-     *   <li>If the given object is {@code null}, then this method returns {@code null}.</li>
-     *   <li>Otherwise if the given object is already an instance of
-     *       {@code DefaultAssociatedResource}, then it is returned unchanged.</li>
-     *   <li>Otherwise a new {@code DefaultAssociatedResource} instance is created using the
-     *       {@linkplain #DefaultAssociatedResource(AssociatedResource) copy constructor} and returned.
-     *       Note that this is a <dfn>shallow</dfn> copy operation, because the other
-     *       metadata contained in the given object are not recursively copied.</li>
-     * </ul>
->>>>>>> 29bfa755
      *
      * @param  object  the object to get as a SIS implementation, or {@code null} if none.
      * @return a SIS implementation containing the values of the given object (may be the
