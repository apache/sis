--- conflicted
+++ resolved
@@ -94,14 +94,9 @@
      * @param implementation The implementation class, or the interface if the implementation class is unknown.
      */
     PropertyComparator(Class<?> implementation) {
-<<<<<<< HEAD
+        this.implementation = implementation;
         order = new HashMap<Object,Integer>();
-        while (implementation != null) {
-=======
-        this.implementation = implementation;
-        order = new HashMap<>();
         do {
->>>>>>> 8084add2
             final XmlType xml = implementation.getAnnotation(XmlType.class);
             if (xml != null) {
                 final String[] propOrder = xml.propOrder();
