/*
 * Licensed to the Apache Software Foundation (ASF) under one or more
 * contributor license agreements.  See the NOTICE file distributed with
 * this work for additional information regarding copyright ownership.
 * The ASF licenses this file to You under the Apache License, Version 2.0
 * (the "License"); you may not use this file except in compliance with
 * the License.  You may obtain a copy of the License at
 *
 *     http://www.apache.org/licenses/LICENSE-2.0
 *
 * Unless required by applicable law or agreed to in writing, software
 * distributed under the License is distributed on an "AS IS" BASIS,
 * WITHOUT WARRANTIES OR CONDITIONS OF ANY KIND, either express or implied.
 * See the License for the specific language governing permissions and
 * limitations under the License.
 */
package org.apache.sis.metadata.iso.citation;

import javax.xml.bind.annotation.XmlType;
import javax.xml.bind.annotation.XmlElement;
import javax.xml.bind.annotation.XmlRootElement;
import org.opengis.metadata.citation.Contact;
import org.opengis.util.InternationalString;
import org.apache.sis.util.iso.Types;

// Branch-specific imports
import org.opengis.annotation.UML;
import static org.opengis.annotation.Obligation.CONDITIONAL;
import static org.opengis.annotation.Specification.ISO_19115;


/**
 * Information about the party if the party is an individual.
 *
<<<<<<< HEAD
 * <div class="warning"><b>Note on International Standard versions</b><br>
 * This class is derived from a new type defined in the ISO 19115 international standard published in 2014,
 * while GeoAPI 3.0 is based on the version published in 2003. Consequently this implementation class does
 * not yet implement a GeoAPI interface, but is expected to do so after the next GeoAPI releases.
 * When the interface will become available, all references to this implementation class in Apache SIS will
 * be replaced be references to the {@code Individual} interface.
 * </div>
 *
 * <p><b>Limitations:</b></p>
=======
 * <h2>Limitations</h2>
>>>>>>> f0b94416
 * <ul>
 *   <li>Instances of this class are not synchronized for multi-threading.
 *       Synchronization, if needed, is caller's responsibility.</li>
 *   <li>Serialized objects of this class are not guaranteed to be compatible with future Apache SIS releases.
 *       Serialization support is appropriate for short term storage or RMI between applications running the
 *       same version of Apache SIS. For long term storage, use {@link org.apache.sis.xml.XML} instead.</li>
 * </ul>
 *
 * @author  Rémi Maréchal (Geomatys)
 * @author  Martin Desruisseaux (Geomatys)
 * @version 1.0
 * @since   0.5
 * @module
 */
@XmlType(name = "CI_Individual_Type", propOrder = {
    "positionName"
})
@XmlRootElement(name = "CI_Individual")
@UML(identifier="CI_Individual", specification=ISO_19115)
public class DefaultIndividual extends AbstractParty {
    /**
     * Serial number for inter-operability with different versions.
     */
    private static final long serialVersionUID = -5116802681895278739L;

    /**
     * Position of the individual in an organization.
     */
    private InternationalString positionName;

    /**
     * Constructs an initially empty individual.
     */
    public DefaultIndividual() {
    }

    /**
     * Constructs an individual initialized to the specified values.
     *
     * @param name          name of the individual.
     * @param positionName  position of the individual in an organization.
     * @param contactInfo   contact information for the individual.
     */
    public DefaultIndividual(final CharSequence name,
                             final CharSequence positionName,
                             final Contact contactInfo)
    {
        super(name, contactInfo);
        this.positionName = Types.toInternationalString(positionName);
    }

    /**
     * Constructs a new instance initialized with the values from the specified metadata object.
     * This is a <cite>shallow</cite> copy constructor, since the other metadata contained in the
     * given object are not recursively copied.
     *
     * @param  object  the metadata to copy values from, or {@code null} if none.
     */
    public DefaultIndividual(final DefaultIndividual object) {
        super(object);
        if (object != null) {
            positionName = object.getPositionName();
        }
    }

    /**
     * Returns position of the individual in an organization, or {@code null} if none.
     *
     * @return position of the individual in an organization, or {@code null} if none.
     */
    @XmlElement(name = "positionName")
    @UML(identifier="positionName", obligation=CONDITIONAL, specification=ISO_19115)
    public InternationalString getPositionName() {
        return positionName;
    }

    /**
     * Sets a new position of the individual in an organization.
     *
     * @param  newValue  the new position of the individual in an organization.
     */
    public void setPositionName(final InternationalString newValue) {
        checkWritePermission(positionName);
        positionName = newValue;
    }
}<|MERGE_RESOLUTION|>--- conflicted
+++ resolved
@@ -32,7 +32,6 @@
 /**
  * Information about the party if the party is an individual.
  *
-<<<<<<< HEAD
  * <div class="warning"><b>Note on International Standard versions</b><br>
  * This class is derived from a new type defined in the ISO 19115 international standard published in 2014,
  * while GeoAPI 3.0 is based on the version published in 2003. Consequently this implementation class does
@@ -41,10 +40,7 @@
  * be replaced be references to the {@code Individual} interface.
  * </div>
  *
- * <p><b>Limitations:</b></p>
-=======
  * <h2>Limitations</h2>
->>>>>>> f0b94416
  * <ul>
  *   <li>Instances of this class are not synchronized for multi-threading.
  *       Synchronization, if needed, is caller's responsibility.</li>
