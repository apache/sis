/*
 * Licensed to the Apache Software Foundation (ASF) under one or more
 * contributor license agreements.  See the NOTICE file distributed with
 * this work for additional information regarding copyright ownership.
 * The ASF licenses this file to You under the Apache License, Version 2.0
 * (the "License"); you may not use this file except in compliance with
 * the License.  You may obtain a copy of the License at
 *
 *     http://www.apache.org/licenses/LICENSE-2.0
 *
 * Unless required by applicable law or agreed to in writing, software
 * distributed under the License is distributed on an "AS IS" BASIS,
 * WITHOUT WARRANTIES OR CONDITIONS OF ANY KIND, either express or implied.
 * See the License for the specific language governing permissions and
 * limitations under the License.
 */
package org.apache.sis.metadata.iso.citation;

import java.util.Collection;
import javax.xml.bind.annotation.XmlType;
import javax.xml.bind.annotation.XmlElement;
import javax.xml.bind.annotation.XmlRootElement;
import org.opengis.util.InternationalString;
import org.opengis.metadata.citation.Address;
import org.apache.sis.metadata.iso.ISOMetadata;


/**
 * Location of the responsible individual or organization.
 *
 * <p><b>Limitations:</b></p>
 * <ul>
 *   <li>Instances of this class are not synchronized for multi-threading.
 *       Synchronization, if needed, is caller's responsibility.</li>
 *   <li>Serialized objects of this class are not guaranteed to be compatible with future Apache SIS releases.
 *       Serialization support is appropriate for short term storage or RMI between applications running the
 *       same version of Apache SIS. For long term storage, use {@link org.apache.sis.xml.XML} instead.</li>
 * </ul>
 *
 * @author  Martin Desruisseaux (IRD, Geomatys)
 * @author  Touraïvane (IRD)
 * @author  Cédric Briançon (Geomatys)
 * @since   0.3
 * @version 0.3
 * @module
 */
@SuppressWarnings("CloneableClassWithoutClone")                 // ModifiableMetadata needs shallow clones.
@XmlType(name = "CI_Address_Type", propOrder = {
    "deliveryPoints",
    "city",
    "administrativeArea",
    "postalCode",
    "country",
    "electronicMailAddresses"
})
@XmlRootElement(name = "CI_Address")
public class DefaultAddress extends ISOMetadata implements Address {
    /**
     * Serial number for inter-operability with different versions.
     */
    private static final long serialVersionUID = 1357443146723845129L;

    /**
     * State, province of the location.
     */
    private InternationalString administrativeArea;

    /**
     * The city of the location
     */
    private InternationalString city;

   /**
     * Country of the physical address.
     */
    private InternationalString country;

    /**
     * ZIP or other postal code.
     */
    private String postalCode;

    /**
     * Address line for the location (as described in ISO 11180, Annex A).
     */
    private Collection<String> deliveryPoints;

    /**
     * Address of the electronic mailbox of the responsible organization or individual.
     */
    private Collection<String> electronicMailAddresses;

    /**
     * Constructs an initially empty address.
     */
    public DefaultAddress() {
    }

    /**
     * Constructs a new instance initialized with the values from the specified metadata object.
     * This is a <cite>shallow</cite> copy constructor, since the other metadata contained in the
     * given object are not recursively copied.
     *
     * @param  object  the metadata to copy values from, or {@code null} if none.
     *
     * @see #castOrCopy(Address)
     */
    public DefaultAddress(final Address object) {
        super(object);
        if (object != null) {
            deliveryPoints          = copyCollection(object.getDeliveryPoints(), String.class);
            city                    = object.getCity();
            administrativeArea      = object.getAdministrativeArea();
            postalCode              = object.getPostalCode();
            country                 = object.getCountry();
            electronicMailAddresses = copyCollection(object.getElectronicMailAddresses(), String.class);
        }
    }

    /**
     * Returns a SIS metadata implementation with the values of the given arbitrary implementation.
     * This method performs the first applicable action in the following choices:
     *
     * <ul>
     *   <li>If the given object is {@code null}, then this method returns {@code null}.</li>
     *   <li>Otherwise if the given object is already an instance of
     *       {@code DefaultAddress}, then it is returned unchanged.</li>
     *   <li>Otherwise a new {@code DefaultAddress} instance is created using the
     *       {@linkplain #DefaultAddress(Address) copy constructor}
     *       and returned. Note that this is a <cite>shallow</cite> copy operation, since the other
     *       metadata contained in the given object are not recursively copied.</li>
     * </ul>
     *
     * @param  object  the object to get as a SIS implementation, or {@code null} if none.
     * @return a SIS implementation containing the values of the given object (may be the
     *         given object itself), or {@code null} if the argument was null.
     */
    public static DefaultAddress castOrCopy(final Address object) {
        if (object == null || object instanceof DefaultAddress) {
            return (DefaultAddress) object;
        }
        return new DefaultAddress(object);
    }

    /**
     * Return the state, province of the location.
     *
     * @return state, province of the location, or {@code null}.
     */
    @Override
    @XmlElement(name = "administrativeArea")
    public InternationalString getAdministrativeArea() {
        return administrativeArea;
    }

    /**
     * Sets the state, province of the location.
     *
     * @param  newValue  the new administrative area.
     */
    public void setAdministrativeArea(final InternationalString newValue) {
        checkWritePermission();
        administrativeArea = newValue;
    }

    /**
     * Returns the city of the location.
     *
     * @return the city of the location, or {@code null}.
     */
    @Override
    @XmlElement(name = "city")
    public InternationalString getCity() {
        return city;
    }

    /**
     * Sets the city of the location.
     *
     * @param  newValue  the new city, or {@code null} if none.
     */
    public void setCity(final InternationalString newValue) {
        checkWritePermission();
        city = newValue;
    }

    /**
     * Returns the country of the physical address.
     *
     * @return country of the physical address, or {@code null}.
     */
    @Override
    @XmlElement(name = "country")
    public InternationalString getCountry() {
        return country;
    }

    /**
     * Sets the country of the physical address.
     *
     * @param  newValue  the new country, or {@code null} if none.
     */
    public void setCountry(final InternationalString newValue) {
        checkWritePermission();
        country = newValue;
    }

    /**
     * Returns the address line for the location (as described in ISO 11180, Annex A).
     *
<<<<<<< HEAD
     * <div class="warning"><b>Upcoming API change — internationalization</b><br>
     * The return type may be changed from {@code Collection<String>} to
     * {@code Collection<? extends InternationalString>} in GeoAPI 4.0.
     * </div>
     *
     * @return Address line for the location.
=======
     * @return address line for the location.
>>>>>>> c16f4795
     */
    @Override
    @XmlElement(name = "deliveryPoint")
    public Collection<String> getDeliveryPoints() {
        return deliveryPoints = nonNullCollection(deliveryPoints, String.class);
    }

    /**
     * Sets the address line for the location (as described in ISO 11180, Annex A).
     *
<<<<<<< HEAD
     * <div class="warning"><b>Upcoming API change — internationalization</b><br>
     * The argument type may be changed from {@code Collection<String>} to
     * {@code Collection<? extends InternationalString>} in GeoAPI 4.0.
     * </div>
     *
     * @param newValues The new delivery points, or {@code null} if none.
=======
     * @param  newValues  the new delivery points, or {@code null} if none.
>>>>>>> c16f4795
     */
    public void setDeliveryPoints(final Collection<? extends String> newValues) {
        deliveryPoints = writeCollection(newValues, deliveryPoints, String.class);
    }

    /**
     * Returns the address of the electronic mailbox of the responsible organization or individual.
     *
     * @return address of the electronic mailbox of the responsible organization or individual.
     */
    @Override
    @XmlElement(name = "electronicMailAddress")
    public Collection<String> getElectronicMailAddresses() {
        return electronicMailAddresses = nonNullCollection(electronicMailAddresses, String.class);
    }

    /**
     * Sets the address of the electronic mailbox of the responsible organization or individual.
     *
     * @param  newValues  the new electronic mail addresses, or {@code null} if none.
     */
    public void setElectronicMailAddresses(final Collection<? extends String> newValues) {
        electronicMailAddresses = writeCollection(newValues, electronicMailAddresses, String.class);
    }

    /**
     * Returns ZIP or other postal code.
     *
     * @return ZIP or other postal code, or {@code null}.
     */
    @Override
    @XmlElement(name = "postalCode")
    public String getPostalCode() {
        return postalCode;
    }

    /**
     * Sets ZIP or other postal code.
     *
     * @param  newValue  the new postal code, or {@code null} if none.
     */
    public void setPostalCode(final String newValue) {
        checkWritePermission();
        postalCode = newValue;
    }
}<|MERGE_RESOLUTION|>--- conflicted
+++ resolved
@@ -208,16 +208,12 @@
     /**
      * Returns the address line for the location (as described in ISO 11180, Annex A).
      *
-<<<<<<< HEAD
      * <div class="warning"><b>Upcoming API change — internationalization</b><br>
      * The return type may be changed from {@code Collection<String>} to
      * {@code Collection<? extends InternationalString>} in GeoAPI 4.0.
      * </div>
      *
-     * @return Address line for the location.
-=======
      * @return address line for the location.
->>>>>>> c16f4795
      */
     @Override
     @XmlElement(name = "deliveryPoint")
@@ -228,16 +224,12 @@
     /**
      * Sets the address line for the location (as described in ISO 11180, Annex A).
      *
-<<<<<<< HEAD
      * <div class="warning"><b>Upcoming API change — internationalization</b><br>
      * The argument type may be changed from {@code Collection<String>} to
      * {@code Collection<? extends InternationalString>} in GeoAPI 4.0.
      * </div>
      *
-     * @param newValues The new delivery points, or {@code null} if none.
-=======
      * @param  newValues  the new delivery points, or {@code null} if none.
->>>>>>> c16f4795
      */
     public void setDeliveryPoints(final Collection<? extends String> newValues) {
         deliveryPoints = writeCollection(newValues, deliveryPoints, String.class);
