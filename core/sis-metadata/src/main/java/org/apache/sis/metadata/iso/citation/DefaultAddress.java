--- conflicted
+++ resolved
@@ -85,12 +85,8 @@
     /**
      * Address line for the location (as described in ISO 11180, Annex A).
      */
-<<<<<<< HEAD
+    @SuppressWarnings("serial")
     private Collection<String> deliveryPoints;
-=======
-    @SuppressWarnings("serial")
-    private Collection<InternationalString> deliveryPoints;
->>>>>>> 7e313290
 
     /**
      * Address of the electronic mailbox of the responsible organization or individual.
