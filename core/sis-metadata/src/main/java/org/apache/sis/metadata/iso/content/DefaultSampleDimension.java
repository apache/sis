--- conflicted
+++ resolved
@@ -218,7 +218,6 @@
     }
 
     /**
-<<<<<<< HEAD
      * Initializes this sample dimension to the values of the given object.
      */
     private void init(final DefaultSampleDimension object) {
@@ -239,26 +238,6 @@
 
     /**
      * Bridge constructor for {@link DefaultBand#DefaultBand(Band)}.
-=======
-     * Returns a SIS metadata implementation with the values of the given arbitrary implementation.
-     * This method performs the first applicable action in the following choices:
-     *
-     * <ul>
-     *   <li>If the given object is {@code null}, then this method returns {@code null}.</li>
-     *   <li>Otherwise if the given object is is an instance of {@link Band}, then this
-     *       method delegates to the {@code castOrCopy(…)} method of the corresponding SIS subclass.</li>
-     *   <li>Otherwise if the given object is already an instance of
-     *       {@code DefaultSampleDimension}, then it is returned unchanged.</li>
-     *   <li>Otherwise a new {@code DefaultSampleDimension} instance is created using the
-     *       {@linkplain #DefaultSampleDimension(SampleDimension) copy constructor} and returned.
-     *       Note that this is a <em>shallow</em> copy operation, because the other
-     *       metadata contained in the given object are not recursively copied.</li>
-     * </ul>
-     *
-     * @param  object  the object to get as a SIS implementation, or {@code null} if none.
-     * @return a SIS implementation containing the values of the given object (may be the
-     *         given object itself), or {@code null} if the argument was null.
->>>>>>> 0d88ef7e
      */
     DefaultSampleDimension(final Band object) {
         super(object);
@@ -520,7 +499,6 @@
      *
      * @since 1.3
      */
-    @Override
     @XmlElement(name = "rangeElementDescription")
     @XmlJavaTypeAdapter(MI_RangeElementDescription.Since2014.class)
     public Collection<RangeElementDescription> getRangeElementDescriptions() {
