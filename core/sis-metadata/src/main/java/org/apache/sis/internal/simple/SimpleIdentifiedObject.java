--- conflicted
+++ resolved
@@ -52,12 +52,8 @@
     /**
      * The primary name by which this object is identified.
      */
-<<<<<<< HEAD
+    @SuppressWarnings("serial")         // Most SIS implementations are serializable.
     protected ReferenceIdentifier name;
-=======
-    @SuppressWarnings("serial")         // Most SIS implementations are serializable.
-    protected Identifier name;
->>>>>>> a2eed4d0
 
     /**
      * Creates an identified object without identifier.
