/*
 * Licensed to the Apache Software Foundation (ASF) under one or more
 * contributor license agreements.  See the NOTICE file distributed with
 * this work for additional information regarding copyright ownership.
 * The ASF licenses this file to You under the Apache License, Version 2.0
 * (the "License"); you may not use this file except in compliance with
 * the License.  You may obtain a copy of the License at
 *
 *     http://www.apache.org/licenses/LICENSE-2.0
 *
 * Unless required by applicable law or agreed to in writing, software
 * distributed under the License is distributed on an "AS IS" BASIS,
 * WITHOUT WARRANTIES OR CONDITIONS OF ANY KIND, either express or implied.
 * See the License for the specific language governing permissions and
 * limitations under the License.
 */
package org.apache.sis.internal.simple;

import java.util.Objects;
import java.io.Serializable;
import org.opengis.util.InternationalString;
import org.opengis.metadata.Identifier;
import org.opengis.metadata.citation.Citation;
import org.opengis.metadata.extent.Extent;
import org.opengis.referencing.IdentifiedObject;
import org.opengis.referencing.ReferenceIdentifier;
import org.apache.sis.internal.metadata.Identifiers;
import org.apache.sis.internal.util.Constants;
import org.apache.sis.util.LenientComparable;
import org.apache.sis.util.ComparisonMode;

import static org.apache.sis.util.collection.Containers.isNullOrEmpty;


/**
 * A trivial implementation of {@link IdentifiedObject} containing only a primary name.
 *
 * @author  Guilhem Legal (Geomatys)
 * @author  Martin Desruisseaux (Geomatys)
 * @version 0.5
 *
 * @see org.apache.sis.referencing.AbstractIdentifiedObject
 *
 * @since 0.5
 * @module
 */
public class SimpleIdentifiedObject implements IdentifiedObject, LenientComparable, Serializable {
    /**
     * For cross-version compatibility.
     */
    private static final long serialVersionUID = 5297493321524903545L;

    /**
     * The primary name by which this object is identified.
     */
    protected ReferenceIdentifier name;

    /**
     * Creates an identified object without identifier.
     * This constructor is mainly for JAXB.
     */
    protected SimpleIdentifiedObject() {
    }

    /**
     * Creates an identified object with the same identifier than the given one.
     *
     * @param  object  the identified object to partially copy.
     */
    public SimpleIdentifiedObject(final IdentifiedObject object) {
        name = object.getName();
    }

    /**
     * Creates an identified object with the given identifier.
     *
     * @param  name  the primary name by which this object is identified.
     */
    public SimpleIdentifiedObject(final ReferenceIdentifier name) {
        this.name = name;
    }

    /**
     * Returns the primary name by which this object is identified.
     *
     * @return the identifier given at construction time.
     */
    @Override
    public ReferenceIdentifier getName() {
        return name;
    }

    /**
<<<<<<< HEAD
     * Method required by the {@link IdentifiedObject} interface.
     * Current implementation returns an empty set.
     *
     * <p>If a future version allows this method to returns a non-empty set,
     * revisit {@link #equals(Object, ComparisonMode)}.</p>
     *
     * @return the identifiers, or an empty set if none.
     */
    @Override
    public final Set<ReferenceIdentifier> getIdentifiers() {
        return Collections.emptySet();
    }

    /**
     * Method required by the {@link IdentifiedObject} interface.
     * Current implementation returns an empty set.
     *
     * <p>If a future version allows this method to returns a non-empty set,
     * revisit {@link #equals(Object, ComparisonMode)}.</p>
     *
     * @return the aliases, or an empty set if none.
     */
    @Override
    public final Collection<GenericName> getAlias() {
        return Collections.emptySet();
    }

    /**
=======
>>>>>>> efd75370
     * Method required by most {@link IdentifiedObject} sub-interfaces.
     * Current implementation returns {@code null}.
     *
     * <p>If a future version allows this method to returns a non-null value,
     * revisit {@link #equals(Object, ComparisonMode)} in subclasses.</p>
     *
     * @return the domain of validity, or {@code null} if none.
     */
    public final Extent getDomainOfValidity() {
        return null;
    }

    /**
     * Method required by most {@link IdentifiedObject} sub-interfaces.
     * Current implementation returns {@code null}.
     *
     * <p>If a future version allows this method to returns a non-null value,
     * revisit {@link #equals(Object, ComparisonMode)} in subclasses.</p>
     *
     * @return the scope, or {@code null} if none.
     */
    public final InternationalString getScope() {
        return null;
    }

    /**
     * Returns a hash code value for this object.
     */
    @Override
    public final int hashCode() {
        int code = (int) serialVersionUID;
        final Identifier name = getName();
        if (name != null) {
            code ^= name.hashCode();
        }
        return code;
    }

    /**
     * Compares this object with the given one for equality.
     *
     * @param  object  the object to compare with this reference system.
     * @return {@code true} if both objects are equal.
     */
    @Override
    public final boolean equals(final Object object) {
        return equals(object, ComparisonMode.STRICT);
    }

    /**
     * Compares this object with the given one for equality.
     * This method compares the {@linkplain #name} only in "strict" or "by contract" modes.
     * If name is a critical component of this object, then it shall be compared by the subclass.
     * This behavior is consistent with {@link org.apache.sis.referencing.AbstractIdentifiedObject}.
     *
     * @param  object  the object to compare with this identified object.
     * @param  mode    the strictness level of the comparison.
     * @return {@code true} if both objects are equal.
     */
    @Override
    public boolean equals(final Object object, final ComparisonMode mode) {
        if (object == this) {
            return true;
        }
        if (object instanceof IdentifiedObject) {
            if (mode != ComparisonMode.STRICT || object.getClass() == getClass()) {
                if (mode.isIgnoringMetadata()) {
                    return true;
                }
                final IdentifiedObject that = (IdentifiedObject) object;
                return Objects.equals(getName(), that.getName()) &&
                        isNullOrEmpty(that.getIdentifiers()) &&
                        isNullOrEmpty(that.getAlias()) &&
                        that.getRemarks() == null;
            }
        }
        return false;
    }

    /**
     * Returns a pseudo-WKT representation for debugging purpose.
     */
    @Override
    public String toString() {
        final String code, codespace;
        final Citation authority;
        final Identifier name = this.name;
        if (name != null) {
            code      = name.getCode();
            codespace = name.getCodeSpace();
            authority = name.getAuthority();
        } else {
            code      = null;
            codespace = null;
            authority = null;
        }
        final StringBuilder buffer = new StringBuilder("IdentifiedObject[\"");
        if (codespace != null) {
            buffer.append(codespace).append(Constants.DEFAULT_SEPARATOR);
        }
        buffer.append(code).append('"');
        final String identifier = Identifiers.getIdentifier(authority, true);
        if (identifier != null) {
            buffer.append(", Id[\"").append(identifier).append("\"]");   // "Id" should be consistent with WKTKeywords.Id.
        }
        return buffer.append(']').toString();
    }
}<|MERGE_RESOLUTION|>--- conflicted
+++ resolved
@@ -91,37 +91,6 @@
     }
 
     /**
-<<<<<<< HEAD
-     * Method required by the {@link IdentifiedObject} interface.
-     * Current implementation returns an empty set.
-     *
-     * <p>If a future version allows this method to returns a non-empty set,
-     * revisit {@link #equals(Object, ComparisonMode)}.</p>
-     *
-     * @return the identifiers, or an empty set if none.
-     */
-    @Override
-    public final Set<ReferenceIdentifier> getIdentifiers() {
-        return Collections.emptySet();
-    }
-
-    /**
-     * Method required by the {@link IdentifiedObject} interface.
-     * Current implementation returns an empty set.
-     *
-     * <p>If a future version allows this method to returns a non-empty set,
-     * revisit {@link #equals(Object, ComparisonMode)}.</p>
-     *
-     * @return the aliases, or an empty set if none.
-     */
-    @Override
-    public final Collection<GenericName> getAlias() {
-        return Collections.emptySet();
-    }
-
-    /**
-=======
->>>>>>> efd75370
      * Method required by most {@link IdentifiedObject} sub-interfaces.
      * Current implementation returns {@code null}.
      *
