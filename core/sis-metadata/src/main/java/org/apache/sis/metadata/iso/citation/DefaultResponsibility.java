--- conflicted
+++ resolved
@@ -101,12 +101,8 @@
     /**
      * Information about the parties.
      */
-<<<<<<< HEAD
+    @SuppressWarnings("serial")
     private Collection<AbstractParty> parties;
-=======
-    @SuppressWarnings("serial")
-    private Collection<Party> parties;
->>>>>>> e8bfb5ea
 
     /**
      * Constructs an initially empty responsible party.
