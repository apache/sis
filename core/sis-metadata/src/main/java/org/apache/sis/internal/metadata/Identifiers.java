/*
 * Licensed to the Apache Software Foundation (ASF) under one or more
 * contributor license agreements.  See the NOTICE file distributed with
 * this work for additional information regarding copyright ownership.
 * The ASF licenses this file to You under the Apache License, Version 2.0
 * (the "License"); you may not use this file except in compliance with
 * the License.  You may obtain a copy of the License at
 *
 *     http://www.apache.org/licenses/LICENSE-2.0
 *
 * Unless required by applicable law or agreed to in writing, software
 * distributed under the License is distributed on an "AS IS" BASIS,
 * WITHOUT WARRANTIES OR CONDITIONS OF ANY KIND, either express or implied.
 * See the License for the specific language governing permissions and
 * limitations under the License.
 */
package org.apache.sis.internal.metadata;

import java.util.Locale;
import org.opengis.metadata.Identifier;
import org.opengis.metadata.citation.Citation;
import org.opengis.referencing.ReferenceIdentifier;
import org.opengis.util.InternationalString;
import org.apache.sis.internal.util.Strings;
import org.apache.sis.internal.util.Constants;
import org.apache.sis.internal.util.CollectionsExt;
import org.apache.sis.metadata.iso.citation.Citations;
import org.apache.sis.util.CharSequences;
import org.apache.sis.util.Characters;
import org.apache.sis.util.Deprecable;
import org.apache.sis.util.Static;
import org.apache.sis.util.resources.Errors;


/**
 * Methods working on {@link Identifier} instances.
 *
 * @author  Martin Desruisseaux (Geomatys)
 * @since   1.4
 * @version 1.0
 * @module
 */
public final class Identifiers extends Static {
    /**
     * Do not allow instantiation of this class.
     */
    private Identifiers() {
    }

    /**
     * Returns {@code true} if the given code is {@code "EPSG"} while the codespace is {@code "IOGP"} or {@code "OGP"}
     * (ignoring case). This particular combination of code and codespace is handled in a special way.
     *
     * <p>This method can be used for identifying where in Apache SIS source code the relationship between
     * EPSG authority and IOGP code space is hard-coded.</p>
     *
     * @param  codeSpace  the identifier code space, or {@code null}.
     * @param  code       the identifier code, or {@code null}.
     * @return {@code true} if the given identifier is {@code "IOGP:EPSG"}.
     *
     * @see org.apache.sis.metadata.iso.citation.Citations#EPSG
     */
    public static boolean isEPSG(final String codeSpace, final String code) {
        return Constants.EPSG.equalsIgnoreCase(code) &&
              (Constants.IOGP.equalsIgnoreCase(codeSpace) || "OGP".equalsIgnoreCase(codeSpace) ||
               Constants.EPSG.equalsIgnoreCase(codeSpace));
        // "OGP" is a legacy abbreviation that existed before "IOGP".
    }

    /**
     * Return {@code true} if the given object is deprecated.
     */
    private static boolean isDeprecated(final Object object) {
        return (object instanceof Deprecable) && ((Deprecable) object).isDeprecated();
    }

    /**
     * Returns a "unlocalized" string representation of the given international string, or {@code null} if none
     * or if the string is deprecated or empty. This method is used by {@link #getIdentifier(Citation, boolean)},
     * which is why we don't want the localized string.
     */
    private static String trimOrNull(final InternationalString title) {
        return (title != null && !isDeprecated(title)) ? Strings.trimOrNull(title.toString(Locale.ROOT)) : null;
    }

    /**
     * Infers an identifier from the given citation, or returns {@code null} if no identifier has been found.
     * This method removes leading and trailing {@linkplain Character#isWhitespace(int) whitespaces}.
     * See {@link Citations#getIdentifier(Citation)} for the public documentation of this method.
     *
     * <h4>Which method to use</h4>
     * Guidelines:
     * <ul>
     *   <li>For information purpose (e.g. some {@code toString()} methods), use {@code getIdentifier(…, false)}.</li>
     *   <li>For WKT formatting, use {@code getIdentifier(…, true)} in order to preserve formatting characters.</li>
     *   <li>For assigning a value to a {@code codeSpace} field, use {@link Citations#toCodeSpace(Citation)}.</li>
     * </ul>
     *
     * Use {@code toCodeSpace(…)} method when assigning values to be returned by methods like
     * {@link ReferenceIdentifier#getCodeSpace()}, since those values are likely to be compared without special
     * care about ignorable identifier characters. But if the intent is to format a more complex string
     * like WKT or {@code toString()}, then we suggest to use {@code getIdentifier(citation, true)} instead,
     * which will produce the same result but preserving the ignorable characters, which can be useful
     * for formatting purpose.
     *
     * @param  citation  the citation for which to get the identifier, or {@code null}.
     * @param  strict    {@code true} for returning a non-null value only if the identifier is a valid Unicode identifier.
     * @return a non-empty identifier for the given citation without leading or trailing whitespaces,
     *         or {@code null} if the given citation is null or does not declare any identifier or title.
     *
     * @see <a href="https://issues.apache.org/jira/browse/SIS-201">SIS-201</a>
     */
    public static String getIdentifier(final Citation citation, final boolean strict) {
        if (citation != null) {
            boolean isUnicode = false;      // Whether `identifier` is a Unicode identifier.
            String identifier = null;       // The best identifier found so far.
            String codeSpace  = null;       // Code space of the identifier, or null if none.
            for (final Identifier id : CollectionsExt.nonNull(citation.getIdentifiers())) {
                if (id != null && !isDeprecated(id)) {
                    final String candidate = Strings.trimOrNull(id.getCode());
                    if (candidate != null) {
                        /*
                         * For a non-empty identifier, verify if both the code and its codespace are valid
                         * Unicode identifiers. If a codespace exists, then the code does not need to begin
                         * with a "Unicode identifier start" (it may be a "Unicode identifier part").
                         */
<<<<<<< HEAD
                        String cs = null;
                        if (id instanceof ReferenceIdentifier) {
                            cs = CharSequences.trimWhitespaces(((ReferenceIdentifier) id).getCodeSpace());
                        }
                        if (cs == null || cs.isEmpty()) {
                            cs = null;
=======
                        final String cs = Strings.trimOrNull(id.getCodeSpace());
                        if (cs == null) {
>>>>>>> c89fcb2b
                            isUnicode = CharSequences.isUnicodeIdentifier(candidate);
                        } else {
                            isUnicode = CharSequences.isUnicodeIdentifier(cs);
                            if (isUnicode) for (int i = 0; i < candidate.length();) {
                                final int c = candidate.codePointAt(i);
                                if (!Character.isUnicodeIdentifierPart(c) &&
                                        (strict || (c != '.' && c != '-')))
                                {
                                    /*
                                     * Above special case for '.' and '-' characters is documented
                                     * in the public Citations.getIdentifier(Citation) method.
                                     */
                                    isUnicode = false;
                                    break;
                                }
                                i += Character.charCount(c);
                            }
                        }
                        /*
                         * If we found a Unicode identifier, we are done and we can exit the loop.
                         * Otherwise retain the first identifier and continue the search for Unicode identifier.
                         */
                        if (identifier == null || isUnicode) {
                            identifier = candidate;
                            codeSpace  = cs;
                            if (isUnicode) break;
                        }
                    }
                }
            }
            /*
             * If no identifier has been found, fallback on the first title or alternate title.
             * We search for alternate titles because ISO specification said that those titles
             * are often used for abbreviations. Again we give preference to Unicode identifiers,
             * which are typically alternate titles.
             */
            if (identifier == null) {
                identifier = trimOrNull(citation.getTitle());       // Whitepaces removed by trimOrNull(…).
                if (identifier != null) {
                    isUnicode = CharSequences.isUnicodeIdentifier(identifier);
                }
                if (!isUnicode) {
                    for (final InternationalString i18n : CollectionsExt.nonNull(citation.getAlternateTitles())) {
                        final String candidate = trimOrNull(i18n);
                        if (candidate != null) {
                            isUnicode = CharSequences.isUnicodeIdentifier(candidate);
                            if (identifier == null || isUnicode) {
                                identifier = candidate;
                                if (isUnicode) break;
                            }
                        }
                    }
                }
            }
            /*
             * Finished searching in the identifiers, title and alternate titles. If the identifier that
             * we found is not a valid Unicode identifier, we will return it only if the caller did not
             * asked for strictly valid Unicode identifier.
             */
            if (isUnicode || !strict) {
                if (codeSpace != null && !isEPSG(codeSpace, identifier)) {
                    return codeSpace + (strict ? '_' : Constants.DEFAULT_SEPARATOR) + identifier;
                } else {
                    return identifier;
                }
            }
        }
        return null;
    }

    /**
     * Returns {@code true} if the given identifier authority matches the given {@code authority}.
     * If one of the authority is null, then the comparison fallback on the given {@code codeSpace}.
     * If the code spaces are also null, then this method conservatively returns {@code false}.
     *
     * @param  identifier  the identifier to compare.
     * @param  authority   the desired authority, or {@code null}.
     * @param  codeSpace   the desired code space or {@code null}, used as a fallback if an authority is null.
     * @return {@code true} if the authority or code space (as a fallback only) matches.
     */
    private static boolean authorityMatches(final Identifier identifier, final Citation authority, final String codeSpace) {
        if (authority != null) {
            final Citation other = identifier.getAuthority();
            if (other != null) {
                return Citations.identifierMatches(authority, other);
            }
        }
        if (codeSpace != null && identifier instanceof ReferenceIdentifier) {
            final String other = ((ReferenceIdentifier) identifier).getCodeSpace();
            if (other != null) {
                return CharSequences.equalsFiltered(codeSpace, other, Characters.Filter.UNICODE_IDENTIFIER, true);
            }
        }
        return false;
    }

    /**
     * Determines whether a match or mismatch is found between the two given collections of identifiers.
     * If any of the given collections is {@code null} or empty, then this method returns {@code null}.
     *
     * <p>According ISO 19162 (<cite>Well known text representation of coordinate reference systems</cite>),
     * {@linkplain org.apache.sis.referencing.AbstractIdentifiedObject#getIdentifiers() identifiers} should have precedence over
     * {@linkplain org.apache.sis.referencing.AbstractIdentifiedObject#getName() name} for identifying {@code IdentifiedObject}s,
     * at least in the case of {@linkplain org.apache.sis.referencing.operation.DefaultOperationMethod operation methods} and
     * {@linkplain org.apache.sis.parameter.AbstractParameterDescriptor parameters}.</p>
     *
     * @param  id1  the first collection of identifiers, or {@code null}.
     * @param  id2  the second collection of identifiers, or {@code null}.
     * @return {@code TRUE} or {@code FALSE} on match or mismatch respectively, or {@code null} if this method
     *         cannot determine if there is a match or mismatch.
     */
    public static Boolean hasCommonIdentifier(final Iterable<? extends ReferenceIdentifier> id1,
                                              final Iterable<? extends ReferenceIdentifier> id2)
    {
        if (id1 != null && id2 != null) {
            boolean hasFound = false;
            for (final ReferenceIdentifier identifier : id1) {
                final Citation authority = identifier.getAuthority();
                final String   codeSpace = identifier.getCodeSpace();
                for (final Identifier other : id2) {
                    if (authorityMatches(identifier, authority, codeSpace)) {
                        if (CharSequences.equalsFiltered(identifier.getCode(), other.getCode(), Characters.Filter.UNICODE_IDENTIFIER, true)) {
                            return Boolean.TRUE;
                        }
                        hasFound = true;
                    }
                }
            }
            if (hasFound) {
                return Boolean.FALSE;
            }
        }
        return null;
    }

    /**
     * Returns a message saying that a property is missing for an object having the given identifier.
     *
     * @param  owner     identifier of the object for which a property is missing.
     * @param  property  name of the missing property.
     * @return a message saying that a value is missing for the given property in the specified identified object.
     *
     * @since 1.2
     */
    public static String missingValueForProperty(final Identifier owner, final String property) {
        return (owner == null)
                ? Errors.format(Errors.Keys.MissingValueForProperty_1, property)
                : Errors.format(Errors.Keys.MissingValueForProperty_2, owner, property);
    }
}<|MERGE_RESOLUTION|>--- conflicted
+++ resolved
@@ -124,17 +124,12 @@
                          * Unicode identifiers. If a codespace exists, then the code does not need to begin
                          * with a "Unicode identifier start" (it may be a "Unicode identifier part").
                          */
-<<<<<<< HEAD
                         String cs = null;
                         if (id instanceof ReferenceIdentifier) {
-                            cs = CharSequences.trimWhitespaces(((ReferenceIdentifier) id).getCodeSpace());
+                            cs = Strings.trimOrNull(((ReferenceIdentifier) id).getCodeSpace());
                         }
                         if (cs == null || cs.isEmpty()) {
                             cs = null;
-=======
-                        final String cs = Strings.trimOrNull(id.getCodeSpace());
-                        if (cs == null) {
->>>>>>> c89fcb2b
                             isUnicode = CharSequences.isUnicodeIdentifier(candidate);
                         } else {
                             isUnicode = CharSequences.isUnicodeIdentifier(cs);
