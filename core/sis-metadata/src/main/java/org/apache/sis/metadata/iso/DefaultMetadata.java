--- conflicted
+++ resolved
@@ -1303,13 +1303,8 @@
      */
     @Override
     @XmlElement(name = "distributionInfo")
-<<<<<<< HEAD
     public Distribution getDistributionInfo() {
         return distributionInfo;
-=======
-    public Collection<Distribution> getDistributionInfo() {
-        return distributionInfo = nonNullCollection(distributionInfo, Distribution.class);
->>>>>>> f610de4e
     }
 
     /**
