--- conflicted
+++ resolved
@@ -227,12 +227,8 @@
     /**
      * Scope to which the metadata applies.
      */
-<<<<<<< HEAD
+    @SuppressWarnings("serial")
     private Collection<DefaultMetadataScope> metadataScopes;
-=======
-    @SuppressWarnings("serial")
-    private Collection<MetadataScope> metadataScopes;
->>>>>>> e8bfb5ea
 
     /**
      * Parties responsible for the metadata information.
