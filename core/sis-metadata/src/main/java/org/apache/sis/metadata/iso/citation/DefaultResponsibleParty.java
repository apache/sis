--- conflicted
+++ resolved
@@ -276,8 +276,8 @@
      */
     @Override
     @Deprecated
+    @XmlElement(name = "organisationName")
     @Dependencies("getParties")
-    @XmlElement(name = "organisationName")
     public InternationalString getOrganisationName() {
         return getName(getParties(), DefaultOrganisation.class, false);
     }
@@ -316,8 +316,8 @@
      */
     @Override
     @Deprecated
+    @XmlElement(name = "positionName")
     @Dependencies("getParties")
-    @XmlElement(name = "positionName")
     public InternationalString getPositionName() {
         return getIndividual(true);
     }
@@ -353,18 +353,12 @@
      */
     @Override
     @Deprecated
+    @XmlElement(name = "contactInfo")
     @Dependencies("getParties")
-    @XmlElement(name = "contactInfo")
     public Contact getContactInfo() {
-<<<<<<< HEAD
         final Collection<AbstractParty> parties = getParties();
-        if (parties != null) { // May be null on marshalling.
+        if (parties != null) {                                          // May be null on marshalling.
             for (final AbstractParty party : parties) {
-=======
-        final Collection<Party> parties = getParties();
-        if (parties != null) {                                          // May be null on marshalling.
-            for (final Party party : parties) {
->>>>>>> f514ce0e
                 final Collection<? extends Contact> contacts = party.getContactInfo();
                 if (contacts != null) {                                 // May be null on marshalling.
                     for (final Contact contact : contacts) {
