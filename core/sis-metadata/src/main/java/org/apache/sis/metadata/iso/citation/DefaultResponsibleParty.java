/*
 * Licensed to the Apache Software Foundation (ASF) under one or more
 * contributor license agreements.  See the NOTICE file distributed with
 * this work for additional information regarding copyright ownership.
 * The ASF licenses this file to You under the Apache License, Version 2.0
 * (the "License"); you may not use this file except in compliance with
 * the License.  You may obtain a copy of the License at
 *
 *     http://www.apache.org/licenses/LICENSE-2.0
 *
 * Unless required by applicable law or agreed to in writing, software
 * distributed under the License is distributed on an "AS IS" BASIS,
 * WITHOUT WARRANTIES OR CONDITIONS OF ANY KIND, either express or implied.
 * See the License for the specific language governing permissions and
 * limitations under the License.
 */
package org.apache.sis.metadata.iso.citation;

import java.util.Iterator;
import java.util.Collection;
import java.util.Collections;
import java.util.function.Function;
import javax.xml.bind.annotation.XmlType;
import javax.xml.bind.annotation.XmlElement;
import javax.xml.bind.annotation.XmlRootElement;
import org.opengis.metadata.citation.Contact;
import org.opengis.metadata.citation.ResponsibleParty;
import org.opengis.metadata.citation.Role;
import org.opengis.util.InternationalString;
import org.apache.sis.util.iso.Types;
import org.apache.sis.internal.xml.LegacyNamespaces;
import org.apache.sis.internal.metadata.Dependencies;
import org.apache.sis.internal.metadata.legacy.LegacyPropertyAdapter;

import static org.apache.sis.internal.metadata.MetadataUtilities.valueIfDefined;


/**
 * Identification of, and means of communication with, person(s) and
 * organizations associated with the dataset.
 * The following properties are mandatory or conditional (i.e. mandatory under some circumstances)
 * in a well-formed metadata according ISO 19115:
 *
 * <div class="preformat">{@code CI_ResponsibleParty}
 * {@code   ├─role……………………………} Function performed by the responsible party.
 * {@code   └─party…………………………} Information about the parties.
 * {@code       └─name…………………} Name of the party.</div>
 *
 * <div class="warning"><b>Upcoming API change — deprecation</b><br>
 * As of ISO 19115:2014, the {@code ResponsibleParty} type has been replaced by {@code Responsibility}
 * to allow more flexible associations of individuals, organisations, and roles.
 * This {@code ResponsibleParty} interface may be deprecated in GeoAPI 4.0.
 * </div>
 *
 * @author  Martin Desruisseaux (IRD, Geomatys)
 * @author  Touraïvane (IRD)
 * @author  Cédric Briançon (Geomatys)
 * @version 1.1
 * @since   0.3
 * @module
 */
@XmlType(name = "CI_ResponsibleParty_Type", namespace = LegacyNamespaces.GMD, propOrder = {
    "individualName",
    "organisationName",
    "positionName",
    "contactInfo",
    "role"
})
@XmlRootElement(name = "CI_ResponsibleParty", namespace = LegacyNamespaces.GMD)
public class DefaultResponsibleParty extends DefaultResponsibility implements ResponsibleParty {
    /**
     * Serial number for inter-operability with different versions.
     */
    private static final long serialVersionUID = -1022635486627088812L;

    /**
     * Constructs an initially empty responsible party.
     */
    public DefaultResponsibleParty() {
    }

    /**
     * Constructs a responsibility party with the given role.
     *
     * @param role  the function performed by the responsible party, or {@code null}.
     */
    public DefaultResponsibleParty(final Role role) {
        super(role, null, null);
    }

    /**
     * Constructs a new instance initialized with the values from the specified metadata object.
     * This is a <cite>shallow</cite> copy constructor, since the other metadata contained in the
     * given object are not recursively copied.
     *
     * @param  object  the metadata to copy values from, or {@code null} if none.
     */
    public DefaultResponsibleParty(final DefaultResponsibility object) {
        super(object);
    }

    /**
     * Constructs a new instance initialized with the values from the specified metadata object.
     * This is a <cite>shallow</cite> copy constructor, since the other metadata contained in the
     * given object are not recursively copied.
     *
     * @param object The metadata to copy values from, or {@code null} if none.
     *
     * @see #castOrCopy(ResponsibleParty)
     */
    public DefaultResponsibleParty(final ResponsibleParty object) {
        super(object);
        if (object != null && !(object instanceof DefaultResponsibility)) {
            setIndividualName(object.getIndividualName());
            setOrganisationName(object.getOrganisationName());
        }
    }

    /**
     * Returns a SIS metadata implementation with the values of the given arbitrary implementation.
     * This method performs the first applicable action in the following choices:
     *
     * <ul>
     *   <li>If the given object is {@code null}, then this method returns {@code null}.</li>
     *   <li>Otherwise if the given object is already an instance of
     *       {@code DefaultResponsibleParty}, then it is returned unchanged.</li>
     *   <li>Otherwise a new {@code DefaultResponsibleParty} instance is created using the
     *       {@linkplain #DefaultResponsibleParty(ResponsibleParty) copy constructor}
     *       and returned. Note that this is a <cite>shallow</cite> copy operation, since the other
     *       metadata contained in the given object are not recursively copied.</li>
     * </ul>
     *
     * @param  object  the object to get as a SIS implementation, or {@code null} if none.
     * @return a SIS implementation containing the values of the given object (may be the
     *         given object itself), or {@code null} if the argument was null.
     */
    public static DefaultResponsibleParty castOrCopy(final ResponsibleParty object) {
        if (object == null || object instanceof DefaultResponsibleParty) {
            return (DefaultResponsibleParty) object;
        }
        return new DefaultResponsibleParty(object);
    }

    /**
     * Returns the name or the position of the first individual. If no individual is found in the list of parties,
     * then this method will search in the list of organization members. The later structure is used by our netCDF
     * reader.
     *
     * @param  position {@code true} for returning the position name instead than individual name.
     * @return the name or position of the first individual, or {@code null}.
     *
     * @see #getIndividualName()
     * @see #getPositionName()
     */
    private InternationalString getIndividual(final boolean position) {
        final Collection<AbstractParty> parties = getParties();
        InternationalString name = getName(parties, DefaultIndividual.class, position);
        if (name == null && parties != null) {
            for (final AbstractParty party : parties) {
                if (party instanceof DefaultOrganisation) {
                    name = getName(((DefaultOrganisation) party).getIndividual(), DefaultIndividual.class, position);
                    if (name != null) {
                        break;
                    }
                }
            }
        }
        return name;
    }

    /**
     * Returns the name of the first party of the given type, or {@code null} if none.
     *
     * @param  position {@code true} for returning the position name instead than individual name.
     * @return the name or position of the first individual, or {@code null}.
     *
     * @see #getOrganisationName()
     * @see #getIndividualName()
     * @see #getPositionName()
     */
    private static InternationalString getName(final Collection<? extends AbstractParty> parties,
            final Class<? extends AbstractParty> type, final boolean position)
    {
        InternationalString name = null;
        if (parties != null) {                              // May be null on marshalling.
            for (final AbstractParty party : parties) {
                if (type.isInstance(party)) {
                    if (name != null) {
                        LegacyPropertyAdapter.warnIgnoredExtraneous(type, DefaultResponsibleParty.class,
                                position ? "getPositionName" : (type == DefaultIndividual.class)
                                         ? "getIndividualName" : "getOrganisationName");
                        break;
                    }
                    name = position ? ((DefaultIndividual) party).getPositionName() : party.getName();
                }
            }
        }
        return name;
    }

    /**
     * Sets the name of the first party of the given type.
     * If no existing party is found, generate a new party using the given creator.
     */
<<<<<<< HEAD
    private boolean setName(final Class<? extends AbstractParty> type, final boolean position, final InternationalString name) {
        checkWritePermission(valueIfDefined(super.getParties()));
        final Iterator<AbstractParty> it = getParties().iterator();
        while (it.hasNext()) {
            final AbstractParty party = it.next();
            if (type.isInstance(party)) {
                if (position) {
                    ((DefaultIndividual) party).setPositionName(name);
                } else {
                    party.setName(name);
                }
                if (party.isEmpty()) {
                    it.remove();
=======
    private void setName(final Class<? extends Party> type, final boolean position, final InternationalString name,
                         final Function<InternationalString,Party> creator)
    {
        final Collection<Party> parties = getParties();
        checkWritePermission(valueIfDefined(parties));
        if (parties != null) {                                  // May be null on unmarshalling.
            final Iterator<Party> it = parties.iterator();
            while (it.hasNext()) {
                final Party party = it.next();
                if (party instanceof AbstractParty && type.isInstance(party)) {
                    if (position) {
                        ((DefaultIndividual) party).setPositionName(name);
                    } else {
                        ((AbstractParty) party).setName(name);
                    }
                    if (((AbstractParty) party).isEmpty()) {
                        it.remove();
                    }
                    return;
>>>>>>> 152b383d
                }
            }
        }
        if (name != null) {                             // If no party and name is null, there is nothing to set.
            final Party party = creator.apply(name);
            if (parties != null) {                      // May be null on unmarshalling.
                parties.add(party);
            } else {
                setParties(Collections.singletonList(party));
            }
        }
    }

    /**
     * Returns the name of the responsible person- surname, given name, title separated by a delimiter.
     * Only one of {@code individualName}, {@link #getOrganisationName() organisationName}
     * and {@link #getPositionName() positionName} shall be provided.
     *
     * <p>This implementation returns the name of the first {@code Individual} found in the collection of
     * {@linkplain #getParties() parties}. If no individual is found in the parties, then this method fallbacks
     * on the first organisation member.</p>
     *
     * @return name, surname, given name and title of the responsible person, or {@code null}.
     *
     * @deprecated As of ISO 19115:2014, replaced by {@code getName()} in {@link DefaultIndividual}.
     */
    @Override
    @Deprecated
    @Dependencies("getParties")
    @XmlElement(name = "individualName")
    public String getIndividualName() {
        final InternationalString name = getIndividual(false);
        return (name != null) ? name.toString() : null;
    }

    /**
     * Sets the name of the responsible person- surname, given name, title separated by a delimiter.
     * Only one of {@code individualName}, {@link #getOrganisationName() organisationName}
     * and {@link #getPositionName() positionName} shall be provided.
     *
     * <p>This implementation sets the name of the first {@code Individual} found in the collection of
     * {@linkplain #getParties() parties}, or create a new individual if no existing instance was found.</p>
     *
     * @param  newValue  the new individual name, or {@code null} if none.
     *
     * @deprecated As of ISO 19115:2014, replaced by {@code setName(InternationalString)} in {@link DefaultIndividual}.
     */
    @Deprecated
    public void setIndividualName(final String newValue) {
<<<<<<< HEAD
        if (!setName(DefaultIndividual.class, false, Types.toInternationalString(newValue))) {
            getParties().add(new DefaultIndividual(newValue, null, null));
        }
=======
        setName(Individual.class, false, Types.toInternationalString(newValue), DefaultResponsibleParty::individual);
    }

    /**
     * Generates a new individual from the given name.
     */
    private static Party individual(final InternationalString name) {
        return new DefaultIndividual(name, null, null);
>>>>>>> 152b383d
    }

    /**
     * Returns the name of the responsible organization. Only one of
     * {@link #getIndividualName() individualName}, {@code organisationName}
     * and {@link #getPositionName() positionName} shall be provided.
     *
     * <p>This implementation returns the name of the first {@code Organisation}
     * found in the collection of {@linkplain #getParties() parties}.</p>
     *
     * @return name of the responsible organization, or {@code null}.
     *
     * @deprecated As of ISO 19115:2014, replaced by {@code getName()} in {@link DefaultOrganisation}.
     */
    @Override
    @Deprecated
    @XmlElement(name = "organisationName")
    @Dependencies("getParties")
    public InternationalString getOrganisationName() {
        return getName(getParties(), DefaultOrganisation.class, false);
    }

    /**
     * Sets the name of the responsible organization. Only one of
     * {@link #getIndividualName() individualName}, {@code organisationName}
     * and {@link #getPositionName() positionName} shall be provided.
     *
     * <p>This implementation sets the name of the first {@code Organisation} found in the collection of
     * {@linkplain #getParties() parties}, or create a new organization if no existing instance was found.</p>
     *
     * @param  newValue  the new organization name, or {@code null} if none.
     *
     * @deprecated As of ISO 19115:2014, replaced by {@code setName(InternationalString)} in {@link DefaultOrganisation}.
     */
    @Deprecated
    public void setOrganisationName(final InternationalString newValue) {
<<<<<<< HEAD
        if (!setName(DefaultOrganisation.class, false, Types.toInternationalString(newValue))) {
            getParties().add(new DefaultOrganisation(newValue, null, null, null));
        }
=======
        setName(Organisation.class, false, newValue, DefaultResponsibleParty::organisation);
    }

    /**
     * Generates a new organization from the given name.
     */
    private static Party organisation(final InternationalString name) {
        return new DefaultOrganisation(name, null, null, null);
>>>>>>> 152b383d
    }

    /**
     * Returns the role or position of the responsible person Only one of
     * {@link #getIndividualName() individualName}, {@link #getOrganisationName() organisationName}
     * and {@code positionName} shall be provided.
     *
     * <p>This implementation returns the position of the first {@code Individual} found in the collection of
     * {@linkplain #getParties() parties}. If no individual is found in the parties, then this method fallbacks
     * on the first organisation member.</p>
     *
     * @return role or position of the responsible person, or {@code null}
     *
     * @deprecated As of ISO 19115:2014, replaced by {@link DefaultIndividual#getPositionName()}.
     */
    @Override
    @Deprecated
    @XmlElement(name = "positionName")
    @Dependencies("getParties")
    public InternationalString getPositionName() {
        return getIndividual(true);
    }

    /**
     * set the role or position of the responsible person Only one of
     * {@link #getIndividualName() individualName}, {@link #getOrganisationName() organisationName}
     * and {@code positionName} shall be provided.
     *
     * <p>This implementation sets the position name of the first {@code Individual} found in the collection of
     * {@linkplain #getParties() parties}, or create a new individual if no existing instance was found.</p>
     *
     * @param  newValue  the new position name, or {@code null} if none.
     *
     * @deprecated As of ISO 19115:2014, replaced by {@link DefaultIndividual#setPositionName(InternationalString)}.
     */
    @Deprecated
    public void setPositionName(final InternationalString newValue) {
        setName(DefaultIndividual.class, true, newValue, DefaultResponsibleParty::position);
    }

    /**
     * Generates a new position from the given name.
     */
    private static Party position(final InternationalString name) {
        return new DefaultIndividual(null, name, null);
    }

    /**
     * Returns the address of the responsible party.
     *
     * <p>This implementation returns the first non-null contact found in the collection of
     * {@linkplain #getParties() parties}.</p>
     *
     * @return address of the responsible party, or {@code null}.
     *
     * @deprecated As of ISO 19115:2014, replaced by {@link AbstractParty#getContactInfo()}.
     */
    @Override
    @Deprecated
    @XmlElement(name = "contactInfo")
    @Dependencies("getParties")
    public Contact getContactInfo() {
        final Collection<AbstractParty> parties = getParties();
        if (parties != null) {                                          // May be null on marshalling.
            for (final AbstractParty party : parties) {
                final Collection<? extends Contact> contacts = party.getContactInfo();
                if (contacts != null) {                                 // May be null on marshalling.
                    for (final Contact contact : contacts) {
                        if (contact != null) {                          // Paranoiac check.
                            return contact;
                        }
                    }
                }
            }
        }
        return null;
    }

    /**
     * Sets the address of the responsible party.
     *
     * <p>This implementation sets the contact info in the first party found in the collection of
     * {@linkplain #getParties() parties}.</p>
     *
     * @param  newValue  the new contact info, or {@code null} if none.
     *
     * @deprecated As of ISO 19115:2014, replaced by {@link AbstractParty#setContactInfo(Collection)}.
     */
    @Deprecated
    public void setContactInfo(final Contact newValue) {
<<<<<<< HEAD
        checkWritePermission(valueIfDefined(super.getParties()));
        final Iterator<AbstractParty> it = getParties().iterator();
        while (it.hasNext()) {
            final AbstractParty party = it.next();
            party.setContactInfo(newValue != null ? Collections.singleton(newValue) : null);
            if (party.isEmpty()) {
                it.remove();
=======
        final Collection<Party> parties = getParties();
        checkWritePermission(valueIfDefined(parties));
        if (parties != null) {                                  // May be null on unmarshalling.
            final Iterator<Party> it = parties.iterator();
            while (it.hasNext()) {
                final Party party = it.next();
                if (party instanceof AbstractParty) {
                    ((AbstractParty) party).setContactInfo(newValue != null ? Collections.singleton(newValue) : null);
                    if (((AbstractParty) party).isEmpty()) {
                        it.remove();
                    }
                    return;
                }
>>>>>>> 152b383d
            }
            return;
        }
        /*
         * If no existing AbstractParty were found, add a new one. However there is no way to know if
         * it should be an individual or an organization. Arbitrarily choose an individual for now.
         */
        if (newValue != null) {
            final Party party = new DefaultIndividual(null, null, newValue);
            if (parties != null) {
                parties.add(party);
            } else {
                setParties(Collections.singletonList(party));
            }
        }
    }

    /**
     * Returns the function performed by the responsible party.
     *
     * @return function performed by the responsible party.
     */
    @Override
    @XmlElement(name = "role", required = true)
    public Role getRole() {
        return super.getRole();
    }

    /**
     * Sets the function performed by the responsible party.
     *
     * @param  newValue  the new role.
     */
    @Override
    public void setRole(final Role newValue) {
        super.setRole(newValue);
    }
}<|MERGE_RESOLUTION|>--- conflicted
+++ resolved
@@ -202,46 +202,30 @@
      * Sets the name of the first party of the given type.
      * If no existing party is found, generate a new party using the given creator.
      */
-<<<<<<< HEAD
-    private boolean setName(final Class<? extends AbstractParty> type, final boolean position, final InternationalString name) {
-        checkWritePermission(valueIfDefined(super.getParties()));
-        final Iterator<AbstractParty> it = getParties().iterator();
-        while (it.hasNext()) {
-            final AbstractParty party = it.next();
-            if (type.isInstance(party)) {
-                if (position) {
-                    ((DefaultIndividual) party).setPositionName(name);
-                } else {
-                    party.setName(name);
-                }
-                if (party.isEmpty()) {
-                    it.remove();
-=======
-    private void setName(final Class<? extends Party> type, final boolean position, final InternationalString name,
-                         final Function<InternationalString,Party> creator)
+    private void setName(final Class<? extends AbstractParty> type, final boolean position, final InternationalString name,
+                         final Function<InternationalString,AbstractParty> creator)
     {
-        final Collection<Party> parties = getParties();
+        final Collection<AbstractParty> parties = getParties();
         checkWritePermission(valueIfDefined(parties));
         if (parties != null) {                                  // May be null on unmarshalling.
-            final Iterator<Party> it = parties.iterator();
+            final Iterator<AbstractParty> it = parties.iterator();
             while (it.hasNext()) {
-                final Party party = it.next();
-                if (party instanceof AbstractParty && type.isInstance(party)) {
+                final AbstractParty party = it.next();
+                if (type.isInstance(party)) {
                     if (position) {
                         ((DefaultIndividual) party).setPositionName(name);
                     } else {
-                        ((AbstractParty) party).setName(name);
+                        party.setName(name);
                     }
-                    if (((AbstractParty) party).isEmpty()) {
+                    if (party.isEmpty()) {
                         it.remove();
                     }
                     return;
->>>>>>> 152b383d
                 }
             }
         }
         if (name != null) {                             // If no party and name is null, there is nothing to set.
-            final Party party = creator.apply(name);
+            final AbstractParty party = creator.apply(name);
             if (parties != null) {                      // May be null on unmarshalling.
                 parties.add(party);
             } else {
@@ -286,20 +270,14 @@
      */
     @Deprecated
     public void setIndividualName(final String newValue) {
-<<<<<<< HEAD
-        if (!setName(DefaultIndividual.class, false, Types.toInternationalString(newValue))) {
-            getParties().add(new DefaultIndividual(newValue, null, null));
-        }
-=======
-        setName(Individual.class, false, Types.toInternationalString(newValue), DefaultResponsibleParty::individual);
+        setName(DefaultIndividual.class, false, Types.toInternationalString(newValue), DefaultResponsibleParty::individual);
     }
 
     /**
      * Generates a new individual from the given name.
      */
-    private static Party individual(final InternationalString name) {
+    private static AbstractParty individual(final InternationalString name) {
         return new DefaultIndividual(name, null, null);
->>>>>>> 152b383d
     }
 
     /**
@@ -316,8 +294,8 @@
      */
     @Override
     @Deprecated
+    @Dependencies("getParties")
     @XmlElement(name = "organisationName")
-    @Dependencies("getParties")
     public InternationalString getOrganisationName() {
         return getName(getParties(), DefaultOrganisation.class, false);
     }
@@ -336,20 +314,14 @@
      */
     @Deprecated
     public void setOrganisationName(final InternationalString newValue) {
-<<<<<<< HEAD
-        if (!setName(DefaultOrganisation.class, false, Types.toInternationalString(newValue))) {
-            getParties().add(new DefaultOrganisation(newValue, null, null, null));
-        }
-=======
-        setName(Organisation.class, false, newValue, DefaultResponsibleParty::organisation);
+        setName(DefaultOrganisation.class, false, newValue, DefaultResponsibleParty::organisation);
     }
 
     /**
      * Generates a new organization from the given name.
      */
-    private static Party organisation(final InternationalString name) {
+    private static AbstractParty organisation(final InternationalString name) {
         return new DefaultOrganisation(name, null, null, null);
->>>>>>> 152b383d
     }
 
     /**
@@ -367,8 +339,8 @@
      */
     @Override
     @Deprecated
+    @Dependencies("getParties")
     @XmlElement(name = "positionName")
-    @Dependencies("getParties")
     public InternationalString getPositionName() {
         return getIndividual(true);
     }
@@ -393,7 +365,7 @@
     /**
      * Generates a new position from the given name.
      */
-    private static Party position(final InternationalString name) {
+    private static AbstractParty position(final InternationalString name) {
         return new DefaultIndividual(null, name, null);
     }
 
@@ -409,8 +381,8 @@
      */
     @Override
     @Deprecated
+    @Dependencies("getParties")
     @XmlElement(name = "contactInfo")
-    @Dependencies("getParties")
     public Contact getContactInfo() {
         final Collection<AbstractParty> parties = getParties();
         if (parties != null) {                                          // May be null on marshalling.
@@ -440,38 +412,25 @@
      */
     @Deprecated
     public void setContactInfo(final Contact newValue) {
-<<<<<<< HEAD
-        checkWritePermission(valueIfDefined(super.getParties()));
-        final Iterator<AbstractParty> it = getParties().iterator();
-        while (it.hasNext()) {
-            final AbstractParty party = it.next();
-            party.setContactInfo(newValue != null ? Collections.singleton(newValue) : null);
-            if (party.isEmpty()) {
-                it.remove();
-=======
-        final Collection<Party> parties = getParties();
+        final Collection<AbstractParty> parties = getParties();
         checkWritePermission(valueIfDefined(parties));
         if (parties != null) {                                  // May be null on unmarshalling.
-            final Iterator<Party> it = parties.iterator();
+            final Iterator<AbstractParty> it = parties.iterator();
             while (it.hasNext()) {
-                final Party party = it.next();
-                if (party instanceof AbstractParty) {
-                    ((AbstractParty) party).setContactInfo(newValue != null ? Collections.singleton(newValue) : null);
-                    if (((AbstractParty) party).isEmpty()) {
-                        it.remove();
-                    }
-                    return;
+                final AbstractParty party = it.next();
+                party.setContactInfo(newValue != null ? Collections.singleton(newValue) : null);
+                if (party.isEmpty()) {
+                    it.remove();
                 }
->>>>>>> 152b383d
-            }
-            return;
+                return;
+            }
         }
         /*
          * If no existing AbstractParty were found, add a new one. However there is no way to know if
          * it should be an individual or an organization. Arbitrarily choose an individual for now.
          */
         if (newValue != null) {
-            final Party party = new DefaultIndividual(null, null, newValue);
+            final AbstractParty party = new DefaultIndividual(null, null, newValue);
             if (parties != null) {
                 parties.add(party);
             } else {
