--- conflicted
+++ resolved
@@ -172,13 +172,8 @@
             final Class<? extends AbstractParty> type, final boolean position)
     {
         InternationalString name = null;
-<<<<<<< HEAD
-        if (parties != null) { // May be null on marshalling.
+        if (parties != null) {                              // May be null on marshalling.
             for (final AbstractParty party : parties) {
-=======
-        if (parties != null) {                              // May be null on marshalling.
-            for (final Party party : parties) {
->>>>>>> 26806ec5
                 if (type.isInstance(party)) {
                     if (name != null) {
                         LegacyPropertyAdapter.warnIgnoredExtraneous(type, DefaultResponsibleParty.class,
