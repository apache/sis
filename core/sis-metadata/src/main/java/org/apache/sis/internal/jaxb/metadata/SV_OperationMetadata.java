--- conflicted
+++ resolved
@@ -50,13 +50,8 @@
     /**
      * Constructor for the {@link #wrap} method only.
      */
-<<<<<<< HEAD
-    private SV_OperationMetadata(final DefaultOperationMetadata metadata) {
-        super(metadata);
-=======
-    private SV_OperationMetadata(final OperationMetadata value) {
+    private SV_OperationMetadata(final DefaultOperationMetadata value) {
         super(value);
->>>>>>> d859b678
     }
 
     /**
@@ -67,13 +62,8 @@
      * @return a {@code PropertyType} wrapping the given the metadata element.
      */
     @Override
-<<<<<<< HEAD
-    protected SV_OperationMetadata wrap(final DefaultOperationMetadata metadata) {
-        return new SV_OperationMetadata(metadata);
-=======
-    protected SV_OperationMetadata wrap(final OperationMetadata value) {
+    protected SV_OperationMetadata wrap(final DefaultOperationMetadata value) {
         return new SV_OperationMetadata(value);
->>>>>>> d859b678
     }
 
     /**
