--- conflicted
+++ resolved
@@ -27,11 +27,6 @@
 import org.opengis.metadata.Identifier;
 import org.opengis.parameter.ParameterDirection;
 import org.opengis.parameter.ParameterDescriptor;
-<<<<<<< HEAD
-import org.opengis.referencing.ReferenceIdentifier;
-import org.apache.sis.internal.simple.SimpleIdentifiedObject;
-=======
->>>>>>> 0d58e3a7
 import org.apache.sis.internal.jaxb.FilterByVersion;
 import org.apache.sis.internal.xml.LegacyNamespaces;
 import org.apache.sis.internal.jaxb.gco.GO_GenericName;
@@ -41,6 +36,9 @@
 import org.apache.sis.xml.Namespaces;
 
 import static org.apache.sis.internal.util.CollectionsExt.nonNull;
+
+// Branch-dependent imports
+import org.opengis.referencing.ReferenceIdentifier;
 
 
 /**
@@ -241,10 +239,10 @@
      * @return the parameter name as an identifier (the type specified by ISO 19111).
      */
     @Override
-    public synchronized Identifier getName() {
+    public synchronized ReferenceIdentifier getName() {
         if (name == null && memberName != null) {
-            if (memberName instanceof Identifier) {
-                name = (Identifier) memberName;
+            if (memberName instanceof ReferenceIdentifier) {
+                name = (ReferenceIdentifier) memberName;
             } else {
                 name = new NameToIdentifier(memberName);
             }
@@ -301,20 +299,10 @@
      * @return the type name of value component(s) in this parameter.
      */
     @Override
-<<<<<<< HEAD
-    public synchronized ReferenceIdentifier getName() {
-        if (name == null && memberName != null) {
-            if (memberName instanceof ReferenceIdentifier) {
-                name = (ReferenceIdentifier) memberName;
-            } else {
-                name = new NameToIdentifier(memberName);
-            }
-=======
     public TypeName getValueType() {
         TypeName type = super.getValueType();
         if (type == null && memberName != null) {
             type = memberName.getAttributeType();
->>>>>>> 0d58e3a7
         }
         return type;
     }
