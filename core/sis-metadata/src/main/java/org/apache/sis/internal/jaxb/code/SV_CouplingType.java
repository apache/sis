--- conflicted
+++ resolved
@@ -59,11 +59,7 @@
     /**
      * {@inheritDoc}
      *
-<<<<<<< HEAD
-     * @return The code list class name.
-=======
      * @return the code list class.
->>>>>>> 83328e7b
      */
     @Override
     protected String getCodeListName() {
