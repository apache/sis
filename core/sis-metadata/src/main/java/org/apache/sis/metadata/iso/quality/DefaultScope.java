/*
 * Licensed to the Apache Software Foundation (ASF) under one or more
 * contributor license agreements.  See the NOTICE file distributed with
 * this work for additional information regarding copyright ownership.
 * The ASF licenses this file to You under the Apache License, Version 2.0
 * (the "License"); you may not use this file except in compliance with
 * the License.  You may obtain a copy of the License at
 *
 *     http://www.apache.org/licenses/LICENSE-2.0
 *
 * Unless required by applicable law or agreed to in writing, software
 * distributed under the License is distributed on an "AS IS" BASIS,
 * WITHOUT WARRANTIES OR CONDITIONS OF ANY KIND, either express or implied.
 * See the License for the specific language governing permissions and
 * limitations under the License.
 */
package org.apache.sis.metadata.iso.quality;

import java.util.Collection;
import jakarta.xml.bind.annotation.XmlTransient;
import org.opengis.metadata.extent.Extent;
import org.opengis.metadata.quality.Scope;
import org.opengis.metadata.maintenance.ScopeCode;
import org.apache.sis.internal.metadata.Dependencies;
import org.apache.sis.internal.metadata.legacy.LegacyPropertyAdapter;
import org.apache.sis.internal.util.CollectionsExt;


/**
 * Description of the data specified by the scope.
 *
 * <h2>Limitations</h2>
 * <ul>
 *   <li>Instances of this class are not synchronized for multi-threading.
 *       Synchronization, if needed, is caller's responsibility.</li>
 *   <li>Serialized objects of this class are not guaranteed to be compatible with future Apache SIS releases.
 *       Serialization support is appropriate for short term storage or RMI between applications running the
 *       same version of Apache SIS. For long term storage, use {@link org.apache.sis.xml.XML} instead.</li>
 * </ul>
 *
 * @author  Martin Desruisseaux (IRD, Geomatys)
 * @author  Touraïvane (IRD)
<<<<<<< HEAD
 * @version 1.1
=======
 * @version 1.4
>>>>>>> b8ec6bbb
 * @since   0.3
 *
 * @deprecated As of ISO 19115:2014, {@code DQ_Scope} has been replaced by {@code MD_Scope}.
 *             The latter is defined in the {@link org.apache.sis.metadata.iso.maintenance} package.
 */
@Deprecated(since="1.0")
@XmlTransient
public class DefaultScope extends org.apache.sis.metadata.iso.maintenance.DefaultScope implements Scope {
    /**
     * Serial number for inter-operability with different versions.
     */
    private static final long serialVersionUID = 7517784393752337009L;

    /**
     * Constructs an initially empty scope.
     */
    public DefaultScope() {
    }

    /**
     * Creates a scope initialized to the given level.
     *
     * @param level The hierarchical level of the data specified by the scope.
     */
    public DefaultScope(final ScopeCode level) {
        super(level);
    }

    /**
     * Constructs a new instance initialized with the values from the specified metadata object.
     * This is a <em>shallow</em> copy constructor, because the other metadata contained in the
     * given object are not recursively copied.
     *
     * @param  object  the metadata to copy values from, or {@code null} if none.
     *
     * @see #castOrCopy(Scope)
     */
    public DefaultScope(final org.opengis.metadata.maintenance.Scope object) {
        super(object);
    }

    /**
     * Returns a SIS metadata implementation with the values of the given arbitrary implementation.
     * This method performs the first applicable action in the following choices:
     *
     * <ul>
     *   <li>If the given object is {@code null}, then this method returns {@code null}.</li>
     *   <li>Otherwise if the given object is already an instance of
     *       {@code DefaultScope}, then it is returned unchanged.</li>
     *   <li>Otherwise a new {@code DefaultScope} instance is created using the
     *       {@linkplain #DefaultScope(Scope) copy constructor} and returned.
     *       Note that this is a <em>shallow</em> copy operation, because the other
     *       metadata contained in the given object are not recursively copied.</li>
     * </ul>
     *
     * @param  object  the object to get as a SIS implementation, or {@code null} if none.
     * @return a SIS implementation containing the values of the given object (may be the
     *         given object itself), or {@code null} if the argument was null.
     */
    public static DefaultScope castOrCopy(final org.opengis.metadata.maintenance.Scope object) {
        if (object == null || object instanceof DefaultScope) {
            return (DefaultScope) object;
        }
        return new DefaultScope(object);
    }

    /**
     * Information about the spatial, vertical and temporal extent of the data specified by the scope.
     * This method fetches the value from the {@linkplain #getExtents() extents} collection.
     *
     * @return information about the extent of the data, or {@code null}.
     *
     * @deprecated As of ISO 19115:2014, replaced by {@link #getExtents()}.
     */
    @Override
    @Deprecated(since="1.0")
    @Dependencies("getExtents")
    public Extent getExtent() {
        return LegacyPropertyAdapter.getSingleton(getExtents(), Extent.class, null, DefaultScope.class, "getExtent");
    }

    /**
     * Sets information about the spatial, vertical and temporal extent of the data specified by the scope.
     * This method stores the value in the {@linkplain #setExtents(Collection) extents} collection.
     *
     * @param  newValue  the new extent.
     *
     * @deprecated As of ISO 19115:2014, replaced by {@link #setExtents(Collection)}.
     */
    @Deprecated(since="1.0")
    public void setExtent(final Extent newValue) {
        setExtents(CollectionsExt.singletonOrEmpty(newValue));
    }
}<|MERGE_RESOLUTION|>--- conflicted
+++ resolved
@@ -40,11 +40,7 @@
  *
  * @author  Martin Desruisseaux (IRD, Geomatys)
  * @author  Touraïvane (IRD)
-<<<<<<< HEAD
- * @version 1.1
-=======
  * @version 1.4
->>>>>>> b8ec6bbb
  * @since   0.3
  *
  * @deprecated As of ISO 19115:2014, {@code DQ_Scope} has been replaced by {@code MD_Scope}.
