/*
 * Licensed to the Apache Software Foundation (ASF) under one or more
 * contributor license agreements.  See the NOTICE file distributed with
 * this work for additional information regarding copyright ownership.
 * The ASF licenses this file to You under the Apache License, Version 2.0
 * (the "License"); you may not use this file except in compliance with
 * the License.  You may obtain a copy of the License at
 *
 *     http://www.apache.org/licenses/LICENSE-2.0
 *
 * Unless required by applicable law or agreed to in writing, software
 * distributed under the License is distributed on an "AS IS" BASIS,
 * WITHOUT WARRANTIES OR CONDITIONS OF ANY KIND, either express or implied.
 * See the License for the specific language governing permissions and
 * limitations under the License.
 */
package org.apache.sis.internal.jaxb.code;

import javax.xml.bind.annotation.XmlElement;
import org.apache.sis.xml.Namespaces;
import org.apache.sis.internal.jaxb.gmd.CodeListUID;
import org.apache.sis.internal.geoapi.evolution.UnsupportedCodeListAdapter;


/**
 * JAXB adapter for {@link DistributedComputingPlatform}, in order to integrate the value in an element
 * respecting the ISO-19139 standard. See package documentation for more information about the handling
 * of {@code CodeList} in ISO-19139.
 *
 * @author  Martin Desruisseaux (Geomatys)
 * @since   0.5
 * @version 0.5
 * @module
 */
public final class DCPList extends UnsupportedCodeListAdapter<DCPList> {
    /**
     * Empty constructor for JAXB only.
     */
    public DCPList() {
    }

    /**
     * Creates a new adapter for the given value.
     */
    private DCPList(final CodeListUID value) {
        super(value);
    }

    /**
     * {@inheritDoc}
     *
     * @return the wrapper for the code list value.
     */
    @Override
    protected DCPList wrap(final CodeListUID value) {
        return new DCPList(value);
    }

    /**
     * {@inheritDoc}
     *
<<<<<<< HEAD
     * @return The code list class name.
     */
    @Override
    protected String getCodeListName() {
        return "DCPList";
    }

    /**
     * Converts the given Java constant name to something hopefully close to the UML identifier,
     * or close to the textual value to put in the XML.
     *
     * @param  name    The Java constant name (e.g. {@code WEB_SERVICES}).
     * @param  buffer  An initially empty buffer to use for creating the identifier.
     * @param  isValue {@code false} for the {@code codeListValue} attribute, or {@code true} for the XML value.
     * @return The identifier (e.g. {@code "WebServices"} or {@code "Web services"}).
=======
     * @return the code list class.
>>>>>>> c16f4795
     */
    @Override
    protected String toIdentifier(final String name, final StringBuilder buffer, final boolean isValue) {
        if (name.startsWith("WEB_")) {
            super.toIdentifier(name, buffer, isValue);
            buffer.setCharAt(0, 'W');
            return buffer.toString();
        } else {
            // Other names are abbreviations (e.g. XML, SQL, FTP, etc.), so return unchanged.
            return name;
        }
    }

    /**
     * Invoked by JAXB on marshalling.
     *
     * @return the value to be marshalled.
     */
    @Override
    @XmlElement(name = "DCPList", namespace = Namespaces.SRV)
    public CodeListUID getElement() {
        return identifier;
    }

    /**
     * Invoked by JAXB on unmarshalling.
     *
     * @param  value  the unmarshalled value.
     */
    public void setElement(final CodeListUID value) {
        identifier = value;
    }
}<|MERGE_RESOLUTION|>--- conflicted
+++ resolved
@@ -59,8 +59,7 @@
     /**
      * {@inheritDoc}
      *
-<<<<<<< HEAD
-     * @return The code list class name.
+     * @return the code list class.
      */
     @Override
     protected String getCodeListName() {
@@ -75,9 +74,6 @@
      * @param  buffer  An initially empty buffer to use for creating the identifier.
      * @param  isValue {@code false} for the {@code codeListValue} attribute, or {@code true} for the XML value.
      * @return The identifier (e.g. {@code "WebServices"} or {@code "Web services"}).
-=======
-     * @return the code list class.
->>>>>>> c16f4795
      */
     @Override
     protected String toIdentifier(final String name, final StringBuilder buffer, final boolean isValue) {
