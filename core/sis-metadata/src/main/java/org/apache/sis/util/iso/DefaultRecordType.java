--- conflicted
+++ resolved
@@ -133,7 +133,7 @@
     public DefaultRecordType(final RecordType other) {
         typeName   = other.getTypeName();
         container  = other.getContainer();
-        fieldTypes = computeTransientFields(other.getFieldTypes());
+        fieldTypes = computeTransientFields(other.getMemberTypes());
     }
 
     /**
@@ -194,11 +194,7 @@
      * @param nameFactory  the factory to use for instantiating {@link MemberName}.
      */
     DefaultRecordType(final TypeName typeName, final RecordSchema container,
-<<<<<<< HEAD
-            final Map<? extends CharSequence, ? extends Type> members, final DefaultNameFactory nameFactory)
-=======
-            final Map<? extends CharSequence, ? extends Type> fields, final NameFactory nameFactory)
->>>>>>> 152b383d
+            final Map<? extends CharSequence, ? extends Type> fields, final DefaultNameFactory nameFactory)
     {
         this.typeName  = typeName;
         this.container = container;
@@ -334,8 +330,28 @@
      * </div>
      *
      * @return the dictionary of (<var>name</var>, <var>type</var>) pairs, or an empty map if none.
-     */
-    @Override
+     *
+     * @deprecated Renamed {@link #getFieldTypes()} for consistency with the 2015 revision of ISO 19103 standard.
+     */
+    @Override
+    @Deprecated
+    public Map<MemberName,Type> getMemberTypes() {
+        return getFieldTypes();
+    }
+
+    /**
+     * Returns the dictionary of all (<var>name</var>, <var>type</var>) pairs in this record type.
+     * The returned map is unmodifiable.
+     *
+     * <div class="note"><b>Comparison with Java reflection:</b>
+     * If we think about this {@code RecordType} as equivalent to a {@code Class} instance, then
+     * this method can be though as the related to the Java {@link Class#getFields()} method.
+     * </div>
+     *
+     * @return the dictionary of (<var>name</var>, <var>type</var>) pairs, or an empty map if none.
+     *
+     * @since 1.1
+     */
     public Map<MemberName,Type> getFieldTypes() {
         return ObjectConverters.derivedValues(fieldIndices(), MemberName.class, new SurjectiveConverter<Integer,Type>() {
             @Override public Class<Integer> getSourceClass() {return Integer.class;}
