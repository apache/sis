/*
 * Licensed to the Apache Software Foundation (ASF) under one or more
 * contributor license agreements.  See the NOTICE file distributed with
 * this work for additional information regarding copyright ownership.
 * The ASF licenses this file to You under the Apache License, Version 2.0
 * (the "License"); you may not use this file except in compliance with
 * the License.  You may obtain a copy of the License at
 *
 *     http://www.apache.org/licenses/LICENSE-2.0
 *
 * Unless required by applicable law or agreed to in writing, software
 * distributed under the License is distributed on an "AS IS" BASIS,
 * WITHOUT WARRANTIES OR CONDITIONS OF ANY KIND, either express or implied.
 * See the License for the specific language governing permissions and
 * limitations under the License.
 */
package org.apache.sis.internal.jaxb.metadata;

import javax.xml.bind.annotation.XmlElementRef;
<<<<<<< HEAD
import org.apache.sis.metadata.iso.quality.DefaultDescription;
=======
import org.opengis.metadata.quality.Description;
import org.apache.sis.metadata.iso.quality.DefaultMeasureDescription;
>>>>>>> 05a9bb3b
import org.apache.sis.internal.jaxb.gco.PropertyType;


/**
 * JAXB adapter mapping implementing class to the GeoAPI interface. See
 * package documentation for more information about JAXB and interface.
 *
 * @author  Martin Desruisseaux (Geomatys)
 * @version 1.3
 * @since   1.3
 * @module
 */
public final class DQM_Description extends PropertyType<DQM_Description, DefaultDescription> {
    /**
     * Empty constructor for JAXB only.
     */
    public DQM_Description() {
    }

    /**
     * Returns the GeoAPI interface which is bound by this adapter.
     * This method is indirectly invoked by the private constructor
     * below, so it shall not depend on the state of this object.
     *
     * @return {@code DefaultDescription.class}
     */
    @Override
    protected Class<DefaultDescription> getBoundType() {
        return DefaultDescription.class;
    }

    /**
     * Constructor for the {@link #wrap} method only.
     */
    private DQM_Description(final DefaultDescription metadata) {
        super(metadata);
    }

    /**
     * Invoked by {@link PropertyType} at marshalling time for wrapping the given metadata value
     * in a {@code <dqm:DQ_Description>} XML element.
     *
     * @param  metadata  the metadata element to marshal.
     * @return a {@code PropertyType} wrapping the given the metadata element.
     */
    @Override
    protected DQM_Description wrap(final DefaultDescription metadata) {
        return new DQM_Description(metadata);
    }

    /**
     * Invoked by JAXB at marshalling time for getting the actual metadata to write
     * inside the {@code <dqm:DQ_Description>} XML element.
     * This is the value or a copy of the value given in argument to the {@code wrap} method.
     *
     * @return the metadata to be marshalled.
     */
    @XmlElementRef
<<<<<<< HEAD
    public DefaultDescription getElement() {
        return metadata;
=======
    public DefaultMeasureDescription getElement() {
        return DefaultMeasureDescription.castOrCopy(metadata);
>>>>>>> 05a9bb3b
    }

    /**
     * Invoked by JAXB at unmarshalling time for storing the result temporarily.
     *
     * @param  metadata  the unmarshalled metadata.
     */
    public void setElement(final DefaultMeasureDescription metadata) {
        this.metadata = metadata;
    }
}<|MERGE_RESOLUTION|>--- conflicted
+++ resolved
@@ -17,12 +17,7 @@
 package org.apache.sis.internal.jaxb.metadata;
 
 import javax.xml.bind.annotation.XmlElementRef;
-<<<<<<< HEAD
-import org.apache.sis.metadata.iso.quality.DefaultDescription;
-=======
-import org.opengis.metadata.quality.Description;
 import org.apache.sis.metadata.iso.quality.DefaultMeasureDescription;
->>>>>>> 05a9bb3b
 import org.apache.sis.internal.jaxb.gco.PropertyType;
 
 
@@ -35,7 +30,7 @@
  * @since   1.3
  * @module
  */
-public final class DQM_Description extends PropertyType<DQM_Description, DefaultDescription> {
+public final class DQM_Description extends PropertyType<DQM_Description, DefaultMeasureDescription> {
     /**
      * Empty constructor for JAXB only.
      */
@@ -47,17 +42,17 @@
      * This method is indirectly invoked by the private constructor
      * below, so it shall not depend on the state of this object.
      *
-     * @return {@code DefaultDescription.class}
+     * @return {@code DefaultMeasureDescription.class}
      */
     @Override
-    protected Class<DefaultDescription> getBoundType() {
-        return DefaultDescription.class;
+    protected Class<DefaultMeasureDescription> getBoundType() {
+        return DefaultMeasureDescription.class;
     }
 
     /**
      * Constructor for the {@link #wrap} method only.
      */
-    private DQM_Description(final DefaultDescription metadata) {
+    private DQM_Description(final DefaultMeasureDescription metadata) {
         super(metadata);
     }
 
@@ -69,7 +64,7 @@
      * @return a {@code PropertyType} wrapping the given the metadata element.
      */
     @Override
-    protected DQM_Description wrap(final DefaultDescription metadata) {
+    protected DQM_Description wrap(final DefaultMeasureDescription metadata) {
         return new DQM_Description(metadata);
     }
 
@@ -81,13 +76,8 @@
      * @return the metadata to be marshalled.
      */
     @XmlElementRef
-<<<<<<< HEAD
-    public DefaultDescription getElement() {
+    public DefaultMeasureDescription getElement() {
         return metadata;
-=======
-    public DefaultMeasureDescription getElement() {
-        return DefaultMeasureDescription.castOrCopy(metadata);
->>>>>>> 05a9bb3b
     }
 
     /**
