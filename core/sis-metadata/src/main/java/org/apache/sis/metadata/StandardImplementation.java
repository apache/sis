--- conflicted
+++ resolved
@@ -156,18 +156,12 @@
                         try {
                             candidate = Class.forName(classname);
                         } catch (ClassNotFoundException e) {
-                            Logging.recoverableException(getLogger(Modules.METADATA),
-                                    MetadataStandard.class, "getImplementation", e);
+                            Logging.recoverableException(LOGGER, MetadataStandard.class, "getImplementation", e);
                             length = p.length();
                             continue;
                         }
                         implementations.put(type, candidate);
                         return candidate.asSubclass(type);
-<<<<<<< HEAD
-=======
-                    } catch (ClassNotFoundException e) {
-                        Logging.recoverableException(LOGGER, MetadataStandard.class, "getImplementation", e);
->>>>>>> bece843c
                     }
                     implementations.put(type, Void.TYPE);                       // Marker for "class not found".
                 }
