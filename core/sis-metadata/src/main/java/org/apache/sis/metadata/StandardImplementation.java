--- conflicted
+++ resolved
@@ -86,11 +86,7 @@
      * @param dependencies           the dependencies to other metadata standards, or {@code null} if none.
      */
     StandardImplementation(final String citation, final String interfacePackage, final String implementationPackage,
-<<<<<<< HEAD
-            final String[] prefix, final String[] acronyms, final MetadataStandard[] dependencies)
-=======
-            final String[] acronyms, final MetadataStandard... dependencies)
->>>>>>> 86bb5bbf
+            final String[] prefix, final String[] acronyms, final MetadataStandard... dependencies)
     {
         super(citation, interfacePackage, dependencies);
         this.implementationPackage = implementationPackage;
