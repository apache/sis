--- conflicted
+++ resolved
@@ -151,7 +151,8 @@
                         try {
                             candidate = Class.forName(classname);
                         } catch (ClassNotFoundException e) {
-                            Logging.recoverableException(MetadataStandard.class, "getImplementation", e);
+                            Logging.recoverableException(Logging.getLogger(Modules.METADATA),
+                                    MetadataStandard.class, "getImplementation", e);
                             length = p.length();
                             continue;
                         }
@@ -165,12 +166,6 @@
                         }
                         implementations.put(type, candidate);
                         return candidate.asSubclass(type);
-<<<<<<< HEAD
-=======
-                    } catch (ClassNotFoundException e) {
-                        Logging.recoverableException(Logging.getLogger(Modules.METADATA),
-                                MetadataStandard.class, "getImplementation", e);
->>>>>>> e7389575
                     }
                     implementations.put(type, Void.TYPE); // Marker for "class not found".
                 }
