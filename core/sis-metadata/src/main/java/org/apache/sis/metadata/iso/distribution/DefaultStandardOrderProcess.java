--- conflicted
+++ resolved
@@ -21,12 +21,7 @@
 import javax.xml.bind.annotation.XmlType;
 import javax.xml.bind.annotation.XmlElement;
 import javax.xml.bind.annotation.XmlRootElement;
-<<<<<<< HEAD
-import javax.xml.bind.annotation.XmlType;
-import org.opengis.annotation.UML;
-=======
 import javax.xml.bind.annotation.adapters.XmlJavaTypeAdapter;
->>>>>>> f514ce0e
 import org.opengis.util.Record;
 import org.opengis.util.RecordType;
 import org.opengis.util.InternationalString;
@@ -35,6 +30,8 @@
 import org.apache.sis.internal.jaxb.gco.GO_Record;
 import org.apache.sis.metadata.iso.ISOMetadata;
 
+// Branch-specific imports
+import org.opengis.annotation.UML;
 import static org.opengis.annotation.Obligation.OPTIONAL;
 import static org.opengis.annotation.Specification.ISO_19115;
 import static org.apache.sis.internal.metadata.MetadataUtilities.toDate;
@@ -304,14 +301,9 @@
      *
      * @see org.apache.sis.util.iso.DefaultRecord#getRecordType()
      */
-<<<<<<< HEAD
-/// @XmlElement(name = "orderOptionType")
-    @UML(identifier="orderOptionType", obligation=OPTIONAL, specification=ISO_19115)
-=======
-    @Override
     @XmlElement(name = "orderOptionsType")
     @XmlJavaTypeAdapter(GO_RecordType.Since2014.class)
->>>>>>> f514ce0e
+    @UML(identifier="orderOptionType", obligation=OPTIONAL, specification=ISO_19115)
     public RecordType getOrderOptionType() {
         return orderOptionType;
     }
@@ -339,14 +331,9 @@
      *       when he ordered the resource. We presume that this is not a record to be filled by the user for new
      *       orders, otherwise this method would need to be a factory rather than a getter.
      */
-<<<<<<< HEAD
-/// @XmlElement(name = "orderOptions")
-    @UML(identifier="orderOptions", obligation=OPTIONAL, specification=ISO_19115)
-=======
-    @Override
     @XmlElement(name = "orderOptions")
     @XmlJavaTypeAdapter(GO_Record.Since2014.class)
->>>>>>> f514ce0e
+    @UML(identifier="orderOptions", obligation=OPTIONAL, specification=ISO_19115)
     public Record getOrderOptions() {
         return orderOptions;
     }
