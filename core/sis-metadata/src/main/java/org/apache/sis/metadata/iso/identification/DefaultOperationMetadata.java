--- conflicted
+++ resolved
@@ -98,12 +98,8 @@
     /**
      * Distributed computing platforms on which the operation has been implemented.
      */
-<<<<<<< HEAD
+    @SuppressWarnings("serial")
     private Collection<CodeList<?>> distributedComputingPlatforms;
-=======
-    @SuppressWarnings("serial")
-    private Collection<DistributedComputingPlatform> distributedComputingPlatforms;
->>>>>>> e8bfb5ea
 
     /**
      * Free text description of the intent of the operation and the results of the operation.
@@ -132,12 +128,8 @@
     /**
      * List of operation that must be completed immediately.
      */
-<<<<<<< HEAD
+    @SuppressWarnings("serial")
     private List<DefaultOperationMetadata> dependsOn;
-=======
-    @SuppressWarnings("serial")
-    private List<OperationMetadata> dependsOn;
->>>>>>> e8bfb5ea
 
     /**
      * Constructs an initially empty operation metadata.
