--- conflicted
+++ resolved
@@ -19,8 +19,6 @@
 import java.util.Map;
 import java.util.HashMap;
 import javax.xml.bind.annotation.XmlTransient;
-<<<<<<< HEAD
-=======
 import javax.measure.unit.Unit;
 import org.opengis.util.InternationalString;
 import org.opengis.parameter.ParameterValue;
@@ -28,7 +26,6 @@
 import org.opengis.parameter.ParameterDescriptor;
 import org.opengis.parameter.GeneralParameterValue;
 import org.opengis.parameter.GeneralParameterDescriptor;
->>>>>>> 0d1433e9
 import org.opengis.referencing.operation.OperationMethod;
 import org.opengis.referencing.operation.SingleOperation;
 import org.apache.sis.internal.metadata.ReferencingServices;
@@ -38,11 +35,7 @@
 import org.apache.sis.util.Deprecable;
 
 // Branch-dependent imports
-<<<<<<< HEAD
-import org.opengis.referencing.ReferenceIdentifier;
-=======
 import org.opengis.metadata.Identifier;
->>>>>>> 0d1433e9
 
 
 /**
@@ -109,16 +102,6 @@
                 return new InverseOperationMethod(properties, method);
             }
         }
-<<<<<<< HEAD
-        ReferenceIdentifier name = method.getName();
-        name = new ImmutableIdentifier(null, name.getCodeSpace(), "Inverse " + name.getCode());
-        final Map<String,Object> properties = new HashMap<String,Object>(6);
-        properties.put(NAME_KEY,    name);
-        properties.put(FORMULA_KEY, method.getFormula());
-        properties.put(REMARKS_KEY, method.getRemarks());
-        if (method instanceof Deprecable) {
-            properties.put(DEPRECATED_KEY, ((Deprecable) method).isDeprecated());
-=======
         return method;
     }
 
@@ -170,7 +153,6 @@
                 }
             }
             copy.values().add(gp);
->>>>>>> 0d1433e9
         }
         target.put(ReferencingServices.PARAMETERS_KEY, copy);
     }
