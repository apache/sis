--- conflicted
+++ resolved
@@ -74,11 +74,7 @@
      * <p><b>Consider this field as final!</b>
      * This field is modified only at unmarshalling time by {@link #setSteps(CoordinateOperation[])}</p>
      */
-<<<<<<< HEAD
-    private final List<SingleOperation> operations;
-=======
-    private List<? extends CoordinateOperation> operations;
->>>>>>> 0d6a1cd5
+    private List<SingleOperation> operations;
 
     /**
      * Constructs a concatenated operation from a set of properties and a
@@ -109,130 +105,25 @@
      *
      * @param  properties The properties to be given to the identified object.
      * @param  operations The sequence of operations. Shall contains at least two operations.
-<<<<<<< HEAD
-     * @param  factory    The math transform factory to use for math transforms concatenation.
-     * @throws FactoryException if the factory can not concatenate the math transforms.
-     */
-    public DefaultConcatenatedOperation(final Map<String,?> properties,
-                                        final CoordinateOperation[] operations,
-                                        final MathTransformFactory factory)
-            throws FactoryException
-    {
-        this(properties, new ArrayList<SingleOperation>(operations.length), operations, factory);
-    }
-
-    /**
-     * Work around for RFE #4093999 in Sun's bug database
-     * ("Relax constraint on placement of this()/super() call in constructors").
-     */
-    private DefaultConcatenatedOperation(final Map<String,?> properties,
-                                         final ArrayList<SingleOperation> list,
-                                         final CoordinateOperation[] operations,
-                                         final MathTransformFactory factory)
-            throws FactoryException
-    {
-        this(properties, expand(properties, operations, list, factory, true), list);
-    }
-
-    /**
-     * Work around for RFE #4093999 in Sun's bug database
-     * ("Relax constraint on placement of this()/super() call in constructors").
-     */
-    private DefaultConcatenatedOperation(final Map<String,?> properties,
-                                         final MathTransform transform,
-                                         final List<SingleOperation> operations)
-    {
-        super(mergeAccuracy(properties, operations),
-              operations.get(0).getSourceCRS(),
-              operations.get(operations.size() - 1).getTargetCRS(),
-              null, transform);
-
-        this.operations = UnmodifiableArrayList.wrap(operations.toArray(new SingleOperation[operations.size()]));
-    }
-
-    /**
-     * Transforms the list of operations into a list of single operations.
-     * This method also checks for null value and makes sure that all CRS dimensions match.
-     *
-     * @param  operations    The array of operations to expand.
-     * @param  target        The destination list in which to add {@code SingleOperation}.
-     * @param  factory       The math transform factory to use.
-     * @param  wantTransform {@code true} if the concatenated math transform should be computed.
-     *         This is set to {@code false} only when this method invokes itself recursively.
-     * @return The concatenated math transform, or {@code null} if {@code wantTransform} was {@code false}.
-     * @throws FactoryException if the factory can not concatenate the math transforms.
-     */
-    private static MathTransform expand(final Map<String,?> properties,
-            final CoordinateOperation[] operations,
-            final List<SingleOperation> target,
-            final MathTransformFactory  factory,
-            final boolean wantTransform)
-            throws FactoryException
-=======
      * @param  mtFactory  The math transform factory to use for math transforms concatenation.
      * @throws FactoryException if the factory can not concatenate the math transforms.
      */
     public DefaultConcatenatedOperation(final Map<String,?> properties, CoordinateOperation[] operations,
             final MathTransformFactory mtFactory) throws FactoryException
->>>>>>> 0d6a1cd5
     {
         super(properties);
         ArgumentChecks.ensureNonNull("operations", operations);
-<<<<<<< HEAD
-        for (int i=0; i<operations.length; i++) {
-            ArgumentChecks.ensureNonNullElement("operations", i, operations);
-            final CoordinateOperation op = operations[i];
-            if (op instanceof SingleOperation) {
-                target.add((SingleOperation) op);
-            } else if (op instanceof ConcatenatedOperation) {
-                final ConcatenatedOperation cop = (ConcatenatedOperation) op;
-                final List<SingleOperation> cops = cop.getOperations();
-                expand(properties, cops.toArray(new CoordinateOperation[cops.size()]), target, factory, false);
-            } else {
-                throw new IllegalArgumentException(Errors.getResources(properties).getString(
-                        Errors.Keys.IllegalArgumentClass_2, "operations[" + i + ']', op.getClass()));
-            }
-            /*
-             * Checks the CRS dimensions.
-             */
-            if (i != 0) {
-                final CoordinateReferenceSystem previous = operations[i-1].getTargetCRS();
-                if (previous != null) {
-                    final CoordinateReferenceSystem next = op.getSourceCRS();
-                    if (next != null) {
-                        final int dim1 = previous.getCoordinateSystem().getDimension();
-                        final int dim2 = next.getCoordinateSystem().getDimension();
-                        if (dim1 != dim2) {
-                            throw new IllegalArgumentException(Errors.getResources(properties).getString(
-                                    Errors.Keys.MismatchedDimension_3, "operations[" + i + "].sourceCRS", dim1, dim2));
-                        }
-                    }
-                }
-            }
-            /*
-             * Concatenates the math transform.
-             */
-            if (wantTransform) {
-                final MathTransform step = op.getMathTransform();
-                if (transform == null) {
-                    transform = step;
-                } else {
-                    transform = factory.createConcatenatedTransform(transform, step);
-                }
-            }
-        }
-        if (wantTransform && target.size() <= 1) {
-=======
         final boolean setAccuracy = (coordinateOperationAccuracy == null);
         final List<CoordinateOperation> flattened = new ArrayList<CoordinateOperation>(operations.length);
         initialize(properties, operations, flattened, mtFactory, setAccuracy);
         if (flattened.size() < 2) {
->>>>>>> 0d6a1cd5
             throw new IllegalArgumentException(Errors.getResources(properties).getString(
                     Errors.Keys.TooFewOccurrences_2, 2, CoordinateOperation.class));
         }
-        operations      = flattened.toArray(new CoordinateOperation[flattened.size()]);
-        this.operations = UnmodifiableArrayList.wrap(operations);
+        // The array is of kind CoordinateOperation[] on GeoAPI 4.0-M03,
+        // but we have to restrict to SingleOperation[] on GeoAPI 3.x.
+        operations      = flattened.toArray(new SingleOperation[flattened.size()]);
+        this.operations = UnmodifiableArrayList.wrap((SingleOperation[]) operations);
         this.sourceCRS  = operations[0].getSourceCRS();
         this.targetCRS  = operations[operations.length - 1].getTargetCRS();
         if (setAccuracy) {
@@ -481,7 +372,7 @@
     private void setSteps(final CoordinateOperation[] steps) throws FactoryException {
         final List<CoordinateOperation> flattened = new ArrayList<CoordinateOperation>(steps.length);
         initialize(null, steps, flattened, DefaultFactories.forBuildin(MathTransformFactory.class), true);
-        operations = UnmodifiableArrayList.wrap(flattened.toArray(new CoordinateOperation[flattened.size()]));
+        operations = UnmodifiableArrayList.wrap(flattened.toArray(new SingleOperation[flattened.size()]));
         coordinateOperationAccuracy = CollectionsExt.unmodifiableOrCopy((Set<PositionalAccuracy>) coordinateOperationAccuracy);
     }
 }