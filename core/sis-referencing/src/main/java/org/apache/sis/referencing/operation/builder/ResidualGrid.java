/*
 * Licensed to the Apache Software Foundation (ASF) under one or more
 * contributor license agreements.  See the NOTICE file distributed with
 * this work for additional information regarding copyright ownership.
 * The ASF licenses this file to You under the Apache License, Version 2.0
 * (the "License"); you may not use this file except in compliance with
 * the License.  You may obtain a copy of the License at
 *
 *     http://www.apache.org/licenses/LICENSE-2.0
 *
 * Unless required by applicable law or agreed to in writing, software
 * distributed under the License is distributed on an "AS IS" BASIS,
 * WITHOUT WARRANTIES OR CONDITIONS OF ANY KIND, either express or implied.
 * See the License for the specific language governing permissions and
 * limitations under the License.
 */
package org.apache.sis.referencing.operation.builder;

import java.util.Arrays;
import java.util.function.Function;
import javax.measure.quantity.Dimensionless;
import org.opengis.parameter.ParameterDescriptor;
import org.opengis.parameter.ParameterDescriptorGroup;
import org.opengis.referencing.operation.Matrix;
import org.opengis.referencing.operation.TransformException;
import org.apache.sis.parameter.Parameters;
import org.apache.sis.parameter.ParameterBuilder;
import org.apache.sis.referencing.datum.DatumShiftGrid;
import org.apache.sis.referencing.operation.matrix.MatrixSIS;
import org.apache.sis.referencing.operation.transform.LinearTransform;
import org.apache.sis.referencing.operation.transform.ContextualParameters;
import org.apache.sis.internal.referencing.WKTUtilities;
import org.apache.sis.internal.util.Constants;
import org.apache.sis.internal.util.Numerics;
import org.apache.sis.io.wkt.FormattableObject;
import org.apache.sis.io.wkt.Formatter;
import org.apache.sis.math.Statistics;
import org.apache.sis.math.Vector;
import org.apache.sis.measure.Units;


/**
 * The residuals after an affine approximation has been created for a set of matching control point pairs.
 *
 * @author  Martin Desruisseaux (Geomatys)
 * @version 1.1
 * @since   0.8
 * @module
 */
final class ResidualGrid extends DatumShiftGrid<Dimensionless,Dimensionless> {
    /**
     * For cross-version compatibility.
     */
    private static final long serialVersionUID = -3668228260650927123L;

    /**
     * Number of source dimensions of the residual grid.
     *
     * @see #INTERPOLATED_DIMENSIONS
     */
    static final int SOURCE_DIMENSION = 2;

    /**
     * The parameter descriptors for the "Localization grid" operation.
     * Current implementation is fixed to {@value #SOURCE_DIMENSION} dimensions.
     *
     * @see #getParameterDescriptors()
     */
    private static final ParameterDescriptorGroup PARAMETERS;
    static {
        final ParameterBuilder builder = new ParameterBuilder().setRequired(true);
        final ParameterDescriptor<?>[] grids = new ParameterDescriptor<?>[] {
            builder.addName(Constants.NUM_ROW).createBounded(Integer.class, 2, null, null),
            builder.addName(Constants.NUM_COL).createBounded(Integer.class, 2, null, null),
            builder.addName("grid_x").create(Matrix.class, null),
            builder.addName("grid_y").create(Matrix.class, null)
        };
        PARAMETERS = builder.addName("Localization grid").createGroup(grids);
    }

    /**
     * Sets the parameters of the {@code InterpolatedTransform} which uses that localization grid.
     * The given {@code parameters} must have been created from {@link #PARAMETERS} descriptor.
     * This method sets the matrix parameters using views over the {@link #offsets} array.
     */
    @Override
    public void getParameterValues(final Parameters parameters) {
        final Matrix denormalization = gridToTarget.getMatrix();
        if (parameters instanceof ContextualParameters) {
            /*
             * The denormalization matrix computed by InterpolatedTransform is the inverse of the normalization matrix.
             * This inverse is not suitable for the transform created by LocalizationGridBuilder; we need to replace it
             * by the linear regression. We do not want to define a public API in `DatumShiftGrid` for that purpose yet
             * because it would complexify that class (we would have to define API contract, etc.).
             */
            MatrixSIS m = ((ContextualParameters) parameters).getMatrix(ContextualParameters.MatrixRole.DENORMALIZATION);
            m.setMatrix(denormalization);
        }
        parameters.parameter(Constants.NUM_ROW).setValue(getGridSize(1));
        parameters.parameter(Constants.NUM_COL).setValue(getGridSize(0));
        parameters.parameter("grid_x").setValue(new Data(0, denormalization));
        parameters.parameter("grid_y").setValue(new Data(1, denormalization));
    }

    /**
     * Number of cells between the start of adjacent rows in the grid. This is usually {@code getGridSize(0)},
     * stored as a field for performance reasons. Value could be greater than {@code getGridSize(0)} if there
     * is some elements to ignore at the end of each row.
     */
    private final int scanlineStride;

    /**
     * The residual data, as translations to apply on the result of affine transform.
     * In this flat array, index of target dimension varies fastest, then column index, then row index.
     * Single precision instead of double is presumed sufficient because this array contains only differences,
     * not absolute positions. Absolute positions will be computed by adding {@code double} values to those offsets.
     */
    private final float[] offsets;

    /**
     * Conversion from translated coordinates (after the datum shift has been applied) to "real world" coordinates.
     * If we were doing NADCON or NTv2 transformations with {@link #isCellValueRatio()} = {@code true} (source and
     * target coordinates in the same coordinate system with axis units in degrees), that conversion would be the
     * inverse of {@link #getCoordinateToGrid()}. But in this {@code ResidualGrid} case, we need to override with
     * the linear regression computed by {@link LocalizationGridBuilder}.
     */
    final LinearTransform gridToTarget;

    /**
     * The best translation accuracy that we can expect from this file.
     *
     * @see #getCellPrecision()
     */
    private final double accuracy;

    /**
     * If grid coordinates in some target dimensions are cyclic, the period in number of cells.
     * For each scalar value in the {@link LocalizationGridBuilder#periods} array (in units of
     * target CRS), the corresponding period in number of cells is a vector. For example a 360°
     * shift in longitude does not necessarily correspond to an horizontal or vertical offset
     * in grid indices; it may be a combination of both if the grid is inclined.
     *
     * <p>We should have as many vectors as non-zero values in {@link LocalizationGridBuilder#periods}.
     * Each {@code periodVector} (in cell units) should be computed from a {@code periods} vector with
     * exactly one non-zero value (in CRS units) for allowing shifts in different CRS dimensions to be
     * applied independently. Consequently this field should actually be of type {@code double[][]}.
     * But current version uses only one vector for avoiding the complexity of searching how to combine
     * multiple vectors. It is okay for the usual case where only one CRS axis has wraparound range,
     * but may need to be revisited in the future.</p>
     *
     * <p>This array is {@code null} if no period has been specified, or if a period has been specified
     * but we can not convert it from CRS units to a constant number of cells.</p>
     *
     * @see LocalizationGridBuilder#periods
     * @see #replaceOutsideGridCoordinates(double[])
     */
    private final double[] periodVector;

    /**
     * Creates a new residual grid.
     *
     * @param sourceToGrid  conversion from the "real world" source coordinates to grid indices including fractional parts.
     * @param gridToTarget  conversion from grid coordinates to the final "real world" coordinates.
     * @param residuals     the residual data, as translations to apply on the result of affine transform.
     * @param precision     desired precision of inverse transformations in unit of grid cells.
     * @param periods       if grid coordinates in some dimensions are cyclic, their periods in units of target CRS.
<<<<<<< HEAD
     */
    ResidualGrid(final LinearTransform sourceToGrid, final LinearTransform gridToTarget,
            final int nx, final int ny, final float[] residuals, final double precision,
            final double[] periods) throws TransformException
=======
     * @param linearizer    the linearizer that have been applied, or {@code null} if none.
     */
    ResidualGrid(final LinearTransform sourceToGrid, final LinearTransform gridToTarget,
            final int nx, final int ny, final float[] residuals, final double precision,
            final double[] periods, final ProjectedTransformTry linearizer)
            throws TransformException
>>>>>>> 152b383d
    {
        super(Units.UNITY, sourceToGrid, new int[] {nx, ny}, true, Units.UNITY);
        this.gridToTarget   = gridToTarget;
        this.offsets        = residuals;
        this.accuracy       = precision;
        this.scanlineStride = nx;
<<<<<<< HEAD
        double[] periodVector = null;
        if (periods != null && gridToTarget.isAffine()) {
=======
        if (periods != null && linearizer == null && gridToTarget.isAffine()) {
>>>>>>> 152b383d
            /*
             * We require the transform to be affine because it makes the Jacobian independent of
             * coordinate values. It allows us to replace a period in target CRS units by periods
             * in grid units without having to take the coordinate values in account.
             */
            final MatrixSIS m = MatrixSIS.castOrCopy(gridToTarget.inverse().derivative(null));
            periodVector = m.multiply(periods);
            /*
             * Above code is not really right. We should verify that `periods` contains exactly
             * one non-zero element, and if not the case execute above code in a loop with one
             * non-zero element by iteration, creating one independent vector each time.
             * We don't do that for now because `replaceOutsideGridCoordinates(…)` is not yet
             * capable to search the best combination of many vectors.
             *
             * With current implementation, if the `periods` array contains more than 1 non-zero value,
             * then `replaceOutsideGridCoordinates(…)` always shift all wraparound dimensions together.
             * For example if the first dimension has a period of 360° and the second dimension has a
             * period of 12 months, then `replaceOutsideGridCoordinates(…)` will only shift by 360°
             * AND 12 months together, never 360° only or 12 months only.
             */
<<<<<<< HEAD
        }
        this.periodVector = periodVector;
=======
        } else {
            periodVector = null;
        }
>>>>>>> 152b383d
    }

    /**
     * Returns a description of the values in this grid. Grid values may be given as matrices or tensors.
     * Current implementation provides values in the form of {@link Matrix} objects on the assumption
     * that the number of {@linkplain #getGridSize() grid} dimensions is {@value #SOURCE_DIMENSION}.
     *
     * <div class="note"><b>Note:</b>
     * the number of {@linkplain #getGridSize() grid} dimensions determines the parameter type: if that number
     * is greater than {@value #SOURCE_DIMENSION}, then parameters would need to be represented by tensors instead
     * than matrices. By contrast, the {@linkplain #getTranslationDimensions() number of dimensions of translation
     * vectors} only determines how many matrix or tensor parameters appear.</div>
     *
     * @return a description of the values in this grid.
     */
    @Override
    public ParameterDescriptorGroup getParameterDescriptors() {
        return PARAMETERS;
    }

    /**
     * Returns the number of dimensions of the translation vectors interpolated by this shift grid.
     */
    @Override
    public int getTranslationDimensions() {
        return SOURCE_DIMENSION;
    }

    /**
     * Returns the desired precision in iterative calculation performed by inverse transform.
     * The returned value is in unit of grid cell, i.e. a value of 1 is the size of one cell.
     * This unit of measurement is fixed by {@link #isCellValueRatio()} = {@code true}.
     */
    @Override
    public double getCellPrecision() {
        return accuracy;
    }

    /**
     * Returns the cell value at the given dimension and grid index.
     * Those values are components of <em>translation</em> vectors.
     */
    @Override
    public double getCellValue(int dim, int gridX, int gridY) {
        return offsets[(gridX + gridY*scanlineStride) * SOURCE_DIMENSION + dim];
    }

    /**
     * Invoked when a {@code gridX} or {@code gridY} coordinate is outside the range of valid grid coordinates.
     * If the coordinate outside the range is a longitude value and if we handle those values as cyclic, brings
     * that coordinate inside the range.
     */
    @Override
    protected void replaceOutsideGridCoordinates(final double[] gridCoordinates) {
        if (periodVector != null) {
            /*
             * We will try to shift the point by an integral multiple of `periodVector`.
             * Test along each dimension which range of multiples could bring the point
             * inside the grid, and take the range intersection in all dimensions.
             */
            double min = Double.NEGATIVE_INFINITY;
            double max = Double.POSITIVE_INFINITY;
            for (int i=0; i<gridCoordinates.length; i++) {
                final double period = periodVector[i];
                double toLower = gridCoordinates[i];                // If we subtract a shift ≤ toLower, then coordinate ≥ lower bound (which is 0).
                double toUpper = toLower - (getGridSize(i) - 1);    // If we subtract a shift ≥ toUpper, then coordinate ≤ upper bound (which is gridSize−1).
                toLower = Math.floor(toLower / period);             // Convert to integral number of periods, reverse may be ≤ original value.
                toUpper = Math.ceil (toUpper / period);             // Convert to integral number of periods, reverse may be ≥ original value.
                if (toLower < max) max = toLower;                   // Must shift by no more than this value otherwise coordinate < lower bound.
                if (toUpper > min) min = toUpper;                   // Must shift by no less than this value otherwise coordinate > upper bound.
            }
            if (min <= max) {
                /*
                 * If at least one multiple exists, take the multiple closest to zero
                 * (i.e. apply the smallest displacement). Note that the range should
                 * not include zero, otherwise this point would be inside the grid and
                 * this method should not have been invoked.
                 */
                final double n = (min >= 0) ? min : max;
                if (Double.isFinite(n)) {
                    for (int i=0; i<gridCoordinates.length; i++) {
                        gridCoordinates[i] -= periodVector[i] * n;
                    }
                }
            }
        }
    }

    /**
     * View over one target dimension of the localization grid. Used for populating the {@link ParameterDescriptorGroup}
     * that describes the {@code MathTransform}. Those parameters are themselves used for formatting Well Known Text.
     * Current implementation can be used only when the number of grid dimensions is {@value #INTERPOLATED_DIMENSIONS}.
     * If a grid has more dimensions, then tensors would need to be used instead than matrices.
     *
     * <p>This implementation can not be moved to the {@link DatumShiftGrid} parent class because this class assumes
     * that the translation vectors are added to the source coordinates. This is not always true; for example France
     * Geocentric interpolations add the translation to coordinates converted to geocentric coordinates.</p>
     *
     * @author  Martin Desruisseaux (Geomatys)
     * @version 1.1
     * @since   1.0
     * @module
     */
    private final class Data extends FormattableObject implements Matrix, Function<int[],Number> {
        /** Coefficients from the denormalization matrix for the row corresponding to this dimension. */
        private final double c0, c1, c2;

        /** Creates a new matrix for the specified dimension. */
        Data(final int dim, final Matrix denormalization) {
            c0 = denormalization.getElement(dim, 0);
            c1 = denormalization.getElement(dim, 1);
            c2 = denormalization.getElement(dim, 2);
        }

        @SuppressWarnings({"CloneInNonCloneableClass", "CloneDoesntCallSuperClone"})
        @Override public Matrix  clone()                            {return this;}
        @Override public boolean isIdentity()                       {return false;}
        @Override public int     getNumCol()                        {return getGridSize(0);}
        @Override public int     getNumRow()                        {return getGridSize(1);}
        @Override public Number  apply     (int[] p)                {return getElement(p[1], p[0]);}
        @Override public void    setElement(int y, int x, double v) {throw new UnsupportedOperationException();}

        /** Computes the matrix element in the given row and column. */
        @Override public double  getElement(final int y, final int x) {
            if ((x | y) < 0 || x >= scanlineStride) {
                throw new IndexOutOfBoundsException();
            }
            return c0 * (x + getCellValue(0, x, y)) +                // TODO: use Math.fma with JDK9.
                   c1 * (y + getCellValue(1, x, y)) +
                   c2;
        }

        /**
         * Returns a short string representation on one line. This appears as a single row
         * in the table formatted for {@link ParameterDescriptorGroup} string representation.
         */
        @Override public String toString() {
            return new StringBuilder(80).append('[')
                    .append(getElement(0, 0)).append(", …, ")
                    .append(getElement(getGridSize(1) - 1, getGridSize(0) - 1))
                    .append(']').toString();
        }

        /**
         * Returns a multi-lines string representation. This appears in the Well Known Text (WKT)
         * formatting of {@link org.opengis.referencing.operation.MathTransform}.
         */
        @Override protected String formatTo(final Formatter formatter) {
            final Object[] numbers = WKTUtilities.cornersAndCenter(this, getGridSize(), 3);
            final Vector[] rows = new Vector[numbers.length];
            final Statistics stats = new Statistics(null);          // For computing accuracy.
            Vector before = null;
            for (int j=0; j<rows.length; j++) {
                final Vector row = Vector.create(numbers[j], false);
                /*
                 * Estimate an accuracy to use for formatting values. This computation is specific to ResidualGrid
                 * since it assumes that values in each corner are globally increasing or decreasing. Consequently
                 * the differences between consecutive values are assumed a good indication of desired accuracy
                 * (this assumption does not hold for arbitrary matrix).
                 */
                Number right = null;
                for (int i=row.size(); --i >= 0;) {
                    final Number n = row.get(i);
                    if (n != null) {
                        final double value = n.doubleValue();
                        if (right != null) {
                            stats.accept(Math.abs(right.doubleValue() - value));
                        }
                        if (before != null) {
                            final Number up = before.get(i);
                            if (up != null) {
                                stats.accept(Math.abs(up.doubleValue() - value));
                            }
                        }
                    }
                    right = n;
                }
                before  = row;
                rows[j] = row;
            }
            final int accuracy = Numerics.suggestFractionDigits(stats);
            formatter.newLine();
            formatter.append(rows, Math.max(0, accuracy));
            formatter.setInvalidWKT(Matrix.class, null);
            return "Matrix";
        }
    }

    /**
     * Returns {@code true} if the given object is a grid containing the same data than this grid.
     */
    @Override
    public boolean equals(final Object other) {
        if (other == this) {                        // Optimization for a common case.
            return true;
        }
        if (super.equals(other)) {
            final ResidualGrid that = (ResidualGrid) other;
            return Numerics.equals(accuracy, that.accuracy) &&
                    gridToTarget.equals(that.gridToTarget) &&
                    Arrays.equals(offsets, that.offsets);
        }
        return false;
    }

    /**
     * Returns a hash code value for this datum shift grid.
     */
    @Override
    public int hashCode() {
        return super.hashCode() + Arrays.hashCode(offsets) + 37 * gridToTarget.hashCode();
    }
}<|MERGE_RESOLUTION|>--- conflicted
+++ resolved
@@ -164,31 +164,19 @@
      * @param residuals     the residual data, as translations to apply on the result of affine transform.
      * @param precision     desired precision of inverse transformations in unit of grid cells.
      * @param periods       if grid coordinates in some dimensions are cyclic, their periods in units of target CRS.
-<<<<<<< HEAD
-     */
-    ResidualGrid(final LinearTransform sourceToGrid, final LinearTransform gridToTarget,
-            final int nx, final int ny, final float[] residuals, final double precision,
-            final double[] periods) throws TransformException
-=======
      * @param linearizer    the linearizer that have been applied, or {@code null} if none.
      */
     ResidualGrid(final LinearTransform sourceToGrid, final LinearTransform gridToTarget,
             final int nx, final int ny, final float[] residuals, final double precision,
             final double[] periods, final ProjectedTransformTry linearizer)
             throws TransformException
->>>>>>> 152b383d
     {
         super(Units.UNITY, sourceToGrid, new int[] {nx, ny}, true, Units.UNITY);
         this.gridToTarget   = gridToTarget;
         this.offsets        = residuals;
         this.accuracy       = precision;
         this.scanlineStride = nx;
-<<<<<<< HEAD
-        double[] periodVector = null;
-        if (periods != null && gridToTarget.isAffine()) {
-=======
         if (periods != null && linearizer == null && gridToTarget.isAffine()) {
->>>>>>> 152b383d
             /*
              * We require the transform to be affine because it makes the Jacobian independent of
              * coordinate values. It allows us to replace a period in target CRS units by periods
@@ -209,14 +197,9 @@
              * period of 12 months, then `replaceOutsideGridCoordinates(…)` will only shift by 360°
              * AND 12 months together, never 360° only or 12 months only.
              */
-<<<<<<< HEAD
-        }
-        this.periodVector = periodVector;
-=======
         } else {
             periodVector = null;
         }
->>>>>>> 152b383d
     }
 
     /**
