/*
 * Licensed to the Apache Software Foundation (ASF) under one or more
 * contributor license agreements.  See the NOTICE file distributed with
 * this work for additional information regarding copyright ownership.
 * The ASF licenses this file to You under the Apache License, Version 2.0
 * (the "License"); you may not use this file except in compliance with
 * the License.  You may obtain a copy of the License at
 *
 *     http://www.apache.org/licenses/LICENSE-2.0
 *
 * Unless required by applicable law or agreed to in writing, software
 * distributed under the License is distributed on an "AS IS" BASIS,
 * WITHOUT WARRANTIES OR CONDITIONS OF ANY KIND, either express or implied.
 * See the License for the specific language governing permissions and
 * limitations under the License.
 */
package org.apache.sis.referencing.operation.projection;

import java.util.EnumMap;
import org.opengis.parameter.ParameterDescriptor;
import org.opengis.referencing.operation.Matrix;
import org.opengis.referencing.operation.OperationMethod;
import org.apache.sis.referencing.operation.matrix.MatrixSIS;
import org.apache.sis.internal.referencing.provider.TransverseMercatorSouth;
import org.apache.sis.internal.util.DoubleDouble;
import org.apache.sis.parameter.Parameters;
import org.apache.sis.util.resources.Errors;
import org.apache.sis.util.Workaround;

import static java.lang.Math.*;
import static org.apache.sis.math.MathFunctions.asinh;
import static org.apache.sis.math.MathFunctions.atanh;


/**
 * <cite>Transverse Mercator</cite> projection (EPSG codes 9807).
 * This class implements the "JHS formulas" reproduced in
 * IOGP Publication 373-7-2 – Geomatics Guidance Note number 7, part 2 – April 2015.
 *
 * <div class="section">Description</div>
 * This is a cylindrical projection, in which the cylinder has been rotated 90°.
 * Instead of being tangent to the equator (or to an other standard latitude), it is tangent to a central meridian.
 * Deformation are more important as we are going further from the central meridian.
 * The Transverse Mercator projection is appropriate for region which have a greater extent north-south than east-west.
 *
 * <p>There are a number of versions of the Transverse Mercator projection including the Universal (UTM)
 * and Modified (MTM) Transverses Mercator projections. In these cases the earth is divided into zones.
 * For the UTM the zones are 6 degrees wide, numbered from 1 to 60 proceeding east from 180 degrees longitude,
 * and between latitude 84 degrees North and 80 degrees South. The central meridian is taken as the center of the zone
 * and the latitude of origin is the equator. A scale factor of 0.9996 and false easting of 500000 metres is used for
 * all zones and a false northing of 10000000 metres is used for zones in the southern hemisphere.
 *
 * @author  Martin Desruisseaux (Geomatys)
 * @since   0.6
 * @version 0.6
 * @module
 *
 * @see Mercator
 * @see ObliqueMercator
 */
public class TransverseMercator extends NormalizedProjection {
    /**
     * For cross-version compatibility.
     */
    private static final long serialVersionUID = -4717976245811852528L;

    /**
     * Internal coefficients for computation, depending only on value of excentricity.
     * Defined in §1.3.5.1 of IOGP Publication 373-7-2 – Geomatics Guidance Note number 7, part 2 – April 2015.
     */
    private final double h1, h2, h3, h4, ih1, ih2, ih3, ih4;

    /**
     * Creates a Transverse Mercator projection from the given parameters.
     * The {@code method} argument can be the description of one of the following:
     *
     * <ul>
     *   <li><cite>"Transverse Mercator"</cite>.</li>
     *   <li><cite>"Transverse Mercator (South Orientated)"</cite>.</li>
     * </ul>
     *
     * @param method     Description of the projection parameters.
     * @param parameters The parameter values of the projection to create.
     */
<<<<<<< HEAD
    private static Map<ParameterRole, ParameterDescriptor<Double>> roles(final boolean isSouth) {
        final EnumMap<ParameterRole, ParameterDescriptor<Double>> roles =
                new EnumMap<ParameterRole, ParameterDescriptor<Double>>(ParameterRole.class);
=======
    public TransverseMercator(final OperationMethod method, final Parameters parameters) {
        this(initializer(method, parameters));
    }

    /**
     * Work around for RFE #4093999 in Sun's bug database
     * ("Relax constraint on placement of this()/super() call in constructors").
     */
    @SuppressWarnings("fallthrough")
    @Workaround(library="JDK", version="1.7")
    private static Initializer initializer(final OperationMethod method, final Parameters parameters) {
        final boolean isSouth = identMatch(method, "(?i).*\\bSouth\\b.*", TransverseMercatorSouth.IDENTIFIER);
        final EnumMap<ParameterRole, ParameterDescriptor<Double>> roles = new EnumMap<>(ParameterRole.class);
>>>>>>> 1e47a148
        ParameterRole xOffset = ParameterRole.FALSE_EASTING;
        ParameterRole yOffset = ParameterRole.FALSE_NORTHING;
        if (isSouth) {
            xOffset = ParameterRole.FALSE_WESTING;
            yOffset = ParameterRole.FALSE_SOUTHING;
        }
        roles.put(ParameterRole.CENTRAL_MERIDIAN, org.apache.sis.internal.referencing.provider.TransverseMercator.LONGITUDE_OF_ORIGIN);
        roles.put(ParameterRole.SCALE_FACTOR,     org.apache.sis.internal.referencing.provider.TransverseMercator.SCALE_FACTOR);
        roles.put(xOffset,                        org.apache.sis.internal.referencing.provider.TransverseMercator.FALSE_EASTING);
        roles.put(yOffset,                        org.apache.sis.internal.referencing.provider.TransverseMercator.FALSE_NORTHING);
        return new Initializer(method, parameters, roles, isSouth ? (byte) 1 : (byte) 0);
    }

    /**
     * Work around for RFE #4093999 in Sun's bug database
     * ("Relax constraint on placement of this()/super() call in constructors").
     */
    @Workaround(library="JDK", version="1.7")
    private TransverseMercator(final Initializer initializer) {
        super(initializer);
        final double φ0 = toRadians(initializer.getAndStore(
                org.apache.sis.internal.referencing.provider.TransverseMercator.LATITUDE_OF_ORIGIN));
        /*
         * Opportunistically use double-double arithmetic for computation of B since we will store
         * it in the denormalization matrix, and there is no sine/cosine functions involved here.
         */
        final double n;
        final DoubleDouble B;
        {   // For keeping the 't' variable locale.
            /*
             * EPSG gives:      n  =  f / (2-f)
             * We rewrite as:   n  =  (1 - b/a) / (1 + b/a)
             */
            final DoubleDouble t = initializer.axisLengthRatio();   // t  =  b/a
            t.ratio_1m_1p();                                        // t  =  (1 - t) / (1 + t)
            n = t.doubleValue();
            /*
             * Compute B  =  (1 + n²/4 + n⁴/64) / (1 + n)
             */
            B = new DoubleDouble(t);        // B  =  n
            B.square();
            B.series(1, 0.25, 1./64);       // B  =  (1 + n²/4 + n⁴/64)
            t.add(1,0);
            B.divide(t);                    // B  =  (1 + n²/4 + n⁴/64) / (1 + n)
        }
        final double n2 = n  * n;
        final double n3 = n2 * n;
        final double n4 = n2 * n2;
        /*
         * Coefficients for direct projection.
         * Add the smallest values first in order to reduce rounding errors.
         */
        h1 = (   41. /    180)*n4  +  ( 5. /  16)*n3  +  (-2. /  3)*n2  +  n/2;
        h2 = (  557. /   1440)*n4  +  (-3. /   5)*n3  +  (13. / 48)*n2;
        h3 = ( -103. /    140)*n4  +  (61. / 240)*n3;
        h4 = (49561. / 161280)*n4;
        /*
         * Coefficients for inverse projection.
         * Add the smallest values first in order to reduce rounding errors.
         */
        ih1 = (  -1. /    360)*n4  +  (37. /  96)*n3  +  (-2. /  3)*n2  +  n/2;
        ih2 = (-437. /   1440)*n4  +  ( 1. /  15)*n3  +  ( 1. / 48)*n2;
        ih3 = ( -37. /    840)*n4  +  (17. / 480)*n3;
        ih4 = (4397. / 161280)*n4;
        /*
         * Compute M₀ = B⋅(ξ₁ + ξ₂ + ξ₃ + ξ₄) and negate in anticipation for what will be needed
         * in the denormalization matrix. We opportunistically use double-double arithmetic but
         * only for the final multiplication by B, for consistency with the translation term to
         * be stored in the denormalization matrix. It is not worth to use double-double in the
         * sum of sine functions because the extra digits would be meaningless.
         *
         * NOTE: the EPSG documentation makes special cases for φ₀ = 0 or ±π/2. This is not
         * needed here; we verified that the code below produces naturally the expected values.
         */
        final double Q = asinh(tan(φ0)) - excentricity * atanh(excentricity * sin(φ0));
        final double β = atan(sinh(Q));
        final DoubleDouble M0 = new DoubleDouble();
        M0.value = h4 * sin(8*β)
                 + h3 * sin(6*β)
                 + h2 * sin(4*β)
                 + h1 * sin(2*β)
                 + β;
        M0.multiply(B);
        M0.negate();
        /*
         * At this point, all parameters have been processed. Now store
         * the linear operations in the (de)normalize affine transforms:
         *
         * Normalization:
         *   - Subtract central meridian to longitudes (done by the super-class constructor).
         *   - Convert longitudes and latitudes from degrees to radians (done by the super-class constructor)
         *
         * Denormalization
         *   - Scale x and y by B.
         *   - Subtract M0 to the northing.
         *   - Multiply by the scale factor (done by the super-class constructor).
         *   - Add false easting and false northing (done by the super-class constructor).
         */
        final MatrixSIS denormalize = context.getMatrix(false);
        denormalize.convertBefore(0, B, null);
        denormalize.convertBefore(1, B, M0);
    }

    /**
     * Converts the specified (λ,φ) coordinate (units in radians) and stores the result in {@code dstPts}.
     * In addition, opportunistically computes the projection derivative if {@code derivate} is {@code true}.
     *
     * @return The matrix of the projection derivative at the given source position,
     *         or {@code null} if the {@code derivate} argument is {@code false}.
     * @throws ProjectionException if the coordinate can not be converted.
     */
    @Override
    public Matrix transform(final double[] srcPts, final int srcOff,
                            final double[] dstPts, final int dstOff,
                            final boolean derivate) throws ProjectionException
    {
        final double λ  = srcPts[srcOff];
        final double φ  = srcPts[srcOff + 1];
        final double Q  = asinh(tan(φ)) - atanh(sin(φ)*excentricity)*excentricity;
        final double β  = atan(sinh(Q));

        // TODO: sin(atan(x)) = x / sqrt(1+x²)
        //       cos(atan(x)) = 1 / sqrt(1+x²)
        final double η0 = atanh(cos(β) * sin(λ));
        final double ξ0 = asin(sin(β) * cosh(η0));

        // TODO: use trigonometric identities.
        // See ConformalProjection for example.
        final double ξ = h4 * sin(8*ξ0) * cosh(8*η0)
                       + h3 * sin(6*ξ0) * cosh(6*η0)
                       + h2 * sin(4*ξ0) * cosh(4*η0)
                       + h1 * sin(2*ξ0) * cosh(2*η0)
                       + ξ0;

        final double η = h4 * cos(8*ξ0) * sinh(8*η0)
                       + h3 * cos(6*ξ0) * sinh(6*η0)
                       + h2 * cos(4*ξ0) * sinh(4*η0)
                       + h1 * cos(2*ξ0) * sinh(2*η0)
                       + η0;

        if (dstPts != null) {
            dstPts[dstOff    ] = η;
            dstPts[dstOff + 1] = ξ;
        }
        if (!derivate) {
            return null;
        }

        // TODO: compute projection derivative.
        return null;
    }

    /**
     * Transforms the specified (η,ξ) coordinates and stores the result in {@code dstPts} (angles in radians).
     *
     * @throws ProjectionException if the point can not be converted.
     */
    @Override
    protected void inverseTransform(final double[] srcPts, final int srcOff,
                                    final double[] dstPts, final int dstOff)
            throws ProjectionException
    {
        final double η = srcPts[srcOff    ];
        final double ξ = srcPts[srcOff + 1];

        // TODO: use trigonometric identities.
        // See ConformalProjection for example.
        final double ξ0 = ξ - (ih4 * sin(8*ξ) * cosh(8*η)
                             + ih3 * sin(6*ξ) * cosh(6*η)
                             + ih2 * sin(4*ξ) * cosh(4*η)
                             + ih1 * sin(2*ξ) * cosh(2*η));

        final double η0 = η - (ih4 * cos(8*ξ) * sinh(8*η)
                             + ih3 * cos(6*ξ) * sinh(6*η)
                             + ih2 * cos(4*ξ) * sinh(4*η)
                             + ih1 * cos(2*ξ) * sinh(2*η));

        final double β = asin(sin(ξ0) / cosh(η0));
        final double Q = asinh(tan(β));
        /*
         * Following usually converges in 4 iterations.
         */
        double Qp = Q, p = 0;
        for (int i=0; i<MAXIMUM_ITERATIONS; i++) {
            final double c = excentricity * atanh(excentricity * tanh(Qp));
            Qp = Q + c;
            if (abs(c - p) <= ITERATION_TOLERANCE) {
                dstPts[dstOff    ] = asin(tanh(η0) / cos(β));
                dstPts[dstOff + 1] = atan(sinh(Qp));
                return;
            }
            p = c;
        }
        throw new ProjectionException(Errors.Keys.NoConvergence);
    }
}<|MERGE_RESOLUTION|>--- conflicted
+++ resolved
@@ -82,11 +82,6 @@
      * @param method     Description of the projection parameters.
      * @param parameters The parameter values of the projection to create.
      */
-<<<<<<< HEAD
-    private static Map<ParameterRole, ParameterDescriptor<Double>> roles(final boolean isSouth) {
-        final EnumMap<ParameterRole, ParameterDescriptor<Double>> roles =
-                new EnumMap<ParameterRole, ParameterDescriptor<Double>>(ParameterRole.class);
-=======
     public TransverseMercator(final OperationMethod method, final Parameters parameters) {
         this(initializer(method, parameters));
     }
@@ -99,8 +94,8 @@
     @Workaround(library="JDK", version="1.7")
     private static Initializer initializer(final OperationMethod method, final Parameters parameters) {
         final boolean isSouth = identMatch(method, "(?i).*\\bSouth\\b.*", TransverseMercatorSouth.IDENTIFIER);
-        final EnumMap<ParameterRole, ParameterDescriptor<Double>> roles = new EnumMap<>(ParameterRole.class);
->>>>>>> 1e47a148
+        final EnumMap<ParameterRole, ParameterDescriptor<Double>> roles =
+                new EnumMap<ParameterRole, ParameterDescriptor<Double>>(ParameterRole.class);
         ParameterRole xOffset = ParameterRole.FALSE_EASTING;
         ParameterRole yOffset = ParameterRole.FALSE_NORTHING;
         if (isSouth) {
