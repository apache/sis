/*
 * Licensed to the Apache Software Foundation (ASF) under one or more
 * contributor license agreements.  See the NOTICE file distributed with
 * this work for additional information regarding copyright ownership.
 * The ASF licenses this file to You under the Apache License, Version 2.0
 * (the "License"); you may not use this file except in compliance with
 * the License.  You may obtain a copy of the License at
 *
 *     http://www.apache.org/licenses/LICENSE-2.0
 *
 * Unless required by applicable law or agreed to in writing, software
 * distributed under the License is distributed on an "AS IS" BASIS,
 * WITHOUT WARRANTIES OR CONDITIONS OF ANY KIND, either express or implied.
 * See the License for the specific language governing permissions and
 * limitations under the License.
 */
package org.apache.sis.referencing;

import java.util.Map;
import java.util.List;
import java.util.HashMap;
import java.util.ArrayList;
import java.util.Arrays;
import java.lang.reflect.Type;
import java.lang.reflect.ParameterizedType;
import org.opengis.util.NameSpace;
import org.opengis.util.GenericName;
import org.opengis.util.NameFactory;
import org.opengis.util.InternationalString;
import org.opengis.metadata.Identifier;
import org.opengis.metadata.citation.Citation;
import org.opengis.referencing.IdentifiedObject;
import org.apache.sis.metadata.iso.ImmutableIdentifier;
import org.apache.sis.internal.system.DefaultFactories;
import org.apache.sis.internal.util.Citations;
import org.apache.sis.util.iso.Types;
import org.apache.sis.util.Deprecable;
import org.apache.sis.util.resources.Errors;

import static org.apache.sis.util.ArgumentChecks.ensureNonNull;

// Branch-dependent imports
import org.apache.sis.internal.jdk8.JDK8;

/**
 * Base class of builders for various kind of {@link IdentifiedObject}. This class provides convenience methods
 * for filling the {@link #properties} map to be given to an {@link org.opengis.referencing.ObjectFactory}.
 * The main properties are:
 *
 * <ul class="verbose">
 *   <li><b>{@linkplain AbstractIdentifiedObject#getName() Name}:</b><br>
 *       each {@code IdentifiedObject} shall have a name, which can be specified by a call to any of the
 *       {@link #addName(CharSequence) addName(…)} methods defined in this class.</li>
 *
 *   <li><b>{@linkplain AbstractIdentifiedObject#getAlias() Aliases}:</b><br>
 *       {@code IdentifiedObject}s can optionally have an arbitrary amount of aliases, which are also specified
 *       by the {@code addName(…)} methods. Each call after the first one adds an alias.</li>
 *
 *   <li><b>{@linkplain AbstractIdentifiedObject#getIdentifiers() Identifiers}:</b><br>
 *       {@code IdentifiedObject}s can also have an arbitrary amount of identifiers, which are specified by any
 *       of the {@link #addIdentifier(String) addIdentifier(…)} methods. Like names, more than one identifier
 *       can be added by invoking the method many time.</li>
 *
 *   <li><b>{@linkplain ImmutableIdentifier#getCodeSpace() Code space}:</b><br>
 *       {@code IdentifiedObject} names and identifiers can be local to a code space defined by an authority.
 *       Both the authority and code space can be specified by the {@link #setCodeSpace(Citation, String)} method,
 *       and usually (but not necessarily) apply to all {@code Identifier} instances.</li>
 *
 *   <li><b>{@linkplain ImmutableIdentifier#getVersion() Version}:</b><br>
 *       {@code Identifier}s can optionally have a version specified by the {@link #setVersion(String)} method.
 *       The version usually (but not necessarily) applies to all {@code Identifier} instances.</li>
 *
 *   <li><b>{@linkplain ImmutableIdentifier#getDescription() Description}:</b><br>
 *       {@code Identifier}s can optionally have a description specified by the {@link #setDescription(CharSequence)} method.
 *       The description applies only to the next identifier to create.</li>
 *
 *   <li><b>{@linkplain AbstractIdentifiedObject#getRemarks() Remarks}:</b><br>
 *       {@code IdentifiedObject}s can have at most one remark, which is specified by the
 *       {@link #setRemarks(CharSequence) code setRemarks(…)} method.</li>
 * </ul>
 *
 * <div class="section">Namespaces and scopes</div>
 * The {@code addName(…)} and {@code addIdentifier(…)} methods come in three flavors:
 *
 * <ul class="verbose">
 *   <li>The {@link #addIdentifier(String)} and {@link #addName(CharSequence)} methods combine the given argument
 *       with the above-cited authority, code space, version and description information.
 *       The result is a {@linkplain org.apache.sis.util.iso.DefaultLocalName local name} or identifier,
 *       in which the code space information is stored but not shown by the {@code toString()} method.</li>
 *
 *   <li>The {@link #addIdentifier(Citation, String)} and {@link #addName(Citation, CharSequence)} methods use the given
 *       {@link Citation} argument, ignoring any authority or code space information given to this {@code Builder}.
 *       The result is a {@linkplain org.apache.sis.util.iso.DefaultScopedName scoped name} or identifier,
 *       in which the code space information is shown by the {@code toString()} method.</li>
 *
 *   <li>The {@link #addIdentifier(Identifier)}, {@link #addName(Identifier)} and {@link #addName(GenericName)}
 *       methods take the given object <cite>as-is</cite>. Any authority, code space, version or description
 *       information given to the {@code Builder} are ignored.</li>
 * </ul>
 *
 * <div class="note"><b>Example:</b>
 * The EPSG database defines a projection named <cite>"Mercator (variant A)"</cite> (EPSG:9804).
 * This projection was named <cite>"Mercator (1SP)"</cite> in older EPSG database versions.
 * The same projection was also named "{@code Mercator_1SP}" by OGC some specifications.
 * If we choose EPSG as our primary naming authority, then those three names can be declared as below:
 *
 * {@preformat java
 *   builder.setCodespace (Citations.EPSG, "EPSG")
 *          .addName("Mercator (variant A)")
 *          .addName("Mercator (1SP)")
 *          .addName(Citations.OGC, "Mercator_1SP")
 * }
 *
 * The {@code toString()} representation of those three names are {@code "Mercator (variant A)"},
 * {@code "Mercator (1SP)"} (note the absence of {@code "EPSG:"} prefix, which is stored as the
 * name {@linkplain org.apache.sis.util.iso.DefaultLocalName#scope() scope} but not shown) and
 * <code>"<b>OGC:</b>Mercator_1SP"</code> respectively.</div>
 *
 *
 * <div class="section">Builder property lifetimes</div>
 * Some complex objects require the creation of many components. For example constructing a
 * {@linkplain org.apache.sis.referencing.crs.AbstractCRS Coordinate Reference System} (CRS) may require constructing a
 * {@linkplain org.apache.sis.referencing.cs.AbstractCS coordinate system}, a
 * {@linkplain org.apache.sis.referencing.datum.AbstractDatum datum} and an
 * {@linkplain org.apache.sis.referencing.datum.DefaultEllipsoid ellipsoid} among other components.
 * However all those components often (but not necessarily) share the same authority, code space and version information.
 * In order to simplify that common usage, two groups of properties have different lifetimes in the {@code Builder} class:
 *
 * <ul>
 *   <li>
 *     {@linkplain NamedIdentifier#getAuthority() Authority},
 *     {@linkplain NamedIdentifier#getCodeSpace() code space} and
 *     {@linkplain NamedIdentifier#getVersion()   version}:<br>
 *     Kept until they are specified again, because those properties are typically shared by all components.
 *   </li><li>
 *     {@linkplain AbstractIdentifiedObject#getName()        Name},
 *     {@linkplain AbstractIdentifiedObject#getAlias()       aliases},
 *     {@linkplain AbstractIdentifiedObject#getIdentifiers() identifiers},
 *     {@linkplain ImmutableIdentifier#getDescription()      description} and
 *     {@linkplain AbstractIdentifiedObject#getRemarks()     remarks}:<br>
 *     Cleared after each call to a {@code createXXX(…)} method, because those properties are usually specific
 *     to a particular {@code IdentifiedObject} or {@code Identifier} instance.
 *   </li>
 * </ul>
 *
 * <div class="section">Usage examples</div>
 * See {@link org.apache.sis.parameter.ParameterBuilder} class javadoc for more examples with the
 * <cite>Mercator</cite> projection parameters.
 *
 * <div class="section">Note for subclass implementors</div>
 * <ul>
 *   <li>The type {@code <B>} shall be exactly the subclass type.
 *       For performance reasons, this is verified only if Java assertions are enabled.</li>
 *   <li>All {@code createXXX(…)} methods shall invoke {@link #onCreate(boolean)} before and after
 *       usage of {@link #properties} map by the factory.</li>
 * </ul>
 *
 * <div class="note"><b>Example:</b>
 * {@preformat java
 *     public class MyBuilder extends Builder<MyBuilder> {
 *         public Foo createFoo() {
 *             onCreate(false);
 *             Foo foo = factory.createFoo(properties);
 *             onCreate(true);
 *             return foo;
 *         }
 *     }
 * }
 * </div>
 *
 * @param <B> The builder subclass.
 *
 * @author  Martin Desruisseaux (Geomatys)
 * @since   0.4
 * @version 0.6
 * @module
 */
public abstract class Builder<B extends Builder<B>> {
    /**
     * The properties to be given to {@link org.opengis.referencing.ObjectFactory} methods.
     * This map may contain values for the
     * {@value org.opengis.referencing.IdentifiedObject#NAME_KEY},
     * {@value org.opengis.referencing.IdentifiedObject#ALIAS_KEY},
     * {@value org.opengis.referencing.IdentifiedObject#IDENTIFIERS_KEY} and
     * {@value org.opengis.referencing.IdentifiedObject#REMARKS_KEY} keys.
     * Subclasses may add other entries like
     * {@value org.opengis.referencing.ReferenceSystem#DOMAIN_OF_VALIDITY_KEY} and
     * {@value org.opengis.referencing.ReferenceSystem#SCOPE_KEY} keys.
     *
     * <p>See <cite>Notes for subclass implementors</cite> in class javadoc for usage conditions.</p>
     *
     * @see #onCreate(boolean)
     */
    protected final Map<String,Object> properties;

    /**
     * A temporary list for aliases, before to assign them to the {@link #properties}.
     */
    private final List<GenericName> aliases;

    /**
     * A temporary list for identifiers, before to assign them to the {@link #properties}.
     */
    private final List<Identifier> identifiers;

    /**
     * The codespace as a {@code NameSpace} object, or {@code null} if not yet created.
     * This object is built from the {@value org.opengis.metadata.Identifier#CODESPACE_KEY} value when first needed.
     */
    private transient NameSpace namespace;

    /**
     * The name factory, fetched when first needed.
     *
     * @see #factory()
     */
    private transient NameFactory nameFactory;

    /**
     * Creates a new builder.
     */
    protected Builder() {
        assert verifyParameterizedType(getClass());
        properties  = new HashMap<>(8);
        aliases     = new ArrayList<>();  // Will often stay empty (default constructor handles those cases well).
        identifiers = new ArrayList<>();
    }

    /**
     * Verifies that {@code B} in {@code <B extends Builder<B>} is the expected class.
     * This method is for assertion purposes only.
     */
    private static boolean verifyParameterizedType(final Class<?> expected) {
        for (Class<?> c = expected; c != null; c = c.getSuperclass()) {
            Type type = c.getGenericSuperclass();
            if (type instanceof ParameterizedType) {
                final ParameterizedType p = (ParameterizedType) type;
                if (p.getRawType() == Builder.class) {
                    type = p.getActualTypeArguments()[0];
                    if (type == expected) return true;
                    throw new AssertionError(type);
                }
            }
        }
        return false;
    }

    /**
     * Returns {@code this} casted to {@code <B>}. The cast is valid if the assertion performed
     * at construction time passes. Since the {@code <B>} type is hard-coded in the source code,
     * if the JUnit test passes then the cast should always be valid for all instances of the
     * same builder class.
     */
    @SuppressWarnings("unchecked")
    private B self() {
        return (B) this;
    }

    /**
     * Creates a new builder initialized to properties of the given object.
     * The properties recognized by this constructor are documented in the
     * {@link IdentifiedObjects#getProperties(IdentifiedObject, String...)} method.
     *
     * @param object The identified object from which to inherit properties, or {@code null}.
     *
     * @since 0.6
     */
    protected Builder(final IdentifiedObject object) {
        this();
        if (object != null) {
            properties.putAll(IdentifiedObjects.getProperties(object));
            final GenericName[] valueAlias = (GenericName[]) properties.remove(IdentifiedObject.ALIAS_KEY);
            final Identifier[]  valueIds   = (Identifier[])  properties.remove(IdentifiedObject.IDENTIFIERS_KEY);
            if (valueAlias != null) aliases.addAll(Arrays.asList(valueAlias));
            if (valueIds != null) identifiers.addAll(Arrays.asList(valueIds));
        }
    }

    /**
     * Returns the name factory to use for creating namespaces and local names.
     * The factory will be fetched when first needed, and while not change anymore
     * for the rest of this {@code Builder} lifetime.
     */
    private NameFactory factory() {
        if (nameFactory == null) {
            nameFactory = DefaultFactories.forBuildin(NameFactory.class);
        }
        return nameFactory;
    }

    /**
     * Creates or returns an existing name for the given string in the current namespace.
     * The namespace may be cleared at anytime by a call to {@link #setCodeSpace(Citation, String)}.
     */
    private GenericName createName(final CharSequence name) {
        final NameFactory factory = factory();
        if (namespace == null) {
            final String codespace = getCodeSpace();
            if (codespace != null) {
                namespace = factory.createNameSpace(factory.createLocalName(null, codespace), null);
            }
        }
        return factory.createLocalName(namespace, name);
    }

    /**
     * Creates or returns an existing name for the given string in the given namespace.
     */
    private GenericName createName(final Citation authority, final CharSequence name) {
        if (authority == getAuthority()) {
            return createName(name);
        } else {
            return new NamedIdentifier(authority, name);
        }
    }

    /**
     * Converts the given name into an identifier. Note that {@link NamedIdentifier}
     * implements both {@link GenericName} and {@link Identifier} interfaces.
     */
    private static Identifier toIdentifier(final GenericName name) {
        return (name instanceof Identifier) ? (Identifier) name : new NamedIdentifier(name);
    }

    /**
     * Sets the property value for the given key, if a change is still possible. The check for change permission
     * is needed for all keys defined in the {@link Identifier} interface. This check is not needed for other keys,
     * so callers do not need to invoke this method for other keys.
     *
     * @param  key The key of the property to set.
     * @param  value The value to set.
     * @return {@code true} if the property changed as a result of this method call.
     * @throws IllegalStateException if a new value is specified in a phase where the value can not be changed.
     */
    private boolean setProperty(final String key, final Object value) throws IllegalStateException {
        final Object previous = JDK8.putIfAbsent(properties, key, value);
        if (previous != null) {
            if (previous.equals(value)) {
                return false;
            }
            if (properties.get(IdentifiedObject.NAME_KEY) != null) {
                throw new IllegalStateException(Errors.getResources(properties)
                        .getString(Errors.Keys.ValueAlreadyDefined_1, key));
            }
            properties.put(key, value);
        }
        return true;
    }

    /**
     * Returns the value of the first argument given by the last call to {@link #setCodeSpace(Citation, String)},
     * or {@code null} if none. The default value is {@code null}.
     *
     * @return The citation specified by the last call to {@code setCodeSpace(…)}, or {@code null} if none.
     *
     * @since 0.6
     */
    private Citation getAuthority() {
        return (Citation) properties.get(Identifier.AUTHORITY_KEY);
    }

    /**
     * Returns the value of the last argument given by the last call to {@link #setCodeSpace(Citation, String)},
     * or {@code null} if none. The default value is {@code null}.
     *
     * @return The string specified by the last call to {@code setCodeSpace(…)}, or {@code null} if none.
     *
     * @since 0.6
     */
    private String getCodeSpace() {
        return (String) properties.get(Identifier.CODESPACE_KEY);
    }

    /**
     * Sets the {@code Identifier} authority and code space.
     * The code space is often the authority's abbreviation, but not necessarily.
     *
     * <div class="note"><b>Example:</b> Coordinate Reference System (CRS) objects identified by codes from the
     * EPSG database are maintained by the <cite>International Association of Oil &amp; Gas producers</cite> (IOGP)
     * authority, but the code space is {@code "EPSG"} for historical reasons.</div>
     *
     * This method is typically invoked only once, since a compound object often uses the same code space
     * for all individual components.
     *
     * <p><b>Condition:</b>
     * this method can not be invoked after one or more names or identifiers have been added (by calls to the
     * {@code addName(…)} or {@code addIdentifier(…)} methods) for the next object to create. This method can be
     * invoked again after the name, aliases and identifiers have been cleared by a call to {@code createXXX(…)}.</p>
     *
     * <p><b>Lifetime:</b>
     * this property is kept unchanged until this {@code setCodeSpace(…)} method is invoked again.</p>
     *
     * @param  authority Bibliographic reference to the authority defining the codes, or {@code null} if none.
     * @param  codespace The {@code IdentifiedObject} codespace, or {@code null} for inferring it from the authority.
     * @return {@code this}, for method call chaining.
     * @throws IllegalStateException if {@code addName(…)} or {@code addIdentifier(…)} has been invoked at least
     *         once since builder construction or since the last call to a {@code createXXX(…)} method.
     *
     * @see ImmutableIdentifier#getAuthority()
     * @see ImmutableIdentifier#getCodeSpace()
     */
    public B setCodeSpace(final Citation authority, final String codespace) {
        if (!setProperty(Identifier.CODESPACE_KEY, codespace)) {
            namespace = null;
        }
        setProperty(Identifier.AUTHORITY_KEY, authority);
        return self();
    }

    /**
     * Returns the value given by the last call to {@link #setVersion(String)}, or {@code null} if none.
     * The default value is {@code null}.
     *
     * @return The value specified by the last call to {@code setVersion(…)}, or {@code null} if none.
     *
     * @since 0.6
     */
    private String getVersion() {
        return (String) properties.get(Identifier.VERSION_KEY);
    }

    /**
     * Sets the {@code Identifier} version of object definitions. This method is typically invoked only once,
     * since a compound object often uses the same version for all individual components.
     *
     * <p><b>Condition:</b>
     * this method can not be invoked after one or more names or identifiers have been added (by calls to the
     * {@code addName(…)} or {@code addIdentifier(…)} methods) for the next object to create. This method can be
     * invoked again after the name, aliases and identifiers have been cleared by a call to {@code createXXX(…)}.</p>
     *
     * <p><b>Lifetime:</b>
     * this property is kept unchanged until this {@code setVersion(…)} method is invoked again.</p>
     *
     * @param  version The version of code definitions, or {@code null} if none.
     * @return {@code this}, for method call chaining.
     * @throws IllegalStateException if {@code addName(…)} or {@code addIdentifier(…)} has been invoked at least
     *         once since builder construction or since the last call to a {@code createXXX(…)} method.
     */
    public B setVersion(final String version) {
        setProperty(Identifier.VERSION_KEY, version);
        return self();
    }

    /**
     * Adds an {@code IdentifiedObject} name given by a {@code String} or {@code InternationalString}.
     * The given string will be combined with the authority, {@linkplain #setCodeSpace(Citation, String)
     * code space} and {@linkplain #setVersion(String) version} information for creating the
     * {@link Identifier} or {@link GenericName} object.
     *
     * <div class="section">Name and aliases</div>
     * This method can be invoked many times. The first invocation sets the
     * {@linkplain AbstractIdentifiedObject#getName() primary name}, and
     * all subsequent invocations add an {@linkplain AbstractIdentifiedObject#getAlias() alias}.
     *
     * <div class="section">Deprecated names</div>
     * Some names may exist for historical reasons but have their use discouraged.
     * If <code>{@linkplain #setDeprecated(boolean) setDeprecated}(true)</code> has been invoked, then this
     * method creates a deprecated alias with the current {@linkplain #setRemarks(CharSequence) remarks}.
     * The remark should suggest a replacement, for example with a sentence like
     * <cite>"Superseded by {@literal <new-name>}"</cite>.
     *
     * <p>Note that deprecated names are always added as aliases, never as the primary name of an identified object.</p>
     *
     * <p><b>Lifetime:</b>
     * the name and all aliases are cleared after a {@code createXXX(…)} method has been invoked.</p>
     *
     * @param  name The {@code IdentifiedObject} name as a {@link String} or {@link InternationalString} instance.
     * @return {@code this}, for method call chaining.
     */
    public B addName(final CharSequence name) {
        ensureNonNull("name", name);
<<<<<<< HEAD
        if (JDK8.putIfAbsent(properties, IdentifiedObject.NAME_KEY, name.toString()) != null) {
=======
        if (isDeprecated()) {
            aliases.add(new DeprecatedName(getAuthority(), getCodeSpace(), name, getVersion(), getRemarks()));
        } else if (properties.putIfAbsent(IdentifiedObject.NAME_KEY, name.toString()) != null) {
>>>>>>> 24f7a91b
            // A primary name is already present. Add the given name as an alias instead.
            aliases.add(createName(name));
        }
        return self();
    }

    /**
     * Adds an {@code IdentifiedObject} name in an alternative namespace. This method is typically invoked for
     * {@linkplain AbstractIdentifiedObject#getAlias() aliases} defined after the primary name.
     *
     * <div class="note"><b>Example:</b>
     * The <cite>"Longitude of natural origin"</cite> parameter defined by EPSG is named differently
     * by OGC and GeoTIFF. Those alternative names can be defined as below:
     *
     * {@preformat java
     *   builder.setCodespace(Citations.EPSG, "EPSG")          // Sets the default namespace to "EPSG".
     *          .addName("Longitude of natural origin")        // Primary name in builder default namespace.
     *          .addName(Citations.OGC, "central_meridian")    // First alias in "OGC" namespace.
     *          .addName(Citations.GEOTIFF, "NatOriginLong");  // Second alias in "GeoTIFF" namespace.
     * }
     *
     * In this example, {@code "central_meridian"} will be the
     * {@linkplain org.apache.sis.util.iso.DefaultScopedName#tip() tip} and {@code "OGC"} will be the
     * {@linkplain org.apache.sis.util.iso.DefaultScopedName#head() head} of the first alias.</div>
     *
     * <p><b>Lifetime:</b>
     * the name and all aliases are cleared after a {@code createXXX(…)} method has been invoked.</p>
     *
     * @param  authority Bibliographic reference to the authority defining the codes, or {@code null} if none.
     * @param  name The {@code IdentifiedObject} alias as a name in the namespace of the given authority.
     * @return {@code this}, for method call chaining.
     *
     * @see #addIdentifier(Citation, String)
     */
    public B addName(final Citation authority, final CharSequence name) {
        ensureNonNull("name", name);
<<<<<<< HEAD
        final NamedIdentifier identifier = new NamedIdentifier(authority, name);
        if (JDK8.putIfAbsent(properties, IdentifiedObject.NAME_KEY, identifier) != null) {
=======
        final boolean isDeprecated = isDeprecated();
        if (!isDeprecated && properties.get(IdentifiedObject.NAME_KEY) != null) {
>>>>>>> 24f7a91b
            // A primary name is already present. Add the given name as an alias instead.
            aliases.add(createName(authority, name));
        } else {
            final String codeSpace;
            final String version;
            if (authority == getAuthority()) {
                codeSpace  = getCodeSpace();
                version    = getVersion();
            } else {
                // Do not use the version information since it applies to the default authority rather than the given one.
                codeSpace = Citations.getCodeSpace(authority);
                version   = null;
            }
            if (isDeprecated) {
                aliases.add(new DeprecatedName(authority, codeSpace, name, version, getRemarks()));
            } else {
                properties.put(IdentifiedObject.NAME_KEY,
                        new NamedIdentifier(authority, codeSpace, name, version, getDescription()));
            }
        }
        return self();
    }

    /**
     * Adds an {@code IdentifiedObject} name fully specified by the given identifier.
     * This method ignores the authority, {@link #setCodeSpace(Citation, String) code space} or
     * {@link #setVersion(String) version} specified to this builder (if any), since the given
     * identifier already contains those information.
     *
     * <div class="section">Name and aliases</div>
     * This method can be invoked many times. The first invocation sets the
     * {@linkplain AbstractIdentifiedObject#getName() primary name} to the given value, and
     * all subsequent invocations add an {@linkplain AbstractIdentifiedObject#getAlias() alias}.
     *
     * <p><b>Lifetime:</b>
     * the name and all aliases are cleared after a {@code createXXX(…)} method has been invoked.</p>
     *
     * @param  name The {@code IdentifiedObject} name as an identifier.
     * @return {@code this}, for method call chaining.
     */
    public B addName(final Identifier name) {
        ensureNonNull("name", name);
        if (JDK8.putIfAbsent(properties, IdentifiedObject.NAME_KEY, name) != null) {
            // A primary name is already present. Add the given name as an alias instead.
            aliases.add(name instanceof GenericName ? (GenericName) name : new NamedIdentifier(name));
        }
        return self();
    }

    /**
     * Adds an {@code IdentifiedObject} name fully specified by the given generic name.
     * This method ignores the authority, {@link #setCodeSpace(Citation, String) code space} or
     * {@link #setVersion(String) version} specified to this builder (if any), since the given
     * generic name already contains those information.
     *
     * <div class="section">Name and aliases</div>
     * This method can be invoked many times. The first invocation sets the
     * {@linkplain AbstractIdentifiedObject#getName() primary name} to the given value, and
     * all subsequent invocations add an {@linkplain AbstractIdentifiedObject#getAlias() alias}.
     *
     * <p><b>Lifetime:</b>
     * the name and all aliases are cleared after a {@code createXXX(…)} method has been invoked.</p>
     *
     * @param  name The {@code IdentifiedObject} name as an identifier.
     * @return {@code this}, for method call chaining.
     */
    public B addName(final GenericName name) {
        ensureNonNull("name", name);
        if (properties.get(IdentifiedObject.NAME_KEY) == null) {
            properties.put(IdentifiedObject.NAME_KEY, toIdentifier(name));
        } else {
            aliases.add(name);
        }
        return self();
    }

    /**
<<<<<<< HEAD
     * Adds a deprecated name given by a {@code CharSequence}. Some objects have deprecated names for historical reasons.
     * The deprecated name typically has a replacement, which can be given by the {@code supersededBy} argument.
     * The later, if non-null, shall be a name specified by a previous call to an {@code addName(…)} method.
     *
     * <p>The given string will be combined with the authority, {@link #setCodeSpace(Citation, String) code space} and
     * {@link #setVersion(String) version} information for creating the deprecated {@link NamedIdentifier} object.</p>
     *
     * <p><b>Lifetime:</b>
     * all identifiers are cleared after a {@code createXXX(…)} method has been invoked.</p>
     *
     * @param  name The {@code IdentifiedObject} deprecated name.
     * @param  supersededBy The name to use instead of this one, or {@code null} if none.
     * @return {@code this}, for method call chaining.
     *
     * @see #addDeprecatedIdentifier(String, String)
     * @see #setDeprecated(boolean)
     *
     * @since 0.6
     */
    public B addDeprecatedName(final CharSequence name, final CharSequence supersededBy) {
        ensureNonNull("name", name);
        final DeprecatedName dn = new DeprecatedName(getAuthority(), getCodeSpace(), name, getVersion(), supersededBy);
        if (JDK8.putIfAbsent(properties, IdentifiedObject.NAME_KEY, dn) != null) {
            aliases.add(dn);
        }
        return self();
    }

    /**
=======
>>>>>>> 24f7a91b
     * Adds an {@code IdentifiedObject} identifier given by a {@code String}.
     * The given string will be combined with the authority, {@linkplain #setCodeSpace(Citation, String) code space}
     * {@linkplain #setVersion(String) version} and {@linkplain #setDescription(CharSequence) description} information
     * for creating the {@link Identifier} object.
     *
     * <div class="section">Deprecated identifiers</div>
     * Some identifiers may exist for historical reasons but have their use discouraged.
     * If <code>{@linkplain #setDeprecated(boolean) setDeprecated}(true)</code> has been invoked, then this
     * method creates a deprecated identifier with the current {@linkplain #setRemarks(CharSequence) remarks}.
     * The remark should suggest a replacement, for example with a sentence like
     * <cite>"Superseded by {@literal <new-code>}"</cite>.
     *
     * <p><b>Lifetime:</b>
     * all identifiers are cleared after a {@code createXXX(…)} method has been invoked.</p>
     *
     * @param  identifier The {@code IdentifiedObject} identifier.
     * @return {@code this}, for method call chaining.
     */
    public B addIdentifier(final String identifier) {
        ensureNonNull("identifier", identifier);
        addIdentifier(getAuthority(), getCodeSpace(), identifier, getVersion());
        return self();
    }

    /**
     * Adds an {@code IdentifiedObject} identifier in an alternative namespace.
     * This method is typically invoked in complement to {@link #addName(Citation, CharSequence)}.
     *
     * <p><b>Lifetime:</b>
     * all identifiers are cleared after a {@code createXXX(…)} method has been invoked.</p>
     *
     * @param  authority  Bibliographic reference to the authority defining the codes, or {@code null} if none.
     * @param  identifier The {@code IdentifiedObject} identifier as a code in the namespace of the given authority.
     * @return {@code this}, for method call chaining.
     *
     * @see #addName(Citation, CharSequence)
     */
    public B addIdentifier(final Citation authority, final String identifier) {
        ensureNonNull("identifier", identifier);
        final String codeSpace;
        final String version;
        if (authority == getAuthority()) {
            codeSpace  = getCodeSpace();
            version    = getVersion();
        } else {
            // Do not use the version information since it applies to the default authority rather than the given one.
            codeSpace = Citations.getCodeSpace(authority);
            version   = null;
        }
        addIdentifier(authority, codeSpace, identifier, version);
        return self();
    }

    /**
     * Implementation of {@link #addIdentifier(String)} and {@link #addIdentifier(Citation, String)}.
     */
    private void addIdentifier(final Citation authority, final String codeSpace, final String identifier, final String version) {
        final Identifier id;
        if (isDeprecated()) {
            id = new DeprecatedCode(authority, codeSpace, identifier, version, getRemarks());
        } else {
            id = new ImmutableIdentifier(authority, codeSpace, identifier, version, getDescription());
        }
        identifiers.add(id);
    }

    /**
     * Adds an {@code IdentifiedObject} identifier fully specified by the given identifier.
     * This method ignores the authority, {@linkplain #setCodeSpace(Citation, String) code space},
     * {@linkplain #setVersion(String) version} and {@linkplain #setDescription(CharSequence) description}
     * specified to this builder (if any), since the given identifier already contains those information.
     *
     * <p><b>Lifetime:</b>
     * all identifiers are cleared after a {@code createXXX(…)} method has been invoked.</p>
     *
     * @param  identifier The {@code IdentifiedObject} identifier.
     * @return {@code this}, for method call chaining.
     */
    public B addIdentifier(final Identifier identifier) {
        ensureNonNull("identifier", identifier);
        identifiers.add(identifier);
        return self();
    }


    /**
     * Returns {@code true} if the given name or identifier is deprecated.
     *
     * @see #isDeprecated()
     */
    private static boolean isDeprecated(final Object object) {
        return (object instanceof Deprecable) && ((Deprecable) object).isDeprecated();
    }

    /**
     * Adds all non-deprecated names and identifiers from the given object.
     * Other properties like description and remarks are ignored.
     *
     * <p>This is a convenience method for using an existing object as a template, before to modify
     * some names by calls to {@link #rename(Citation, CharSequence[])}.</p>
     *
     * @param  object The object from which to copy the references to names and identifiers.
     * @return {@code this}, for method call chaining.
     *
     * @since 0.6
     */
    public B addNamesAndIdentifiers(final IdentifiedObject object) {
        ensureNonNull("object", object);
        for (final Identifier id : object.getIdentifiers()) {
            if (!isDeprecated(id)) {
                addIdentifier(id);
            }
        }
        Identifier id = object.getName();
        if (!isDeprecated(id)) {
            addName(id);
        }
        for (final GenericName alias : object.getAlias()) {
            if (!isDeprecated(alias)) {
                addName(alias);
            }
        }
        return self();
    }

    /**
     * Replaces the names associated to the given authority by the given new names.
     * More specifically:
     *
     * <ul>
     *   <li>The first occurrence of a name associated to {@code authority} will be replaced by a new name
     *       with the same authority and the local part defined by {@code replacements[0]}.</li>
     *   <li>The second occurrence of a name associated to {@code authority} will be replaced by a new name
     *       with the same authority and the local part defined by {@code replacements[1]}.</li>
     *   <li><i>etc.</i> until one of the following conditions is meet:
     *     <ul>
     *       <li>There is no more name associated to the given authority in this {@code Builder}, in which case
     *           new names are inserted for all remaining elements in the {@code replacements} array.</li>
     *       <li>There is no more elements in the {@code replacements} array, in which case all remaining
     *           names associated to the given authority in this {@code Builder} are removed.</li>
     *     </ul>
     *   </li>
     * </ul>
     *
     * @param  authority The authority of the names to replaces.
     * @param  replacements The new local parts for the names to replace,
     *         or {@code null} for removing all identifiers associated to the given authority.
     * @return {@code this}, for method call chaining.
     *
     * @since 0.6
     */
    public B rename(final Citation authority, final CharSequence... replacements) {
        ensureNonNull("authority", authority);
        final int length = (replacements != null) ? replacements.length : 0;
        /*
         * IdentifiedObjects store the "primary name" separately from aliases. Consequently we will start
         * the iteration at index -1 where i=-1 is used as a sentinel value meaning "primary name" before
         * to iterate over the aliases. Note that the type is not the same:
         *
         *   - Primary:   Identifier or String
         *   - Aliases:   Identifier or GenericName
         */
        int next = 0;
        int insertAt = aliases.size();
        for (int i = -1; i < aliases.size(); i++) {
            final Object name = (i < 0) ? properties.get(IdentifiedObject.NAME_KEY) : aliases.get(i);
            if (name != null) {  // Actually only the primary name can be null.
                final boolean isIdentifier = (name instanceof Identifier);
                if (authority.equals(isIdentifier ? ((Identifier) name).getAuthority() : getAuthority())) {
                    /*
                     * Found a name associated to the given authority. Process to the replacement if we still
                     * have some elements to take in the 'replacements' array, otherwise remove the name.
                     */
                    if (next < length) {
                        final CharSequence code = replacements[next++];
                        if (!code.toString().equals(isIdentifier ? ((Identifier) name).getCode() : name.toString())) {
                            if (i < 0) {
                                properties.put(IdentifiedObject.NAME_KEY, (authority != getAuthority())
                                        ? new NamedIdentifier(authority, code) : code.toString());
                            } else {
                                aliases.set(i, createName(authority, code));
                            }
                            insertAt = i + 1;
                        }
                    } else {
                        if (i < 0) {
                            properties.remove(IdentifiedObject.NAME_KEY);
                        } else {
                            aliases.remove(i--);
                        }
                    }
                }
            }
        }
        /*
         * If there is any remaining elements in the 'replacements' array, insert them right after the last
         * element of the given authority that we found (so we keep together the names of the same authority).
         */
        while (next < length) {
            aliases.add(insertAt++, createName(authority, replacements[next++]));
        }
        /*
         * If the primary name has been removed as a result of this method execution,
         * take the first alias as the new primary name.
         */
        if (properties.get(IdentifiedObject.NAME_KEY) == null && !aliases.isEmpty()) {
            properties.put(IdentifiedObject.NAME_KEY, toIdentifier(aliases.remove(0)));
        }
        return self();
    }

    /**
     * Returns the parameter description specified by the last call to {@link #setDescription(CharSequence)},
     * or {@code null} if none.
     */
    private InternationalString getDescription() {
        return (InternationalString) properties.get(Identifier.DESCRIPTION_KEY);
    }

    /**
     * Sets an {@code Identifier} or {@code IdentifiedObject} description.
     * Descriptions can be used in various contexts:
     *
     * <ul>
     *   <li>Before calls to {@link #addIdentifier(String)} or {@link #addIdentifier(Citation, String)}
     *       for specifying a natural language description of the meaning of the code value.
     *
     *       <div class="note"><b>Example:</b>
     *       {@code setDescription("World Geodetic System 1984").addIdentifier("4326")}</div></li>
     *
     *   <li>Before calls to a {@code createXXX(…)} method for providing a narrative explanation
     *       of the role of the object. Not all {@code IdentifiedObject} supports description.</li>
     * </ul>
     *
     * Calls to this method overwrite any previous value.
     *
     * <p><b>Lifetime:</b>
     * previous descriptions are discarded by calls to {@code setDescription(…)}.
     * Descriptions are cleared after a {@code createXXX(…)} method has been invoked.</p>
     *
     * @param  description The description as a {@link String} or {@link InternationalString} instance, or {@code null} if none.
     * @return {@code this}, for method call chaining.
     *
     * @see ImmutableIdentifier#getDescription()
     */
    public B setDescription(final CharSequence description) {
        /*
         * Convert to InternationalString now in order to share the same instance if
         * the same description is used both for an Identifier and an IdentifiedObject.
         */
        properties.put(Identifier.DESCRIPTION_KEY, Types.toInternationalString(description));
        return self();
    }

    /**
     * Returns the remarks specified by the last call to {@link #setRemarks(CharSequence)},
     * or {@code null} if none.
     */
    private InternationalString getRemarks() {
        return (InternationalString) properties.get(IdentifiedObject.REMARKS_KEY);
    }

    /**
     * Sets remarks as a {@code String} or {@code InternationalString} instance.
     * Calls to this method overwrite any previous value.
     *
     * <p><b>Lifetime:</b>
     * previous remarks are discarded by calls to {@code setRemarks(…)}.
     * Remarks are cleared after a {@code createXXX(…)} method has been invoked.</p>
     *
     * @param  remarks The remarks as a {@link String} or {@link InternationalString} instance, or {@code null} if none.
     * @return {@code this}, for method call chaining.
     */
    public B setRemarks(final CharSequence remarks) {
        /*
         * Convert to InternationalString now in order to share the same instance if
         * the same remarks is used both for an Identifier and an IdentifiedObject.
         */
        properties.put(IdentifiedObject.REMARKS_KEY, Types.toInternationalString(remarks));
        return self();
    }

    /**
     * Returns {@code true} if the deprecated flag is set to {@code true}.
     */
    private boolean isDeprecated() {
        return Boolean.TRUE.equals(properties.get(AbstractIdentifiedObject.DEPRECATED_KEY));
    }

    /**
     * Sets whether the next {@code Identifier} or {@code IdentifiedObject}s to create shall be considered deprecated.
     * Deprecated objects exist in some {@linkplain org.opengis.referencing.AuthorityFactory authority factories} like
     * the EPSG database.
     *
     * <p>Note that this method does not apply to name and identifiers, which have their own
     * {@code addDeprecatedFoo(…)} methods.</p>
     *
     * <p><b>Lifetime:</b>
     * Deprecation status is cleared after a {@code createXXX(…)} method has been invoked.</p>
     *
     * @param  deprecated {@code true} if the next names, identifiers and identified objects should be
     *         considered deprecated, or {@code false} otherwise.
     * @return {@code this}, for method call chaining.
     *
     * @see AbstractIdentifiedObject#isDeprecated()
     *
     * @since 0.6
     */
    public B setDeprecated(final boolean deprecated) {
        properties.put(AbstractIdentifiedObject.DEPRECATED_KEY, deprecated);
        return self();
    }

    /**
     * Initializes/cleanups the {@link #properties} map before/after a {@code createXXX(…)} execution.
     * Subclasses shall invoke this method in their {@code createXXX(…)} methods as below:
     *
     * {@preformat java
     *     public Foo createFoo() {
     *         final Foo foo;
     *         onCreate(false);
     *         try {
     *             foo = factory.createFoo(properties);
     *         } finally {
     *             onCreate(true);
     *         }
     *         return foo;
     *     }
     * }
     *
     * If {@code cleanup} is {@code true}, then this method clears the identification information
     * (name, aliases, identifiers, description, remarks and deprecation status) for preparing the
     * builder to the construction of an other object.
     * The authority, codespace and version properties are not cleared by this method.
     *
     * @param cleanup {@code false} when this method is invoked before object creation, and
     *                {@code true} when this method is invoked after object creation.
     *
     * @see #properties
     */
    protected void onCreate(final boolean cleanup) {
        final GenericName[] valueAlias;
        final Identifier[]  valueIds;
        if (cleanup) {
            properties .put(IdentifiedObject.NAME_KEY, null);
            properties .remove(IdentifiedObject.REMARKS_KEY);
            properties .remove(Identifier.DESCRIPTION_KEY);
            properties .remove(AbstractIdentifiedObject.DEPRECATED_KEY);
            aliases    .clear();
            identifiers.clear();
            valueAlias = null;
            valueIds   = null;
        } else {
            valueAlias = aliases    .toArray(new GenericName[aliases    .size()]);
            valueIds   = identifiers.toArray(new Identifier [identifiers.size()]);
        }
        properties.put(IdentifiedObject.ALIAS_KEY,       valueAlias);
        properties.put(IdentifiedObject.IDENTIFIERS_KEY, valueIds);
    }
}<|MERGE_RESOLUTION|>--- conflicted
+++ resolved
@@ -42,6 +42,7 @@
 // Branch-dependent imports
 import org.apache.sis.internal.jdk8.JDK8;
 
+
 /**
  * Base class of builders for various kind of {@link IdentifiedObject}. This class provides convenience methods
  * for filling the {@link #properties} map to be given to an {@link org.opengis.referencing.ObjectFactory}.
@@ -469,13 +470,9 @@
      */
     public B addName(final CharSequence name) {
         ensureNonNull("name", name);
-<<<<<<< HEAD
-        if (JDK8.putIfAbsent(properties, IdentifiedObject.NAME_KEY, name.toString()) != null) {
-=======
         if (isDeprecated()) {
             aliases.add(new DeprecatedName(getAuthority(), getCodeSpace(), name, getVersion(), getRemarks()));
-        } else if (properties.putIfAbsent(IdentifiedObject.NAME_KEY, name.toString()) != null) {
->>>>>>> 24f7a91b
+        } else if (JDK8.putIfAbsent(properties, IdentifiedObject.NAME_KEY, name.toString()) != null) {
             // A primary name is already present. Add the given name as an alias instead.
             aliases.add(createName(name));
         }
@@ -512,13 +509,8 @@
      */
     public B addName(final Citation authority, final CharSequence name) {
         ensureNonNull("name", name);
-<<<<<<< HEAD
-        final NamedIdentifier identifier = new NamedIdentifier(authority, name);
-        if (JDK8.putIfAbsent(properties, IdentifiedObject.NAME_KEY, identifier) != null) {
-=======
         final boolean isDeprecated = isDeprecated();
         if (!isDeprecated && properties.get(IdentifiedObject.NAME_KEY) != null) {
->>>>>>> 24f7a91b
             // A primary name is already present. Add the given name as an alias instead.
             aliases.add(createName(authority, name));
         } else {
@@ -596,38 +588,6 @@
     }
 
     /**
-<<<<<<< HEAD
-     * Adds a deprecated name given by a {@code CharSequence}. Some objects have deprecated names for historical reasons.
-     * The deprecated name typically has a replacement, which can be given by the {@code supersededBy} argument.
-     * The later, if non-null, shall be a name specified by a previous call to an {@code addName(…)} method.
-     *
-     * <p>The given string will be combined with the authority, {@link #setCodeSpace(Citation, String) code space} and
-     * {@link #setVersion(String) version} information for creating the deprecated {@link NamedIdentifier} object.</p>
-     *
-     * <p><b>Lifetime:</b>
-     * all identifiers are cleared after a {@code createXXX(…)} method has been invoked.</p>
-     *
-     * @param  name The {@code IdentifiedObject} deprecated name.
-     * @param  supersededBy The name to use instead of this one, or {@code null} if none.
-     * @return {@code this}, for method call chaining.
-     *
-     * @see #addDeprecatedIdentifier(String, String)
-     * @see #setDeprecated(boolean)
-     *
-     * @since 0.6
-     */
-    public B addDeprecatedName(final CharSequence name, final CharSequence supersededBy) {
-        ensureNonNull("name", name);
-        final DeprecatedName dn = new DeprecatedName(getAuthority(), getCodeSpace(), name, getVersion(), supersededBy);
-        if (JDK8.putIfAbsent(properties, IdentifiedObject.NAME_KEY, dn) != null) {
-            aliases.add(dn);
-        }
-        return self();
-    }
-
-    /**
-=======
->>>>>>> 24f7a91b
      * Adds an {@code IdentifiedObject} identifier given by a {@code String}.
      * The given string will be combined with the authority, {@linkplain #setCodeSpace(Citation, String) code space}
      * {@linkplain #setVersion(String) version} and {@linkplain #setDescription(CharSequence) description} information
