/*
 * Licensed to the Apache Software Foundation (ASF) under one or more
 * contributor license agreements.  See the NOTICE file distributed with
 * this work for additional information regarding copyright ownership.
 * The ASF licenses this file to You under the Apache License, Version 2.0
 * (the "License"); you may not use this file except in compliance with
 * the License.  You may obtain a copy of the License at
 *
 *     http://www.apache.org/licenses/LICENSE-2.0
 *
 * Unless required by applicable law or agreed to in writing, software
 * distributed under the License is distributed on an "AS IS" BASIS,
 * WITHOUT WARRANTIES OR CONDITIONS OF ANY KIND, either express or implied.
 * See the License for the specific language governing permissions and
 * limitations under the License.
 */
package org.apache.sis.referencing.datum;

import java.util.Map;
import javax.xml.bind.annotation.XmlType;
import javax.xml.bind.annotation.XmlElement;
import javax.xml.bind.annotation.XmlRootElement;
import org.opengis.util.GenericName;
import org.opengis.util.InternationalString;
import org.opengis.referencing.ReferenceIdentifier;
import org.opengis.referencing.datum.ImageDatum;
import org.opengis.referencing.datum.PixelInCell;
import org.apache.sis.io.wkt.Formatter;
import org.apache.sis.io.wkt.Convention;
import org.apache.sis.util.ComparisonMode;

import static org.apache.sis.util.ArgumentChecks.ensureNonNull;

<<<<<<< HEAD
// Related to JDK7
import org.apache.sis.internal.jdk7.Objects;
=======
// Branch-dependent imports
import java.util.Objects;
>>>>>>> 7bf0c5fe


/**
 * Defines the origin of an image coordinate reference system. An image datum is used in a local
 * context only. For an image datum, the anchor point is usually either the centre of the image
 * or the corner of the image.
 *
 * {@section Immutability and thread safety}
 * This class is immutable and thus thread-safe if the property <em>values</em> (not necessarily the map itself)
 * given to the constructor are also immutable. Unless otherwise noted in the javadoc, this condition holds if
 * all components were created using only SIS factories and static constants.
 *
 * @author  Martin Desruisseaux (IRD, Geomatys)
 * @since   0.4 (derived from geotk-2.0)
 * @version 0.4
 * @module
 */
@XmlType(name = "ImageDatumType")
@XmlRootElement(name = "ImageDatum")
public class DefaultImageDatum extends AbstractDatum implements ImageDatum {
    /**
     * Serial number for inter-operability with different versions.
     */
    private static final long serialVersionUID = -4304193511244150936L;

    /**
     * Specification of the way the image grid is associated with the image data attributes.
     */
    @XmlElement(required = true)
    private final PixelInCell pixelInCell;

    /**
     * Constructs a new datum in which every attributes are set to a null value.
     * <strong>This is not a valid object.</strong> This constructor is strictly
     * reserved to JAXB, which will assign values to the fields using reflexion.
     */
    private DefaultImageDatum() {
        pixelInCell = null;
    }

    /**
     * Creates an image datum from the given properties. The properties map is given
     * unchanged to the {@linkplain AbstractDatum#AbstractDatum(Map) super-class constructor}.
     * The following table is a reminder of main (not all) properties:
     *
     * <table class="sis">
     *   <caption>Recognized properties (non exhaustive list)</caption>
     *   <tr>
     *     <th>Property name</th>
     *     <th>Value type</th>
     *     <th>Returned by</th>
     *   </tr>
     *   <tr>
     *     <td>{@value org.opengis.referencing.IdentifiedObject#NAME_KEY}</td>
     *     <td>{@link ReferenceIdentifier} or {@link String}</td>
     *     <td>{@link #getName()}</td>
     *   </tr>
     *   <tr>
     *     <td>{@value org.opengis.referencing.IdentifiedObject#ALIAS_KEY}</td>
     *     <td>{@link GenericName} or {@link CharSequence} (optionally as array)</td>
     *     <td>{@link #getAlias()}</td>
     *   </tr>
     *   <tr>
     *     <td>{@value org.opengis.referencing.IdentifiedObject#IDENTIFIERS_KEY}</td>
     *     <td>{@link ReferenceIdentifier} (optionally as array)</td>
     *     <td>{@link #getIdentifiers()}</td>
     *   </tr>
     *   <tr>
     *     <td>{@value org.opengis.referencing.IdentifiedObject#REMARKS_KEY}</td>
     *     <td>{@link InternationalString} or {@link String}</td>
     *     <td>{@link #getRemarks()}</td>
     *   </tr>
     *   <tr>
     *     <td>{@value org.opengis.referencing.datum.Datum#ANCHOR_POINT_KEY}</td>
     *     <td>{@link InternationalString} or {@link String}</td>
     *     <td>{@link #getAnchorPoint()}</td>
     *   </tr>
     *   <tr>
     *     <td>{@value org.opengis.referencing.datum.Datum#REALIZATION_EPOCH_KEY}</td>
     *     <td>{@link java.util.Date}</td>
     *     <td>{@link #getRealizationEpoch()}</td>
     *   </tr>
     *   <tr>
     *     <td>{@value org.opengis.referencing.datum.Datum#DOMAIN_OF_VALIDITY_KEY}</td>
     *     <td>{@link org.opengis.metadata.extent.Extent}</td>
     *     <td>{@link #getDomainOfValidity()}</td>
     *   </tr>
     *   <tr>
     *     <td>{@value org.opengis.referencing.datum.Datum#SCOPE_KEY}</td>
     *     <td>{@link InternationalString} or {@link String}</td>
     *     <td>{@link #getScope()}</td>
     *   </tr>
     * </table>
     *
     * @param properties  The properties to be given to the identified object.
     * @param pixelInCell The way the image grid is associated with the image data attributes.
     */
    public DefaultImageDatum(final Map<String,?> properties, final PixelInCell pixelInCell) {
        super(properties);
        this.pixelInCell = pixelInCell;
        ensureNonNull("pixelInCell", pixelInCell);
    }

    /**
     * Creates a new datum with the same values than the specified one.
     * This copy constructor provides a way to convert an arbitrary implementation into a SIS one
     * or a user-defined one (as a subclass), usually in order to leverage some implementation-specific API.
     *
     * <p>This constructor performs a shallow copy, i.e. the properties are not cloned.</p>
     *
     * @param datum The datum to copy.
     *
     * @see #castOrCopy(ImageDatum)
     */
    protected DefaultImageDatum(final ImageDatum datum) {
        super(datum);
        pixelInCell = datum.getPixelInCell();
    }

    /**
     * Returns a SIS datum implementation with the same values than the given arbitrary implementation.
     * If the given object is {@code null}, then this method returns {@code null}.
     * Otherwise if the given object is already a SIS implementation, then the given object is returned unchanged.
     * Otherwise a new SIS implementation is created and initialized to the attribute values of the given object.
     *
     * @param  object The object to get as a SIS implementation, or {@code null} if none.
     * @return A SIS implementation containing the values of the given object (may be the
     *         given object itself), or {@code null} if the argument was null.
     */
    public static DefaultImageDatum castOrCopy(final ImageDatum object) {
        return (object == null) || (object instanceof DefaultImageDatum)
                ? (DefaultImageDatum) object : new DefaultImageDatum(object);
    }

    /**
     * Returns the GeoAPI interface implemented by this class.
     * The SIS implementation returns {@code ImageDatum.class}.
     *
     * <div class="note"><b>Note for implementors:</b>
     * Subclasses usually do not need to override this method since GeoAPI does not define {@code ImageDatum}
     * sub-interface. Overriding possibility is left mostly for implementors who wish to extend GeoAPI with
     * their own set of interfaces.</div>
     *
     * @return {@code ImageDatum.class} or a user-defined sub-interface.
     */
    @Override
    public Class<? extends ImageDatum> getInterface() {
        return ImageDatum.class;
    }

    /**
     * Specification of the way the image grid is associated with the image data attributes.
     *
     * @return The way image grid is associated with image data attributes.
     */
    @Override
    public PixelInCell getPixelInCell() {
        return pixelInCell;
    }

    /**
     * Compares this datum with the specified object for equality.
     *
     * @param  object The object to compare to {@code this}.
     * @param  mode {@link ComparisonMode#STRICT STRICT} for performing a strict comparison, or
     *         {@link ComparisonMode#IGNORE_METADATA IGNORE_METADATA} for comparing only properties
     *         relevant to coordinate transformations.
     * @return {@code true} if both objects are equal.
     */
    @Override
    public boolean equals(final Object object, final ComparisonMode mode) {
        if (object == this) {
            return true; // Slight optimization.
        }
        if (!super.equals(object, mode)) {
            return false;
        }
        switch (mode) {
            case STRICT: {
                return Objects.equals(pixelInCell, ((DefaultImageDatum) object).pixelInCell);
            }
            default: {
                return Objects.equals(getPixelInCell(), ((ImageDatum) object).getPixelInCell());
            }
        }
    }

    /**
     * Invoked by {@code hashCode()} for computing the hash code when first needed.
     * See {@link org.apache.sis.referencing.AbstractIdentifiedObject#computeHashCode()}
     * for more information.
     *
     * @return The hash code value. This value may change in any future Apache SIS version.
     */
    @Override
    protected long computeHashCode() {
        return super.computeHashCode() + Objects.hashCode(pixelInCell);
    }

    /**
     * Formats this datum as a <cite>Well Known Text</cite> {@code ImageDatum[…]} element.
     *
     * <div class="note"><b>Compatibility note:</b>
     * {@code ImageDatum} is defined in the WKT 2 specification only.</div>
     *
     * @return {@code "ImageDatum"}.
     */
    @Override
    protected String formatTo(final Formatter formatter) {
        super.formatTo(formatter);
        final Convention convention = formatter.getConvention();
        if (convention == Convention.INTERNAL) {
            formatter.append(pixelInCell); // This is an extension compared to ISO 19162.
        } else if (convention.majorVersion() == 1) {
            formatter.setInvalidWKT(this, null);
        }
        return "ImageDatum";
    }
}<|MERGE_RESOLUTION|>--- conflicted
+++ resolved
@@ -31,13 +31,8 @@
 
 import static org.apache.sis.util.ArgumentChecks.ensureNonNull;
 
-<<<<<<< HEAD
-// Related to JDK7
+// Branch-dependent imports
 import org.apache.sis.internal.jdk7.Objects;
-=======
-// Branch-dependent imports
-import java.util.Objects;
->>>>>>> 7bf0c5fe
 
 
 /**
