--- conflicted
+++ resolved
@@ -1507,13 +1507,8 @@
      *
      * @param  mode    {@link #FIRST}, {@link #OPTIONAL} or {@link #MANDATORY}.
      * @param  parent  the parent element.
-<<<<<<< HEAD
      * @return the {@code "ParametricDatum"} element as a {@code ParametricDatum} object.
-     * @throws ParseException if the {@code "ParametricDatum"} element can not be parsed.
-=======
-     * @return the {@code "ParametricDatum"} element as a {@link ParametricDatum} object.
      * @throws ParseException if the {@code "ParametricDatum"} element cannot be parsed.
->>>>>>> 34b68d41
      */
     private Datum parseParametricDatum(final int mode, final Element parent) throws ParseException {
         final Element element = parent.pullElement(mode, WKTKeywords.ParametricDatum, WKTKeywords.PDatum);
