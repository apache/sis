/*
 * Licensed to the Apache Software Foundation (ASF) under one or more
 * contributor license agreements.  See the NOTICE file distributed with
 * this work for additional information regarding copyright ownership.
 * The ASF licenses this file to You under the Apache License, Version 2.0
 * (the "License"); you may not use this file except in compliance with
 * the License.  You may obtain a copy of the License at
 *
 *     http://www.apache.org/licenses/LICENSE-2.0
 *
 * Unless required by applicable law or agreed to in writing, software
 * distributed under the License is distributed on an "AS IS" BASIS,
 * WITHOUT WARRANTIES OR CONDITIONS OF ANY KIND, either express or implied.
 * See the License for the specific language governing permissions and
 * limitations under the License.
 */
package org.apache.sis.referencing.crs;

import java.util.Map;
import javax.xml.bind.annotation.XmlType;
import javax.xml.bind.annotation.XmlElement;
import javax.xml.bind.annotation.XmlRootElement;
import javax.xml.bind.annotation.XmlTransient;
import javax.xml.bind.annotation.adapters.XmlJavaTypeAdapter;
import org.opengis.parameter.GeneralParameterValue;
import org.opengis.referencing.datum.Datum;
import org.opengis.referencing.datum.GeodeticDatum;
import org.opengis.referencing.datum.VerticalDatum;
import org.opengis.referencing.datum.TemporalDatum;
import org.opengis.referencing.datum.EngineeringDatum;
import org.opengis.referencing.crs.SingleCRS;
import org.opengis.referencing.crs.DerivedCRS;
import org.opengis.referencing.crs.GeodeticCRS;
import org.opengis.referencing.crs.VerticalCRS;
import org.opengis.referencing.crs.TemporalCRS;
import org.opengis.referencing.crs.ProjectedCRS;
import org.opengis.referencing.crs.EngineeringCRS;
import org.opengis.referencing.crs.CoordinateReferenceSystem;
import org.opengis.referencing.cs.CoordinateSystem;
import org.opengis.referencing.cs.VerticalCS;
import org.opengis.referencing.cs.TimeCS;
import org.opengis.referencing.operation.Conversion;
import org.opengis.referencing.operation.OperationMethod;
import org.opengis.referencing.operation.MathTransform;
import org.opengis.referencing.operation.NoninvertibleTransformException;
import org.opengis.geometry.MismatchedDimensionException;
import org.apache.sis.referencing.AbstractIdentifiedObject;
import org.apache.sis.referencing.operation.DefaultConversion;
import org.apache.sis.referencing.operation.DefaultOperationMethod;
import org.apache.sis.referencing.cs.AxesConvention;
import org.apache.sis.internal.jaxb.referencing.SC_SingleCRS;
import org.apache.sis.internal.jaxb.referencing.SC_DerivedCRSType;
import org.apache.sis.internal.jaxb.referencing.CS_CoordinateSystem;
import org.apache.sis.internal.referencing.ReferencingUtilities;
import org.apache.sis.internal.referencing.WKTUtilities;
import org.apache.sis.internal.metadata.WKTKeywords;
import org.apache.sis.io.wkt.Convention;
import org.apache.sis.io.wkt.FormattableObject;
import org.apache.sis.io.wkt.Formatter;
import org.apache.sis.util.ComparisonMode;
import org.apache.sis.util.Classes;


/**
 * A coordinate reference system that is defined by its coordinate {@linkplain DefaultConversion conversion}
 * from another CRS (not by a {@linkplain org.apache.sis.referencing.datum.AbstractDatum datum}). {@code DerivedCRS}
 * can not be {@linkplain DefaultProjectedCRS projected CRS} themselves, but may be derived from a projected CRS
 * (for example in order to use a {@linkplain org.apache.sis.referencing.cs.DefaultPolarCS polar coordinate system}).
 *
 * <p>A {@code DerivedCRS} instance may also implement one of the interfaces listed below,
 * provided that the conditions in the right column are meet (derived from ISO 19162):</p>
 *
 * <table class="sis">
 *   <caption>Derived CRS types</caption>
 *   <tr><th>Type</th>                   <th>Conditions</th></tr>
 *   <tr><td>{@link GeodeticCRS}</td>    <td>Base CRS is also a {@code GeodeticCRS} and is associated to the same type of coordinate system.</td></tr>
 *   <tr><td>{@link VerticalCRS}</td>    <td>Base CRS is also a {@code VerticalCRS} and coordinate system is a {@code VerticalCS}.</td></tr>
 *   <tr><td>{@link TemporalCRS}</td>    <td>Base CRS is also a {@code TemporalCRS} and coordinate system is a {@code TimeCS}.</td></tr>
 *   <tr><td>{@link EngineeringCRS}</td> <td>Base CRS is a {@code GeodeticCRS}, {@code ProjectedCRS} or {@code EngineeringCRS}.</td></tr>
 * </table>
 *
 * Those specialized subclasses can be inferred automatically by the {@link #create create(…)} static method.
 * Alternatively, users can create their own {@code DefaultDerivedCRS} subclass implementing the desired interface.
 *
 * <div class="section">Immutability and thread safety</div>
 * This base class is immutable and thus thread-safe if the property <em>values</em> (not necessarily the map itself)
 * given to the constructor are also immutable. Most SIS subclasses and related classes are immutable under similar
 * conditions. This means that unless otherwise noted in the javadoc, {@code GeneralDerivedCRS} instances created
 * using only SIS factories and static constants can be shared by many objects and passed between threads without
 * synchronization.
 *
 * @author  Martin Desruisseaux (IRD, Geomatys)
 * @since   0.6
 * @version 0.7
 * @module
 *
 * @see org.apache.sis.referencing.factory.GeodeticAuthorityFactory#createDerivedCRS(String)
 */
@XmlType(name="DerivedCRSType", propOrder = {
    "baseCRS",
    "type",
    "coordinateSystem"
})
@XmlRootElement(name = "DerivedCRS")
public class DefaultDerivedCRS extends AbstractDerivedCRS<Conversion> implements DerivedCRS {
    /**
     * Serial number for inter-operability with different versions.
     */
    private static final long serialVersionUID = -8149602276542469876L;

    /**
     * Creates a derived CRS from a defining conversion.
     * The properties given in argument follow the same rules than for the
     * {@linkplain AbstractCRS#AbstractCRS(Map, CoordinateSystem) super-class constructor}.
     * The following table is a reminder of main (not all) properties:
     *
     * <table class="sis">
     *   <caption>Recognized properties (non exhaustive list)</caption>
     *   <tr>
     *     <th>Property name</th>
     *     <th>Value type</th>
     *     <th>Returned by</th>
     *   </tr>
     *   <tr>
     *     <td>{@value org.opengis.referencing.IdentifiedObject#NAME_KEY}</td>
     *     <td>{@link org.opengis.metadata.Identifier} or {@link String}</td>
     *     <td>{@link #getName()}</td>
     *   </tr>
     *   <tr>
     *     <td>{@value org.opengis.referencing.IdentifiedObject#ALIAS_KEY}</td>
     *     <td>{@link org.opengis.util.GenericName} or {@link CharSequence} (optionally as array)</td>
     *     <td>{@link #getAlias()}</td>
     *   </tr>
     *   <tr>
     *     <td>{@value org.opengis.referencing.IdentifiedObject#IDENTIFIERS_KEY}</td>
     *     <td>{@link org.opengis.metadata.Identifier} (optionally as array)</td>
     *     <td>{@link #getIdentifiers()}</td>
     *   </tr>
     *   <tr>
     *     <td>{@value org.opengis.referencing.IdentifiedObject#REMARKS_KEY}</td>
     *     <td>{@link org.opengis.util.InternationalString} or {@link String}</td>
     *     <td>{@link #getRemarks()}</td>
     *   </tr>
     *   <tr>
     *     <td>{@value org.opengis.referencing.datum.Datum#DOMAIN_OF_VALIDITY_KEY}</td>
     *     <td>{@link org.opengis.metadata.extent.Extent}</td>
     *     <td>{@link #getDomainOfValidity()}</td>
     *   </tr>
     *   <tr>
     *     <td>{@value org.opengis.referencing.datum.Datum#SCOPE_KEY}</td>
     *     <td>{@link org.opengis.util.InternationalString} or {@link String}</td>
     *     <td>{@link #getScope()}</td>
     *   </tr>
     * </table>
     *
     * The supplied {@code conversion} argument shall <strong>not</strong> includes the operation steps
     * for performing {@linkplain org.apache.sis.referencing.cs.CoordinateSystems#swapAndScaleAxes unit
     * conversions and change of axis order} since those operations will be inferred by this constructor.
     *
     * @param  properties The properties to be given to the new derived CRS object.
     * @param  baseCRS    Coordinate reference system to base the derived CRS on.
     * @param  conversion The defining conversion from a {@linkplain AxesConvention#NORMALIZED normalized} base
     *                    to a normalized derived CRS.
     * @param  derivedCS  The coordinate system for the derived CRS. The number of axes
     *         must match the target dimension of the {@code baseToDerived} transform.
     * @throws MismatchedDimensionException if the source and target dimensions of {@code baseToDerived}
     *         do not match the dimensions of {@code base} and {@code derivedCS} respectively.
     *
     * @see #create(Map, SingleCRS, Conversion, CoordinateSystem)
     */
    protected DefaultDerivedCRS(final Map<String,?>    properties,
                                final SingleCRS        baseCRS,
                                final Conversion       conversion,
                                final CoordinateSystem derivedCS)
            throws MismatchedDimensionException
    {
        super(properties, baseCRS, conversion, derivedCS);
    }

    /**
     * Creates a derived CRS from a math transform. The given {@code MathTransform} shall transform coordinate
     * values specifically from the {@code baseCRS} to {@code this} CRS (optionally with an interpolation CRS);
     * there is no consideration about <cite>“normalized CRS”</cite> in this constructor.
     *
     * <div class="section">Conversion properties</div>
     * The {@code properties} map given in argument can contain any entries documented in the
     * {@linkplain #DefaultDerivedCRS(Map, SingleCRS, Conversion, CoordinateSystem) above constructor},
     * together with any entries documented by the {@linkplain DefaultConversion#DefaultConversion(Map,
     * CoordinateReferenceSystem, CoordinateReferenceSystem, CoordinateReferenceSystem, OperationMethod, MathTransform)
     * conversion constructor} provided that the {@code Conversion} entry keys are prefixed by {@code "conversion."}.
     * In particular, the two first properties listed below are mandatory:
     *
     * <table class="sis">
     *   <caption>Mandatory properties and some optional properties</caption>
     *   <tr>
     *     <th>Property name</th>
     *     <th>Value type</th>
     *     <th>Returned by</th>
     *   </tr>
     *   <tr>
     *     <td>{@value org.opengis.referencing.IdentifiedObject#NAME_KEY}</td>
     *     <td>{@link org.opengis.metadata.Identifier} or {@link String}</td>
     *     <td>{@code this.getName()}</td>
     *   </tr>
     *   <tr>
     *     <td>"conversion.name"</td>
     *     <td>{@link org.opengis.metadata.Identifier} or {@link String}</td>
     *     <td>{@code conversionFromBase.getName()}</td>
     *   </tr>
     *   <tr>
     *     <th colspan="3" class="hsep">Optional properties (non exhaustive list)</th>
     *   </tr>
     *   <tr>
     *     <td>{@value org.opengis.referencing.IdentifiedObject#IDENTIFIERS_KEY}</td>
     *     <td>{@link org.opengis.metadata.Identifier} (optionally as array)</td>
     *     <td>{@code this.getIdentifiers()}</td>
     *   </tr>
     *   <tr>
     *     <td>{@value org.opengis.referencing.operation.CoordinateOperation#DOMAIN_OF_VALIDITY_KEY}</td>
     *     <td>{@link org.opengis.metadata.extent.Extent}</td>
     *     <td>{@code conversionFromBase.getDomainOfValidity()}</td>
     *   </tr>
     * </table>
     *
     * @param  properties       The properties to be given to the {@link DefaultConversion} object
     *                          (with keys prefixed by {@code "conversion."}) and to the new derived CRS object.
     * @param  baseCRS          Coordinate reference system to base the derived CRS on.
     * @param  interpolationCRS The CRS of additional coordinates needed for the operation, or {@code null} if none.
     * @param  method           The coordinate operation method (mandatory in all cases).
     * @param  baseToDerived    Transform from positions in the base CRS to positions in this target CRS.
     * @param  derivedCS        The coordinate system for the derived CRS.
     * @throws IllegalArgumentException if at least one argument has an incompatible number of dimensions.
     *
     * @see #create(Map, SingleCRS, CoordinateReferenceSystem, OperationMethod, MathTransform, CoordinateSystem)
     */
    protected DefaultDerivedCRS(final Map<String,?>             properties,
                                final SingleCRS                 baseCRS,
                                final CoordinateReferenceSystem interpolationCRS,
                                final OperationMethod           method,
                                final MathTransform             baseToDerived,
                                final CoordinateSystem          derivedCS)
    {
        super(properties, baseCRS, interpolationCRS, method, baseToDerived, derivedCS);
    }

    /**
     * Constructs a new coordinate reference system with the same values than the specified one.
     * This copy constructor provides a way to convert an arbitrary implementation into a SIS one
     * or a user-defined one (as a subclass), usually in order to leverage some implementation-specific API.
     *
     * <p>This constructor performs a shallow copy, i.e. the properties are not cloned.</p>
     *
     * @param crs The coordinate reference system to copy.
     *
     * @see #castOrCopy(DerivedCRS)
     */
    protected DefaultDerivedCRS(final DerivedCRS crs) {
        super(crs);
    }

    /**
     * Creates a derived CRS from a defining conversion and a type inferred from the given arguments.
     * This method expects the same arguments and performs the same work than the
     * {@linkplain #DefaultDerivedCRS(Map, SingleCRS, Conversion, CoordinateSystem) above constructor},
     * except that the {@code DerivedCRS} instance returned by this method may additionally implement
     * the {@link GeodeticCRS}, {@link VerticalCRS}, {@link TemporalCRS} or {@link EngineeringCRS} interface.
     * See the class javadoc for more information.
     *
     * @param  properties The properties to be given to the new derived CRS object.
     * @param  baseCRS    Coordinate reference system to base the derived CRS on.
     * @param  conversion The defining conversion from a normalized base to a normalized derived CRS.
     * @param  derivedCS  The coordinate system for the derived CRS. The number of axes
     *         must match the target dimension of the {@code baseToDerived} transform.
     * @return The newly created derived CRS, potentially implementing an additional CRS interface.
     * @throws MismatchedDimensionException if the source and target dimensions of {@code baseToDerived}
     *         do not match the dimensions of {@code base} and {@code derivedCS} respectively.
     *
     * @see #DefaultDerivedCRS(Map, SingleCRS, Conversion, CoordinateSystem)
     * @see org.apache.sis.referencing.factory.GeodeticObjectFactory#createDerivedCRS(Map, CoordinateReferenceSystem, Conversion, CoordinateSystem)
     */
    public static DefaultDerivedCRS create(final Map<String,?>    properties,
                                           final SingleCRS        baseCRS,
                                           final Conversion       conversion,
                                           final CoordinateSystem derivedCS)
            throws MismatchedDimensionException
    {
        if (baseCRS != null && derivedCS != null) {
            final String type = getType(baseCRS, derivedCS);
<<<<<<< HEAD
            if (type != null) {
                if (WKTKeywords.GeodeticCRS.equals(type)) return new Geodetic(properties, (GeodeticCRS) baseCRS, conversion, (EllipsoidalCS) derivedCS);
                if (WKTKeywords.VerticalCRS.equals(type)) return new Vertical(properties, (VerticalCRS) baseCRS, conversion,    (VerticalCS) derivedCS);
                if (WKTKeywords.TimeCRS    .equals(type)) return new Temporal(properties, (TemporalCRS) baseCRS, conversion,        (TimeCS) derivedCS);
                if (WKTKeywords.EngineeringCRS.equals(type)) {
=======
            if (type != null) switch (type) {
                case WKTKeywords.GeodeticCRS: return new Geodetic(properties, (GeodeticCRS) baseCRS, conversion,              derivedCS);
                case WKTKeywords.VerticalCRS: return new Vertical(properties, (VerticalCRS) baseCRS, conversion, (VerticalCS) derivedCS);
                case WKTKeywords.TimeCRS:     return new Temporal(properties, (TemporalCRS) baseCRS, conversion,     (TimeCS) derivedCS);
                case WKTKeywords.EngineeringCRS: {
>>>>>>> b60591fc
                    /*
                     * This case may happen for baseCRS of kind GeodeticCRS, ProjectedCRS or EngineeringCRS.
                     * But only the later is associated to EngineeringDatum; the two formers are associated
                     * to GeodeticDatum. Consequently we can implement the EngineeringCRS.getDatum() method
                     * only if the base CRS is itself of kind EngineeringCRS.  Otherwise we will return the
                     * "type-neutral" DefaultDerivedCRS implementation.   Note that even in the later case,
                     * the WKT format will still be able to detect that the WKT keyword is "EngineeringCRS".
                     */
                    if (baseCRS instanceof EngineeringCRS) {
                        return new Engineering(properties, (EngineeringCRS) baseCRS, conversion, derivedCS);
                    }
                }
            }
        }
        return new DefaultDerivedCRS(properties, baseCRS, conversion, derivedCS);
    }

    /**
     * Creates a derived CRS from a math transform and a type inferred from the given arguments.
     * This method expects the same arguments and performs the same work than the
     * {@linkplain #DefaultDerivedCRS(Map, SingleCRS, CoordinateReferenceSystem, OperationMethod, MathTransform,
     * CoordinateSystem) above constructor},
     * except that the {@code DerivedCRS} instance returned by this method may additionally implement
     * the {@link GeodeticCRS}, {@link VerticalCRS}, {@link TemporalCRS} or {@link EngineeringCRS} interface.
     * See the class javadoc for more information.
     *
     * @param  properties       The properties to be given to the {@link DefaultConversion} object
     *                          (with keys prefixed by {@code "conversion."}) and to the new derived CRS object.
     * @param  baseCRS          Coordinate reference system to base the derived CRS on.
     * @param  interpolationCRS The CRS of additional coordinates needed for the operation, or {@code null} if none.
     * @param  method           The coordinate operation method (mandatory in all cases).
     * @param  baseToDerived    Transform from positions in the base CRS to positions in this target CRS.
     * @param  derivedCS        The coordinate system for the derived CRS.
     * @return The newly created derived CRS, potentially implementing an additional CRS interface.
     * @throws IllegalArgumentException if at least one argument has an incompatible number of dimensions.
     *
     * @see #DefaultDerivedCRS(Map, SingleCRS, CoordinateReferenceSystem, OperationMethod, MathTransform, CoordinateSystem)
     */
    public static DefaultDerivedCRS create(final Map<String,?>             properties,
                                           final SingleCRS                 baseCRS,
                                           final CoordinateReferenceSystem interpolationCRS,
                                           final OperationMethod           method,
                                           final MathTransform             baseToDerived,
                                           final CoordinateSystem          derivedCS)
    {
        if (baseCRS != null && derivedCS != null) {
            final String type = getType(baseCRS, derivedCS);
<<<<<<< HEAD
            if (type != null) {
                if (WKTKeywords.GeodeticCRS.equals(type)) return new Geodetic(properties, (GeodeticCRS) baseCRS, interpolationCRS, method, baseToDerived, (EllipsoidalCS) derivedCS);
                if (WKTKeywords.VerticalCRS.equals(type)) return new Vertical(properties, (VerticalCRS) baseCRS, interpolationCRS, method, baseToDerived,    (VerticalCS) derivedCS);
                if (WKTKeywords.TimeCRS    .equals(type)) return new Temporal(properties, (TemporalCRS) baseCRS, interpolationCRS, method, baseToDerived,        (TimeCS) derivedCS);
                if (WKTKeywords.EngineeringCRS.equals(type)) {
=======
            if (type != null) switch (type) {
                case WKTKeywords.GeodeticCRS: return new Geodetic(properties, (GeodeticCRS) baseCRS, interpolationCRS, method, baseToDerived,              derivedCS);
                case WKTKeywords.VerticalCRS: return new Vertical(properties, (VerticalCRS) baseCRS, interpolationCRS, method, baseToDerived, (VerticalCS) derivedCS);
                case WKTKeywords.TimeCRS:     return new Temporal(properties, (TemporalCRS) baseCRS, interpolationCRS, method, baseToDerived,     (TimeCS) derivedCS);
                case WKTKeywords.EngineeringCRS: {
>>>>>>> b60591fc
                    if (baseCRS instanceof EngineeringCRS) {
                        // See the comment in create(Map, SingleCRS, Conversion, CoordinateSystem)
                        return new Engineering(properties, (EngineeringCRS) baseCRS, interpolationCRS, method, baseToDerived, derivedCS);
                    }
                }
            }
        }
        return new DefaultDerivedCRS(properties, baseCRS, interpolationCRS, method, baseToDerived, derivedCS);
    }

    /**
     * Returns a SIS coordinate reference system implementation with the same values than the given
     * arbitrary implementation. If the given object is {@code null}, then this method returns {@code null}.
     * Otherwise if the given object is already a SIS implementation, then the given object is returned unchanged.
     * Otherwise a new SIS implementation is created and initialized to the attribute values of the given object.
     *
     * @param  object The object to get as a SIS implementation, or {@code null} if none.
     * @return A SIS implementation containing the values of the given object (may be the
     *         given object itself), or {@code null} if the argument was null.
     */
    public static DefaultDerivedCRS castOrCopy(final DerivedCRS object) {
        if (object == null || object instanceof DefaultDerivedCRS) {
            return (DefaultDerivedCRS) object;
        } else {
            final String type = getType(object.getBaseCRS(), object.getCoordinateSystem());
            if (type != null) {
                if (WKTKeywords.GeodeticCRS   .equals(type)) return new Geodetic   (object);
                if (WKTKeywords.VerticalCRS   .equals(type)) return new Vertical   (object);
                if (WKTKeywords.TimeCRS       .equals(type)) return new Temporal   (object);
                if (WKTKeywords.EngineeringCRS.equals(type)) return new Engineering(object);
            }
            return new DefaultDerivedCRS(object);
        }
    }

    /**
     * Returns the type of conversion associated to this {@code DefaultDerivedCRS}.
     * Must be a hard-coded, constant value (not dependent on object state).
     */
    @Override
    final Class<Conversion> getConversionType() {
        return Conversion.class;
    }

    /**
     * Returns the GeoAPI interface implemented by this class.
     * The SIS implementation returns {@code DerivedCRS.class}.
     *
     * <div class="note"><b>Note for implementors:</b>
     * Subclasses usually do not need to override this method since GeoAPI does not define {@code DerivedCRS}
     * sub-interface. Overriding possibility is left mostly for implementors who wish to extend GeoAPI with
     * their own set of interfaces.</div>
     *
     * @return {@code DerivedCRS.class} or a user-defined sub-interface.
     */
    @Override
    public Class<? extends DerivedCRS> getInterface() {
        return DerivedCRS.class;
    }

    /**
     * Returns the datum of the {@linkplain #getBaseCRS() base CRS}.
     *
     * @return The datum of the base CRS.
     */
    @Override
    public Datum getDatum() {
        return getBaseCRS().getDatum();
    }

    /**
     * Returns the CRS on which the conversion is applied.
     * This CRS defines the {@linkplain #getDatum() datum} of this CRS and (at least implicitly)
     * the {@linkplain DefaultConversion#getSourceCRS() source} of
     * the {@linkplain #getConversionFromBase() conversion from base}.
     *
     * @return The base coordinate reference system.
     */
    @Override
    @XmlElement(name = "baseCRS", required = true)
    @XmlJavaTypeAdapter(SC_SingleCRS.class)
    public SingleCRS getBaseCRS() {
        return (SingleCRS) super.getConversionFromBase().getSourceCRS();
    }

    /**
     * Returns the conversion from the {@linkplain #getBaseCRS() base CRS} to this CRS.
     * In Apache SIS, the conversion source and target CRS are set to the following values:
     *
     * <ul>
     *   <li>The conversion {@linkplain DefaultConversion#getSourceCRS() source CRS}
     *       is the {@linkplain #getBaseCRS() base CRS} of {@code this} CRS.</li>
     *   <li>The conversion {@linkplain DefaultConversion#getTargetCRS() target CRS} is {@code this} CRS.
     * </ul>
     *
     * <div class="note"><b>Note:</b>
     * This is different than ISO 19111, which allows source and target CRS to be {@code null}.</div>
     *
     * @return The conversion to this CRS.
     */
    @Override
    public Conversion getConversionFromBase() {
        return super.getConversionFromBase();
    }

    /**
     * Returns the coordinate system.
     *
     * @return The coordinate system.
     */
    @Override
    @XmlElement(name = "coordinateSystem", required = true)
    @XmlJavaTypeAdapter(CS_CoordinateSystem.class)
    public CoordinateSystem getCoordinateSystem() {
        return super.getCoordinateSystem();
    }

    /**
     * {@inheritDoc}
     *
     * @return {@inheritDoc}
     */
    @Override
    public DefaultDerivedCRS forConvention(final AxesConvention convention) {
        return (DefaultDerivedCRS) super.forConvention(convention);
    }

    /**
     * Returns a coordinate reference system of the same type than this CRS but with different axes.
     */
    @Override
    AbstractCRS createSameType(final Map<String,?> properties, final CoordinateSystem derivedCS) {
        final Conversion conversionFromBase = super.getConversionFromBase();
        return new DefaultDerivedCRS(properties, (SingleCRS) conversionFromBase.getSourceCRS(), conversionFromBase, derivedCS);
    }

    /**
     * Compares this coordinate reference system with the specified object for equality.
     * In addition to the metadata documented in the
     * {@linkplain org.apache.sis.referencing.AbstractIdentifiedObject#equals(Object, ComparisonMode) parent class},
     * this method considers coordinate system axes of the {@linkplain #getBaseCRS() base CRS} as metadata.
     * This means that if the given {@code ComparisonMode} is {@code IGNORE_METADATA} or {@code APPROXIMATIVE},
     * then axis order of the base CRS are ignored
     * (but <strong>not</strong> axis order of <strong>this</strong> derived CRS).
     *
     * @param  object The object to compare to {@code this}.
     * @param  mode {@link ComparisonMode#STRICT STRICT} for performing a strict comparison, or
     *         {@link ComparisonMode#IGNORE_METADATA IGNORE_METADATA} for comparing only properties
     *         relevant to coordinate transformations.
     * @return {@code true} if both objects are equal.
     */
    @Override
    public boolean equals(final Object object, final ComparisonMode mode) {
        return super.equals(object, mode);
    }

    /**
     * {@inheritDoc}
     *
     * @return {@inheritDoc}
     */
    @Override
    protected long computeHashCode() {
        return super.computeHashCode();
    }

    /**
     * Formats the inner part of the <cite>Well Known Text</cite> (WKT) representation of this CRS.
     *
     * @return {@code "Fitted_CS"} (WKT 1) or a type-dependent keyword (WKT 2).
     *
     * @see <a href="http://docs.opengeospatial.org/is/12-063r5/12-063r5.html#93">WKT 2 specification §15</a>
     */
    @Override
    protected String formatTo(final Formatter formatter) {
        final Conversion conversion = getConversionFromBase();  // Gives to users a chance to override.
        if (conversion == null) {
            /*
             * Should never happen except temporarily at construction time, or if the user invoked the copy
             * constructor with an invalid Conversion, or if the user overrides the getConversionFromBase()
             * method. Delegates to the super-class method for avoiding a NullPointerException. That method
             * returns 'null', which will cause the WKT to be declared invalid.
             */
            return super.formatTo(formatter);
        }
        WKTUtilities.appendName(this, formatter, null);
        final Convention convention = formatter.getConvention();
        final boolean isWKT1 = (convention.majorVersion() == 1);
        /*
         * Both WKT 1 and WKT 2 format the base CRS. But WKT 1 formats the MathTransform before the base CRS,
         * while WKT 2 formats the conversion method and parameter values after the base CRS.
         */
        if (isWKT1) {
            MathTransform inverse = conversion.getMathTransform();
            try {
                inverse = inverse.inverse();
            } catch (NoninvertibleTransformException exception) {
                formatter.setInvalidWKT(this, exception);
                inverse = null;
            }
            formatter.newLine();
            formatter.append(inverse);
        }
        formatter.newLine();
        formatter.append(WKTUtilities.toFormattable(getBaseCRS()));
        if (isWKT1) {
            return WKTKeywords.Fitted_CS;
        } else {
            formatter.newLine();
            formatter.append(new FormattableObject() {     // Format inside a "DefiningConversion" element.
                @Override protected String formatTo(final Formatter formatter) {
                    WKTUtilities.appendName(conversion, formatter, null);
                    formatter.newLine();
                    formatter.append(DefaultOperationMethod.castOrCopy(conversion.getMethod()));
                    formatter.newLine();
                    for (final GeneralParameterValue param : conversion.getParameterValues().values()) {
                        WKTUtilities.append(param, formatter);
                    }
                    return WKTKeywords.DerivingConversion;
                }
            });
            if (convention == Convention.INTERNAL || !isBaseCRS(formatter)) {
                final CoordinateSystem cs = getCoordinateSystem();
                formatCS(formatter, cs, ReferencingUtilities.getUnit(cs), isWKT1);
            }
            return keyword(formatter);
        }
    }

    /**
     * Return the WKT 2 keyword for this {@code DerivedCRS}, or {@code null} if unknown.
     * Inner subclasses will override this method for returning a constant value instead
     * than trying to infer it from the components.
     */
    String keyword(final Formatter formatter) {
        final String longKeyword = getType(getBaseCRS(), getCoordinateSystem());
        final String shortKeyword;
        if (longKeyword == null) {
            return null;
        }
             if (longKeyword.equals(WKTKeywords.GeodeticCRS))    shortKeyword = WKTKeywords.GeodCRS;
        else if (longKeyword.equals(WKTKeywords.VerticalCRS))    shortKeyword = WKTKeywords.VertCRS;
        else if (longKeyword.equals(WKTKeywords.EngineeringCRS)) shortKeyword = WKTKeywords.EngCRS;
        else return longKeyword;
        return formatter.shortOrLong(shortKeyword, longKeyword);
    }

    /**
     * Returns the WKT 2 keyword for a {@code DerivedCRS} having the given base CRS and derived coordinate system.
     * Note that an ambiguity exists if the given base CRS is a {@code GeodeticCRS}, as the result could be either
     * {@code "GeodeticCRS"} or {@code "EngineeringCRS"}. The current implementation returns the former if the
     * derived coordinate system is of the same kind than the base coordinate system.
     */
    static String getType(final SingleCRS baseCRS, final CoordinateSystem derivedCS) {
        final Class<?> type;
        if (baseCRS instanceof AbstractIdentifiedObject) {
            // For avoiding ambiguity if a user chooses to implement more
            // than 1 CRS interface (not recommended, but may happen).
            type = ((AbstractIdentifiedObject) baseCRS).getInterface();
        } else if (baseCRS != null) {
            type = baseCRS.getClass();
        } else {
            return null;
        }
        if (GeodeticCRS.class.isAssignableFrom(type)) {
            if (Classes.implementSameInterfaces(derivedCS.getClass(),
                    baseCRS.getCoordinateSystem().getClass(), CoordinateSystem.class))
            {
                return WKTKeywords.GeodeticCRS;
            } else {
                return WKTKeywords.EngineeringCRS;
            }
        } else if (VerticalCRS.class.isAssignableFrom(type) && derivedCS instanceof VerticalCS) {
            return WKTKeywords.VerticalCRS;
        } else if (TemporalCRS.class.isAssignableFrom(type) && derivedCS instanceof TimeCS) {
            return WKTKeywords.TimeCRS;
        } else if (ProjectedCRS.class.isAssignableFrom(type) || EngineeringCRS.class.isAssignableFrom(type)) {
            return WKTKeywords.EngineeringCRS;
        } else {
            return null;
        }
    }




    /**
     * A derived geodetic CRS.  Note that base CRS of kind {@link GeodeticCRS} can be used both with this class
     * and with {@link org.apache.sis.referencing.crs.DefaultDerivedCRS.Engineering}. Consequently an ambiguity
     * may exist when choosing the kind if {@code DerivedCRS} to create for a given {@code GeodeticCRS}.
     */
    @XmlTransient
    private static final class Geodetic extends DefaultDerivedCRS implements GeodeticCRS {
        /** For cross-version compatibility. */
        private static final long serialVersionUID = -1263243517380302846L;

        /** Creates a copy of the given CRS. */
        Geodetic(DerivedCRS other) {
            super(other);
        }

        /** Creates a new geodetic CRS from the given properties. */
        Geodetic(Map<String,?> properties, GeodeticCRS baseCRS, Conversion conversion, CoordinateSystem derivedCS) {
            super(properties, baseCRS, conversion, derivedCS);
        }

        /** Creates a new geodetic CRS from the given properties. */
        Geodetic(Map<String,?> properties, GeodeticCRS baseCRS, CoordinateReferenceSystem interpolationCRS,
                OperationMethod method, MathTransform baseToDerived, CoordinateSystem derivedCS)
        {
            super(properties, baseCRS, interpolationCRS, method, baseToDerived, derivedCS);
        }

        /** Returns the datum of the base geodetic CRS. */
        @Override public GeodeticDatum getDatum() {
            return (GeodeticDatum) super.getDatum();
        }

        /** Returns a coordinate reference system of the same type than this CRS but with different axes. */
        @Override AbstractCRS createSameType(final Map<String,?> properties, final CoordinateSystem derivedCS) {
            final Conversion conversionFromBase = getConversionFromBase();
            return new Geodetic(properties, (GeodeticCRS) conversionFromBase.getSourceCRS(),
                    conversionFromBase, derivedCS);
        }

        /** Returns the WKT keyword for this derived CRS type. */
        @Override String keyword(final Formatter formatter) {
            return formatter.shortOrLong(WKTKeywords.GeodCRS, WKTKeywords.GeodeticCRS);
        }

        /** Returns the GML code for this derived CRS type. */
        @Override SC_DerivedCRSType getType() {
            return new SC_DerivedCRSType("geodetic");
        }
    }

    /**
     * A derived vertical CRS.
     */
    @XmlTransient
    private static final class Vertical extends DefaultDerivedCRS implements VerticalCRS {
        /** For cross-version compatibility. */
        private static final long serialVersionUID = -5599709829566076972L;

        /** Creates a copy of the given CRS. */
        Vertical(DerivedCRS other) {
            super(other);
        }

        /** Creates a new vertical CRS from the given properties. */
        Vertical(Map<String,?> properties, VerticalCRS baseCRS, Conversion conversion, VerticalCS derivedCS) {
            super(properties, baseCRS, conversion, derivedCS);
        }

        /** Creates a new vertical CRS from the given properties. */
        Vertical(Map<String,?> properties, VerticalCRS baseCRS, CoordinateReferenceSystem interpolationCRS,
                OperationMethod method, MathTransform baseToDerived, VerticalCS derivedCS)
        {
            super(properties, baseCRS, interpolationCRS, method, baseToDerived, derivedCS);
        }

        /** Returns the datum of the base vertical CRS. */
        @Override public VerticalDatum getDatum() {
            return (VerticalDatum) super.getDatum();
        }

        /** Returns the coordinate system given at construction time. */
        @Override public VerticalCS getCoordinateSystem() {
            return (VerticalCS) super.getCoordinateSystem();
        }

        /** Returns a coordinate reference system of the same type than this CRS but with different axes. */
        @Override AbstractCRS createSameType(final Map<String,?> properties, final CoordinateSystem derivedCS) {
            final Conversion conversionFromBase = getConversionFromBase();
            return new Vertical(properties, (VerticalCRS) conversionFromBase.getSourceCRS(),
                    conversionFromBase, (VerticalCS) derivedCS);
        }

        /** Returns the WKT keyword for this derived CRS type. */
        @Override String keyword(final Formatter formatter) {
            return formatter.shortOrLong(WKTKeywords.VertCRS, WKTKeywords.VerticalCRS);
        }

        /** Returns the GML code for this derived CRS type. */
        @Override SC_DerivedCRSType getType() {
            return new SC_DerivedCRSType("vertical");
        }
    }

    /**
     * A derived temporal CRS.
     */
    @XmlTransient
    private static final class Temporal extends DefaultDerivedCRS implements TemporalCRS {
        /** For cross-version compatibility. */
        private static final long serialVersionUID = -4721311735720248819L;

        /** Creates a copy of the given CRS. */
        Temporal(DerivedCRS other) {
            super(other);
        }

        /** Creates a new temporal CRS from the given properties. */
        Temporal(Map<String,?> properties, TemporalCRS baseCRS, Conversion conversion, TimeCS derivedCS) {
            super(properties, baseCRS, conversion, derivedCS);
        }

        /** Creates a new temporal CRS from the given properties. */
        Temporal(Map<String,?> properties, TemporalCRS baseCRS, CoordinateReferenceSystem interpolationCRS,
                OperationMethod method, MathTransform baseToDerived, TimeCS derivedCS)
        {
            super(properties, baseCRS, interpolationCRS, method, baseToDerived, derivedCS);
        }

        /** Returns the datum of the base temporal CRS. */
        @Override public TemporalDatum getDatum() {
            return (TemporalDatum) super.getDatum();
        }

        /** Returns the coordinate system given at construction time. */
        @Override public TimeCS getCoordinateSystem() {
            return (TimeCS) super.getCoordinateSystem();
        }

        /** Returns a coordinate reference system of the same type than this CRS but with different axes. */
        @Override AbstractCRS createSameType(final Map<String,?> properties, final CoordinateSystem derivedCS) {
            final Conversion conversionFromBase = getConversionFromBase();
            return new Temporal(properties, (TemporalCRS) conversionFromBase.getSourceCRS(),
                    conversionFromBase, (TimeCS) derivedCS);
        }

        /** Returns the WKT keyword for this derived CRS type. */
        @Override String keyword(final Formatter formatter) {
            return WKTKeywords.TimeCRS;
        }

        /** Returns the GML code for this derived CRS type. */
        @Override SC_DerivedCRSType getType() {
            return new SC_DerivedCRSType("time");
        }
    }

    /**
     * An derived engineering CRS. ISO 19162 restricts the base CRS to {@code EngineeringCRS}, {@code ProjectedCRS}
     * or {@code GeodeticCRS}. Note that in the later case, an ambiguity may exist with the
     * {@link org.apache.sis.referencing.crs.DefaultDerivedCRS.Geodetic} when deciding which {@code DerivedCRS} to
     * create.
     */
    @XmlTransient
    private static final class Engineering extends DefaultDerivedCRS implements EngineeringCRS {
        /** For cross-version compatibility. */
        private static final long serialVersionUID = 42334975023270039L;

        /** Creates a copy of the given CRS. */
        Engineering(DerivedCRS other) {
            super(other);
        }

        /** Creates a new engineering CRS from the given properties. */
        Engineering(Map<String,?> properties, EngineeringCRS baseCRS, Conversion conversion, CoordinateSystem derivedCS) {
            super(properties, baseCRS, conversion, derivedCS);
        }

        /** Creates a new engineering CRS from the given properties. */
        Engineering(Map<String,?> properties, EngineeringCRS baseCRS, CoordinateReferenceSystem interpolationCRS,
                OperationMethod method, MathTransform baseToDerived, CoordinateSystem derivedCS)
        {
            super(properties, baseCRS, interpolationCRS, method, baseToDerived, derivedCS);
        }

        /** Returns the datum of the base engineering CRS. */
        @Override public EngineeringDatum getDatum() {
            return (EngineeringDatum) super.getDatum();
        }

        /** Returns a coordinate reference system of the same type than this CRS but with different axes. */
        @Override AbstractCRS createSameType(final Map<String,?> properties, final CoordinateSystem derivedCS) {
            final Conversion conversionFromBase = getConversionFromBase();
            return new Engineering(properties, (EngineeringCRS) conversionFromBase.getSourceCRS(), conversionFromBase, derivedCS);
        }

        /** Returns the WKT keyword for this derived CRS type. */
        @Override String keyword(final Formatter formatter) {
            return formatter.shortOrLong(WKTKeywords.EngCRS, WKTKeywords.EngineeringCRS);
        }

        /** Returns the GML code for this derived CRS type. */
        @Override SC_DerivedCRSType getType() {
            return new SC_DerivedCRSType("engineering");
        }
    }




    //////////////////////////////////////////////////////////////////////////////////////////////////
    ////////                                                                                  ////////
    ////////                               XML support with JAXB                              ////////
    ////////                                                                                  ////////
    ////////        The following methods are invoked by JAXB using reflection (even if       ////////
    ////////        they are private) or are helpers for other methods invoked by JAXB.       ////////
    ////////        Those methods can be safely removed if Geographic Markup Language         ////////
    ////////        (GML) support is not needed.                                              ////////
    ////////                                                                                  ////////
    //////////////////////////////////////////////////////////////////////////////////////////////////

    /**
     * Constructs a new object in which every attributes are set to a default value.
     * <strong>This is not a valid object.</strong> This constructor is strictly
     * reserved to JAXB, which will assign values to the fields using reflexion.
     */
    private DefaultDerivedCRS() {
    }

    /**
     * Returns the {@code <gml:derivedCRSType>} element to marshal. The default implementation tries to infer this
     * information from the {@code DefaultDerivedCRS} properties, but subclasses will override for more determinism.
     *
     * <div class="note"><b>Note:</b>
     * there is no setter at this time because SIS does not store this information in a {@code DefaultDerivedCRS}
     * field. Instead, we rely on the interface that we implement. For example a {@code DefaultDerivedCRS} of type
     * {@code SC_DerivedCRSType.vertical} will implement the {@link VerticalCRS} interface.</div>
     */
    @XmlElement(name = "derivedCRSType", required = true)
    SC_DerivedCRSType getType() {
        return SC_DerivedCRSType.fromWKT(getType(getBaseCRS(), getCoordinateSystem()));
    }

    /**
     * Used by JAXB only (invoked by reflection).
     *
     * @see #getBaseCRS()
     */
    private void setBaseCRS(final SingleCRS crs) {
        setBaseCRS("baseCRS", crs);
    }

    /**
     * Used by JAXB only (invoked by reflection).
     *
     * @see #getCoordinateSystem()
     */
    private void setCoordinateSystem(final CoordinateSystem cs) {
        setCoordinateSystem("coordinateSystem", cs);
    }
}<|MERGE_RESOLUTION|>--- conflicted
+++ resolved
@@ -286,19 +286,11 @@
     {
         if (baseCRS != null && derivedCS != null) {
             final String type = getType(baseCRS, derivedCS);
-<<<<<<< HEAD
             if (type != null) {
-                if (WKTKeywords.GeodeticCRS.equals(type)) return new Geodetic(properties, (GeodeticCRS) baseCRS, conversion, (EllipsoidalCS) derivedCS);
-                if (WKTKeywords.VerticalCRS.equals(type)) return new Vertical(properties, (VerticalCRS) baseCRS, conversion,    (VerticalCS) derivedCS);
-                if (WKTKeywords.TimeCRS    .equals(type)) return new Temporal(properties, (TemporalCRS) baseCRS, conversion,        (TimeCS) derivedCS);
+                if (WKTKeywords.GeodeticCRS.equals(type)) return new Geodetic(properties, (GeodeticCRS) baseCRS, conversion,              derivedCS);
+                if (WKTKeywords.VerticalCRS.equals(type)) return new Vertical(properties, (VerticalCRS) baseCRS, conversion, (VerticalCS) derivedCS);
+                if (WKTKeywords.TimeCRS    .equals(type)) return new Temporal(properties, (TemporalCRS) baseCRS, conversion,     (TimeCS) derivedCS);
                 if (WKTKeywords.EngineeringCRS.equals(type)) {
-=======
-            if (type != null) switch (type) {
-                case WKTKeywords.GeodeticCRS: return new Geodetic(properties, (GeodeticCRS) baseCRS, conversion,              derivedCS);
-                case WKTKeywords.VerticalCRS: return new Vertical(properties, (VerticalCRS) baseCRS, conversion, (VerticalCS) derivedCS);
-                case WKTKeywords.TimeCRS:     return new Temporal(properties, (TemporalCRS) baseCRS, conversion,     (TimeCS) derivedCS);
-                case WKTKeywords.EngineeringCRS: {
->>>>>>> b60591fc
                     /*
                      * This case may happen for baseCRS of kind GeodeticCRS, ProjectedCRS or EngineeringCRS.
                      * But only the later is associated to EngineeringDatum; the two formers are associated
@@ -346,19 +338,11 @@
     {
         if (baseCRS != null && derivedCS != null) {
             final String type = getType(baseCRS, derivedCS);
-<<<<<<< HEAD
             if (type != null) {
-                if (WKTKeywords.GeodeticCRS.equals(type)) return new Geodetic(properties, (GeodeticCRS) baseCRS, interpolationCRS, method, baseToDerived, (EllipsoidalCS) derivedCS);
-                if (WKTKeywords.VerticalCRS.equals(type)) return new Vertical(properties, (VerticalCRS) baseCRS, interpolationCRS, method, baseToDerived,    (VerticalCS) derivedCS);
-                if (WKTKeywords.TimeCRS    .equals(type)) return new Temporal(properties, (TemporalCRS) baseCRS, interpolationCRS, method, baseToDerived,        (TimeCS) derivedCS);
+                if (WKTKeywords.GeodeticCRS.equals(type)) return new Geodetic(properties, (GeodeticCRS) baseCRS, interpolationCRS, method, baseToDerived,              derivedCS);
+                if (WKTKeywords.VerticalCRS.equals(type)) return new Vertical(properties, (VerticalCRS) baseCRS, interpolationCRS, method, baseToDerived, (VerticalCS) derivedCS);
+                if (WKTKeywords.TimeCRS    .equals(type)) return new Temporal(properties, (TemporalCRS) baseCRS, interpolationCRS, method, baseToDerived,     (TimeCS) derivedCS);
                 if (WKTKeywords.EngineeringCRS.equals(type)) {
-=======
-            if (type != null) switch (type) {
-                case WKTKeywords.GeodeticCRS: return new Geodetic(properties, (GeodeticCRS) baseCRS, interpolationCRS, method, baseToDerived,              derivedCS);
-                case WKTKeywords.VerticalCRS: return new Vertical(properties, (VerticalCRS) baseCRS, interpolationCRS, method, baseToDerived, (VerticalCS) derivedCS);
-                case WKTKeywords.TimeCRS:     return new Temporal(properties, (TemporalCRS) baseCRS, interpolationCRS, method, baseToDerived,     (TimeCS) derivedCS);
-                case WKTKeywords.EngineeringCRS: {
->>>>>>> b60591fc
                     if (baseCRS instanceof EngineeringCRS) {
                         // See the comment in create(Map, SingleCRS, Conversion, CoordinateSystem)
                         return new Engineering(properties, (EngineeringCRS) baseCRS, interpolationCRS, method, baseToDerived, derivedCS);
