--- conflicted
+++ resolved
@@ -405,16 +405,11 @@
      * The default implementation delegates to {@link #createCoordinateReferenceSystem(String)} and casts the result.
      * If the result can not be casted, then a {@link NoSuchAuthorityCodeException} is thrown.
      *
-<<<<<<< HEAD
      * <div class="warning"><b>Warning:</b> in a future SIS version, the return type may be changed
      * to {@code org.opengis.referencing.crs.ParametricCRS}. This change is pending GeoAPI revision.</div>
      *
-     * @param  code Value allocated by authority.
-     * @return The coordinate reference system for the given code.
-=======
      * @param  code  value allocated by authority.
      * @return the coordinate reference system for the given code.
->>>>>>> 6ce9a5ca
      * @throws NoSuchAuthorityCodeException if the specified {@code code} was not found.
      * @throws FactoryException if the object creation failed for some other reason.
      *
@@ -648,16 +643,11 @@
      * The default implementation delegates to {@link #createDatum(String)} and casts the result.
      * If the result can not be casted, then a {@link NoSuchAuthorityCodeException} is thrown.
      *
-<<<<<<< HEAD
      * <div class="warning"><b>Warning:</b> in a future SIS version, the return type may be changed
      * to {@code org.opengis.referencing.datum.ParametricDatum}. This change is pending GeoAPI revision.</div>
      *
-     * @param  code Value allocated by authority.
-     * @return The datum for the given code.
-=======
      * @param  code  value allocated by authority.
      * @return the datum for the given code.
->>>>>>> 6ce9a5ca
      * @throws NoSuchAuthorityCodeException if the specified {@code code} was not found.
      * @throws FactoryException if the object creation failed for some other reason.
      *
@@ -935,16 +925,11 @@
      * The default implementation delegates to {@link #createCoordinateSystem(String)} and casts the result.
      * If the result can not be casted, then a {@link NoSuchAuthorityCodeException} is thrown.
      *
-<<<<<<< HEAD
      * <div class="warning"><b>Warning:</b> in a future SIS version, the return type may be changed
      * to {@code org.opengis.referencing.cs.ParametricCS}. This change is pending GeoAPI revision.</div>
      *
-     * @param  code Value allocated by authority.
-     * @return The coordinate system for the given code.
-=======
      * @param  code  value allocated by authority.
      * @return the coordinate system for the given code.
->>>>>>> 6ce9a5ca
      * @throws NoSuchAuthorityCodeException if the specified {@code code} was not found.
      * @throws FactoryException if the object creation failed for some other reason.
      *
