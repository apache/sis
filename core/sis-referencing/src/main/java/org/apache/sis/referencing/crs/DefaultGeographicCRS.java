/*
 * Licensed to the Apache Software Foundation (ASF) under one or more
 * contributor license agreements.  See the NOTICE file distributed with
 * this work for additional information regarding copyright ownership.
 * The ASF licenses this file to You under the Apache License, Version 2.0
 * (the "License"); you may not use this file except in compliance with
 * the License.  You may obtain a copy of the License at
 *
 *     http://www.apache.org/licenses/LICENSE-2.0
 *
 * Unless required by applicable law or agreed to in writing, software
 * distributed under the License is distributed on an "AS IS" BASIS,
 * WITHOUT WARRANTIES OR CONDITIONS OF ANY KIND, either express or implied.
 * See the License for the specific language governing permissions and
 * limitations under the License.
 */
package org.apache.sis.referencing.crs;

import java.util.Map;
import java.util.HashMap;
import java.util.Arrays;
import javax.xml.bind.annotation.XmlTransient;
import org.opengis.metadata.Identifier;
import org.opengis.referencing.datum.GeodeticDatum;
import org.opengis.referencing.crs.GeodeticCRS;
import org.opengis.referencing.crs.GeographicCRS;
import org.opengis.referencing.cs.EllipsoidalCS;
import org.opengis.referencing.cs.CoordinateSystem;
import org.opengis.referencing.cs.CoordinateSystemAxis;
import org.apache.sis.metadata.iso.citation.Citations;
import org.apache.sis.metadata.iso.ImmutableIdentifier;
import org.apache.sis.referencing.cs.AxesConvention;
import org.apache.sis.referencing.AbstractReferenceSystem;
import org.apache.sis.io.wkt.Formatter;
import org.apache.sis.measure.Longitude;
import org.apache.sis.util.resources.Errors;

import static org.apache.sis.internal.util.Constants.CRS;
import static org.apache.sis.internal.util.Constants.EPSG;
import static org.apache.sis.internal.util.Constants.CRS27;
import static org.apache.sis.internal.util.Constants.CRS83;
import static org.apache.sis.internal.util.Constants.CRS84;


/**
 * A 2- or 3-dimensional coordinate reference system based on an ellipsoidal approximation of the geoid.
 * This provides an accurate representation of the geometry of geographic features
 * for a large portion of the earth's surface.
 *
 * <p><b>Used with coordinate system type:</b>
 *   {@linkplain org.apache.sis.referencing.cs.DefaultEllipsoidalCS Ellipsoidal}.
 * </p>
 *
 * <div class="section">Creating new geographic CRS instances</div>
 * New instances can be created either directly by specifying all information to a factory method (choices 3
 * and 4 below), or indirectly by specifying the identifier of an entry in a database (choices 1 and 2 below).
 * Choice 1 in the following list is the easiest but most restrictive way to get a geographic CRS.
 * The other choices provide more freedom.
 *
 * <ol>
 *   <li>Create a {@code GeographicCRS} from one of the static convenience shortcuts listed in
 *       {@link org.apache.sis.referencing.CommonCRS#geographic()} or
 *       {@link org.apache.sis.referencing.CommonCRS#geographic3D()}.</li>
 *   <li>Create a {@code GeographicCRS} from an identifier in a database by invoking
 *       {@link org.apache.sis.referencing.factory.GeodeticAuthorityFactory#createGeographicCRS(String)}.</li>
 *   <li>Create a {@code GeographicCRS} by invoking the {@code CRSFactory.createGeographicCRS(…)} method
 *       (implemented for example by {@link org.apache.sis.referencing.factory.GeodeticObjectFactory}).</li>
 *   <li>Create a {@code GeographicCRS} by invoking the
 *       {@linkplain #DefaultGeographicCRS(Map, GeodeticDatum, EllipsoidalCS) constructor}.</li>
 * </ol>
 *
 * <b>Example:</b> the following code gets a two-dimensional geographic CRS
 * using the <cite>World Geodetic System 1984</cite> datum:
 *
 * {@preformat java
 *     GeodeticDatum datum = CommonCRS.WGS84.geographic();
 * }
 *
 * <div class="section">Immutability and thread safety</div>
 * This class is immutable and thus thread-safe if the property <em>values</em> (not necessarily the map itself),
 * the coordinate system and the datum instances given to the constructor are also immutable. Unless otherwise noted
 * in the javadoc, this condition holds if all components were created using only SIS factories and static constants.
 *
 * @author  Martin Desruisseaux (IRD, Geomatys)
 * @since   0.4
 * @version 0.6
 * @module
 *
 * @see org.apache.sis.referencing.factory.GeodeticAuthorityFactory#createGeographicCRS(String)
 */
@XmlTransient
public class DefaultGeographicCRS extends DefaultGeodeticCRS implements GeographicCRS {
    /**
     * Some codes in the EPSG namespace, in ascending order.
     */
    private static final short[] EPSG_CODES = {4267, 4269, 4326};

    /**
     * Codes in the CRS namespace for each code listed in the {@link #EPSG_CODES} list.
     */
    private static final byte[] CRS_CODES = {CRS27, CRS83, CRS84};

    /**
     * Serial number for inter-operability with different versions.
     */
    private static final long serialVersionUID = 861224913438092335L;

    /**
     * Creates a coordinate reference system from the given properties, datum and coordinate system.
     * The properties given in argument follow the same rules than for the
     * {@linkplain AbstractReferenceSystem#AbstractReferenceSystem(Map) super-class constructor}.
     * The following table is a reminder of main (not all) properties:
     *
     * <table class="sis">
     *   <caption>Recognized properties (non exhaustive list)</caption>
     *   <tr>
     *     <th>Property name</th>
     *     <th>Value type</th>
     *     <th>Returned by</th>
     *   </tr>
     *   <tr>
     *     <td>{@value org.opengis.referencing.IdentifiedObject#NAME_KEY}</td>
     *     <td>{@link org.opengis.metadata.Identifier} or {@link String}</td>
     *     <td>{@link #getName()}</td>
     *   </tr>
     *   <tr>
     *     <td>{@value org.opengis.referencing.IdentifiedObject#ALIAS_KEY}</td>
     *     <td>{@link org.opengis.util.GenericName} or {@link CharSequence} (optionally as array)</td>
     *     <td>{@link #getAlias()}</td>
     *   </tr>
     *   <tr>
     *     <td>{@value org.opengis.referencing.IdentifiedObject#IDENTIFIERS_KEY}</td>
     *     <td>{@link org.opengis.metadata.Identifier} (optionally as array)</td>
     *     <td>{@link #getIdentifiers()}</td>
     *   </tr>
     *   <tr>
     *     <td>{@value org.opengis.referencing.IdentifiedObject#REMARKS_KEY}</td>
     *     <td>{@link org.opengis.util.InternationalString} or {@link String}</td>
     *     <td>{@link #getRemarks()}</td>
     *   </tr>
     *   <tr>
     *     <td>{@value org.opengis.referencing.datum.Datum#DOMAIN_OF_VALIDITY_KEY}</td>
     *     <td>{@link org.opengis.metadata.extent.Extent}</td>
     *     <td>{@link #getDomainOfValidity()}</td>
     *   </tr>
     *   <tr>
     *     <td>{@value org.opengis.referencing.datum.Datum#SCOPE_KEY}</td>
     *     <td>{@link org.opengis.util.InternationalString} or {@link String}</td>
     *     <td>{@link #getScope()}</td>
     *   </tr>
     * </table>
     *
     * @param properties The properties to be given to the coordinate reference system.
     * @param datum The datum.
     * @param cs The two- or three-dimensional coordinate system.
     *
     * @see org.apache.sis.referencing.factory.GeodeticObjectFactory#createGeographicCRS(Map, GeodeticDatum, EllipsoidalCS)
     */
    public DefaultGeographicCRS(final Map<String,?> properties,
                                final GeodeticDatum datum,
                                final EllipsoidalCS cs)
    {
        super(properties, datum, cs);
    }

    /**
     * Constructs a new coordinate reference system with the same values than the specified one.
     * This copy constructor provides a way to convert an arbitrary implementation into a SIS one
     * or a user-defined one (as a subclass), usually in order to leverage some implementation-specific API.
     *
     * <p>This constructor performs a shallow copy, i.e. the properties are not cloned.</p>
     *
     * @param crs The coordinate reference system to copy.
     *
     * @see #castOrCopy(GeographicCRS)
     */
    protected DefaultGeographicCRS(final GeographicCRS crs) {
        super(crs);
    }

    /**
     * Returns a SIS coordinate reference system implementation with the same values than the given
     * arbitrary implementation. If the given object is {@code null}, then this method returns {@code null}.
     * Otherwise if the given object is already a SIS implementation, then the given object is returned unchanged.
     * Otherwise a new SIS implementation is created and initialized to the attribute values of the given object.
     *
     * @param  object The object to get as a SIS implementation, or {@code null} if none.
     * @return A SIS implementation containing the values of the given object (may be the
     *         given object itself), or {@code null} if the argument was null.
     */
    public static DefaultGeographicCRS castOrCopy(final GeographicCRS object) {
        return (object == null) || (object instanceof DefaultGeographicCRS)
                ? (DefaultGeographicCRS) object : new DefaultGeographicCRS(object);
    }

    /**
     * Returns the GeoAPI interface implemented by this class.
     * The SIS implementation returns {@code GeographicCRS.class}.
     *
     * <div class="note"><b>Note for implementors:</b>
     * Subclasses usually do not need to override this method since GeoAPI does not define {@code GeographicCRS}
     * sub-interface. Overriding possibility is left mostly for implementors who wish to extend GeoAPI with their
     * own set of interfaces.</div>
     *
     * @return {@code GeographicCRS.class} or a user-defined sub-interface.
     */
    @Override
    public Class<? extends GeographicCRS> getInterface() {
        return GeographicCRS.class;
    }

    /**
     * Returns the geodetic datum associated to this geographic CRS.
     * This is the datum given at construction time.
     *
     * @return The geodetic datum associated to this geographic CRS.
     */
    @Override
    public final GeodeticDatum getDatum() {
        return super.getDatum();
    }

    /**
     * Returns the coordinate system.
     *
     * @return The coordinate system.
     */
    @Override
    public EllipsoidalCS getCoordinateSystem() {
        return (EllipsoidalCS) super.getCoordinateSystem();
    }

    /**
     * {@inheritDoc}
     *
     * @return {@inheritDoc}
     */
    @Override
    public DefaultGeographicCRS forConvention(final AxesConvention convention) {
        return (DefaultGeographicCRS) super.forConvention(convention);
    }

    /**
     * Returns a coordinate reference system of the same type than this CRS but with different axes.
     *
     * <div class="section">Special case</div>
     * If the first axis is the longitude in the [-180 … +180]° range and the identifier is EPSG:4267,
     * EPSG:4269 or EPSG:4326, then this method magically add the CRS:27, CRS:83 or CRS:84 identifier.
     * Without this special case, the normal behavior would be no identifier. The expected behavior is
     * that {@code CommonCRS.WGS84.normalizedGeographic()} returns a CRS having the "CRS:84" identifier.
     */
    @Override
    final AbstractCRS createSameType(Map<String,?> properties, final CoordinateSystem cs) {
        final CoordinateSystemAxis axis = cs.getAxis(0);
        if (axis.getMinimumValue() == Longitude.MIN_VALUE &&
            axis.getMaximumValue() == Longitude.MAX_VALUE) // For excluding the AxesConvention.POSITIVE_RANGE case.
        {
            for (final Identifier identifier : super.getIdentifiers()) {
                if (EPSG.equals(identifier.getCodeSpace())) try {
                    final int i = Arrays.binarySearch(EPSG_CODES, Short.parseShort(identifier.getCode()));
                    if (i >= 0) {
<<<<<<< HEAD
                        final Map<String,Object> c = new HashMap<String,Object>(properties);
                        c.put(IDENTIFIERS_KEY, new ImmutableIdentifier(Citations.OGC, CRS, Short.toString(CRS_CODES[i])));
=======
                        final Map<String,Object> c = new HashMap<>(properties);
                        c.put(IDENTIFIERS_KEY, new ImmutableIdentifier(Citations.WMS, CRS, Short.toString(CRS_CODES[i])));
>>>>>>> 2a1adf2b
                        properties = c;
                    }
                } catch (NumberFormatException e) {
                    // Okay to igore, because it is not the purpose of this method to disallow non-numeric codes.
                }
            }
        }
        return new DefaultGeographicCRS(properties, super.getDatum(), (EllipsoidalCS) cs);
    }

    /**
     * Formats this CRS as a <cite>Well Known Text</cite> {@code GeodeticCRS[…]} element.
     *
     * <div class="note"><b>Example:</b> Well-Known Text (version 2)
     * of a geographic coordinate reference system using the WGS 84 datum.
     *
     * {@preformat wkt
     *   GeodeticCRS["WGS 84",
     *      Datum["World Geodetic System 1984",
     *        Ellipsoid["WGS84", 6378137.0, 298.257223563, LengthUnit["metre", 1]]],
     *        PrimeMeridian["Greenwich", 0.0, AngleUnit["degree", 0.017453292519943295]],
     *      CS["ellipsoidal", 2],
     *        Axis["Latitude", north],
     *        Axis["Longitude", east],
     *        AngleUnit["degree", 0.017453292519943295],
     *      Area["World"],
     *      BBox[-90.00, -180.00, 90.00, 180.00],
     *      Scope["Used by GPS satellite navigation system."],
     *      Id["EPSG", 4326, Citation["IOGP"], URI["urn:ogc:def:crs:EPSG::4326"]]]
     * }
     *
     * <p>Same coordinate reference system using WKT 1.</p>
     *
     * {@preformat wkt
     *   GEOGCS["WGS 84",
     *      DATUM["World Geodetic System 1984",
     *        SPHEROID["WGS84", 6378137.0, 298.257223563]],
     *        PRIMEM["Greenwich", 0.0],
     *      UNIT["degree", 0.017453292519943295],
     *      AXIS["Latitude", NORTH],
     *      AXIS["Longitude", EAST],
     *      AUTHORITY["EPSG", "4326"]]
     * }
     * </div>
     *
     * @return {@code "GeodeticCRS"} (WKT 2) or {@code "GeogCS"} (WKT 1).
     *
     * @see <a href="http://docs.opengeospatial.org/is/12-063r5/12-063r5.html#49">WKT 2 specification §8</a>
     */
    @Override
    protected String formatTo(final Formatter formatter) {
        return super.formatTo(formatter);
    }




    //////////////////////////////////////////////////////////////////////////////////////////////////
    ////////                                                                                  ////////
    ////////                               XML support with JAXB                              ////////
    ////////                                                                                  ////////
    ////////        The following methods are invoked by JAXB using reflection (even if       ////////
    ////////        they are private) or are helpers for other methods invoked by JAXB.       ////////
    ////////        Those methods can be safely removed if Geographic Markup Language         ////////
    ////////        (GML) support is not needed.                                              ////////
    ////////                                                                                  ////////
    //////////////////////////////////////////////////////////////////////////////////////////////////

    /**
     * Constructs a new object in which every attributes are set to a null value.
     * <strong>This is not a valid object.</strong> This constructor is strictly
     * reserved to JAXB, which will assign values to the fields using reflexion.
     */
    private DefaultGeographicCRS() {
    }

    /**
     * For {@link SC_GeographicCRS} JAXB adapter only. This is needed because GML does not have "GeographicCRS" type.
     * Instead, the unmarshalling process will give us a "GeodeticCRS" object with the constraint that the coordinate
     * system shall be ellipsoidal. This constructor will be invoked for converting the GeodeticCRS instance to a
     * GeographicCRS instance.
     */
    DefaultGeographicCRS(final GeodeticCRS crs) {
        super(crs);
        final CoordinateSystem cs = super.getCoordinateSystem();
        if (!(cs instanceof EllipsoidalCS)) {
            throw new IllegalArgumentException(Errors.format(
                    Errors.Keys.IllegalClass_2, EllipsoidalCS.class, cs.getClass()));
        }
    }
}<|MERGE_RESOLUTION|>--- conflicted
+++ resolved
@@ -259,13 +259,8 @@
                 if (EPSG.equals(identifier.getCodeSpace())) try {
                     final int i = Arrays.binarySearch(EPSG_CODES, Short.parseShort(identifier.getCode()));
                     if (i >= 0) {
-<<<<<<< HEAD
                         final Map<String,Object> c = new HashMap<String,Object>(properties);
-                        c.put(IDENTIFIERS_KEY, new ImmutableIdentifier(Citations.OGC, CRS, Short.toString(CRS_CODES[i])));
-=======
-                        final Map<String,Object> c = new HashMap<>(properties);
                         c.put(IDENTIFIERS_KEY, new ImmutableIdentifier(Citations.WMS, CRS, Short.toString(CRS_CODES[i])));
->>>>>>> 2a1adf2b
                         properties = c;
                     }
                 } catch (NumberFormatException e) {
