--- conflicted
+++ resolved
@@ -36,12 +36,9 @@
 import org.opengis.referencing.crs.VerticalCRS;
 import org.opengis.referencing.crs.GeographicCRS;
 import org.opengis.referencing.crs.CoordinateReferenceSystem;
-<<<<<<< HEAD
-=======
 import org.opengis.referencing.crs.CRSFactory;
 import org.opengis.referencing.cs.CSFactory;
 import org.opengis.referencing.cs.AxisDirection;
->>>>>>> 20b25b21
 import org.opengis.referencing.cs.CartesianCS;
 import org.opengis.referencing.cs.CoordinateSystem;
 import org.opengis.referencing.cs.CoordinateSystemAxis;
@@ -62,7 +59,6 @@
 import org.opengis.metadata.extent.VerticalExtent;
 import org.opengis.geometry.Envelope;
 
-import org.opengis.referencing.cs.AxisDirection;
 import org.apache.sis.geometry.Envelopes;
 import org.apache.sis.referencing.CRS;
 import org.apache.sis.referencing.CommonCRS;
@@ -96,6 +92,9 @@
 import org.apache.sis.util.Exceptions;
 import org.apache.sis.util.Utilities;
 
+// Branch-dependent imports
+import org.apache.sis.internal.jdk8.JDK8;
+
 
 /**
  * Implements the referencing services needed by the {@code "sis-metadata"} module.
@@ -651,8 +650,8 @@
             properties = Collections.emptyMap();
         }
         final HashMap<String,Object> p = new HashMap<>(properties);
-        p.putIfAbsent(CRS_FACTORY, crsFactory);
-        p.putIfAbsent(CS_FACTORY,  csFactory);
+        JDK8.putIfAbsent(p, CRS_FACTORY, crsFactory);
+        JDK8.putIfAbsent(p, CS_FACTORY,  csFactory);
         properties = p;
         return new DefaultCoordinateOperationFactory(properties, mtFactory);
     }
