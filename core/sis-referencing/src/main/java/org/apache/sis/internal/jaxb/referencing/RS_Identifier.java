/*
 * Licensed to the Apache Software Foundation (ASF) under one or more
 * contributor license agreements.  See the NOTICE file distributed with
 * this work for additional information regarding copyright ownership.
 * The ASF licenses this file to You under the Apache License, Version 2.0
 * (the "License"); you may not use this file except in compliance with
 * the License.  You may obtain a copy of the License at
 *
 *     http://www.apache.org/licenses/LICENSE-2.0
 *
 * Unless required by applicable law or agreed to in writing, software
 * distributed under the License is distributed on an "AS IS" BASIS,
 * WITHOUT WARRANTIES OR CONDITIONS OF ANY KIND, either express or implied.
 * See the License for the specific language governing permissions and
 * limitations under the License.
 */
package org.apache.sis.internal.jaxb.referencing;

import javax.xml.bind.annotation.adapters.XmlAdapter;
import org.opengis.referencing.ReferenceIdentifier;
import org.opengis.metadata.Identifier;


/**
 * JAXB adapter mapping the GeoAPI {@link ReferenceIdentifier} to an implementation class that can
 * be marshalled. See the package documentation for more information about JAXB and interfaces.
 *
 * <p>Note that a class of the same name is defined in the {@link org.apache.sis.internal.jaxb.metadata}
 * package, which serve the same purpose (wrapping exactly the same interface) but using the ISO 19139
 * syntax instead. The ISO 19139 syntax represents the code and codespace as XML elements, while in this
 * GML representation the code is a XML value and the codespace is a XML attribute.</p>
 *
 * {@section Marshalling}
 * Identifiers are typically marshalled as below:
 *
 * {@preformat xml
 *   <gml:identifier codeSpace="EPSG">4326</gml:identifier>
 * }
 *
 * If the {@code Identifier} to marshal contains a {@linkplain ReferenceIdentifier#getVersion() version},
 * then this adapter concatenates the version to the codespace in a "URI-like" way like below:
 *
 * {@preformat xml
 *   <gml:identifier codeSpace="EPSG:8.3">4326</gml:identifier>
 * }
 *
 * {@section Unmarshalling}
 * Some data producers put a URN instead than a simple code value, as in the example below:
 *
 * {@preformat xml
 *   <gml:identifier codeSpace="OGP">urn:ogc:def:crs:EPSG::4326</gml:identifier>
 * }
 *
 * In such case this class takes the codespace as the {@linkplain Identifier#getAuthority() authority}
 * ("OGP" in above example), and the 3 last URI elements are parsed as the codespace, version (optional)
 * and code values respectively.
 *
 * @author  Guilhem Legal (Geomatys)
 * @author  Cédric Briançon (Geomatys)
 * @author  Martin Desruisseaux (Geomatys)
<<<<<<< HEAD
 * @since   0.4 (derived from geotk-3.00)
 * @version 0.4
=======
 * @since   0.4
 * @version 0.5
>>>>>>> fc7a1326
 * @module
 */
public final class RS_Identifier extends XmlAdapter<Code, ReferenceIdentifier> {
    /**
     * Substitutes the wrapper value read from an XML stream by the object which will
     * represents the identifier. JAXB calls automatically this method at unmarshalling time.
     *
     * @param  value The wrapper for this metadata value.
     * @return An identifier which represents the value.
     */
    @Override
    public ReferenceIdentifier unmarshal(final Code value) {
        return (value != null) ? value.getIdentifier() : null;
    }

    /**
     * Substitutes the identifier by the wrapper to be marshalled into an XML file or stream.
     * JAXB calls automatically this method at marshalling time.
     *
     * @param  value The metadata value.
     * @return The adapter for the given metadata.
     */
    @Override
    public Code marshal(final ReferenceIdentifier value) {
        return (value != null) ? new Code(value) : null;
    }
}<|MERGE_RESOLUTION|>--- conflicted
+++ resolved
@@ -58,13 +58,8 @@
  * @author  Guilhem Legal (Geomatys)
  * @author  Cédric Briançon (Geomatys)
  * @author  Martin Desruisseaux (Geomatys)
-<<<<<<< HEAD
- * @since   0.4 (derived from geotk-3.00)
+ * @since   0.4
  * @version 0.4
-=======
- * @since   0.4
- * @version 0.5
->>>>>>> fc7a1326
  * @module
  */
 public final class RS_Identifier extends XmlAdapter<Code, ReferenceIdentifier> {
