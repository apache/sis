--- conflicted
+++ resolved
@@ -65,15 +65,8 @@
      * @param  alias The alias, or {@code null} if none.
      * @return The map of properties to give to constructors or factory methods.
      */
-<<<<<<< HEAD
-    static PrimeMeridian primeMeridian() {
-        final Map<String,Object> properties = new HashMap<String,Object>(4);
-        properties.put(NAME_KEY, new NamedIdentifier(Citations.EPSG, "Greenwich")); // Name is fixed by ISO 19111.
-        properties.put(IDENTIFIERS_KEY, new NamedIdentifier(Citations.EPSG, GREENWICH));
-        return new DefaultPrimeMeridian(properties, 0, NonSI.DEGREE_ANGLE);
-=======
     private static Map<String,Object> properties(final short code, final String name, final String alias) {
-        final Map<String,Object> map = new HashMap<>(8);
+        final Map<String,Object> map = new HashMap<String,Object>(8);
         map.put(IDENTIFIERS_KEY, new NamedIdentifier(Citations.EPSG, String.valueOf(code)));
         map.put(NAME_KEY, new NamedIdentifier(Citations.EPSG, name));
         map.put(ALIAS_KEY, alias); // May be null, which is okay.
@@ -102,7 +95,6 @@
             default:   throw new AssertionError(code);
         }
         return new DefaultGeodeticDatum(properties(code, name, alias), ellipsoid, meridian);
->>>>>>> adec41ba
     }
 
     /**
@@ -127,19 +119,7 @@
             case 7048: name  = "GRS 1980 Authalic Sphere"; ivfDefinitive = false;  semiMajorAxis = other = AUTHALIC_RADIUS;          break;
             default:   throw new AssertionError(code);
         }
-<<<<<<< HEAD
-        final Map<String,Object> map = new HashMap<String,Object>(8);
-        final Citation authority;
-        if (code >= 0) {
-            map.put(IDENTIFIERS_KEY, new NamedIdentifier(authority = Citations.EPSG, String.valueOf(code)));
-        } else {
-            authority = Citations.SIS;
-        }
-        map.put(NAME_KEY, new NamedIdentifier(authority, name));
-        map.put(ALIAS_KEY, alias); // May be null, which is okay.
-=======
         final Map<String,Object> map = properties(code, name, alias);
->>>>>>> adec41ba
         if (ivfDefinitive) {
             return DefaultEllipsoid.createFlattenedSphere(map, semiMajorAxis, other, unit);
         } else {
@@ -152,7 +132,7 @@
      * If an other prime meridian is desired, the EPSG database shall be used.
      */
     static PrimeMeridian primeMeridian() {
-        final Map<String,Object> properties = new HashMap<>(4);
+        final Map<String,Object> properties = new HashMap<String,Object>(4);
         properties.put(NAME_KEY, new NamedIdentifier(Citations.EPSG, "Greenwich")); // Name is fixed by ISO 19111.
         properties.put(IDENTIFIERS_KEY, new NamedIdentifier(Citations.EPSG, GREENWICH));
         return new DefaultPrimeMeridian(properties, 0, NonSI.DEGREE_ANGLE);
