--- conflicted
+++ resolved
@@ -178,12 +178,8 @@
         if (factory != null) {
             mtFactory = factory;
         }
-<<<<<<< HEAD
         pool = new WeakHashSet<IdentifiedObject>(IdentifiedObject.class);
-=======
-        pool = new WeakHashSet<>(IdentifiedObject.class);
-        cache = new Cache<>(12, 50, true);
->>>>>>> f6613930
+        cache = new Cache<CRSPair,CoordinateOperation>(12, 50, true);
     }
 
     /**
