/*
 * Licensed to the Apache Software Foundation (ASF) under one or more
 * contributor license agreements.  See the NOTICE file distributed with
 * this work for additional information regarding copyright ownership.
 * The ASF licenses this file to You under the Apache License, Version 2.0
 * (the "License"); you may not use this file except in compliance with
 * the License.  You may obtain a copy of the License at
 *
 *     http://www.apache.org/licenses/LICENSE-2.0
 *
 * Unless required by applicable law or agreed to in writing, software
 * distributed under the License is distributed on an "AS IS" BASIS,
 * WITHOUT WARRANTIES OR CONDITIONS OF ANY KIND, either express or implied.
 * See the License for the specific language governing permissions and
 * limitations under the License.
 */
package org.apache.sis.referencing.operation;

import java.util.Map;
import java.util.Arrays;
import java.util.Objects;
import javax.xml.bind.annotation.XmlType;
import javax.xml.bind.annotation.XmlElement;
import javax.xml.bind.annotation.XmlRootElement;
import org.opengis.parameter.ParameterValueGroup;
import org.opengis.referencing.operation.MathTransform;
import org.opengis.referencing.operation.CoordinateOperation;
import org.opengis.referencing.operation.PassThroughOperation;
import org.opengis.referencing.crs.CoordinateReferenceSystem;
import org.opengis.referencing.crs.CompoundCRS;
import org.apache.sis.referencing.operation.transform.MathTransforms;
import org.apache.sis.referencing.operation.transform.PassThroughTransform;
import org.apache.sis.internal.referencing.ReferencingUtilities;
import org.apache.sis.internal.metadata.ImplementationHelper;
import org.apache.sis.util.UnsupportedImplementationException;
import org.apache.sis.util.ArgumentChecks;
import org.apache.sis.util.ComparisonMode;
import org.apache.sis.util.resources.Errors;
import org.apache.sis.io.wkt.FormattableObject;
import org.apache.sis.io.wkt.Formatter;

import static org.apache.sis.util.Utilities.deepEquals;

import org.opengis.referencing.operation.OperationMethod;
import org.opengis.referencing.operation.SingleOperation;

/**
 * Specifies that a subset of a coordinate tuple is subject to a specific coordinate operation.
 *
 * @author  Martin Desruisseaux (IRD, Geomatys)
 * @version 0.7
 * @since   0.6
 * @module
 */
@XmlType(name = "PassThroughOperationType", propOrder = {
    "indices",
    "operation"
})
@XmlRootElement(name = "PassThroughOperation")
public class DefaultPassThroughOperation extends AbstractCoordinateOperation implements PassThroughOperation {
    /**
     * Serial number for inter-operability with different versions.
     */
    private static final long serialVersionUID = 4308173919747248695L;

    /**
     * The operation to apply on the subset of a coordinate tuple.
     *
     * <p><b>Consider this field as final!</b>
     * This field is modified only at unmarshalling time by {@code setOperation(CoordinateOperation)}</p>
     *
     * @see #getOperation()
     */
<<<<<<< HEAD
    private SingleOperation operation;
=======
    @SuppressWarnings("serial")         // Not statically typed as Serializable.
    private CoordinateOperation operation;
>>>>>>> 7e313290

    /**
     * Constructs a pass-through operation from a set of properties.
     * The properties given in argument follow the same rules than for the
     * {@linkplain AbstractCoordinateOperation#AbstractCoordinateOperation(Map, CoordinateReferenceSystem,
     * CoordinateReferenceSystem, CoordinateReferenceSystem, MathTransform) super-class constructor}.
     * The following table is a reminder of main (not all) properties:
     *
     * <table class="sis">
     *   <caption>Recognized properties (non exhaustive list)</caption>
     *   <tr>
     *     <th>Property name</th>
     *     <th>Value type</th>
     *     <th>Returned by</th>
     *   </tr>
     *   <tr>
     *     <td>{@value org.opengis.referencing.IdentifiedObject#NAME_KEY}</td>
     *     <td>{@link org.opengis.metadata.Identifier} or {@link String}</td>
     *     <td>{@link #getName()}</td>
     *   </tr>
     *   <tr>
     *     <td>{@value org.opengis.referencing.IdentifiedObject#IDENTIFIERS_KEY}</td>
     *     <td>{@link org.opengis.metadata.Identifier} (optionally as array)</td>
     *     <td>{@link #getIdentifiers()}</td>
     *   </tr>
     * </table>
     *
     * @param  properties               the properties to be given to the identified object.
     * @param  sourceCRS                the source CRS.
     * @param  targetCRS                the target CRS.
     * @param  operation                the operation to apply on the subset of a coordinate tuple.
     * @param  firstAffectedCoordinate  index of the first affected coordinate.
     * @param  numTrailingCoordinates   number of trailing coordinates to pass through.
     */
    public DefaultPassThroughOperation(final Map<String,?>            properties,
                                       final CoordinateReferenceSystem sourceCRS,
                                       final CoordinateReferenceSystem targetCRS,
                                       final SingleOperation           operation,
                                       final int firstAffectedCoordinate,
                                       final int numTrailingCoordinates)
    {
        super(properties, sourceCRS, targetCRS, null, MathTransforms.passThrough(
                firstAffectedCoordinate, operation.getMathTransform(), numTrailingCoordinates));
        ArgumentChecks.ensureNonNull("operation", operation);
        this.operation = operation;
    }

    /**
     * Creates a new coordinate operation with the same values than the specified one.
     * This copy constructor provides a way to convert an arbitrary implementation into a SIS one
     * or a user-defined one (as a subclass), usually in order to leverage some implementation-specific API.
     *
     * <p>This constructor performs a shallow copy, i.e. the properties are not cloned.</p>
     *
     * @param  operation  the coordinate operation to copy.
     *
     * @see #castOrCopy(PassThroughOperation)
     */
    protected DefaultPassThroughOperation(final PassThroughOperation operation) {
        super(operation);
        this.operation = operation.getOperation();
    }

    /**
     * Returns a SIS coordinate operation implementation with the values of the given arbitrary implementation.
     * If the given object is already an instance of {@code DefaultPassThroughOperation}, then it is returned
     * unchanged. Otherwise a new {@code DefaultPassThroughOperation} instance is created using the
     * {@linkplain #DefaultPassThroughOperation(PassThroughOperation) copy constructor} and returned.
     * Note that this is a <cite>shallow</cite> copy operation, since the other properties contained in the given
     * object are not recursively copied.
     *
     * @param  object  the object to get as a SIS implementation, or {@code null} if none.
     * @return a SIS implementation containing the values of the given object (may be the
     *         given object itself), or {@code null} if the argument was null.
     */
    public static DefaultPassThroughOperation castOrCopy(final PassThroughOperation object) {
        return (object == null) || (object instanceof DefaultPassThroughOperation)
                ? (DefaultPassThroughOperation) object : new DefaultPassThroughOperation(object);
    }

    /**
     * Returns the GeoAPI interface implemented by this class.
     * The SIS implementation returns {@code PassThroughOperation.class}.
     *
     * <div class="note"><b>Note for implementers:</b>
     * Subclasses usually do not need to override this method since GeoAPI does not define {@code PassThroughOperation}
     * sub-interface. Overriding possibility is left mostly for implementers who wish to extend GeoAPI with their
     * own set of interfaces.</div>
     *
     * @return {@code PassThroughOperation.class} or a user-defined sub-interface.
     */
    @Override
    public Class<? extends PassThroughOperation> getInterface() {
        return PassThroughOperation.class;
    }

    /**
     * @deprecated May be removed in GeoAPI 4.0 since it does not apply to pass-through operations.
     *
     * @return {@code null}.
     */
    @Override
    @Deprecated
    public OperationMethod getMethod() {
        return null;
    }

    /**
     * @deprecated May be removed in GeoAPI 4.0 since it does not apply to pass-through operations.
     *
     * @return {@code null}.
     */
    @Override
    @Deprecated
    public ParameterValueGroup getParameterValues() {
        return null;
    }

    /**
     * Returns the operation to apply on the subset of a coordinate tuple.
     *
     * <div class="warning"><b>Upcoming API change</b><br>
     * This method is conformant to ISO 19111:2003. But the ISO 19111:2007 revision changed the type from
     * {@code SingleOperation} to {@link CoordinateOperation}. This change may be applied in GeoAPI 4.0.
     * This is necessary for supporting usage of {@code PassThroughOperation} with {@code ConcatenatedOperation}.
     * </div>
     *
     * @return the operation to apply on the subset of a coordinate tuple.
     *
     * @see PassThroughTransform#getSubTransform()
     */
    @Override
    @XmlElement(name = "coordOperation", required = true)
    public SingleOperation getOperation() {
        return operation;
    }

    /**
     * Returns the ordered sequence of indices in a source coordinate tuple of the coordinates
     * affected by this pass-through operation.
     *
     * @return zero-based indices of the modified source coordinates.
     *
     * @see PassThroughTransform#getModifiedCoordinates()
     */
    @Override
    public int[] getModifiedCoordinates() {
        final MathTransform transform = super.getMathTransform();
        if (transform instanceof PassThroughTransform) {
            return ((PassThroughTransform) transform).getModifiedCoordinates();
        } else {
            /*
             * Should not happen with objects created by public methods since the constructor created the transform
             * itself. However may happen with operations parsed from GML. As a fallback, search in the components
             * of CompoundCRS. This is not a universal fallback, but work for the most straightforward cases.
             */
            final CoordinateReferenceSystem sourceCRS = super.getSourceCRS();
            if (sourceCRS instanceof CompoundCRS) {
                int firstAffectedCoordinate = 0;
                final CoordinateReferenceSystem search = operation.getSourceCRS();
                for (final CoordinateReferenceSystem c : ((CompoundCRS) sourceCRS).getComponents()) {
                    final int dim = ReferencingUtilities.getDimension(c);
                    if (c == search) {
                        final int[] indices = new int[dim];
                        for (int i=0; i<dim; i++) {
                            indices[i] = firstAffectedCoordinate + i;
                        }
                        return indices;
                    }
                    firstAffectedCoordinate += dim;
                }
            }
            throw new UnsupportedImplementationException(transform.getClass());
        }
    }

    /**
     * Compares this concatenated operation with the specified object for equality. If the {@code mode} argument
     * is {@link ComparisonMode#STRICT} or {@link ComparisonMode#BY_CONTRACT BY_CONTRACT}, then all available
     * properties are compared including the {@linkplain #getDomainOfValidity() domain of validity} and the
     * {@linkplain #getScope() scope}.
     *
     * @return {@inheritDoc}
     */
    @Override
    public boolean equals(final Object object, final ComparisonMode mode) {
        if (object == this) {
            return true;                                                    // Slight optimization.
        }
        if (super.equals(object, mode)) {
            if (mode == ComparisonMode.STRICT) {
                return Objects.equals(operation, ((DefaultPassThroughOperation) object).operation);
            } else {
                return deepEquals(getOperation(), ((PassThroughOperation) object).getOperation(), mode);
            }
        }
        return false;
    }

    /**
     * {@inheritDoc}
     *
     * @return {@inheritDoc}
     */
    @Override
    protected long computeHashCode() {
        return super.computeHashCode() + 31 * operation.hashCode();
    }

    /**
     * Formats this coordinate operation in a pseudo-Well Known Text (WKT) format.
     * Current format is specific to Apache SIS and may change in any future version
     * if a standard format for pass through operations is defined.
     *
     * @param  formatter  the formatter to use.
     * @return currently {@code "PassThroughOperation"} (may change in any future version).
     *
     * @since 0.7
     */
    @Override
    protected String formatTo(final Formatter formatter) {
        super.formatTo(formatter);
        formatter.append(new FormattableObject() {
            @Override protected String formatTo(final Formatter formatter) {
                for (final int i : getModifiedCoordinates()) {
                    formatter.append(i);
                }
                return "ModifiedCoordinates";
            }
        });
        formatter.newLine();
        formatter.append(castOrCopy(getOperation()));
        formatter.setInvalidWKT(this, null);
        return "PassThroughOperation";
    }




    //////////////////////////////////////////////////////////////////////////////////////////////////
    ////////                                                                                  ////////
    ////////                               XML support with JAXB                              ////////
    ////////                                                                                  ////////
    ////////        The following methods are invoked by JAXB using reflection (even if       ////////
    ////////        they are private) or are helpers for other methods invoked by JAXB.       ////////
    ////////        Those methods can be safely removed if Geographic Markup Language         ////////
    ////////        (GML) support is not needed.                                              ////////
    ////////                                                                                  ////////
    //////////////////////////////////////////////////////////////////////////////////////////////////

    /**
     * Constructs a new object in which every attributes are set to a null value.
     * <strong>This is not a valid object.</strong> This constructor is strictly
     * reserved to JAXB, which will assign values to the fields using reflexion.
     */
    private DefaultPassThroughOperation() {
        /*
         * A sub-operation is mandatory for SIS working. We do not verify its presence here because the verification
         * would have to be done in an 'afterMarshal(…)' method and throwing an exception in that method causes the
         * whole unmarshalling to fail. But the CC_CoordinateOperation adapter does some verifications.
         */
    }

    /**
     * Invoked by JAXB at unmarshalling time for setting the coordinate operation
     * applied on the subset of a coordinate tuple.
     *
     * @see #getOperation()
     */
    private void setOperation(final SingleOperation op) {
        if (operation == null) {
            operation = op;
        } else {
            ImplementationHelper.propertyAlreadySet(DefaultPassThroughOperation.class, "setOperation", "coordOperation");
        }
    }

    /**
     * Invoked by JAXB at marshalling time for getting the modified coordinates.
     * This method converts the zero-based indices to 1-based indices.
     *
     * @see #getModifiedCoordinates()
     */
    @XmlElement(name = "modifiedCoordinate", required = true)
    private int[] getIndices() {
        final int[] indices = getModifiedCoordinates();
        for (int i=0; i<indices.length; i++) {
            indices[i]++;
        }
        return indices;
    }

    /**
     * Invoked by JAXB at unmarshalling time for setting the modified coordinates.
     */
    private void setIndices(final int[] coordinates) {
        String missing = "sourceCRS";
        final CoordinateReferenceSystem sourceCRS = super.getSourceCRS();
        if (sourceCRS != null) {
            missing = "modifiedCoordinate";
            if (coordinates != null && coordinates.length != 0) {
                missing = "coordOperation";
                if (operation != null) {
                    for (int i=1; i<coordinates.length; i++) {
                        final int previous = coordinates[i-1];
                        if (previous < 1 || coordinates[i] != previous + 1) {
                            throw new IllegalArgumentException(Errors.format(
                                    Errors.Keys.CanNotAssign_2, missing, Arrays.toString(coordinates)));
                        }
                    }
                    transform = MathTransforms.passThrough(coordinates[0] - 1, operation.getMathTransform(),
                            ReferencingUtilities.getDimension(sourceCRS) - coordinates[coordinates.length - 1]);
                    return;
                }
            }
        }
        throw new IllegalStateException(Errors.format(Errors.Keys.MissingComponentInElement_2, missing, "PassThroughOperation"));
    }
}<|MERGE_RESOLUTION|>--- conflicted
+++ resolved
@@ -71,12 +71,8 @@
      *
      * @see #getOperation()
      */
-<<<<<<< HEAD
+    @SuppressWarnings("serial")         // Not statically typed as Serializable.
     private SingleOperation operation;
-=======
-    @SuppressWarnings("serial")         // Not statically typed as Serializable.
-    private CoordinateOperation operation;
->>>>>>> 7e313290
 
     /**
      * Constructs a pass-through operation from a set of properties.
