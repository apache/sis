--- conflicted
+++ resolved
@@ -287,15 +287,9 @@
          * be invoked recursively for each parameter in the group.
          */
         final Map<String,Object> merged = new HashMap<>(expected);
-<<<<<<< HEAD
-        merged.putAll(actual);  // May overwrite predefined properties.
-        mergeArrays(GeneralParameterDescriptor.ALIAS_KEY,       GenericName.class, provided.getAlias(),       merged, complete.getName());
-        mergeArrays(GeneralParameterDescriptor.IDENTIFIERS_KEY, ReferenceIdentifier.class, provided.getIdentifiers(), merged, null);
-=======
         merged.putAll(actual);                                      // May overwrite predefined properties.
         mergeArrays(GeneralParameterDescriptor.ALIAS_KEY,       GenericName.class, provided.getAlias(), merged, complete.getName());
-        mergeArrays(GeneralParameterDescriptor.IDENTIFIERS_KEY, Identifier.class,  provided.getIdentifiers(), merged, null);
->>>>>>> ec0eaa68
+        mergeArrays(GeneralParameterDescriptor.IDENTIFIERS_KEY, ReferenceIdentifier.class, provided.getIdentifiers(), merged, null);
         if (isGroup) {
             final List<GeneralParameterDescriptor> descriptors = ((ParameterDescriptorGroup) provided).descriptors();
             return merge(DefaultParameterValueGroup.class, merged, merged, minimumOccurs, maximumOccurs,
