--- conflicted
+++ resolved
@@ -536,11 +536,7 @@
      */
     @Override
     public Collection<PositionalAccuracy> getCoordinateOperationAccuracy() {
-<<<<<<< HEAD
-        return (coordinateOperationAccuracy != null) ? coordinateOperationAccuracy : Collections.<PositionalAccuracy>emptySet();
-=======
         return CollectionsExt.nonNull(coordinateOperationAccuracy);
->>>>>>> 9c407a23
     }
 
     /**
