/*
 * Licensed to the Apache Software Foundation (ASF) under one or more
 * contributor license agreements.  See the NOTICE file distributed with
 * this work for additional information regarding copyright ownership.
 * The ASF licenses this file to You under the Apache License, Version 2.0
 * (the "License"); you may not use this file except in compliance with
 * the License.  You may obtain a copy of the License at
 *
 *     http://www.apache.org/licenses/LICENSE-2.0
 *
 * Unless required by applicable law or agreed to in writing, software
 * distributed under the License is distributed on an "AS IS" BASIS,
 * WITHOUT WARRANTIES OR CONDITIONS OF ANY KIND, either express or implied.
 * See the License for the specific language governing permissions and
 * limitations under the License.
 */
package org.apache.sis.referencing;

import java.util.Map;
import java.util.Set;
import java.util.Collection;
import java.util.Collections;
import java.util.AbstractCollection;
import java.util.Iterator;
import java.util.Locale;
import java.io.Serializable;
import javax.xml.bind.annotation.XmlID;
import javax.xml.bind.annotation.XmlType;
import javax.xml.bind.annotation.XmlSeeAlso;
import javax.xml.bind.annotation.XmlElement;
import javax.xml.bind.annotation.XmlAttribute;
import javax.xml.bind.annotation.XmlSchemaType;
import javax.xml.bind.annotation.adapters.XmlJavaTypeAdapter;
import javax.xml.bind.annotation.adapters.CollapsedStringAdapter;
import org.opengis.util.GenericName;
import org.opengis.util.NameFactory;
import org.opengis.util.InternationalString;
import org.opengis.metadata.Identifier;
import org.opengis.metadata.citation.Citation;
import org.opengis.referencing.ObjectFactory;
import org.opengis.referencing.AuthorityFactory;
import org.opengis.referencing.IdentifiedObject;
import org.apache.sis.internal.metadata.NameMeaning;
import org.apache.sis.internal.jaxb.referencing.Code;
import org.apache.sis.internal.util.Numerics;
import org.apache.sis.internal.util.UnmodifiableArrayList;
import org.apache.sis.internal.metadata.NameToIdentifier;
import org.apache.sis.internal.referencing.WKTUtilities;
import org.apache.sis.internal.referencing.ReferencingUtilities;
import org.apache.sis.internal.referencing.NilReferencingObject;
import org.apache.sis.internal.system.DefaultFactories;
import org.apache.sis.io.wkt.FormattableObject;
import org.apache.sis.io.wkt.Formatter;
import org.apache.sis.io.wkt.ElementKind;
import org.apache.sis.xml.Namespaces;
import org.apache.sis.util.Deprecable;
import org.apache.sis.util.ComparisonMode;
import org.apache.sis.util.LenientComparable;
import org.apache.sis.util.Classes;
import org.apache.sis.util.iso.Types;
import org.apache.sis.util.iso.DefaultNameFactory;
import org.apache.sis.util.resources.Errors;

import static org.apache.sis.util.ArgumentChecks.*;
import static org.apache.sis.util.Utilities.deepEquals;
import static org.apache.sis.internal.util.CollectionsExt.nonNull;
import static org.apache.sis.internal.util.CollectionsExt.nonEmpty;
import static org.apache.sis.internal.util.CollectionsExt.immutableSet;
import static org.apache.sis.internal.util.Utilities.appendUnicodeIdentifier;

// Branch-dependent imports
import org.opengis.referencing.ReferenceIdentifier;
import org.apache.sis.metadata.iso.DefaultIdentifier;
import org.apache.sis.metadata.iso.ImmutableIdentifier;
import org.apache.sis.internal.jdk7.Objects;


/**
 * Base class for objects identified by a name or a code. Those objects are typically
 * {@linkplain org.apache.sis.referencing.datum.DefaultGeodeticDatum geodetic datum}   (e.g. <cite>"World Geodetic System 1984"</cite>),
 * {@linkplain org.apache.sis.referencing.crs.AbstractCRS Coordinate Reference System} (e.g. <cite>"WGS 84 / World Mercator"</cite>) or
 * {@linkplain org.apache.sis.referencing.operation.DefaultProjection map projection}  (e.g. <cite>"Mercator (variant A)"</cite>).
 * Those names, or a code (e.g. {@code "EPSG:3395"}), can be used for fetching an object from a database.
 * However it is not sufficient to know the object name. We also need to know who define that name
 * (the {@linkplain NamedIdentifier#getAuthority() authority}) since the same objects are often named differently
 * depending on the providers, or conversely the same name is used for different objects depending on the provider.
 *
 * <p>The main information stored in an {@code IdentifiedObject} are:</p>
 * <ul>
 *   <li>a primary {@linkplain #getName() name}, considered by the object creator as the preferred name,</li>
 *   <li>an arbitrary amount of {@linkplain #getAlias() aliases}, for example a list of names used by other providers,</li>
 *   <li>an arbitrary amount of {@linkplain #getIdentifiers() identifiers}, typically primary keys in the provider database,</li>
 *   <li>optional {@linkplain #getRemarks() remarks}.</li>
 * </ul>
 *
 * <div class="section">Instantiation</div>
 * This class is conceptually <cite>abstract</cite>, even if it is technically possible to instantiate it.
 * Applications should instead instantiate the most specific subclass having a name starting by {@code Default}.
 * However exceptions to this rule may occur when it is not possible to identify the exact type.
 *
 * <div class="note"><b>Example:</b>
 * It is sometime not possible to infer the exact coordinate system type from
 * <a href="http://www.geoapi.org/3.0/javadoc/org/opengis/referencing/doc-files/WKT.html">version 1
 * of <cite>Well Known Text format</cite></a>, for example when parsing a {@code LOCAL_CS} element.
 * In such exceptional situation, a plain {@code AbstractCS} object may be instantiated.</div>
 *
 * {@code IdentifiedObject} instances are created in two main ways:
 *
 * <ul>
 *   <li>Using an {@link ObjectFactory}, in which case all properties can be explicitely specified.</li>
 *   <li>Using an {@link AuthorityFactory}, in which case only a code (typically a primary key) is specified.
 *       The {@linkplain NamedIdentifier#getAuthority() authority}
 *       and {@linkplain NamedIdentifier#getCode() authority code} values are set to the authority name
 *       of the factory object, and the authority code supplied by the client, respectively.
 *       All other information are fetched from the database.</li>
 * </ul>
 *
 * <div class="section">Immutability and thread safety</div>
 * This base class is immutable if the {@link Citation}, {@link ReferenceIdentifier}, {@link GenericName} and
 * {@link InternationalString} instances given to the constructor are also immutable. Most SIS subclasses and
 * related classes are immutable under similar conditions. This means that unless otherwise noted in the javadoc,
 * {@code IdentifiedObject} instances created using only SIS factories and static constants can be shared by many
 * objects and passed between threads without synchronization.
 *
 * @author  Martin Desruisseaux (IRD, Geomatys)
 * @since   0.4
 * @version 0.6
 * @module
 */
@XmlType(name="IdentifiedObjectType", propOrder={
    "description",
    "identifier",
    "names",
    "remarks"
})
@XmlSeeAlso({
    org.apache.sis.referencing.crs.AbstractCRS.class,
    org.apache.sis.referencing.datum.AbstractDatum.class,
    org.apache.sis.referencing.datum.DefaultEllipsoid.class,
    org.apache.sis.referencing.datum.DefaultPrimeMeridian.class,
    org.apache.sis.referencing.cs.AbstractCS.class
})
public class AbstractIdentifiedObject extends FormattableObject implements IdentifiedObject,
        LenientComparable, Deprecable, Serializable
{
    /**
     * Serial number for inter-operability with different versions.
     */
    private static final long serialVersionUID = -5173281694258483264L;

    /**
     * Optional key which can be given to the {@linkplain #AbstractIdentifiedObject(Map) constructor} for specifying
     * the locale to use for producing error messages. Notes:
     *
     * <ul>
     *   <li>The locale is not stored in any {@code AbstractIdentifiedObject} property;
     *       its value is ignored if no error occurred at construction time.</li>
     *   <li>The locale is used on a <cite>best effort</cite> basis;
     *       not all error messages may be localized.</li>
     * </ul>
     */
    public static final String LOCALE_KEY = Errors.LOCALE_KEY;

    /**
     * Optional key which can be given to the {@linkplain #AbstractIdentifiedObject(Map) constructor}
     * for specifying the object is deprecated. If deprecated, then the replacement should be specified
     * in the {@linkplain #getRemarks() remarks}.
     *
     * <div class="note"><b>Example:</b> "superseded by code XYZ".</div>
     *
     * @since 0.6
     */
    public static final String DEPRECATED_KEY = "deprecated";

    /**
     * The name for this object or code. Shall never be {@code null}.
     *
     * <p><b>Consider this field as final!</b>
     * This field is modified only at unmarshalling time by {@link #addName(ReferenceIdentifier)}.</p>
     *
     * @see #getName()
     * @see #getNames()
     */
    private ReferenceIdentifier name;

    /**
     * An alternative name by which this object is identified, or {@code null} if none.
     * We must be prepared to handle either null or an empty set for "no alias" because
     * we may get both on unmarshalling.
     *
     * <p><b>Consider this field as final!</b>
     * This field is modified only at unmarshalling time by {@link #addName(ReferenceIdentifier)}.</p>
     */
    private Collection<GenericName> alias;

    /**
     * An identifier which references elsewhere the object's defining information.
     * Alternatively an identifier by which this object can be referenced.
     *
     * <p><b>Consider this field as final!</b>
     * This field is modified only at unmarshalling time by {@link #setIdentifier(Code)}</p>
     *
     * @see #getIdentifiers()
     * @see #getIdentifier()
     */
    private Set<ReferenceIdentifier> identifiers;

    /**
     * Comments on or information about this object, or {@code null} if none.
     */
    @XmlElement
    private final InternationalString remarks;

    /**
     * {@code true} if this object is deprecated.
     *
     * @since 0.6
     */
    private final boolean deprecated;

    /**
     * The cached hash code value, or 0 if not yet computed. This field is calculated only when
     * first needed. We do not declare it {@code volatile} because it is not a big deal if this
     * field is calculated many time, and the same value should be produced by all computations.
     * The only possible outdated value is 0, which is okay.
     */
    private transient int hashCode;

    /**
     * Constructs an object from the given properties. Keys are strings from the table below.
     * The map given in argument shall contain an entry at least for the
     * {@value org.opengis.referencing.IdentifiedObject#NAME_KEY} or
     * {@value org.opengis.metadata.Identifier#CODE_KEY} key.
     * Other properties listed in the table below are optional.
     * In particular, {@code "authority"}, {@code "code"}, {@code "codespace"} and {@code "version"}
     * are convenience properties for building a name, and are ignored if the {@code "name"} property
     * is already a {@link ReferenceIdentifier} object instead than a {@link String}.
     *
     * <table class="sis">
     *   <caption>Recognized properties (non exhaustive list)</caption>
     *   <tr>
     *     <th>Property name</th>
     *     <th>Value type</th>
     *     <th>Returned by</th>
     *   </tr>
     *   <tr>
     *     <td>{@value org.opengis.referencing.IdentifiedObject#NAME_KEY}</td>
     *     <td>{@link ReferenceIdentifier} or {@link String}</td>
     *     <td>{@link #getName()}</td>
     *   </tr>
     *   <tr>
     *     <td>{@value org.opengis.metadata.Identifier#AUTHORITY_KEY}</td>
     *     <td>{@link String} or {@link Citation}</td>
     *     <td>{@link NamedIdentifier#getAuthority()} on the {@linkplain #getName() name}</td>
     *   </tr>
     *   <tr>
     *     <td>{@value org.opengis.metadata.Identifier#CODE_KEY}</td>
     *     <td>{@link String}</td>
     *     <td>{@link NamedIdentifier#getCode()} on the {@linkplain #getName() name}</td>
     *   </tr>
     *   <tr>
     *     <td>{@value org.opengis.referencing.ReferenceIdentifier#CODESPACE_KEY}</td>
     *     <td>{@link String}</td>
     *     <td>{@link NamedIdentifier#getCodeSpace()} on the {@linkplain #getName() name}</td>
     *   </tr>
     *   <tr>
     *     <td>{@value org.opengis.referencing.ReferenceIdentifier#VERSION_KEY}</td>
     *     <td>{@link String}</td>
     *     <td>{@link NamedIdentifier#getVersion()} on the {@linkplain #getName() name}</td>
     *   </tr>
     *   <tr>
     *     <td>"description"</td>
     *     <td>{@link String}</td>
     *     <td>{@link NamedIdentifier#getDescription()} on the {@linkplain #getName() name}</td>
     *   </tr>
     *   <tr>
     *     <td>{@value org.opengis.referencing.IdentifiedObject#ALIAS_KEY}</td>
     *     <td>{@link GenericName} or {@link CharSequence} (optionally as array)</td>
     *     <td>{@link #getAlias()}</td>
     *   </tr>
     *   <tr>
     *     <td>{@value org.opengis.referencing.IdentifiedObject#IDENTIFIERS_KEY}</td>
     *     <td>{@link ReferenceIdentifier} (optionally as array)</td>
     *     <td>{@link #getIdentifiers()}</td>
     *   </tr>
     *   <tr>
     *     <td>{@value org.opengis.referencing.IdentifiedObject#REMARKS_KEY}</td>
     *     <td>{@link InternationalString} or {@link String}</td>
     *     <td>{@link #getRemarks()}</td>
     *   </tr>
     *   <tr>
     *     <td>{@value #DEPRECATED_KEY}</td>
     *     <td>{@link Boolean}</td>
     *     <td>{@link #isDeprecated()}</td>
     *   </tr>
     *   <tr>
     *     <td>{@value #LOCALE_KEY}</td>
     *     <td>{@link Locale}</td>
     *     <td>(none)</td>
     *   </tr>
     * </table>
     *
     * <div class="section">Localization</div>
     * All localizable attributes like {@code "remarks"} may have a language and country code suffix.
     * For example the {@code "remarks_fr"} property stands for remarks in {@linkplain Locale#FRENCH French} and
     * the {@code "remarks_fr_CA"} property stands for remarks in {@linkplain Locale#CANADA_FRENCH French Canadian}.
     * They are convenience properties for building the {@code InternationalString} value.
     *
     * <p>The {@code "locale"} property applies only in case of exception for formatting the error message, and
     * is used only on a <cite>best effort</cite> basis. The locale is discarded after successful construction
     * since localizations are applied by the {@link InternationalString#toString(Locale)} method.</p>
     *
     * <div class="section">Properties map versus explicit arguments</div>
     * Generally speaking, information provided in the {@code properties} map are considered ignorable metadata
     * while information provided in explicit arguments to the sub-class constructors have an impact on coordinate
     * transformation results. See {@link #equals(Object, ComparisonMode)} for more information.
     *
     * @param  properties The properties to be given to this identified object.
     * @throws IllegalArgumentException if a property has an invalid value.
     */
    public AbstractIdentifiedObject(final Map<String,?> properties) throws IllegalArgumentException {
        ensureNonNull("properties", properties);

        // ----------------------------
        // "name": String or Identifier
        // ----------------------------
        Object value = properties.get(NAME_KEY);
        if (value == null || value instanceof String) {
            if (value == null && properties.get(Identifier.CODE_KEY) == null) {
                throw new IllegalArgumentException(Errors.getResources(properties)
                        .getString(Errors.Keys.MissingValueForProperty_1, NAME_KEY));
            }
            name = new NamedIdentifier(PropertiesConverter.convert(properties));
        } else if (value instanceof ReferenceIdentifier) {
            name = (ReferenceIdentifier) value;
        } else {
            throw illegalPropertyType(properties, NAME_KEY, value);
        }

        // -------------------------------------------------------------------
        // "alias": CharSequence, CharSequence[], GenericName or GenericName[]
        // -------------------------------------------------------------------
        value = properties.get(ALIAS_KEY);
        final GenericName[] names;
        try {
            /*
             * Note: DefaultFactories.forBuildin(Class) filters the implementations in order to guarantee an
             * Apache SIS implementation. We need to revisit this mechanism for a real "dependency injection"
             * mechanism in the future.
             */
            final DefaultNameFactory factory = DefaultFactories.forBuildin(NameFactory.class, DefaultNameFactory.class);
            names = factory.toGenericNames(value);
        } catch (ClassCastException e) {
            throw (IllegalArgumentException) illegalPropertyType(properties, ALIAS_KEY, value).initCause(e);
        }
        alias = immutableSet(true, names);

        // -----------------------------------------
        // "identifiers": Identifier or Identifier[]
        // -----------------------------------------
        value = properties.get(IDENTIFIERS_KEY);
        if (value == null) {
            identifiers = null;
        } else if (value instanceof ReferenceIdentifier) {
            identifiers = Collections.singleton((ReferenceIdentifier) value);
        } else if (value instanceof ReferenceIdentifier[]) {
            identifiers = immutableSet(true, (ReferenceIdentifier[]) value);
        } else {
            throw illegalPropertyType(properties, IDENTIFIERS_KEY, value);
        }

        // ----------------------------------------
        // "remarks": String or InternationalString
        // ----------------------------------------
        remarks = Types.toInternationalString(properties, REMARKS_KEY);

        // ---------------------
        // "deprecated": Boolean
        // ---------------------
        value = properties.get(DEPRECATED_KEY);
        if (value == null) {
            deprecated = false;
        } else if (value instanceof Boolean) {
            deprecated = (Boolean) value;
        } else {
            throw illegalPropertyType(properties, DEPRECATED_KEY, value);
        }
    }

    /**
     * Returns the exception to be thrown when a property is of illegal type.
     */
    private static IllegalArgumentException illegalPropertyType(
            final Map<String,?> properties, final String key, final Object value)
    {
        return new IllegalArgumentException(Errors.getResources(properties)
                .getString(Errors.Keys.IllegalPropertyClass_2, key, value.getClass()));
    }

    /**
     * Constructs a new identified object with the same values than the specified one.
     * This copy constructor provides a way to convert an arbitrary implementation into a SIS one or a
     * user-defined one (as a subclass), usually in order to leverage some implementation-specific API.
     *
     * <p>This constructor performs a shallow copy, i.e. the properties are not cloned.</p>
     *
     * @param object The object to shallow copy.
     */
    protected AbstractIdentifiedObject(final IdentifiedObject object) {
        ensureNonNull("object", object);
        name        =          object.getName();
        alias       = nonEmpty(object.getAlias()); // Favor null for empty set in case it is not Collections.EMPTY_SET
        identifiers = nonEmpty(object.getIdentifiers());
        remarks     =          object.getRemarks();
        deprecated  = (object instanceof Deprecable) ? ((Deprecable) object).isDeprecated() : false;
    }

    /**
     * Returns a SIS identified object implementation with the values of the given arbitrary implementation.
     * This method performs the first applicable action in the following choices:
     *
     * <ul>
     *   <li>If the given object is {@code null}, then this method returns {@code null}.</li>
     *   <li>Otherwise if the given object is an instance of
     *       {@link org.opengis.referencing.crs.CoordinateReferenceSystem},
     *       {@link org.opengis.referencing.cs.CoordinateSystem},
     *       {@link org.opengis.referencing.cs.CoordinateSystemAxis},
     *       {@link org.opengis.referencing.datum.Datum},
     *       {@link org.opengis.referencing.datum.Ellipsoid},
     *       {@link org.opengis.referencing.datum.PrimeMeridian},
     *       {@link org.opengis.referencing.operation.OperationMethod},
     *       {@link org.opengis.referencing.operation.CoordinateOperation},
     *       {@link org.opengis.parameter.ParameterDescriptor} or
     *       {@link org.opengis.parameter.ParameterDescriptorGroup},
     *       then this method delegates to the {@code castOrCopy(…)} method of the corresponding SIS subclass.
     *       Note that if the given object implements more than one of the above-cited interfaces,
     *       then the {@code castOrCopy(…)} method to be used is unspecified.</li>
     *   <li>Otherwise if the given object is already an instance of
     *       {@code AbstractIdentifiedObject}, then it is returned unchanged.</li>
     *   <li>Otherwise a new {@code AbstractIdentifiedObject} instance is created using the
     *       {@linkplain #AbstractIdentifiedObject(IdentifiedObject) copy constructor}
     *       and returned. Note that this is a <cite>shallow</cite> copy operation, since the other
     *       properties contained in the given object are not recursively copied.</li>
     * </ul>
     *
     * @param  object The object to get as a SIS implementation, or {@code null} if none.
     * @return A SIS implementation containing the values of the given object (may be the
     *         given object itself), or {@code null} if the argument was null.
     */
    public static AbstractIdentifiedObject castOrCopy(final IdentifiedObject object) {
        return SubTypes.castOrCopy(object);
    }

    /**
     * Returns the GeoAPI interface implemented by this class.
     * This information is part of the data compared by {@link #equals(Object, ComparisonMode)}.
     *
     * <p>The default implementation returns {@code IdentifiedObject.class}.
     * Subclasses implementing a more specific GeoAPI interface shall override this method.</p>
     *
     * <div class="section">Invariants</div>
     * The following invariants must hold for all {@code AbstractIdentifiedObject} instances:
     * <ul>
     *   <li><code>getInterface().{@linkplain Class#isInstance(Object) isInstance}(this)</code>
     *       shall return {@code true}.</li>
     *   <li>If {@code A.getClass() == B.getClass()} is {@code true}, then
     *       {@code A.getInterface() == B.getInterface()} shall be {@code true}.
     *       Note that the converse does not need to hold.</li>
     * </ul>
     *
     * @return The GeoAPI interface implemented by this class.
     */
    public Class<? extends IdentifiedObject> getInterface() {
        return IdentifiedObject.class;
    }

    /**
     * The {@code gml:id}, which is mandatory. The current implementation searches for the first identifier,
     * regardless its authority. If no identifier is found, then the name is used.
     * If no name is found (which should not occur for valid objects), then this method returns {@code null}.
     *
     * <p>If an identifier has been found, this method returns the concatenation of the following elements
     * separated by hyphens:</p>
     * <ul>
     *   <li>The code space in lower case, retaining only characters that are valid for Unicode identifiers.</li>
     *   <li>The object type as defined in OGC's URN (see {@link org.apache.sis.internal.util.DefinitionURI})</li>
     *   <li>The object code, retaining only characters that are valid for Unicode identifiers.</li>
     * </ul>
     *
     * Example: {@code "epsg-crs-4326"}.
     *
     * <p>The returned ID needs to be unique only in the XML document being marshalled.
     * Consecutive invocations of this method do not need to return the same value,
     * since it may depends on the marshalling context.</p>
     */
    @XmlID
    @XmlSchemaType(name = "ID")
    @XmlAttribute(name = "id", namespace = Namespaces.GML, required = true)
    @XmlJavaTypeAdapter(CollapsedStringAdapter.class)
    final String getID() {
        final StringBuilder id = new StringBuilder();
        /*
         * We will iterate over the identifiers first. Only after the iteration is over,
         * if we found no suitable ID, then we will use the primary name as a last resort.
         */
        if (identifiers != null) {
            for (final ReferenceIdentifier identifier : identifiers) {
                if (appendUnicodeIdentifier(id, '-', identifier.getCodeSpace(), ":", true) | // Really |, not ||
                    appendUnicodeIdentifier(id, '-', NameMeaning.toObjectType(getClass()), ":", false) |
                    appendUnicodeIdentifier(id, '-', identifier.getCode(), ":", true))
                {
                    /*
                     * TODO: If we want to check for ID uniqueness or any other condition before to accept the ID,
                     * we would do that here. If the ID is rejected, then we just need to clear the buffer and let
                     * the iteration continue the search for an other ID.
                     */
                    return id.toString();
                }
                id.setLength(0); // Clear the buffer for an other try.
            }
        }
        // In last ressort, append code without codespace since the name are often verbose.
        if (name != null && appendUnicodeIdentifier(id, '-', name.getCode(), ":", false)) {
            return id.toString();
        }
        return null;
    }

    /**
<<<<<<< HEAD
     * Returns a single element from the {@code Set<Identifier>} collection, or {@code null} if none.
     * We have to define this method because ISO 19111 defines the {@code identifiers} property as a collection
     * while GML 3.2 defines it as a singleton.
     *
     * <p>This method searches for the following identifiers, in preference order:</p>
     * <ul>
     *   <li>The first identifier having a code that begin with {@code "urn:"}.</li>
     *   <li>The first identifier having a code that begin with {@code "http:"}.</li>
     *   <li>The first identifier, converted to the {@code "urn:} syntax if possible.</li>
     * </ul>
     */
    @XmlElement(name = "identifier")
    final Code getIdentifier() {
        return Code.forIdentifiedObject(getClass(), identifiers);
    }

    /**
     * Invoked by JAXB at unmarshalling time for setting the identifier.
     */
    private void setIdentifier(final Code identifier) {
        if (identifier != null) {
            final ReferenceIdentifier id = identifier.getIdentifier();
            if (id != null && ReferencingUtilities.canSetProperty(AbstractIdentifiedObject.class,
                    "setIdentifier", "identifier", identifiers != null))
            {
                identifiers = Collections.singleton(id);
            }
        }
    }

    /**
     * A writable view over the {@linkplain AbstractIdentifiedObject#getName() name} of the enclosing object followed by
     * all {@linkplain AbstractIdentifiedObject#getAlias() aliases} which are instance of {@link ReferenceIdentifier}.
     * Used by JAXB only at (un)marshalling time because GML merges the name and aliases in a single {@code <gml:name>}
     * property.
     */
    private final class Names extends AbstractCollection<ReferenceIdentifier> {
        /**
         * Invoked by JAXB before to write in the collection at unmarshalling time.
         * Do nothing since our object is already empty.
         */
        @Override
        public void clear() {
        }

        /**
         * Returns the number of name and aliases that are instance of {@link ReferenceIdentifier}.
         */
        @Override
        public int size() {
            return NameIterator.count(AbstractIdentifiedObject.this);
        }

        /**
         * Returns an iterator over the name and aliases that are instance of {@link ReferenceIdentifier}.
         */
        @Override
        public Iterator<ReferenceIdentifier> iterator() {
            return new NameIterator(AbstractIdentifiedObject.this);
        }

        /**
         * Invoked by JAXB at unmarshalling time for each identifier. The first identifier will be taken
         * as the name and all other identifiers (if any) as aliases.
         *
         * <p>Some (but not all) JAXB implementations never invoke setter method for collections.
         * Instead they invoke {@link AbstractIdentifiedObject#getNames()} and add directly the identifiers
         * in the returned collection. Consequently this method must writes directly in the enclosing object.
         * See <a href="https://java.net/jira/browse/JAXB-488">JAXB-488</a> for more information.</p>
         */
        @Override
        public boolean add(final ReferenceIdentifier id) {
            addName(id);
            return true;
        }
    }

    /**
     * Implementation of {@link Names#add(ReferenceIdentifier)}, defined in the enclosing class
     * for access to private fields without compiler-generated bridge methods.
     */
    final void addName(final ReferenceIdentifier id) {
        if (name == NilReferencingObject.UNNAMED) {
            name = id;
        } else {
            /*
             * Our Code and RS_Identifier implementations should always create NamedIdentifier instance,
             * so the 'instanceof' check should not be necessary. But we do a paranoiac check anyway.
             */
            final GenericName n = id instanceof GenericName ? (GenericName) id : new NamedIdentifier(id);
            if (alias == null) {
                alias = Collections.singleton(n);
            } else {
                /*
                 * This implementation is inefficient since each addition copies the array, but we rarely
                 * have more than two aliases.  This implementation is okay for a small number of aliases
                 * and ensures that the enclosing AbstractIdentifiedObject is unmodifiable except by this
                 * add(…) method.
                 *
                 * Note about alternative approaches
                 * ---------------------------------
                 * An alternative approach could be to use an ArrayList and replace it by an unmodifiable
                 * list only after unmarshalling (using an afterUnmarshal(Unmarshaller, Object) method),
                 * but we want to avoid Unmarshaller dependency (for reducing classes loading for users
                 * who are not interrested in XML) and it may actually be less efficient for the vast
                 * majority of cases where there is less than 3 aliases.
                 */
                final int size = alias.size();
                final GenericName[] names = alias.toArray(new GenericName[size + 1]);
                names[size] = n;
                alias = UnmodifiableArrayList.wrap(names);
            }
        }
    }

    /**
     * Returns the {@link #name} and all aliases which are also instance of {@link ReferenceIdentifier}.
     * The later happen often in SIS implementation since many aliases are instance of {@link NamedIdentifier}.
     *
     * <p>The returned collection is <cite>live</cite>: adding elements in that collection will modify this
     * {@code AbstractIdentifiedObject} instance. This is needed for unmarshalling with JAXB and should not
     * be used in other context.</p>
     *
     * <div class="section">Why there is no <code>setNames(…)</code> method</div>
     * Some JAXB implementations never invoke setter method for collections. Instead they invoke the getter and
     * add directly the identifiers in the returned collection. Whether JAXB will perform or not a final call to
     * {@code setNames(…)} is JAXB-implementation dependent (JDK7 does but JDK6 and JDK8 early access do not).
     * It seems a more portable approach (at least for JAXB reference implementations) to design our class
     * without setter method, in order to have the same behavior on all supported JDK versions.
     *
     * @see <a href="https://java.net/jira/browse/JAXB-488">JAXB-488</a>
     */
    @XmlElement(name = "name", required = true)
    final Collection<ReferenceIdentifier> getNames() {
        return new Names();
    }

    /**
=======
>>>>>>> 8fb9bfef
     * Returns the primary name by which this object is identified.
     *
     * @return The primary name.
     *
     * @see IdentifiedObjects#getName(IdentifiedObject, Citation)
     */
    @Override
    public ReferenceIdentifier getName() {
        return name;
    }

    /**
     * Returns alternative names by which this object is identified.
     *
     * @return The aliases, or an empty collection if there is none.
     *
     * @see #getName()
     */
    @Override
    public Collection<GenericName> getAlias() {
        return nonNull(alias); // Needs to be null-safe because we may have a null value on unmarshalling.
    }

    /**
     * Returns identifiers which references elsewhere the object's defining information.
     * Alternatively identifiers by which this object can be referenced.
     *
     * @return This object identifiers, or an empty set if there is none.
     *
     * @see IdentifiedObjects#getIdentifier(IdentifiedObject, Citation)
     */
    @Override
    public Set<ReferenceIdentifier> getIdentifiers() {
        return nonNull(identifiers); // Needs to be null-safe because we may have a null value on unmarshalling.
    }

    /**
     * Returns a narrative explanation of the role of this object.
     *
     * <div class="section">Default value</div>
     * The default implementation returns the
     * {@linkplain org.apache.sis.metadata.iso.ImmutableIdentifier#getDescription() description}
     * provided by this object's {@linkplain #getName() name}.
     *
     * @return A narrative explanation of the role of this object, or {@code null} if none.
     *
     * @see org.apache.sis.metadata.iso.ImmutableIdentifier#getDescription()
     *
     * @since 0.6
     */
    @XmlElement
    public InternationalString getDescription() {
        final ReferenceIdentifier name = getName();
        if (name instanceof ImmutableIdentifier) {
            return ((ImmutableIdentifier) name).getDescription();
        }
        if (name instanceof DefaultIdentifier) {
            return ((DefaultIdentifier) name).getDescription();
        }
        return null;
    }

    /**
     * Returns comments on or information about this object, including data source information.
     * If this object {@linkplain #isDeprecated() is deprecated}, then the remarks should give
     * indication about the replacement (e.g. <cite>"superceded by …"</cite>).
     *
     * @return The remarks, or {@code null} if none.
     */
    @Override
    public InternationalString getRemarks(){
        return remarks;
    }

    /**
     * Returns {@code true} if this object is deprecated. Deprecated objects exist in some
     * {@linkplain org.opengis.referencing.AuthorityFactory authority factories} like the EPSG database.
     * If this method returns {@code true}, then the {@linkplain #getRemarks() remarks} should give
     * indication about the replacement (e.g. <cite>"superceded by …"</cite>).
     *
     * @return {@code true} if this object is deprecated.
     */
    @Override
    public boolean isDeprecated() {
        return deprecated;
    }

    /**
     * Returns {@code true} if either the {@linkplain #getName() primary name} or at least
     * one {@linkplain #getAlias() alias} matches the given string according heuristic rules.
     * The default implementation returns {@code true} if the given {@code name} is equal,
     * ignoring aspects documented below, to one of the following names:
     *
     * <ul>
     *   <li>The {@linkplain #getName() primary name}'s {@linkplain NamedIdentifier#getCode() code}
     *       (without {@linkplain NamedIdentifier#getCodeSpace() codespace}).</li>
     *   <li>Any {@linkplain #getAlias() alias}'s {@linkplain NamedIdentifier#tip() tip}
     *       (without {@linkplain NamedIdentifier#scope() scope} and namespace).</li>
     * </ul>
     *
     * The comparison ignores the following aspects:
     * <ul>
     *   <li>Lower/upper cases.</li>
     *   <li>Some Latin diacritical signs (e.g. {@code "Réunion"} and {@code "Reunion"} are considered equal).</li>
     *   <li>All characters that are not {@linkplain Character#isLetterOrDigit(int) letters or digits}
     *       (e.g. {@code "Mercator (1SP)"} and {@code "Mercator_1SP"} are considered equal).</li>
     *   <li>Namespaces or scopes, because this method is typically invoked with either the value of an other
     *       <code>IdentifiedObject.getName().getCode()</code> or with the <cite>Well Known Text</cite> (WKT)
     *       projection or parameter name.</li>
     * </ul>
     *
     * <div class="section">Usage</div>
     * This method is invoked by SIS when comparing in {@link ComparisonMode#IGNORE_METADATA IGNORE_METADATA} mode
     * two objects that can be differentiated only by some identifier (name or alias), like
     * {@linkplain org.apache.sis.referencing.cs.DefaultCoordinateSystemAxis coordinate system axes},
     * {@linkplain org.apache.sis.referencing.datum.AbstractDatum datum},
     * {@linkplain org.apache.sis.parameter.DefaultParameterDescriptor parameters} and
     * {@linkplain org.apache.sis.referencing.operation.DefaultOperationMethod operation methods}.
     * See {@link #equals(Object, ComparisonMode)} for more information.
     *
     * <p>This method is also invoked when searching a parameter or operation method for a given name.
     * For example the same projection is known as {@code "Mercator (variant A)"} (the primary name according EPSG)
     * and {@code "Mercator (1SP)"} (the legacy name prior EPSG 7.6). Since the later is still in frequent use, SIS
     * accepts it as an alias of the <cite>Mercator (variant A)</cite> projection.</p>
     *
     * <div class="section">Overriding by subclasses</div>
     * Some subclasses add more flexibility to the comparisons:
     * <ul>
     *   <li>{@linkplain org.apache.sis.referencing.cs.DefaultCoordinateSystemAxis#isHeuristicMatchForName(String)
     *       Comparisons of coordinate system axis names} consider {@code "Lat"}, {@code "Latitude"} and
     *       {@code "Geodetic latitude"} as synonymous, and likewise for longitude.</li>
     *   <li>{@linkplain org.apache.sis.referencing.datum.DefaultGeodeticDatum#isHeuristicMatchForName(String)
     *       Comparisons of geodetic datum names} ignore the {@code "D_"} prefix, if any.
     *       This prefix appears in ESRI datum name (e.g. {@code "D_WGS_1984"}).</li>
     * </ul>
     *
     * <div class="section">Future evolutions</div>
     * This method implements recommendations from the
     * <a href="http://docs.opengeospatial.org/is/12-063r5/12-063r5.html#139">WKT 2 specification §B.5.2</a>,
     * together with heuristic rules learned from experience while trying to provide inter-operability
     * with different data producers. Those rules may be adjusted in any future SIS version according experience
     * gained while working with more data producers.
     *
     * @param  name The name to compare with the object name or aliases.
     * @return {@code true} if the primary name of at least one alias matches the specified {@code name}.
     *
     * @see IdentifiedObjects#isHeuristicMatchForName(IdentifiedObject, String)
     * @see org.apache.sis.util.Characters.Filter#LETTERS_AND_DIGITS
     */
    public boolean isHeuristicMatchForName(final String name) {
        return NameToIdentifier.isHeuristicMatchForName(this.name, alias, name);
    }

    /**
     * Compares this object with the given object for equality.
     * The strictness level is controlled by the second argument,
     * from stricter to more permissive values:
     *
     * <table class="compact" summary="Description of comparison modes.">
     *   <tr><td>{@link ComparisonMode#STRICT STRICT}:</td>
     *        <td>Verifies if the two objects are of the same {@linkplain #getClass() class}
     *            and compares all public properties, including SIS-specific (non standard) properties.</td></tr>
     *   <tr><td>{@link ComparisonMode#BY_CONTRACT BY_CONTRACT}:</td>
     *       <td>Verifies if the two objects implement the same {@linkplain #getInterface() GeoAPI interface}
     *           and compares all properties defined by that interface ({@linkplain #getName() name},
     *           {@linkplain #getIdentifiers() identifiers}, {@linkplain #getRemarks() remarks}, <i>etc</i>).
     *           The two objects do not need to be instances of the same implementation class
     *           and SIS-specific properties are ignored.</td></tr>
     *   <tr><td>{@link ComparisonMode#IGNORE_METADATA IGNORE_METADATA}:</td>
     *       <td>Compares only the properties relevant to coordinate transformations. Generally speaking, the content
     *           of the {@code properties} map given at {@linkplain #AbstractIdentifiedObject(Map) construction time}
     *           is considered ignorable metadata while the explicit arguments given to the constructor (if any) are
     *           considered non-ignorable. Note that there is some exceptions to this rule of thumb — see
     *           <cite>When object name matter</cite> below.</td></tr>
     *   <tr><td>{@link ComparisonMode#APPROXIMATIVE APPROXIMATIVE}:</td>
     *       <td>Same as {@code IGNORE_METADATA}, with some tolerance threshold on numerical values.</td></tr>
     *   <tr><td>{@link ComparisonMode#DEBUG DEBUG}:</td>
     *        <td>Special mode for figuring out why two objects expected to be equal are not.</td></tr>
     * </table>
     *
     * The main guideline is that if {@code sourceCRS.equals(targetCRS, IGNORE_METADATA)} returns {@code true},
     * then the transformation from {@code sourceCRS} to {@code targetCRS} should be the identity transform
     * even if the two CRS do not have the same name.
     *
     * <div class="section">When object name matter</div>
     * Some subclasses (especially
     * {@link org.apache.sis.referencing.cs.DefaultCoordinateSystemAxis},
     * {@link org.apache.sis.referencing.datum.AbstractDatum} and
     * {@link org.apache.sis.parameter.DefaultParameterDescriptor}) will compare the
     * {@linkplain #getName() name} even in {@code IGNORE_METADATA} mode,
     * because objects of those types with different names have completely different meaning.
     * For example nothing differentiate the {@code "semi_major"} and {@code "semi_minor"} parameters except the name.
     * The name comparison may be lenient however, i.e. the rules may accept a name matching an alias.
     * See {@link #isHeuristicMatchForName(String)} for more information.
     *
     * <div class="section">Conformance to the <code>equals(Object)</code> method contract</div>
     * {@link ComparisonMode#STRICT} is the only mode compliant with the {@link Object#equals(Object)} contract.
     * For all other modes, the comparison is not guaranteed to be <cite>symmetric</cite> neither
     * <cite>transitive</cite>. See {@link LenientComparable#equals(Object, ComparisonMode) LenientComparable}
     * for more information.
     *
     * @param  object The object to compare to {@code this}.
     * @param  mode The strictness level of the comparison.
     * @return {@code true} if both objects are equal according the given comparison mode.
     *
     * @see #computeHashCode()
     * @see org.apache.sis.util.Utilities#deepEquals(Object, Object, ComparisonMode)
     */
    @Override
    public boolean equals(final Object object, final ComparisonMode mode) {
        if (object == null) {
            return false;
        }
        switch (mode) {
            case STRICT: {
                if (getClass() != object.getClass()) {
                    return false;
                }
                final AbstractIdentifiedObject that = (AbstractIdentifiedObject) object;
                /*
                 * If the hash codes were cached for both objects, opportunistically compare them.
                 * This is an efficient way to quickly check if the two objects are different
                 * before the more extensive check below.
                 */
                if (mode == ComparisonMode.STRICT) {
                    final int tc = hashCode;
                    if (tc != 0) {
                        final int oc = that.hashCode;
                        if (oc != 0 && tc != oc) {
                            return false;
                        }
                    }
                }
                return Objects.equals(name, that.name) &&
                       nonNull(alias).equals(nonNull(that.alias)) &&
                       nonNull(identifiers).equals(nonNull(that.identifiers)) &&
                       Objects.equals(remarks, that.remarks);
            }
            case BY_CONTRACT: {
                if (!implementsSameInterface(object)) {
                    return false;
                }
                final IdentifiedObject that = (IdentifiedObject) object;
                return deepEquals(getName(),        that.getName(),        mode) &&
                       deepEquals(getAlias(),       that.getAlias(),       mode) &&
                       deepEquals(getIdentifiers(), that.getIdentifiers(), mode) &&
                       deepEquals(getRemarks(),     that.getRemarks(),     mode);
            }
            case IGNORE_METADATA:
            case APPROXIMATIVE:
            case DEBUG: {
                return implementsSameInterface(object);
            }
            default: {
                throw new IllegalArgumentException(Errors.format(
                        Errors.Keys.UnknownEnumValue_2, ComparisonMode.class, mode));
            }
        }
    }

    /**
     * Returns {@code true} if the given object implements the same GeoAPI interface than this object.
     */
    private boolean implementsSameInterface(final Object object) {
        final Class<? extends IdentifiedObject> type = getInterface();
        if (object instanceof AbstractIdentifiedObject) {
            return ((AbstractIdentifiedObject) object).getInterface() == type;
        }
        /*
         * Fallback for non-SIS implementations.
         */
        if (type.isInstance(object)) {
            final Class<? extends IdentifiedObject>[] t = Classes.getLeafInterfaces(object.getClass(), type);
            if (t.length == 1 && t[0] == type) {
                return true;
            }
        }
        return false;
    }

    /**
     * Compares the specified object with this object for equality.
     * This method is implemented as below (omitting assertions):
     *
     * {@preformat java
     *     return equals(other, ComparisonMode.STRICT);
     * }
     *
     * Subclasses shall override {@link #equals(Object, ComparisonMode)} instead than this method.
     *
     * @param  object The other object (may be {@code null}).
     * @return {@code true} if both objects are equal.
     */
    @Override
    public final boolean equals(final Object object) {
        final boolean eq = equals(object, ComparisonMode.STRICT);
        // If objects are equal, then they must have the same hash code value.
        assert !eq || hashCode() == object.hashCode() : this;
        return eq;
    }

    /**
     * Returns a hash value for this identified object. Two {@code AbstractIdentifiedObject} instances
     * for which {@link #equals(Object)} returns {@code true} shall have the same hash code value, if
     * the hash codes are computed on the same JVM instance for both objects. The hash code value is
     * <em>not</em> guaranteed to be stable between different versions of the Apache SIS library, or
     * between libraries running on different JVM.
     *
     * <div class="section">Implementation note</div>
     * This method invokes {@link #computeHashCode()} when first needed, then caches the result.
     * Subclasses shall override {@link #computeHashCode()} instead than this method.
     *
     * @return The hash code value. This value may change in any future Apache SIS version.
     */
    @Override
    public final int hashCode() { // No need to synchronize; ok if invoked twice.
        int hash = hashCode;
        if (hash == 0) {
            hash = Numerics.hashCode(computeHashCode());
            if (hash == 0) {
                hash = -1;
            }
            hashCode = hash;
        }
        assert hash == -1 || hash == Numerics.hashCode(computeHashCode()) : hash;
        return hash;
    }

    /**
     * Invoked by {@link #hashCode()} for computing the hash code when first needed.
     * This method is invoked at most once in normal execution, or an arbitrary amount of times if Java
     * assertions are enabled. The hash code value shall never change during the whole lifetime of this
     * object in a JVM. The hash code value does not need to be the same in two different executions of
     * the JVM.
     *
     * <div class="section">Overriding</div>
     * Subclasses can override this method for using more properties in hash code calculation.
     * All {@code computeHashCode()} methods shall invoke {@code super.computeHashCode()},
     * <strong>not</strong> {@code hashCode()}. Example:
     *
     * {@preformat java
     *     &#64;Override
     *     protected long computeHashCode() {
     *         return super.computeHashCode() + 31 * Objects.hash(myProperties);
     *     }
     * }
     *
     * @return The hash code value. This value may change in any future Apache SIS version.
     */
    protected long computeHashCode() {
        return Objects.hash(name, nonNull(alias), nonNull(identifiers), remarks) ^ getInterface().hashCode();
    }

    /**
     * Formats the inner part of the <cite>Well Known Text</cite> (WKT) representation for this object.
     * The default implementation writes the following elements:
     *
     * <ul>
     *   <li>The object {@linkplain #getName() name}.</li>
     * </ul>
     *
     * Keywords and metadata (scope, extent, identifier and remarks) shall not be formatted here.
     * For example if this formattable element is for a {@code GeodeticCRS[…]} element,
     * then subclasses shall write the content starting at the insertion point shown below:
     *
     * <table class="compact" summary="WKT and Java code example.">
     * <tr>
     *   <th>WKT example</th>
     *   <th>Java code example</th>
     * </tr><tr><td>
     * {@preformat text
     *   GeodeticCRS["WGS 84", ID["EPSG", 4326]]
     *                       ↑
     *               (insertion point)
     * }
     * </td><td>
     * {@preformat java
     *     super.formatTo(formatter);
     *     // ... write the elements at the insertion point ...
     *     return "GeodeticCRS";
     * }
     * </td></tr></table>
     *
     * <div class="section">Formatting non-standard WKT</div>
     * If the implementation can not represent this object without violating some WKT constraints,
     * it can uses its own (non-standard) keywords but shall declare that it did so by invoking one
     * of the {@link Formatter#setInvalidWKT(IdentifiedObject, Exception) Formatter.setInvalidWKT(…)}
     * methods.
     *
     * <p>Alternatively, the implementation may also have no WKT keyword for this object.
     * In such case, this method shall return {@code null}.</p>
     *
     * @param  formatter The formatter where to format the inner content of this WKT element.
     * @return The {@linkplain org.apache.sis.io.wkt.KeywordCase#CAMEL_CASE CamelCase} keyword
     *         for the WKT element, or {@code null} if unknown.
     *
     * @see <a href="http://docs.opengeospatial.org/is/12-063r5/12-063r5.html#21">WKT 2 specification §7</a>
     */
    @Override
    protected String formatTo(final Formatter formatter) {
        WKTUtilities.appendName(this, formatter, ElementKind.forType(getClass()));
        return null;
    }




    //////////////////////////////////////////////////////////////////////////////////////////////////
    ////////                                                                                  ////////
    ////////                               XML support with JAXB                              ////////
    ////////                                                                                  ////////
    ////////        The following methods are invoked by JAXB using reflection (even if       ////////
    ////////        they are private) or are helpers for other methods invoked by JAXB.       ////////
    ////////        Those methods can be safely removed if Geographic Markup Language         ////////
    ////////        (GML) support is not needed.                                              ////////
    ////////                                                                                  ////////
    //////////////////////////////////////////////////////////////////////////////////////////////////

    /**
     * Constructs a new object in which every attributes are set to a null value.
     * <strong>This is not a valid object.</strong> This constructor is strictly
     * reserved to JAXB, which will assign values to the fields using reflexion.
     */
    AbstractIdentifiedObject() {
        remarks = null;
        deprecated = false;
    }

    /**
     * Returns a single element from the {@code Set<Identifier>} collection, or {@code null} if none.
     * We have to define this method because ISO 19111 defines the {@code identifiers} property as a collection
     * while GML 3.2 defines it as a singleton.
     *
     * <p>This method searches for the following identifiers, in preference order:</p>
     * <ul>
     *   <li>The first identifier having a code that begin with {@code "urn:"}.</li>
     *   <li>The first identifier having a code that begin with {@code "http:"}.</li>
     *   <li>The first identifier, converted to the {@code "urn:} syntax if possible.</li>
     * </ul>
     */
    @XmlElement(name = "identifier")
    final Code getIdentifier() {
        return Code.forIdentifiedObject(getClass(), identifiers);
    }

    /**
     * Invoked by JAXB at unmarshalling time for setting the identifier.
     */
    private void setIdentifier(final Code identifier) {
        if (identifiers == null) {
            if (identifier != null) {
                final Identifier id = identifier.getIdentifier();
                if (id != null) {
                    identifiers = Collections.singleton(id);
                }
            }
        } else {
            ReferencingUtilities.propertyAlreadySet(AbstractIdentifiedObject.class, "setIdentifier", "identifier");
        }
    }

    /**
     * Returns the {@link #name} and all aliases which are also instance of {@link Identifier}.
     * The later happen often in SIS implementation since many aliases are instance of {@link NamedIdentifier}.
     *
     * <p>The returned collection is <cite>live</cite>: adding elements in that collection will modify this
     * {@code AbstractIdentifiedObject} instance. This is needed for unmarshalling with JAXB and should not
     * be used in other context.</p>
     *
     * <div class="section">Why there is no <code>setNames(…)</code> method</div>
     * Some JAXB implementations never invoke setter method for collections. Instead they invoke the getter and
     * add directly the identifiers in the returned collection. Whether JAXB will perform or not a final call to
     * {@code setNames(…)} is JAXB-implementation dependent (JDK7 does but JDK6 and JDK8 early access do not).
     * It seems a more portable approach (at least for JAXB reference implementations) to design our class
     * without setter method, in order to have the same behavior on all supported JDK versions.
     *
     * @see <a href="https://java.net/jira/browse/JAXB-488">JAXB-488</a>
     */
    @XmlElement(name = "name", required = true)
    final Collection<Identifier> getNames() {
        return new Names();
    }

    /**
     * A writable view over the {@linkplain AbstractIdentifiedObject#getName() name} of the enclosing object followed
     * by all {@linkplain AbstractIdentifiedObject#getAlias() aliases} which are instance of {@link Identifier}.
     * Used by JAXB only at (un)marshalling time because GML merges the name and aliases in a single {@code <gml:name>}
     * property.
     */
    private final class Names extends AbstractCollection<Identifier> {
        /**
         * Invoked by JAXB before to write in the collection at unmarshalling time.
         * Do nothing since our object is already empty.
         */
        @Override
        public void clear() {
        }

        /**
         * Returns the number of name and aliases that are instance of {@link Identifier}.
         */
        @Override
        public int size() {
            return NameIterator.count(AbstractIdentifiedObject.this);
        }

        /**
         * Returns an iterator over the name and aliases that are instance of {@link Identifier}.
         */
        @Override
        public Iterator<Identifier> iterator() {
            return new NameIterator(AbstractIdentifiedObject.this);
        }

        /**
         * Invoked by JAXB at unmarshalling time for each identifier. The first identifier will be taken
         * as the name and all other identifiers (if any) as aliases.
         *
         * <p>Some (but not all) JAXB implementations never invoke setter method for collections.
         * Instead they invoke {@link AbstractIdentifiedObject#getNames()} and add directly the identifiers
         * in the returned collection. Consequently this method must writes directly in the enclosing object.
         * See <a href="https://java.net/jira/browse/JAXB-488">JAXB-488</a> for more information.</p>
         */
        @Override
        public boolean add(final Identifier id) {
            addName(id);
            return true;
        }
    }

    /**
     * Implementation of {@link Names#add(Identifier)}, defined in the enclosing class
     * for access to private fields without compiler-generated bridge methods.
     */
    final void addName(final Identifier id) {
        if (name == NilReferencingObject.UNNAMED) {
            name = id;
        } else {
            /*
             * Our Code and RS_Identifier implementations should always create NamedIdentifier instance,
             * so the 'instanceof' check should not be necessary. But we do a paranoiac check anyway.
             */
            final GenericName n = id instanceof GenericName ? (GenericName) id : new NamedIdentifier(id);
            if (alias == null) {
                alias = Collections.singleton(n);
            } else {
                /*
                 * This implementation is inefficient since each addition copies the array, but we rarely
                 * have more than two aliases.  This implementation is okay for a small number of aliases
                 * and ensures that the enclosing AbstractIdentifiedObject is unmodifiable except by this
                 * add(…) method.
                 *
                 * Note about alternative approaches
                 * ---------------------------------
                 * An alternative approach could be to use an ArrayList and replace it by an unmodifiable
                 * list only after unmarshalling (using an afterUnmarshal(Unmarshaller, Object) method),
                 * but we want to avoid Unmarshaller dependency (for reducing classes loading for users
                 * who are not interrested in XML) and it may actually be less efficient for the vast
                 * majority of cases where there is less than 3 aliases.
                 */
                final int size = alias.size();
                final GenericName[] names = alias.toArray(new GenericName[size + 1]);
                names[size] = n;
                alias = UnmodifiableArrayList.wrap(names);
            }
        }
    }
}<|MERGE_RESOLUTION|>--- conflicted
+++ resolved
@@ -527,147 +527,6 @@
     }
 
     /**
-<<<<<<< HEAD
-     * Returns a single element from the {@code Set<Identifier>} collection, or {@code null} if none.
-     * We have to define this method because ISO 19111 defines the {@code identifiers} property as a collection
-     * while GML 3.2 defines it as a singleton.
-     *
-     * <p>This method searches for the following identifiers, in preference order:</p>
-     * <ul>
-     *   <li>The first identifier having a code that begin with {@code "urn:"}.</li>
-     *   <li>The first identifier having a code that begin with {@code "http:"}.</li>
-     *   <li>The first identifier, converted to the {@code "urn:} syntax if possible.</li>
-     * </ul>
-     */
-    @XmlElement(name = "identifier")
-    final Code getIdentifier() {
-        return Code.forIdentifiedObject(getClass(), identifiers);
-    }
-
-    /**
-     * Invoked by JAXB at unmarshalling time for setting the identifier.
-     */
-    private void setIdentifier(final Code identifier) {
-        if (identifier != null) {
-            final ReferenceIdentifier id = identifier.getIdentifier();
-            if (id != null && ReferencingUtilities.canSetProperty(AbstractIdentifiedObject.class,
-                    "setIdentifier", "identifier", identifiers != null))
-            {
-                identifiers = Collections.singleton(id);
-            }
-        }
-    }
-
-    /**
-     * A writable view over the {@linkplain AbstractIdentifiedObject#getName() name} of the enclosing object followed by
-     * all {@linkplain AbstractIdentifiedObject#getAlias() aliases} which are instance of {@link ReferenceIdentifier}.
-     * Used by JAXB only at (un)marshalling time because GML merges the name and aliases in a single {@code <gml:name>}
-     * property.
-     */
-    private final class Names extends AbstractCollection<ReferenceIdentifier> {
-        /**
-         * Invoked by JAXB before to write in the collection at unmarshalling time.
-         * Do nothing since our object is already empty.
-         */
-        @Override
-        public void clear() {
-        }
-
-        /**
-         * Returns the number of name and aliases that are instance of {@link ReferenceIdentifier}.
-         */
-        @Override
-        public int size() {
-            return NameIterator.count(AbstractIdentifiedObject.this);
-        }
-
-        /**
-         * Returns an iterator over the name and aliases that are instance of {@link ReferenceIdentifier}.
-         */
-        @Override
-        public Iterator<ReferenceIdentifier> iterator() {
-            return new NameIterator(AbstractIdentifiedObject.this);
-        }
-
-        /**
-         * Invoked by JAXB at unmarshalling time for each identifier. The first identifier will be taken
-         * as the name and all other identifiers (if any) as aliases.
-         *
-         * <p>Some (but not all) JAXB implementations never invoke setter method for collections.
-         * Instead they invoke {@link AbstractIdentifiedObject#getNames()} and add directly the identifiers
-         * in the returned collection. Consequently this method must writes directly in the enclosing object.
-         * See <a href="https://java.net/jira/browse/JAXB-488">JAXB-488</a> for more information.</p>
-         */
-        @Override
-        public boolean add(final ReferenceIdentifier id) {
-            addName(id);
-            return true;
-        }
-    }
-
-    /**
-     * Implementation of {@link Names#add(ReferenceIdentifier)}, defined in the enclosing class
-     * for access to private fields without compiler-generated bridge methods.
-     */
-    final void addName(final ReferenceIdentifier id) {
-        if (name == NilReferencingObject.UNNAMED) {
-            name = id;
-        } else {
-            /*
-             * Our Code and RS_Identifier implementations should always create NamedIdentifier instance,
-             * so the 'instanceof' check should not be necessary. But we do a paranoiac check anyway.
-             */
-            final GenericName n = id instanceof GenericName ? (GenericName) id : new NamedIdentifier(id);
-            if (alias == null) {
-                alias = Collections.singleton(n);
-            } else {
-                /*
-                 * This implementation is inefficient since each addition copies the array, but we rarely
-                 * have more than two aliases.  This implementation is okay for a small number of aliases
-                 * and ensures that the enclosing AbstractIdentifiedObject is unmodifiable except by this
-                 * add(…) method.
-                 *
-                 * Note about alternative approaches
-                 * ---------------------------------
-                 * An alternative approach could be to use an ArrayList and replace it by an unmodifiable
-                 * list only after unmarshalling (using an afterUnmarshal(Unmarshaller, Object) method),
-                 * but we want to avoid Unmarshaller dependency (for reducing classes loading for users
-                 * who are not interrested in XML) and it may actually be less efficient for the vast
-                 * majority of cases where there is less than 3 aliases.
-                 */
-                final int size = alias.size();
-                final GenericName[] names = alias.toArray(new GenericName[size + 1]);
-                names[size] = n;
-                alias = UnmodifiableArrayList.wrap(names);
-            }
-        }
-    }
-
-    /**
-     * Returns the {@link #name} and all aliases which are also instance of {@link ReferenceIdentifier}.
-     * The later happen often in SIS implementation since many aliases are instance of {@link NamedIdentifier}.
-     *
-     * <p>The returned collection is <cite>live</cite>: adding elements in that collection will modify this
-     * {@code AbstractIdentifiedObject} instance. This is needed for unmarshalling with JAXB and should not
-     * be used in other context.</p>
-     *
-     * <div class="section">Why there is no <code>setNames(…)</code> method</div>
-     * Some JAXB implementations never invoke setter method for collections. Instead they invoke the getter and
-     * add directly the identifiers in the returned collection. Whether JAXB will perform or not a final call to
-     * {@code setNames(…)} is JAXB-implementation dependent (JDK7 does but JDK6 and JDK8 early access do not).
-     * It seems a more portable approach (at least for JAXB reference implementations) to design our class
-     * without setter method, in order to have the same behavior on all supported JDK versions.
-     *
-     * @see <a href="https://java.net/jira/browse/JAXB-488">JAXB-488</a>
-     */
-    @XmlElement(name = "name", required = true)
-    final Collection<ReferenceIdentifier> getNames() {
-        return new Names();
-    }
-
-    /**
-=======
->>>>>>> 8fb9bfef
      * Returns the primary name by which this object is identified.
      *
      * @return The primary name.
@@ -1119,7 +978,7 @@
     private void setIdentifier(final Code identifier) {
         if (identifiers == null) {
             if (identifier != null) {
-                final Identifier id = identifier.getIdentifier();
+                final ReferenceIdentifier id = identifier.getIdentifier();
                 if (id != null) {
                     identifiers = Collections.singleton(id);
                 }
@@ -1147,7 +1006,7 @@
      * @see <a href="https://java.net/jira/browse/JAXB-488">JAXB-488</a>
      */
     @XmlElement(name = "name", required = true)
-    final Collection<Identifier> getNames() {
+    final Collection<ReferenceIdentifier> getNames() {
         return new Names();
     }
 
@@ -1157,7 +1016,7 @@
      * Used by JAXB only at (un)marshalling time because GML merges the name and aliases in a single {@code <gml:name>}
      * property.
      */
-    private final class Names extends AbstractCollection<Identifier> {
+    private final class Names extends AbstractCollection<ReferenceIdentifier> {
         /**
          * Invoked by JAXB before to write in the collection at unmarshalling time.
          * Do nothing since our object is already empty.
@@ -1178,7 +1037,7 @@
          * Returns an iterator over the name and aliases that are instance of {@link Identifier}.
          */
         @Override
-        public Iterator<Identifier> iterator() {
+        public Iterator<ReferenceIdentifier> iterator() {
             return new NameIterator(AbstractIdentifiedObject.this);
         }
 
@@ -1192,7 +1051,7 @@
          * See <a href="https://java.net/jira/browse/JAXB-488">JAXB-488</a> for more information.</p>
          */
         @Override
-        public boolean add(final Identifier id) {
+        public boolean add(final ReferenceIdentifier id) {
             addName(id);
             return true;
         }
@@ -1202,7 +1061,7 @@
      * Implementation of {@link Names#add(Identifier)}, defined in the enclosing class
      * for access to private fields without compiler-generated bridge methods.
      */
-    final void addName(final Identifier id) {
+    final void addName(final ReferenceIdentifier id) {
         if (name == NilReferencingObject.UNNAMED) {
             name = id;
         } else {
