--- conflicted
+++ resolved
@@ -509,15 +509,10 @@
      */
     private void setIdentifier(final Code identifier) {
         if (identifier != null) {
-<<<<<<< HEAD
             final ReferenceIdentifier id = identifier.getIdentifier();
-            if (id != null && canSetProperty("identifier", identifiers != null)) {
-=======
-            final Identifier id = identifier.getIdentifier();
             if (id != null && canSetProperty(AbstractIdentifiedObject.class,
                     "setIdentifier", "identifier", identifiers != null))
             {
->>>>>>> c4ff2053
                 identifiers = Collections.singleton(id);
             }
         }
