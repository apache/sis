--- conflicted
+++ resolved
@@ -181,12 +181,8 @@
      * @see #getName()
      * @see #getNames()
      */
-<<<<<<< HEAD
+    @SuppressWarnings("serial")         // Not statically typed as Serializable.
     private ReferenceIdentifier name;
-=======
-    @SuppressWarnings("serial")         // Not statically typed as Serializable.
-    private Identifier name;
->>>>>>> 943bd0e0
 
     /**
      * An alternative name by which this object is identified, or {@code null} if none.
@@ -209,12 +205,8 @@
      * @see #getIdentifiers()
      * @see #getIdentifier()
      */
-<<<<<<< HEAD
+    @SuppressWarnings("serial")         // Not statically typed as Serializable.
     private Set<ReferenceIdentifier> identifiers;
-=======
-    @SuppressWarnings("serial")         // Not statically typed as Serializable.
-    private Set<Identifier> identifiers;
->>>>>>> 943bd0e0
 
     /**
      * Comments on or information about this object, or {@code null} if none.
