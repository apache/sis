/*
 * Licensed to the Apache Software Foundation (ASF) under one or more
 * contributor license agreements.  See the NOTICE file distributed with
 * this work for additional information regarding copyright ownership.
 * The ASF licenses this file to You under the Apache License, Version 2.0
 * (the "License"); you may not use this file except in compliance with
 * the License.  You may obtain a copy of the License at
 *
 *     http://www.apache.org/licenses/LICENSE-2.0
 *
 * Unless required by applicable law or agreed to in writing, software
 * distributed under the License is distributed on an "AS IS" BASIS,
 * WITHOUT WARRANTIES OR CONDITIONS OF ANY KIND, either express or implied.
 * See the License for the specific language governing permissions and
 * limitations under the License.
 */
package org.apache.sis.referencing.operation.transform;

import java.util.List;
import java.util.Arrays;
import java.util.Map;
import java.util.IdentityHashMap;
import java.util.Iterator;
import java.io.Serializable;
import org.opengis.util.FactoryException;
import org.opengis.parameter.GeneralParameterValue;
import org.opengis.parameter.GeneralParameterDescriptor;
import org.opengis.parameter.ParameterValue;
import org.opengis.parameter.ParameterValueGroup;
import org.opengis.parameter.ParameterDescriptor;
import org.opengis.parameter.ParameterDescriptorGroup;
import org.opengis.parameter.ParameterNotFoundException;
import org.opengis.referencing.operation.OperationMethod;
import org.opengis.referencing.operation.Matrix;
import org.opengis.referencing.operation.MathTransform;
import org.opengis.referencing.operation.MathTransformFactory;
import org.apache.sis.internal.referencing.ExtendedPrecisionMatrix;
import org.apache.sis.internal.referencing.WKTUtilities;
import org.apache.sis.internal.referencing.Formulas;
import org.apache.sis.internal.metadata.WKTKeywords;
import org.apache.sis.internal.system.Loggers;
import org.apache.sis.internal.util.DoubleDouble;
import org.apache.sis.internal.util.UnmodifiableArrayList;
import org.apache.sis.parameter.Parameters;
import org.apache.sis.parameter.Parameterized;
import org.apache.sis.parameter.DefaultParameterValue;
import org.apache.sis.referencing.operation.matrix.Matrices;
import org.apache.sis.referencing.operation.matrix.MatrixSIS;
import org.apache.sis.referencing.operation.matrix.NoninvertibleMatrixException;
import org.apache.sis.io.wkt.FormattableObject;
import org.apache.sis.io.wkt.Formatter;
import org.apache.sis.util.logging.Logging;
import org.apache.sis.util.resources.Errors;

import static org.apache.sis.util.ArgumentChecks.ensureNonNull;

// Branch-dependent imports
import org.apache.sis.internal.jdk7.Objects;


/**
 * The parameters that describe a sequence of
 * <cite>normalize</cite> → <cite>non-linear kernel</cite> → <cite>denormalize</cite> transforms as a whole.
 * The normalize and denormalize steps must be affine transforms, while the non-linear kernel is arbitrary.
 *
 * <div class="note"><b>Note:</b> actually there is nothing in this class which force the kernel to be non-linear.
 * But this class is useless if the kernel is linear, because 3 linear steps can be efficiently
 * {@linkplain java.awt.geom.AffineTransform#concatenate concatenated} in a single affine transform.</div>
 *
 * <p>Contextual parameters can be {@linkplain AbstractMathTransform#getContextualParameters() associated}
 * to the <cite>non-linear kernel</cite> step of the above-cited sequence.
 * Since the {@linkplain AbstractMathTransform#getParameterValues() parameter values} of the non-linear kernel contains
 * only normalized parameters (e.g. a map projection on an ellipsoid having a <cite>semi-major</cite> axis length of 1),
 * Apache SIS needs contextual information for reconstructing the parameters of the complete transforms chain.</p>
 *
 * <div class="section">Usage in map projections</div>
 * This object is used mostly for Apache SIS implementation of map projections, where the non-linear kernel is a
 * {@linkplain org.apache.sis.referencing.operation.projection.NormalizedProjection normalized projection}.
 * The {@linkplain #completeTransform(MathTransformFactory, MathTransform) complete map projection}
 * (ignoring {@linkplain org.apache.sis.referencing.cs.CoordinateSystems#swapAndScaleAxes changes of axis order})
 * is a chain of 3 transforms as shown below:
 *
 * <center>
 *   <table class="compact" style="td {vertical-align: middle}" summary="Decomposition of a map projection">
 *     <tr>
 *       <td>{@include formulas.html#NormalizeGeographic}</td>
 *       <td>→</td>
 *       <td>Map projection on a normalized ellipsoid</td>
 *       <td>→</td>
 *       <td>{@include formulas.html#DenormalizeCartesian}</td>
 *     </tr>
 *   </table>
 * </center>
 *
 * {@code ContextualParameters} is typically created and used as below:
 *
 * <ol class="verbose">
 *   <li>A {@link MathTransformProvider} instantiates a class from the
 *     {@linkplain org.apache.sis.referencing.operation.projection map projection package}.
 *     Note that different providers may instantiate the same map projection class.
 *     For example both <cite>"Mercator (variant A)"</cite> and <cite>"Mercator (variant B)"</cite> methods
 *     instantiate the same {@link org.apache.sis.referencing.operation.projection.Mercator} class,
 *     but with different ways to represent the parameters.</li>
 *
 *   <li>The map projection constructor fetches all parameters that it needs from the user-supplied
 *     {@link org.apache.sis.parameter.Parameters}, initializes the projection, then saves the parameter values that
 *     it actually used in a new {@code ContextualParameters} instance.</li>
 *
 *   <li>The map projection constructor may keep only the non-linear parameters for itself,
 *     and gives the linear parameters to the {@link #normalizeGeographicInputs normalizeGeographicInputs(…)} and
 *     {@link MatrixSIS#convertAfter MatrixSIS.convertAfter(…)} methods, which will create the matrices show above.
 *     The projection constructor is free to apply additional operations on the two affine transforms
 *     ({@linkplain #getMatrix(MatrixRole) normalize / denormalize}) before or after the above-cited
 *     methods have been invoked.</li>
 *
 *   <li>After all parameter values have been set and the normalize / denormalize matrices defined,
 *     the {@link #completeTransform(MathTransformFactory, MathTransform) completeTransform(…)} method
 *     will mark this {@code ContextualParameters} object as unmodifiable and create the chain of transforms
 *     from (λ,φ) in angular degrees to (x,y) in metres. Note that conversions to other units and
 *     {@linkplain org.apache.sis.referencing.cs.CoordinateSystems#swapAndScaleAxes changes in axis order}
 *     are not the purpose of this transforms chain – they are separated steps.
 *   </li>
 * </ol>
 *
 * <div class="section">Serialization</div>
 * Serialized instances of this class are not guaranteed to be compatible with future SIS versions.
 * Serialization should be used only for short term storage or RMI between applications running the same SIS version.
 *
 * @author  Martin Desruisseaux (Geomatys)
 * @since   0.6
 * @version 0.7
 * @module
 *
 * @see org.apache.sis.referencing.operation.projection.NormalizedProjection
 * @see AbstractMathTransform#getContextualParameters()
 */
public class ContextualParameters extends Parameters implements Serializable {
    /**
     * Whether a matrix is used for <cite>normalization</cite> or <cite>denormalization</cite>
     * before or after a non-linear operation.
     *
     * @author  Martin Desruisseaux (Geomatys)
     * @since   0.7
     * @version 0.7
     * @module
     *
     * @see ContextualParameters#getMatrix(MatrixRole)
     */
    public static enum MatrixRole {
        /**
         * Matrix for converting angular degrees to radians, or any other linear operations needed
         * before to apply a non-linear operation. For example in a map projection, this matrix is
         * typically (but not necessarily) as below:
         *
         * <center>{@include formulas.html#NormalizeGeographic}</center>
         */
        NORMALIZATION,

        /**
         * Inverse of the {@link #NORMALIZATION} matrix.
         * For example in a map projection, this matrix is typically (but not necessarily) as below:
         *
         * <center>{@include formulas.html#DeormalizeGeographic}</center>
         */
        INVERSE_NORMALIZATION,

        /**
         * Matrix for scaling Cartesian coordinates to the size of the planet, or any other linear operations needed
         * after execution of a non-linear operation. For example in a map projection, this matrix is typically
         * (but not necessarily) as below:
         *
         * <center>{@include formulas.html#DenormalizeCartesian}</center>
         */
        DENORMALIZATION,

        /**
         * Inverse of the {@link #DENORMALIZATION} matrix.
         */
        INVERSE_DENORMALIZATION
    }

    /**
     * For cross-version compatibility.
     */
    private static final long serialVersionUID = 6769546741493459341L;

    /**
     * The parameters that represents the sequence of transforms as a whole. The parameter values may be used
     * in the {@linkplain #getMatrix(MatrixRole) (de)normalization} transforms, in the kernel, or both.
     *
     * @see #getDescriptor()
     */
    private final ParameterDescriptorGroup descriptor;

    /**
     * The affine transform to be applied before (<cite>normalize</cite>) and after (<cite>denormalize</cite>)
     * the kernel operation. On {@code ContextualParameters} construction, those affines are initially identity
     * transforms, to be modified in-place by callers of {@link #getMatrix(MatrixRole)} or related methods.
     * After the {@link #completeTransform(MathTransformFactory, MathTransform)} method has been invoked,
     * those matrices are typically (but not necessarily) replaced by the {@link LinearTransform} instances itself.
     *
     * @see #getMatrix(MatrixRole)
     */
    private Matrix normalize, denormalize;

    /**
     * The parameter values. Null elements in this array are empty slots available for adding new parameter values.
     * The array length is the maximum number of parameters allowed, which is determined by the {@link #descriptor}.
     *
     * <p>This array is modifiable after construction, but is considered unmodifiable after
     * {@link #completeTransform(MathTransformFactory, MathTransform)} has been invoked.</p>
     */
    private ParameterValue<?>[] values;

    /**
     * If the inverse coordinate operation can be described by another {@code ContextualParameters} instance,
     * a reference to that instance. Otherwise {@code null}.
     */
    private ContextualParameters inverse;

    /**
     * {@code false} if this parameter group is modifiable, or {@code true} if it has been made unmodifiable
     * (frozen) by a call to {@link #completeTransform(MathTransformFactory, MathTransform)}.
     *
     * @see #freeze()
     */
    private boolean isFrozen;

    /**
     * Creates a new group of parameters for the given non-linear coordinate operation method.
     * The {@linkplain org.apache.sis.referencing.operation.DefaultOperationMethod#getParameters() method parameters}
     * shall describe the <cite>normalize</cite> → <cite>non-linear kernel</cite> → <cite>denormalize</cite> sequence
     * as a whole. After construction, callers shall:
     *
     * <ul>
     *   <li>Set the relevant parameter values by calls to
     *     <code>{@linkplain #parameter(String) parameter(…)}.setValue(…)</code>.</li>
     *   <li>Modify the element values in {@linkplain #getMatrix(MatrixRole) normalization / denormalization}
     *     affine transforms, optionally by calls to the convenience methods in this class.</li>
     *   <li>Get the complete transforms chain with a call
     *     {@link #completeTransform(MathTransformFactory, MathTransform) completeTransform(…)}</li>
     * </ul>
     *
     * See class javadoc for more information.
     *
     * @param method The non-linear operation method for which to define the parameter values.
     */
    public ContextualParameters(final OperationMethod method) {
        ensureNonNull("method", method);
        descriptor  = method.getParameters();
        normalize   = linear("sourceDimensions", method.getSourceDimensions());
        denormalize = linear("targetDimensions", method.getTargetDimensions());
        values      = new ParameterValue<?>[descriptor.descriptors().size()];
    }

    /**
     * Equivalent to the public constructor, but avoid the need for an {@link OperationMethod} instance.
     *
     * @param descriptor The parameter descriptor.
     * @param srcSize    Size of the normalization matrix: source dimensions + 1.
     * @param tgtSize    Size of the denormalization matrix: target dimensions + 1.
     */
    ContextualParameters(final ParameterDescriptorGroup descriptor, final int srcSize, final int tgtSize) {
        this.descriptor  = descriptor;
        this.normalize   = Matrices.create(srcSize, srcSize, ExtendedPrecisionMatrix.IDENTITY);
        this.denormalize = Matrices.create(tgtSize, tgtSize, ExtendedPrecisionMatrix.IDENTITY);
        this.values      = new ParameterValue<?>[descriptor.descriptors().size()];
    }

    /**
     * Creates a {@code ContextualParameters} for the inverse operation.
     *
     * @param  desc    Descriptor of the inverse operation.
     * @param  forward The parameters created for the forward operation.
     */
    private ContextualParameters(final ParameterDescriptorGroup desc, final ContextualParameters forward) {
        descriptor  = desc;
        normalize   = forward.getMatrix(MatrixRole.INVERSE_DENORMALIZATION);
        denormalize = forward.getMatrix(MatrixRole.INVERSE_NORMALIZATION);
        values      = forward.values;
        inverse     = forward;
        isFrozen    = true;
    }

    /**
     * Creates a matrix for a linear step of the transforms chain.
     * It is important that the matrices created here are instances of {@link MatrixSIS}, in order
     * to allow {@link #getMatrix(MatrixRole)} to return the reference to the (de)normalize matrices.
     */
    private static MatrixSIS linear(final String name, final Integer size) {
        if (size == null) {
            throw new IllegalArgumentException(Errors.format(Errors.Keys.MissingValueForProperty_1, name));
        }
        final int n = size + 1;
        return Matrices.create(n, n, ExtendedPrecisionMatrix.IDENTITY);
    }

    /**
     * Creates a {@code ContextualParameters} for the inverse operation.
     *
     * @param  desc Descriptor of the inverse operation.
     * @return Parameters for the inverse operation.
     */
    final synchronized ContextualParameters inverse(final ParameterDescriptorGroup desc) {
        if (inverse == null) {
            if (!isFrozen) {
                freeze();
            }
            inverse = new ContextualParameters(desc, this);
        }
        assert inverse.descriptor == desc;
        return inverse;
    }

    /**
     * Returns the parameters for the <cite>normalize</cite> → <cite>non-linear kernel</cite> →
     * <cite>denormalize</cite> sequence as a whole. This is the parameter descriptor of the
     * {@linkplain org.apache.sis.referencing.operation.DefaultOperationMethod operation method}
     * given to the constructor.
     *
     * <p>The values for those parameters is given by the {@link #values()} method. Those values may be used in
     * the {@linkplain #getMatrix(MatrixRole) normalization / denormalization} transforms, in the kernel, or both.</p>
     *
     * <div class="note"><b>Note:</b>
     * The definition of "kernel" is left to implementors.
     * In the particular case of Apache SIS implementation of map projections,
     * kernels are instances of {@link org.apache.sis.referencing.operation.projection.NormalizedProjection}.
     * Other "kernels" in SIS are {@link EllipsoidToCentricTransform} and {@link MolodenskyTransform}.</div>
     *
     * @return The description of the parameters.
     */
    @Override
    public final ParameterDescriptorGroup getDescriptor() {
        return descriptor;
    }

    /**
     * Ensures that this {@code ContextualParameters} instance is modifiable.
     *
     * @throws IllegalStateException if this {@code ContextualParameter} has been made unmodifiable.
     */
    private void ensureModifiable() throws IllegalStateException {
        assert Thread.holdsLock(this);
        if (isFrozen) {
            throw new IllegalStateException(Errors.format(Errors.Keys.UnmodifiableObject_1, getClass()));
        }
    }

    /**
     * Returns the given matrix as an unmodifiable one if this {@code ContextualParameters} instance is unmodifiable.
     * Note that if this instance is modifiable, then we <strong>must</strong> return a direct reference to the matrix,
     * not a wrapper, because the caller may need to modify it.
     */
    private MatrixSIS toMatrixSIS(final Matrix m) {
        return isFrozen ? Matrices.unmodifiable(m) : (MatrixSIS) m;
    }

    /**
     * Returns the affine transforms to be applied before or after the non-linear kernel operation.
     * Immediately after {@linkplain #ContextualParameters(OperationMethod) construction}, those matrices
     * are modifiable identity matrices. Callers can modify the matrix element values, typically by calls to
     * the {@link MatrixSIS#convertBefore(int, Number, Number) MatrixSIS.convertBefore(…)} method.
     * Alternatively, the following methods can be invoked for applying some frequently used configurations:
     *
     * <ul>
     *   <li>{@link #normalizeGeographicInputs(double)}</li>
     *   <li>{@link #denormalizeGeographicOutputs(double)}</li>
     * </ul>
     *
     * After the {@link #completeTransform(MathTransformFactory, MathTransform) completeTransform(…)} method has been
     * invoked, the matrices returned by this method are {@linkplain Matrices#unmodifiable(Matrix) unmodifiable}.
     *
     *
     * <div class="note"><b>Application to map projections:</b>
     * after {@link org.apache.sis.referencing.operation.projection.NormalizedProjection} construction, the matrices
     * returned by {@code projection.getContextualParameters().getMatrix(…)} are initialized to the values shown below.
     * Note that some {@code NormalizedProjection} subclasses apply further modifications to those matrices.
     *
     * <table class="sis">
     *   <caption>Initial matrix coefficients after {@code NormalizedProjection} construction</caption>
     *   <tr>
     *     <th>{@code getMatrix(NORMALIZATION)}</th>
     *     <th class="sep">{@code getMatrix(DENORMALIZATION)}</th>
     *   </tr><tr>
     *     <td>{@include formulas.html#NormalizeGeographic}</td>
     *     <td class="sep">{@include formulas.html#DenormalizeCartesian}</td>
     *   </tr>
     * </table>
     * </div>
     *
     * @param  role {@code NORMALIZATION} for fetching the <cite>normalization</cite> transform to apply before the kernel,
     *         {@code DENORMALIZATION} for the <cite>denormalization</cite> transform to apply after the kernel,
     *         or {@code INVERSE_*} for the inverse of the above-cited matrices.
     * @return The matrix for the requested normalization or denormalization affine transform.
     *
     * @since 0.7
     */
    public final MatrixSIS getMatrix(MatrixRole role) {
        final Matrix fallback;
        final ContextualParameters inverse;
        synchronized (this) {
            switch (role) {
                default:                      throw new AssertionError(role);
                case NORMALIZATION:           return toMatrixSIS(normalize);
                case DENORMALIZATION:         return toMatrixSIS(denormalize);
                case INVERSE_NORMALIZATION:   role = MatrixRole.DENORMALIZATION; fallback = normalize; break;
                case INVERSE_DENORMALIZATION: role = MatrixRole.NORMALIZATION; fallback = denormalize; break;
            }
            inverse = this.inverse;     // Copy the reference while we are inside the synchronized block.
        }
        /*
         * Following must be outside the synchronized block in order to avoid potential deadlock while invoking
         * inverse.getMatrix(role). We do not cache the matrix here, but 'inverse' is likely to have cached it.
         */
        final Matrix m;
        if (inverse != null) {
            m = inverse.getMatrix(role);
        } else try {
            m = Matrices.inverse(fallback);
        } catch (NoninvertibleMatrixException e) {
            throw new IllegalStateException(Errors.format(Errors.Keys.CanNotCompute_1, role), e);
        }
        return Matrices.unmodifiable(m);
    }

    /**
     * @deprecated Replaced by {@link #getMatrix(MatrixRole)}.
     *
     * @param  norm {@code true} for fetching the <cite>normalization</cite> transform to apply before the kernel,
     *         or {@code false} for the <cite>denormalization</cite> transform to apply after the kernel.
     * @return The matrix for the requested normalization ({@code true}) or denormalization ({@code false}) affine transform.
     */
    @Deprecated
    public final MatrixSIS getMatrix(final boolean norm) {
        return getMatrix(norm ? MatrixRole.NORMALIZATION : MatrixRole.DENORMALIZATION);
    }

    /**
     * Prepends a normalization step converting input ordinates in the two first dimensions from degrees to radians.
     * The normalization can optionally subtract the given λ₀ value (in degrees) from the longitude.
     *
     * <p>Invoking this method is equivalent to {@linkplain java.awt.geom.AffineTransform#concatenate concatenating}
     * the normalization matrix with the following matrix. This will have the effect of applying the conversion
     * described above before any other operation:</p>
     *
     * <center>{@include formulas.html#NormalizeGeographic}</center>
     *
     * @param  λ0 Longitude of the central meridian, in degrees.
     * @return The normalization affine transform as a matrix.
     *         Callers can change that matrix directly if they want to apply additional normalization operations.
     * @throws IllegalStateException if this {@code ContextualParameter} has been made unmodifiable.
     */
    public synchronized MatrixSIS normalizeGeographicInputs(final double λ0) {
        ensureModifiable();
        /*
         * In theory the check for (λ0 != 0) is useless. However Java has a notion of negative zero, and we want
         * to avoid negative zeros because we do not want them to appear in WKT formatting of matrix elements.
         */
        final DoubleDouble toRadians = DoubleDouble.createDegreesToRadians();
        DoubleDouble offset = null;
        if (λ0 != 0) {
            offset = new DoubleDouble(-λ0);
            offset.multiply(toRadians);
        }
        final MatrixSIS normalize = (MatrixSIS) this.normalize;  // Must be the same instance, not a copy.
        normalize.convertBefore(0, toRadians, offset);
        normalize.convertBefore(1, toRadians, null);
        return normalize;
    }

    /**
     * Appends a denormalization step after the non-linear kernel, which will convert input ordinates
     * in the two first dimensions from radians to degrees. After this conversion, the denormalization
     * can optionally add the given λ₀ value (in degrees) to the longitude.
     *
     * <p>Invoking this method is equivalent to {@linkplain java.awt.geom.AffineTransform#concatenate concatenating}
     * the denormalization matrix with the following matrix. This will have the effect of applying the conversion
     * described above after the non-linear kernel operation:</p>
     *
     * <center>{@include formulas.html#DeormalizeGeographic}</center>
     *
     * @param  λ0 Longitude of the central meridian, in degrees.
     * @return The denormalization affine transform as a matrix.
     *         Callers can change that matrix directly if they want to apply additional denormalization operations.
     * @throws IllegalStateException if this {@code ContextualParameter} has been made unmodifiable.
     */
    public synchronized MatrixSIS denormalizeGeographicOutputs(final double λ0) {
        ensureModifiable();
        final DoubleDouble toDegrees = DoubleDouble.createRadiansToDegrees();
        final MatrixSIS denormalize = (MatrixSIS) this.denormalize;  // Must be the same instance, not a copy.
        denormalize.convertAfter(0, toDegrees, (λ0 != 0) ? λ0 : null);
        denormalize.convertAfter(1, toDegrees, null);
        return denormalize;
    }

    /**
     * Marks this {@code ContextualParameter} as unmodifiable and creates the
     * <cite>normalize</cite> → {@code kernel} → <cite>denormalize</cite> transforms chain.
     * This method shall be invoked only after the {@linkplain #getMatrix(MatrixRole) (de)normalization}
     * matrices have been set to their final values.
     *
     * <p>The transforms chain created by this method does not include any step for
     * {@linkplain org.apache.sis.referencing.cs.CoordinateSystems#swapAndScaleAxes changing axis order}
     * or for converting to units other than degrees or metres. Such steps, if desired, should be defined
     * outside {@code ContextualParameters}. Efficient concatenation of those steps will happen "under
     * the hood".</p>
     *
     * @param  factory The factory to use for creating math transform instances.
     * @param  kernel The (usually non-linear) kernel.
     *         This is often a {@link org.apache.sis.referencing.operation.projection.NormalizedProjection}.
     * @return The concatenation of <cite>normalize</cite> → <cite>the given kernel</cite> → <cite>denormalize</cite>
     *         transforms.
     * @throws FactoryException if an error occurred while creating a math transform instance.
     *
     * @see org.apache.sis.referencing.operation.projection.NormalizedProjection#createMapProjection(MathTransformFactory)
     */
    @SuppressWarnings("AssignmentToForLoopParameter")
    public synchronized MathTransform completeTransform(final MathTransformFactory factory, final MathTransform kernel)
            throws FactoryException
    {
        if (!isFrozen) {
<<<<<<< HEAD
            isFrozen = true;
            /*
             * Sort the parameter values in the same order than the parameter descriptor. This is not essential,
             * but makes easier to read 'toString()' output by ensuring a consistent order for most projections.
             * Some WKT parsers other than SIS may also require the parameter values to be listed in that specific
             * order. We proceed by first copying all parameters in a temporary HashMap:
             */
            final Map<ParameterDescriptor<?>, ParameterValue<?>> parameters =
                    new IdentityHashMap<ParameterDescriptor<?>, ParameterValue<?>>(values.length);
            for (ParameterValue<?> p : values) {
                if (p == null) {
                    break;  // The first null value in the array indicates the end of sequence.
                }
                p = DefaultParameterValue.unmodifiable(p);
                final ParameterDescriptor<?> desc = p.getDescriptor();
                if (parameters.put(desc, p) != null) {
                    // Should never happen unless ParameterValue.descriptor changed (contract violation).
                    throw new IllegalStateException(Errors.format(Errors.Keys.ElementAlreadyPresent_1, desc.getName()));
                }
            }
            /*
             * Then, copy all HashMap values back to the 'values' array in the order they are declared in the
             * descriptor. Implementation note: the iteration termination condition uses the values array, not
             * the descriptors list, because the former is often shorter than the later. We should never reach
             * the end of descriptors list before the end of values array because 'descriptors' contains all
             * 'parameters' keys. This is verified by the 'assert' below.
             */
            values = new ParameterValue<?>[parameters.size()];
            assert descriptor.descriptors().containsAll(parameters.keySet());
            final Iterator<GeneralParameterDescriptor> it = descriptor.descriptors().iterator();
            for (int i=0; i < values.length;) {
                /*
                 * No need to check for it.hasNext(), since a NoSuchElementException below would be a bug in
                 * our algorithm (or a concurrent change in the 'descriptor.descriptors()' list, which would
                 * be a contract violation). See above 'assert'.
                 */
                final ParameterValue<?> p = parameters.get(it.next());
                if (p != null) {
                    values[i++] = p;
                }
            }
=======
            freeze();
>>>>>>> c21baa92
        }
        /*
         * Creates the ConcatenatedTransform, letting the factory returns the cached instance
         * if the caller already invoked this method previously (which usually do not happen).
         */
        final MathTransform n = factory.createAffineTransform(normalize);
        final MathTransform d = factory.createAffineTransform(denormalize);
        Matrix m;
        if ((m = MathTransforms.getMatrix(n)) != null)   normalize = m;
        if ((m = MathTransforms.getMatrix(d)) != null) denormalize = m;
        return factory.createConcatenatedTransform(factory.createConcatenatedTransform(n, kernel), d);
    }

    /**
     * Marks this contextual parameter as unmodifiable.
     *
     * @see #ensureModifiable()
     */
    private void freeze() {
        isFrozen = true;
        /*
         * Sort the parameter values in the same order than the parameter descriptor. This is not essential,
         * but makes easier to read 'toString()' output by ensuring a consistent order for most projections.
         * Some WKT parsers other than SIS may also require the parameter values to be listed in that specific
         * order. We proceed by first copying all parameters in a temporary HashMap:
         */
        final Map<ParameterDescriptor<?>, ParameterValue<?>> parameters = new IdentityHashMap<>(values.length);
        for (ParameterValue<?> p : values) {
            if (p == null) {
                break;  // The first null value in the array indicates the end of sequence.
            }
            p = DefaultParameterValue.unmodifiable(p);
            final ParameterDescriptor<?> desc = p.getDescriptor();
            if (parameters.put(desc, p) != null) {
                // Should never happen unless ParameterValue.descriptor changed (contract violation).
                throw new IllegalStateException(Errors.format(Errors.Keys.ElementAlreadyPresent_1, desc.getName()));
            }
        }
        /*
         * Then, copy all HashMap values back to the 'values' array in the order they are declared in the
         * descriptor. Implementation note: the iteration termination condition uses the values array, not
         * the descriptors list, because the former is often shorter than the later. We should never reach
         * the end of descriptors list before the end of values array because 'descriptors' contains all
         * 'parameters' keys. This is verified by the 'assert' below.
         */
        values = new ParameterValue<?>[parameters.size()];
        assert descriptor.descriptors().containsAll(parameters.keySet());
        final Iterator<GeneralParameterDescriptor> it = descriptor.descriptors().iterator();
        for (int i=0; i < values.length;) {
            /*
             * No need to check for it.hasNext(), since a NoSuchElementException below would be a bug in
             * our algorithm (or a concurrent change in the 'descriptor.descriptors()' list, which would
             * be a contract violation). See above 'assert'.
             */
            final ParameterValue<?> p = parameters.get(it.next());
            if (p != null) {
                values[i++] = p;
            }
        }
    }

    /**
     * Returns the parameter value of the given name.
     * Before the call to {@link #completeTransform completeTransform(…)},
     * this method can be used for setting parameter values like below:
     *
     * {@preformat java
     *   parameter("Scale factor").setValue(0.9996);   // Scale factor of Universal Transverse Mercator (UTM) projections.
     * }
     *
     * After the call to {@code completeTransform(…)}, the returned parameters are read-only.
     *
     * @param  name The name of the parameter to search.
     * @return The parameter value for the given name.
     * @throws ParameterNotFoundException if there is no parameter of the given name.
     */
    @Override
    public synchronized ParameterValue<?> parameter(final String name) throws ParameterNotFoundException {
        final GeneralParameterDescriptor desc = descriptor.descriptor(name);
        if (!(desc instanceof ParameterDescriptor<?>)) {
            throw parameterNotFound(name);
        }
        /*
         * Search for existing parameter instance. This implementation does not scale,
         * but should be okay since the amount of parameters is typically very small
         * (rarely more than 6 parameters in map projections).
         */
        for (int i=0; i < values.length; i++) {
            ParameterValue<?> p = values[i];
            if (p == null) {
                p = ((ParameterDescriptor<?>) desc).createValue();
                values[i] = p;
            } else if (p.getDescriptor() != desc) {  // Identity comparison should be okay here.
                continue;
            }
            return p;   // Found or created a parameter.
        }
        /*
         * We may reach this point if map projection construction is completed (i.e. 'completeTransform(…)' has
         * been invoked) and the user asks for a parameter which is not one of the parameters that we retained.
         * Returns a parameter initialized to the default value, which is the actual value (otherwise we would
         * have stored that parameter).  Note: we do not bother making the parameter immutable for performance
         * reason. If the user invokes a setter method on the returned parameter, he may get a false impression
         * that this ContextualParameters is still modifiable. We presume that such scenario would be rare.
         */
        if (isFrozen) {
            return ((ParameterDescriptor<?>) desc).createValue();
        }
        /*
         * Should never reach this point. If it happen anyway, this means that the descriptor now accepts
         * more parameters than what it declared at ContextualParameteres construction time, or that some
         * ParameterDescriptor instances changed.
         */
        throw new ParameterNotFoundException(Errors.format(Errors.Keys.UnexpectedChange_1, descriptor.getName()), name);
    }

    /**
     * Returns an unmodifiable list containing all parameters in this group.
     * Callers should not attempt to modify the parameter values in this list.
     *
     * @return All parameter values.
     */
    @Override
    @SuppressWarnings("unchecked")
    public synchronized List<GeneralParameterValue> values() {
        int upper = values.length;
        while (upper != 0 && values[upper - 1] == null) {
            upper--;
        }
        return UnmodifiableArrayList.<GeneralParameterValue>wrap(values, 0, upper);
    }

    /**
     * Unsupported operation, since {@code ContextualParameters} groups do not contain sub-groups.
     *
     * @param name Ignored.
     * @return Never returned.
     */
    @Override
    public List<ParameterValueGroup> groups(final String name) {
        throw parameterNotFound(name);
    }

    /**
     * Unsupported operation, since {@code ContextualParameters} groups do not contain sub-groups.
     *
     * @param name Ignored.
     * @return Never returned.
     */
    @Override
    public ParameterValueGroup addGroup(final String name) {
        throw parameterNotFound(name);
    }

    /**
     * Returns the exception to thrown when the parameter of the given name has not been found.
     */
    private ParameterNotFoundException parameterNotFound(final String name) {
        return new ParameterNotFoundException(Errors.format(
                Errors.Keys.ParameterNotFound_2, descriptor.getName(), name), name);
    }

    /**
     * Returns a modifiable clone of this parameter value group.
     *
     * @return A clone of this parameter value group.
     */
    @Override
    public synchronized ContextualParameters clone() {
        /*
         * Creates a new parameter array with enough room for adding new parameters.
         * Then replace each element by a modifiable clone.
         */
        final ParameterValue<?>[] param = Arrays.copyOf(values, descriptor.descriptors().size());
        for (int i=0; i<param.length; i++) {
            final ParameterValue<?> p = param[i];
            if (p == null) {
                break;
            }
            param[i] = param[i].clone();
        }
        /*
         * Now proceed to the clone of this ContextualParameters instance.
         * We do not clone inverseFoo fields since they shall be null for modifiable instances.
         */
        final ContextualParameters clone = (ContextualParameters) super.clone();
        clone.values      = param;
        clone.normalize   = normalize.clone();
        clone.denormalize = denormalize.clone();
        return clone;
    }

    /**
     * Returns a hash code value for this object. This value is
     * implementation-dependent and may change in any future version.
     */
    @Override
    public synchronized int hashCode() {
        return (normalize.hashCode() + 31*denormalize.hashCode()) ^ Arrays.hashCode(values) ^ (int) serialVersionUID;
    }

    /**
     * Compares the given object with the parameters for equality.
     *
     * @param  object The object to compare with the parameters.
     * @return {@code true} if the given object is equal to this one.
     */
    @Override
    public synchronized boolean equals(final Object object) {
        if (object != null && object.getClass() == getClass()) {
            final ContextualParameters that = (ContextualParameters) object;
            return Objects.equals(descriptor,  that.descriptor)  &&
                   Objects.equals(normalize,   that.normalize)   &&
                   Objects.equals(denormalize, that.denormalize) &&
                    Arrays.equals(values,      that.values);
        }
        return false;
    }

    /**
     * Formats the <cite>Well Known Text</cite> for the transform or the inverse of the transform
     * that would be built from the enclosing {@code ContextualParameters}.
     */
    private final class WKT extends FormattableObject implements Parameterized {
        /**
         * {@code true} if this proxy is for the inverse transform instead than the direct one.
         */
        private final boolean inverse;

        /**
         * Creates a new object to be formatted instead than the enclosing transform.
         */
        WKT(final boolean inverse) {
            this.inverse = inverse;
        }

        /**
         * Returns the parameters descriptor.
         */
        @Override
        public ParameterDescriptorGroup getParameterDescriptors() {
            return getDescriptor();
        }

        /**
         * Returns the parameter values.
         */
        @Override
        public ParameterValueGroup getParameterValues() {
            return ContextualParameters.this;
        }

        /**
         * Formats a <cite>Well Known Text</cite> version 1 (WKT 1) element for a transform using this group of parameters.
         *
         * <div class="note"><b>Compatibility note:</b>
         * {@code Param_MT} is defined in the WKT 1 specification only.
         * If the {@linkplain Formatter#getConvention() formatter convention} is set to WKT 2,
         * then this method silently uses the WKT 1 convention without raising an error.</div>
         *
         * @return {@code "Param_MT"}.
         */
        @Override
        protected String formatTo(final Formatter formatter) {
            if (inverse) {
                formatter.newLine();
                formatter.append(new WKT(false));
                return WKTKeywords.Inverse_MT;
            } else {
                WKTUtilities.appendParamMT(ContextualParameters.this, formatter);
                return WKTKeywords.Param_MT;
            }
        }
    }

    /**
     * Given a transformation chain, replaces the elements around {@code transforms.get(index)} transform by
     * alternative objects to use when formatting WKT. The replacement is performed in-place in the given list.
     *
     * <p>This method shall replace only the previous element and the few next elements that need
     * to be changed as a result of the previous change. This method is not expected to continue
     * the iteration after the changes that are of direct concern to this object.</p>
     *
     * <p>This method is invoked (indirectly) only by {@link ConcatenatedTransform#getPseudoSteps()} in order
     * to get the {@link ParameterValueGroup} of a map projection, or to format a {@code ProjectedCRS} WKT.</p>
     *
     * @param  transforms The full chain of concatenated transforms.
     * @param  index      The index of this transform in the {@code transforms} chain.
     * @param  inverse    Always {@code false}, except if we are formatting the inverse transform.
     * @return Index of this transform in the {@code transforms} chain after processing.
     *
     * @see ConcatenatedTransform#getPseudoSteps()
     * @see AbstractMathTransform#beforeFormat(List, int, boolean)
     */
    final int beforeFormat(final List<Object> transforms, int index, final boolean inverse) {
        /*
         * We expect affine transforms before and after the normalized projection. Extracts those
         * affine transforms now. If one or both are missing, we will treat null as an identity
         * transform. We will not replace the elements in the list before new values for those
         * affine transforms have been fully calculated.
         */
        Matrix before = null;
        Matrix after  = null;
        if (index != 0) {
            final Object candidate = transforms.get(index - 1);
            if (candidate instanceof MathTransform) {
                before = MathTransforms.getMatrix((MathTransform) candidate);
            }
        }
        if (index+1 < transforms.size()) {
            final Object candidate = transforms.get(index + 1);
            if (candidate instanceof MathTransform) {
                after = MathTransforms.getMatrix((MathTransform) candidate);
            }
        }
        final boolean hasBefore = (before != null);
        final boolean hasAfter  = (after  != null);
        /*
         * We assume that the "before" affine contains the normalize operation to be applied
         * before the projection. However it may contains more than just this normalization,
         * because it may have been concatenated with any user-defined transform (for example
         * in order to apply a change of axis order). We need to separate the "user-defined"
         * step from the "normalize" step.
         */
        MatrixSIS userDefined;
        try {
            userDefined = getMatrix(inverse ? MatrixRole.DENORMALIZATION : MatrixRole.INVERSE_NORMALIZATION);
        } catch (IllegalStateException e) {
            // Should never happen. But if it does, we abandon the attempt to change
            // the list elements and will format the objects in their "raw" format.
            unexpectedException(e);
            return index;
        }
        if (hasBefore) {
            userDefined = userDefined.multiply(before);
        }
        /*
         * At this point "userDefined" is the affine transform to show to user instead of the
         * "before" affine transform. Replaces "before" by "userDefined" locally (but not yet
         * in the list), or set it to null (meaning that it will be removed from the list) if
         * it is identity, which happen quite often.
         *
         * Note on rounding error: the coefficients are often either 0 or 1 since the transform
         * is often for changing axis order. Thanks to double-double arithmetic in SIS matrices,
         * the non-zero values are usually accurate. But the values that should be zero are much
         * harder to get right. Sometime we see small values (around 1E-12) in the last column of
         * the 'before' matrix below. Since this column contains translation terms, those numbers
         * are in the unit of measurement of input values of the MathTransform after the matrix.
         *
         *   - For forward map projections, those values are conceptually in decimal degrees
         *     (in fact the values are converted to radians but not by this 'before' matrix).
         *
         *   - For inverse map projections, those values are conceptually in metres (in fact
         *     converted to distances on a unitary ellipsoid but not by this 'before' matrix).
         *
         *   - Geographic/Geocentric transformations behave like map projections in regard to units.
         *     Molodensky transformations conceptually use always decimal degrees. There is not much
         *     other cases since this mechanism is internal to SIS (not in public API).
         *
         * Consequently we set the tolerance threshold to ANGULAR_TOLERANCE. We do not bother (at least
         * for now) to identify the cases where we could use LINEAR_TOLERANCE because just checking the
         * 'inverse' flag is not sufficient (e.g. the Molodensky case). Since the angular tolerance is
         * smaller than the linear one, unconditional usage of ANGULAR_TOLERANCE is more conservative.
         */
        before = Matrices.isIdentity(userDefined, Formulas.ANGULAR_TOLERANCE) ? null : userDefined;
        /*
         * Compute the "after" affine transform in a way similar than the "before" affine.
         * Note that if this operation fails, we will cancel everything we would have done
         * in this method (i.e. we do not touch the transforms list at all).
         */
        try {
            userDefined = getMatrix(inverse ? MatrixRole.NORMALIZATION : MatrixRole.INVERSE_DENORMALIZATION);
        } catch (IllegalStateException e) {
            unexpectedException(e);
            return index;
        }
        if (hasAfter) {
            userDefined = Matrices.multiply(after, userDefined);
        }
        /*
         * Note on rounding error: same discussion than the "note on rounding error" of the 'before' matrix,
         * with the following differences:
         *
         *   - For forward map projections, unit of measurements of translation terms are conceptually
         *     metres (instead than degrees) multiplied by the scale factors in the 'after' matrix.
         *
         *   - For inverse map projections, unit of measurements of translation terms are conceptually
         *     degrees (instead than metres) multiplied by the scale factors in the 'after' matrix.
         *
         *   - And so on for all cases: swap the units of the forward and inverse cases, then multiply
         *     by the scale factor. Note that the multiplication step does not exist in the 'before' case.
         *
         * Since we are seeking for the identity matrix, the scale factor is 1. We do not bother to distinguish
         * the ANGULAR_TOLERANCE and LINEAR_TOLERANCE cases for the same reasons than for the 'before' matrix.
         */
        after = Matrices.isIdentity(userDefined, Formulas.ANGULAR_TOLERANCE) ? null : userDefined;
        /*
         * At this point we have computed all the affine transforms to show to the user.
         * We can replace the elements in the list. The transform referenced by transforms.get(index)
         * is usually a NormalizedProjection, to be replaced by a ContextualParameters instance in order
         * to format real parameter values (semi-major axis, scale factor, etc.)
         * instead than a semi-major axis length of 1.
         */
        if (before == null) {
            if (hasBefore) {
                final Object old = transforms.remove(--index);
                assert (old instanceof LinearTransform);
            }
        } else {
            if (hasBefore) {
                final Object old = transforms.set(index-1, before);
                assert (old instanceof LinearTransform);
            } else {
                transforms.add(index++, before);
            }
        }
        transforms.set(index, new WKT(inverse));
        if (after == null) {
            if (hasAfter) {
                final Object old = transforms.remove(index + 1);
                assert (old instanceof LinearTransform);
            }
        } else {
            if (hasAfter) {
                final Object old = transforms.set(index + 1, after);
                assert (old instanceof LinearTransform);
            } else {
                transforms.add(index + 1, after);
            }
        }
        return index;
    }

    /**
     * Logs a warning about a non-invertible transform. This method may be invoked during WKT
     * formatting. This error should never occur, but it still possible to recover from this
     * error and let WKT formatting to continue, which can be useful for debugging.
     *
     * <p>We pretend that the error come from {@link ConcatenatedTransform#formatTo(Formatter)}
     * because this error should occurs only in the context of WKT formatting of a concatenated
     * transform.</p>
     */
    private static void unexpectedException(final IllegalStateException e) {
        Logging.unexpectedException(Logging.getLogger(Loggers.WKT), ConcatenatedTransform.class, "formatTo", e.getCause());
    }
}<|MERGE_RESOLUTION|>--- conflicted
+++ resolved
@@ -519,51 +519,7 @@
             throws FactoryException
     {
         if (!isFrozen) {
-<<<<<<< HEAD
-            isFrozen = true;
-            /*
-             * Sort the parameter values in the same order than the parameter descriptor. This is not essential,
-             * but makes easier to read 'toString()' output by ensuring a consistent order for most projections.
-             * Some WKT parsers other than SIS may also require the parameter values to be listed in that specific
-             * order. We proceed by first copying all parameters in a temporary HashMap:
-             */
-            final Map<ParameterDescriptor<?>, ParameterValue<?>> parameters =
-                    new IdentityHashMap<ParameterDescriptor<?>, ParameterValue<?>>(values.length);
-            for (ParameterValue<?> p : values) {
-                if (p == null) {
-                    break;  // The first null value in the array indicates the end of sequence.
-                }
-                p = DefaultParameterValue.unmodifiable(p);
-                final ParameterDescriptor<?> desc = p.getDescriptor();
-                if (parameters.put(desc, p) != null) {
-                    // Should never happen unless ParameterValue.descriptor changed (contract violation).
-                    throw new IllegalStateException(Errors.format(Errors.Keys.ElementAlreadyPresent_1, desc.getName()));
-                }
-            }
-            /*
-             * Then, copy all HashMap values back to the 'values' array in the order they are declared in the
-             * descriptor. Implementation note: the iteration termination condition uses the values array, not
-             * the descriptors list, because the former is often shorter than the later. We should never reach
-             * the end of descriptors list before the end of values array because 'descriptors' contains all
-             * 'parameters' keys. This is verified by the 'assert' below.
-             */
-            values = new ParameterValue<?>[parameters.size()];
-            assert descriptor.descriptors().containsAll(parameters.keySet());
-            final Iterator<GeneralParameterDescriptor> it = descriptor.descriptors().iterator();
-            for (int i=0; i < values.length;) {
-                /*
-                 * No need to check for it.hasNext(), since a NoSuchElementException below would be a bug in
-                 * our algorithm (or a concurrent change in the 'descriptor.descriptors()' list, which would
-                 * be a contract violation). See above 'assert'.
-                 */
-                final ParameterValue<?> p = parameters.get(it.next());
-                if (p != null) {
-                    values[i++] = p;
-                }
-            }
-=======
             freeze();
->>>>>>> c21baa92
         }
         /*
          * Creates the ConcatenatedTransform, letting the factory returns the cached instance
@@ -590,7 +546,8 @@
          * Some WKT parsers other than SIS may also require the parameter values to be listed in that specific
          * order. We proceed by first copying all parameters in a temporary HashMap:
          */
-        final Map<ParameterDescriptor<?>, ParameterValue<?>> parameters = new IdentityHashMap<>(values.length);
+        final Map<ParameterDescriptor<?>, ParameterValue<?>> parameters =
+                new IdentityHashMap<ParameterDescriptor<?>, ParameterValue<?>>(values.length);
         for (ParameterValue<?> p : values) {
             if (p == null) {
                 break;  // The first null value in the array indicates the end of sequence.
