/*
 * Licensed to the Apache Software Foundation (ASF) under one or more
 * contributor license agreements.  See the NOTICE file distributed with
 * this work for additional information regarding copyright ownership.
 * The ASF licenses this file to You under the Apache License, Version 2.0
 * (the "License"); you may not use this file except in compliance with
 * the License.  You may obtain a copy of the License at
 *
 *     http://www.apache.org/licenses/LICENSE-2.0
 *
 * Unless required by applicable law or agreed to in writing, software
 * distributed under the License is distributed on an "AS IS" BASIS,
 * WITHOUT WARRANTIES OR CONDITIONS OF ANY KIND, either express or implied.
 * See the License for the specific language governing permissions and
 * limitations under the License.
 */
package org.apache.sis.parameter;

import java.util.Arrays;
import java.util.Set;
import java.util.Map;
import javax.measure.unit.Unit;
import org.opengis.util.CodeList;
import org.opengis.parameter.ParameterValue;
import org.opengis.parameter.ParameterDescriptor;
import org.apache.sis.util.Classes;
import org.apache.sis.util.Numbers;
import org.apache.sis.util.ComparisonMode;
import org.apache.sis.util.resources.Errors;
import org.apache.sis.measure.Range;
import org.apache.sis.measure.MeasurementRange;
import org.apache.sis.internal.util.Numerics;
import org.apache.sis.internal.util.CollectionsExt;
import org.apache.sis.referencing.IdentifiedObjects;

import static org.apache.sis.util.ArgumentChecks.ensureNonNull;
import static org.apache.sis.util.ArgumentChecks.ensureCanCast;

// Branch-dependent imports
import org.apache.sis.internal.jdk7.Objects;


/**
 * The definition of a single parameter used by an operation method.
 * For {@linkplain org.apache.sis.referencing.crs.AbstractCRS Coordinate Reference Systems}
 * most parameter values are numeric, but other types of parameter values are possible.
 *
 * <p>A parameter descriptor contains the following properties:</p>
 * <ul>
 *   <li>The parameter {@linkplain #getName() name}.</li>
 *   <li>The {@linkplain #getValueClass() class of values}. This is usually {@link Double}, {@code double[]},
 *       {@link Integer}, {@code int[]}, {@link Boolean}, {@link String} or {@link java.net.URI},
 *       but other types are allowed as well.</li>
 *   <li>Whether this parameter is optional or mandatory. This is specified by the {@linkplain #getMinimumOccurs()
 *       minimum occurences} number, which can be 0 or 1 respectively.</li>
 *   <li>The domain of values, as a {@linkplain #getMinimumValue() minimum value}, {@linkplain #getMaximumValue()
 *       maximum value} or an enumeration of {@linkplain #getValidValues() valid values}.</li>
 *   <li>The {@linkplain #getDefaultValue() default value}.</li>
 *   <li>The {@linkplain #getUnit() unit of measurement}.</li>
 * </ul>
 *
 * @param <T> The type of elements to be returned by {@link DefaultParameterValue#getValue()}.
 *
 * @author  Martin Desruisseaux (IRD, Geomatys)
 * @author  Johann Sorel (Geomatys)
 * @since   0.4 (derived from geotk-2.0)
 * @version 0.5
 * @module
 *
 * @see DefaultParameterValue
 * @see DefaultParameterDescriptorGroup
 */
public class DefaultParameterDescriptor<T> extends AbstractParameterDescriptor implements ParameterDescriptor<T> {
    /**
     * Serial number for inter-operability with different versions.
     */
    private static final long serialVersionUID = -1978932430298071693L;

    /**
     * The class that describe the type of parameter values.
     *
     * @see #getValueClass()
     */
    private final Class<T> valueClass;

    /**
     * A set of valid values (usually from a {@linkplain CodeList code list})
     * or {@code null} if it doesn't apply. This set is immutable.
     *
     * @see #getValidValues()
     */
    private final Set<T> validValues;

    /**
     * The minimum and maximum parameter value with their unit of measurement, or {@code null} if none.
     * If this field is non-null, then <code>valueDomain.{@linkplain Range#getElementType() getElementType()}</code>
     * shall be one of the following:
     *
     * <ul>
     *   <li>If {@link #valueClass} is not an array, then the range element type shall be the same class.</li>
     *   <li>If {@code valueClass} is an array, then the range element type shall be the wrapper of
     *       <code>valueClass.{@linkplain Class#getComponentType() getComponentType()}</code>.</li>
     * </ul>
     *
     * @see #getValueDomain()
     */
    private final Range<?> valueDomain;

    /**
     * The default value for the parameter, or {@code null}.
     *
     * @see #getDefaultValue()
     */
    private final T defaultValue;

    /**
     * Constructs a descriptor from the given properties. The properties map is given unchanged to the
     * {@linkplain AbstractParameterDescriptor#AbstractParameterDescriptor(Map) super-class constructor}.
     * The following table is a reminder of main (not all) properties:
     *
     * <table class="sis">
     *   <caption>Recognized properties (non exhaustive list)</caption>
     *   <tr>
     *     <th>Property name</th>
     *     <th>Value type</th>
     *     <th>Returned by</th>
     *   </tr>
     *   <tr>
     *     <td>{@value org.opengis.referencing.IdentifiedObject#NAME_KEY}</td>
     *     <td>{@link org.opengis.referencing.ReferenceIdentifier} or {@link String}</td>
     *     <td>{@link #getName()}</td>
     *   </tr>
     *   <tr>
     *     <td>{@value org.opengis.referencing.IdentifiedObject#ALIAS_KEY}</td>
     *     <td>{@link org.opengis.util.GenericName} or {@link CharSequence} (optionally as array)</td>
     *     <td>{@link #getAlias()}</td>
     *   </tr>
     *   <tr>
     *     <td>{@value org.opengis.referencing.IdentifiedObject#IDENTIFIERS_KEY}</td>
     *     <td>{@link org.opengis.referencing.ReferenceIdentifier} (optionally as array)</td>
     *     <td>{@link #getIdentifiers()}</td>
     *   </tr>
     *   <tr>
     *     <td>{@value org.apache.sis.parameter.AbstractParameterDescriptor#DESCRIPTION_KEY}</td>
     *     <td>{@link org.opengis.util.InternationalString} or {@link String}</td>
     *     <td>{@link #getDescription()}</td>
     *   </tr>
     *   <tr>
     *     <td>{@value org.opengis.referencing.IdentifiedObject#REMARKS_KEY}</td>
     *     <td>{@link org.opengis.util.InternationalString} or {@link String}</td>
     *     <td>{@link #getRemarks()}</td>
     *   </tr>
     * </table>
     *
     * The {@code valueDomain} argument combines the {@linkplain #getMinimumValue() minimum value},
     * {@linkplain #getMaximumValue() maximum value}, {@linkplain #getUnit() unit of measurement}
     * (if any) and information about whether the bounds are inclusive or exclusive.
     * If this argument is non-null, then it shall comply to the following conditions:
     *
     * <ul>
     *   <li>The range shall be non-{@linkplain Range#isEmpty() empty}.</li>
     *   <li><code>valueDomain.{@linkplain Range#getElementType() getElementType()}</code> shall be equals
     *       to one of the following:
     *     <ul>
     *       <li>to {@code valueClass} if the later is not an array,</li>
     *       <li>or to <code>{@linkplain Numbers#primitiveToWrapper(Class)
     *           primitiveToWrapper}(valueClass.{@linkplain Class#getComponentType() getComponentType()})</code>
     *           if {@code valueClass} is an array.</li>
     *     </ul>
     *   </li>
     * </ul>
     *
     * If both {@code valueDomain} and {@code validValues} are non-null, then all valid values shall be contained
     * in the value domain.
     *
     * @param properties    The properties to be given to the identified object.
     * @param minimumOccurs The {@linkplain #getMinimumOccurs() minimum number of times} that values
     *                      for this parameter group are required, or 0 if no restriction.
     * @param maximumOccurs The {@linkplain #getMaximumOccurs() maximum number of times} that values
     *                      for this parameter group are required, or {@link Integer#MAX_VALUE} if no restriction.
     * @param valueClass    The class that describes the type of the parameter value.
     * @param valueDomain   The minimum value, maximum value and unit of measurement, or {@code null} if none.
     * @param validValues   The list of valid values, or {@code null} if there is no restriction.
     *                      This property is mostly for restricting values to a {@linkplain CodeList code list}
     *                      or enumeration subset. It is not necessary to provide this property when all values
     *                      from the code list or enumeration are valid.
     * @param defaultValue  The default value for the parameter, or {@code null} if none.
     */
    @SuppressWarnings("unchecked")
    public DefaultParameterDescriptor(final Map<String,?> properties,
                                      final int           minimumOccurs,
                                      final int           maximumOccurs,
                                      final Class<T>      valueClass,
                                      final Range<?>      valueDomain,
                                      final T[]           validValues,
                                      final T             defaultValue)
    {
        super(properties, minimumOccurs, maximumOccurs);
        ensureNonNull("valueClass",   valueClass);
        ensureCanCast("defaultValue", valueClass, defaultValue);
        if (valueDomain != null) {
            Class<?> componentType = valueClass.getComponentType();
            if (componentType != null) {
                componentType = Numbers.primitiveToWrapper(componentType);
            } else {
                componentType = valueClass;
            }
            final Class<?> elementType = valueDomain.getElementType();
            if (elementType != componentType) {
                throw new IllegalArgumentException(Errors.getResources(properties).getString(
                        Errors.Keys.IllegalArgumentClass_2, "valueDomain",
                        "Range<" + Classes.getShortName(elementType) + '>'));
            }
            if (valueDomain.isEmpty()) {
                throw new IllegalArgumentException(Errors.getResources(properties)
                        .getString(Errors.Keys.IllegalRange_2, valueDomain.getMinValue(), valueDomain.getMaxValue()));
            }
        }
        this.valueClass   = valueClass;
        this.valueDomain  = valueDomain;
        this.defaultValue = Numerics.cached(defaultValue);
        /*
         * If the caller specified a set of valid values, then copy the values in
         * a new set and verify their type and inclusion in the [min … max] range.
         */
        if (validValues != null) {
            final Set<T> valids = CollectionsExt.createSetForType(valueClass, validValues.length);
            for (T value : validValues) {
                if (value != null) {
                    value = Numerics.cached(value);
                    final Verifier error = Verifier.ensureValidValue(valueClass, null, valueDomain, value);
                    if (error != null) {
                        throw new IllegalArgumentException(error.message(properties, super.getName().getCode(), value));
                    }
                    valids.add(value);
                }
            }
            this.validValues = CollectionsExt.unmodifiableOrCopy(valids);
        } else {
            this.validValues = null;
        }
        /*
         * Finally, verify the default value if any.
         */
        if (defaultValue != null) {
            final Verifier error = Verifier.ensureValidValue(valueClass, this.validValues, valueDomain, defaultValue);
            if (error != null) {
                throw new IllegalArgumentException(error.message(properties, super.getName().getCode(), defaultValue));
            }
        }
    }

    /**
     * Creates an optional or mandatory parameter. As a consequence of the merge with ISO 19115 {@code SV_Parameter},
     * {@code DefaultParameterDescriptor} has been generalized to accept an arbitrary amount of occurrences.
     *
     * @param properties   The properties to be given to the identified object.
     * @param valueClass   The class that describes the type of the parameter value.
     * @param valueDomain  The minimum value, maximum value and unit of measurement, or {@code null} if none.
     * @param validValues  The list of valid values, or {@code null} if there is no restriction.
     *                     This property is mostly for restricting values to a {@linkplain CodeList code list}
     *                     or enumeration subset. It is not necessary to provide this property when all values
     *                     from the code list or enumeration are valid.
     * @param defaultValue The default value for the parameter, or {@code null} if none.
     * @param required     {@code true} if this parameter is mandatory, or {@code false} if it is optional.
     *
     * @deprecated Replaced by the constructor with explicit minimum and maximum number of occurrences.
     */
    @Deprecated
    public DefaultParameterDescriptor(final Map<String,?> properties,
                                      final Class<T>      valueClass,
                                      final Range<?>      valueDomain,
                                      final T[]           validValues,
                                      final T             defaultValue,
                                      final boolean       required)
    {
        this(properties, required ? 1 : 0, 1, valueClass, valueDomain, validValues, defaultValue);
    }

    /**
     * Creates a new descriptor with the same values than the specified one.
     * This copy constructor provides a way to convert an arbitrary implementation into a SIS one or a
     * user-defined one (as a subclass), usually in order to leverage some implementation-specific API.
     *
     * <p>This constructor performs a shallow copy, i.e. the properties are not cloned.</p>
     *
     * @param descriptor The descriptor to shallow copy.
     *
     * @see #castOrCopy(ParameterDescriptor)
     */
    @SuppressWarnings("unchecked")
    protected DefaultParameterDescriptor(final ParameterDescriptor<T> descriptor) {
        super(descriptor);
        valueClass   = descriptor.getValueClass();
        validValues  = descriptor.getValidValues();
        defaultValue = descriptor.getDefaultValue();
        valueDomain  = Parameters.getValueDomain(descriptor);
    }

    /**
     * Returns a SIS parameter implementation with the same values than the given arbitrary implementation.
     * If the given object is {@code null}, then this method returns {@code null}.
     * Otherwise if the given object is already a SIS implementation, then the given object is returned unchanged.
     * Otherwise a new SIS implementation is created and initialized to the values of the given object.
     *
     * @param  <T> The type of values.
     * @param  object The object to get as a SIS implementation, or {@code null} if none.
     * @return A SIS implementation containing the values of the given object (may be the
     *         given object itself), or {@code null} if the argument was null.
     */
    public static <T> DefaultParameterDescriptor<T> castOrCopy(final ParameterDescriptor<T> object) {
        return (object == null) || (object instanceof DefaultParameterDescriptor<?>)
                ? (DefaultParameterDescriptor<T>) object : new DefaultParameterDescriptor<T>(object);
    }

    /**
     * Returns the GeoAPI interface implemented by this class.
     * The SIS implementation returns {@code ParameterDescriptor.class}.
     *
     * <div class="note"><b>Note for implementors:</b>
     * Subclasses usually do not need to override this method since GeoAPI does not define {@code ParameterDescriptor}
     * sub-interface. Overriding possibility is left mostly for implementors who wish to extend GeoAPI with their own
     * set of interfaces.</div>
     *
     * @return {@code ParameterDescriptor.class} or a user-defined sub-interface.
     */
    @Override
    @SuppressWarnings("unchecked")
    public Class<? extends ParameterDescriptor<T>> getInterface() {
        return (Class) ParameterDescriptor.class;
    }

    /**
<<<<<<< HEAD
     * Creates a new parameter value instance initialized with the {@linkplain #getDefaultValue() default value}.
     * The {@linkplain DefaultParameterDescriptor parameter descriptor} for the created parameter value will be
     * {@code this} object.
     *
     * @return A parameter initialized to the default value.
     */
    @Override
    public ParameterValue<T> createValue() {
        return new DefaultParameterValue<T>(this);
    }

    /**
=======
>>>>>>> 977c56d1
     * Returns the class that describe the type of the parameter.
     *
     * @return The parameter value class.
     */
    @Override
    public final Class<T> getValueClass() {
        return valueClass;
    }

    /**
     * If this parameter allows only a finite set of values, returns that set.
     * The set of valid values is usually a {@linkplain CodeList code list} or enumeration.
     * This method returns {@code null} if this parameter does not limit values to a finite set.
     *
     * @return A finite set of valid values (usually from a {@linkplain CodeList code list}),
     *         or {@code null} if it does not apply or if there is no restriction.
     */
    @Override
    public Set<T> getValidValues() {
        return validValues;
    }

    /**
     * Returns the domain of values with their unit of measurement (if any), or {@code null} if none.
     * The {@code Range} object combines the {@linkplain #getValueClass() value class},
     * {@linkplain #getMinimumValue() minimum value}, {@linkplain #getMaximumValue() maximum value}
     * and whether these values are inclusive or inclusive. If the range is an instance of
     * {@link MeasurementRange}, then it contains also the {@linkplain #getUnit() unit of measurement}.
     *
     * <div class="note"><b>API note:</b> If this method returns a non-null value, then its type is either exactly
     * {@code Range<T>}, or {@code Range<E>} where {@code <E>} is the {@linkplain Class#getComponentType() component
     * type} of {@code <T>} (using wrapper classes for primitive types).</div>
     *
     * @return The domain of values, or {@code null}.
     *
     * @see Parameters#getValueDomain(ParameterDescriptor)
     */
    /* Implementation note: this method is final because the constructor performs various checks on range validity,
     * and we can not express those rules in the method signature. The 'Verifier.ensureValidValue(…)' method needs
     * some guarantees about range validity, so we can not let users override this method with a range that may
     * break them.
     */
    public final Range<?> getValueDomain() {
        return valueDomain;
    }

    /**
     * Returns the minimum parameter value. If there is no minimum value, or if minimum
     * value is inappropriate for the {@linkplain #getValueClass() value class}, then
     * this method returns {@code null}.
     *
     * <p>This is a convenience method for
     * <code>{@linkplain #getValueDomain()}.{@linkplain Range#getMinValue() getMinValue()}</code>.
     * Note that this method said nothing about whether the value is {@linkplain Range#isMinIncluded() inclusive}.</p>
     *
     * @return The minimum parameter value (often an instance of {@link Double}), or {@code null} if unbounded.
     */
    @Override
    @SuppressWarnings("unchecked")
    public Comparable<T> getMinimumValue() {
        return (valueDomain != null && valueDomain.getElementType() == valueClass)
               ? (Comparable<T>) valueDomain.getMinValue() : null;
    }

    /**
     * Returns the maximum parameter value. If there is no maximum value, or if maximum
     * value is inappropriate for the {@linkplain #getValueClass() value type}, then
     * this method returns {@code null}.
     *
     * <p>This is a convenience method for
     * <code>{@linkplain #getValueDomain()}.{@linkplain Range#getMaxValue() getMaxValue()}</code>.
     * Note that this method said nothing about whether the value is {@linkplain Range#isMaxIncluded() inclusive}.</p>
     *
     * @return The minimum parameter value (often an instance of {@link Double}), or {@code null} if unbounded.
     */
    @Override
    @SuppressWarnings("unchecked")
    public Comparable<T> getMaximumValue() {
        return (valueDomain != null && valueDomain.getElementType() == valueClass)
               ? (Comparable<T>) valueDomain.getMaxValue() : null;
    }

    /**
     * Returns the default value for the parameter. The return type can be any type
     * including a {@link Number} or a {@link String}. If there is no default value,
     * then this method returns {@code null}.
     *
     * @return The default value, or {@code null} in none.
     */
    @Override
    public T getDefaultValue() {
        return defaultValue;
    }

    /**
     * Returns the unit of measurement for the
     * {@linkplain #getMinimumValue() minimum},
     * {@linkplain #getMaximumValue() maximum} and
     * {@linkplain #getDefaultValue() default} values.
     * This attribute apply only if the values is of numeric type (usually an instance of {@link Double}).
     *
     * <p>This is a convenience method for
     * <code>{@linkplain #getValueDomain()}.{@linkplain MeasurementRange#unit() unit()}</code>.</p>
     *
     * @return The unit for numeric value, or {@code null} if it doesn't apply to the value type.
     */
    @Override
    public Unit<?> getUnit() {
        return (valueDomain instanceof MeasurementRange<?>) ? ((MeasurementRange<?>) valueDomain).unit() : null;
    }

    /**
     * Creates a new parameter value instance initialized with the {@linkplain #getDefaultValue() default value}.
     * The {@linkplain DefaultParameterDescriptor parameter descriptor} for the created parameter value will be
     * {@code this} object.
     *
     * @return A parameter initialized to the default value.
     */
    @Override
    public ParameterValue<T> createValue() {
        return new DefaultParameterValue<>(this);
    }

    /**
     * Compares the specified object with this parameter for equality.
     * The strictness level is controlled by the second argument.
     * This method compares the following properties in every cases:
     *
     * <ul>
     *   <li>{@link #getName()}, compared {@linkplain #isHeuristicMatchForName(String) heuristically}
     *       in {@code IGNORE_METADATA} or less strict mode.</li>
     *   <li>{@link #getValueClass()}</li>
     *   <li>{@link #getDefaultValue()}</li>
     *   <li>{@link #getUnit()}</li>
     * </ul>
     *
     * All other properties (minimum and maximum occurrences, minimum, maximum and valid values)
     * are compared only for modes stricter than {@link ComparisonMode#IGNORE_METADATA}.
     *
     * @return {@inheritDoc}
     */
    @Override
    public boolean equals(final Object object, final ComparisonMode mode) {
        if (object == this) {
            return true;
        }
        if (super.equals(object, mode)) {
            switch (mode) {
                default: {
                    /*
                     * Tests for name, since parameters with different name have completely different meaning.
                     * For example there is no difference between "semi_major" and "semi_minor" parameters
                     * except the name. We do not perform this comparison if the user asked for metadata
                     * comparison, because in such case the names have already been compared by the super-class.
                     */
                    final ParameterDescriptor<?> that = (ParameterDescriptor<?>) object;
                    return getValueClass() == that.getValueClass() &&
                           Objects.deepEquals(getDefaultValue(), that.getDefaultValue()) &&
                           Objects.equals(getUnit(), that.getUnit()) &&
                           (isHeuristicMatchForName(that.getName().getCode()) ||
                            IdentifiedObjects.isHeuristicMatchForName(that, getName().getCode()));
                }
                case BY_CONTRACT: {
                    final ParameterDescriptor<?> that = (ParameterDescriptor<?>) object;
                    return getMinimumOccurs() == that.getMinimumOccurs() &&
                           getMaximumOccurs() == that.getMaximumOccurs() &&
                           getValueClass()    == that.getValueClass()    &&
                           Objects.    equals(getValidValues(),  that.getValidValues())  &&
                           Objects.    equals(getMinimumValue(), that.getMinimumValue()) &&
                           Objects.    equals(getMaximumValue(), that.getMaximumValue()) &&
                           Objects.deepEquals(getDefaultValue(), that.getDefaultValue()) &&
                           Objects.    equals(getUnit(),         that.getUnit());
                }
                case STRICT: {
                    final DefaultParameterDescriptor<?> that = (DefaultParameterDescriptor<?>) object;
                    return                    this.valueClass == that.valueClass   &&
                           Objects.    equals(this.validValues,  that.validValues) &&
                           Objects.    equals(this.valueDomain,  that.valueDomain) &&
                           Objects.deepEquals(this.defaultValue, that.defaultValue);
                }
            }
        }
        return false;
    }

    /**
     * Invoked by {@link #hashCode()} for computing the hash code when first needed.
     *
     * @return {@inheritDoc}
     */
    @Override
    protected long computeHashCode() {
        return Arrays.deepHashCode(new Object[] {valueClass, valueDomain, defaultValue}) + super.computeHashCode();
    }
}<|MERGE_RESOLUTION|>--- conflicted
+++ resolved
@@ -331,21 +331,6 @@
     }
 
     /**
-<<<<<<< HEAD
-     * Creates a new parameter value instance initialized with the {@linkplain #getDefaultValue() default value}.
-     * The {@linkplain DefaultParameterDescriptor parameter descriptor} for the created parameter value will be
-     * {@code this} object.
-     *
-     * @return A parameter initialized to the default value.
-     */
-    @Override
-    public ParameterValue<T> createValue() {
-        return new DefaultParameterValue<T>(this);
-    }
-
-    /**
-=======
->>>>>>> 977c56d1
      * Returns the class that describe the type of the parameter.
      *
      * @return The parameter value class.
@@ -466,7 +451,7 @@
      */
     @Override
     public ParameterValue<T> createValue() {
-        return new DefaultParameterValue<>(this);
+        return new DefaultParameterValue<T>(this);
     }
 
     /**
