/*
 * Licensed to the Apache Software Foundation (ASF) under one or more
 * contributor license agreements.  See the NOTICE file distributed with
 * this work for additional information regarding copyright ownership.
 * The ASF licenses this file to You under the Apache License, Version 2.0
 * (the "License"); you may not use this file except in compliance with
 * the License.  You may obtain a copy of the License at
 *
 *     http://www.apache.org/licenses/LICENSE-2.0
 *
 * Unless required by applicable law or agreed to in writing, software
 * distributed under the License is distributed on an "AS IS" BASIS,
 * WITHOUT WARRANTIES OR CONDITIONS OF ANY KIND, either express or implied.
 * See the License for the specific language governing permissions and
 * limitations under the License.
 */
package org.apache.sis.internal.referencing.provider;

import java.util.AbstractMap;
import java.io.IOException;
import java.nio.ByteOrder;
import java.nio.ByteBuffer;
import java.nio.FloatBuffer;
import java.nio.file.Path;
import java.nio.file.Paths;
import java.nio.file.Files;
import java.nio.channels.ReadableByteChannel;
import javax.xml.bind.annotation.XmlTransient;
import javax.measure.quantity.Angle;
import org.opengis.util.FactoryException;
import org.opengis.parameter.ParameterDescriptor;
import org.opengis.parameter.ParameterDescriptorGroup;
import org.opengis.parameter.ParameterNotFoundException;
import org.opengis.parameter.ParameterValueGroup;
import org.opengis.referencing.operation.MathTransform;
import org.opengis.referencing.operation.MathTransformFactory;
import org.opengis.referencing.operation.Transformation;
import org.opengis.referencing.operation.NoninvertibleTransformException;
import org.apache.sis.referencing.operation.transform.InterpolatedTransform;
import org.apache.sis.parameter.ParameterBuilder;
import org.apache.sis.parameter.Parameters;
import org.apache.sis.util.CharSequences;
import org.apache.sis.util.collection.Cache;
import org.apache.sis.util.resources.Errors;
import org.apache.sis.internal.system.DataDirectory;
import org.apache.sis.measure.Units;


/**
 * The provider for <cite>"North American Datum Conversion"</cite> (EPSG:9613).
 * This transform requires data that are not bundled by default with Apache SIS.
 *
 * <p>The files given in parameters are theoretically binary files. However this provider accepts also ASCII files.
 * Those two kinds of files are recognized automatically; there is no need to specify whether the files are ASCII
 * or binary.</p>
 *
 * @author  Martin Desruisseaux (Geomatys)
 * @author  Rueben Schulz (UBC)
 * @since   0.7
 * @version 0.8
 * @module
 *
 * @see <a href="http://www.ngs.noaa.gov/cgi-bin/nadcon.prl">NADCON on-line computation</a>
 */
@XmlTransient
public final class NADCON extends AbstractProvider {
    /**
     * Serial number for inter-operability with different versions.
     */
    private static final long serialVersionUID = -4707304160205218546L;

    /**
     * The operation parameter descriptor for the <cite>"Latitude difference file"</cite> parameter value.
     * The default value is {@code "conus.las"}.
     */
    private static final ParameterDescriptor<Path> LATITUDE;

    /**
     * The operation parameter descriptor for the <cite>"Longitude difference file"</cite> parameter value.
     * The default value is {@code "conus.los"}.
     */
    private static final ParameterDescriptor<Path> LONGITUDE;

    /**
     * The group of all parameters expected by this coordinate operation.
     */
    public static final ParameterDescriptorGroup PARAMETERS;
    static {
        final ParameterBuilder builder = builder();
        LATITUDE = builder
                .addIdentifier("8657")
                .addName("Latitude difference file")
                .create(Path.class, Paths.get("conus.las"));
        LONGITUDE = builder
                .addIdentifier("8658")
                .addName("Longitude difference file")
                .create(Path.class, Paths.get("conus.los"));
        PARAMETERS = builder
                .addIdentifier("9613")
                .addName("NADCON")
                .createGroup(LATITUDE, LONGITUDE);
    }

    /**
     * Creates a new provider.
     */
    public NADCON() {
        super(2, 2, PARAMETERS);
    }

    /**
     * Returns the base interface of the {@code CoordinateOperation} instances that use this method.
     *
     * @return fixed to {@link Transformation}.
     */
    @Override
    public Class<Transformation> getOperationType() {
        return Transformation.class;
    }

    /**
     * Creates a transform from the specified group of parameter values.
     *
     * @param  factory  the factory to use if this constructor needs to create other math transforms.
     * @param  values   the group of parameter values.
     * @return the created math transform.
     * @throws ParameterNotFoundException if a required parameter was not found.
     * @throws FactoryException if an error occurred while loading the grid.
     */
    @Override
    public MathTransform createMathTransform(final MathTransformFactory factory, final ParameterValueGroup values)
            throws ParameterNotFoundException, FactoryException
    {
        final Parameters pg  = Parameters.castOrWrap(values);
        return InterpolatedTransform.createGeodeticTransformation(factory,
                getOrLoad(pg.getMandatoryValue(LATITUDE), pg.getMandatoryValue(LONGITUDE)));
    }

    /**
     * Returns the grid of the given name. This method returns the cached instance if it still exists,
     * or load the grid otherwise.
     *
     * @param latitudeShifts   name of the grid file for latitude shifts.
     * @param longitudeShifts  name of the grid file for longitude shifts.
     */
    @SuppressWarnings("null")
    static DatumShiftGridFile<Angle,Angle> getOrLoad(final Path latitudeShifts, final Path longitudeShifts)
            throws FactoryException
    {
        final Path rlat = DataDirectory.DATUM_CHANGES.resolve(latitudeShifts).toAbsolutePath();
        final Path rlon = DataDirectory.DATUM_CHANGES.resolve(longitudeShifts).toAbsolutePath();
        final Object key = new AbstractMap.SimpleImmutableEntry<>(rlat, rlon);
        DatumShiftGridFile<?,?> grid = DatumShiftGridFile.CACHE.peek(key);
        if (grid == null) {
            final Cache.Handler<DatumShiftGridFile<?,?>> handler = DatumShiftGridFile.CACHE.lock(key);
            try {
                grid = handler.peek();
                if (grid == null) {
                    final Loader loader;
                    Path file = latitudeShifts;
                    try {
                        // Note: buffer size must be divisible by the size of 'float' data type.
                        final ByteBuffer buffer = ByteBuffer.allocate(4096).order(ByteOrder.LITTLE_ENDIAN);
                        final FloatBuffer fb = buffer.asFloatBuffer();
                        try (final ReadableByteChannel in = Files.newByteChannel(rlat)) {
                            DatumShiftGridLoader.log(NADCON.class, CharSequences.commonPrefix(
                                    latitudeShifts.toString(), longitudeShifts.toString()).toString() + '…');
                            loader = new Loader(in, buffer, file);
                            loader.readGrid(fb, null, longitudeShifts);
                        }
                        buffer.clear();
                        file = longitudeShifts;
                        try (final ReadableByteChannel in = Files.newByteChannel(rlon)) {
                            new Loader(in, buffer, file).readGrid(fb, loader, null);
                        }
                    } catch (IOException | NoninvertibleTransformException | RuntimeException e) {
                        throw DatumShiftGridLoader.canNotLoad("NADCON", file, e);
                    }
                    grid = DatumShiftGridCompressed.compress(loader.grid, null, loader.grid.accuracy);
                    grid = grid.useSharedData();
                }
            } finally {
                handler.putAndUnlock(grid);
            }
        }
        return grid.castTo(Angle.class, Angle.class);
    }




    /**
     * Loaders of NADCON data. Instances of this class exist only at loading time.
     * This class can read both binary and ASCII grid files.
     *
     * <div class="section">Binary format</div>
     * NADCON binary files ({@code "*.las"} and {@code "*.los"}) are organized into records
     * with the first record containing the header information, followed by the shift data.
     * The length of each record (including header) depends on the number of columns.
     *
     * <p>Records are ordered from South to North. Each record (except the header) is an entire row of grid points,
     * with values ordered from West to East. Each value is a {@code float} encoded in little endian byte order.
     * Each record ends with a 4 byte separator.</p>
     *
     * <p>Record data use a different convention than the record header. The header uses degrees of angle with
     * positive values East. But the offset values after the header are in seconds of angle with positive values
     * West. The {@code DatumShiftGrid} returned by this loader uses the header convention, which also matches
     * the order in which offset values appear in each row.</p>
     *
     * @author  Martin Desruisseaux (Geomatys)
     * @author  Rueben Schulz (UBC)
     * @since   0.7
     * @version 0.7
     * @module
     */
    private static final class Loader extends DatumShiftGridLoader {
        /**
         * The length of the description in the header, in bytes.
         * <ul>
         *   <li>56 bytes of NADCON's identification: {@code "NADCON EXTRACTED REGION"}.</li>
         *   <li>8 bytes of "PGM" (unknown meaning).</li>
         * </ul>
         */
        private static final int DESCRIPTION_LENGTH = 64;

        /**
         * The first bytes that we expect to find the header (both binary and ASCII files).
         * We use that as the format signature.
         */
        private static final String NADCON = "NADCON";

        /**
         * The size of data in the binary file, in bytes.
         */
        private static final int DATA_SIZE = Float.SIZE / Byte.SIZE;

        /**
         * Longitude and latitude of of the first value in the first record, in degrees.
         */
        private final float x0, y0;

        /**
         * The difference between longitude (<var>Δx</var>) and latitude (<var>Δy</var>) cells, in degrees.
         */
        private final float Δx, Δy;

        /**
         * Number of longitude (<var>nx</var>) and latitude (<var>ny</var>) values.
         */
        private final int nx, ny, nz;

        /**
         * Temporary buffer for ASCII characters, or {@code null} if the file is a binary file.
         */
        private final StringBuilder ascii;

        /**
         * The grid created by {@link #readGrid(Loader)}.
         */
        DatumShiftGridFile.Float<Angle,Angle> grid;

        /**
         * Creates a new reader for the given channel. The file can be binary or ASCII.
         * This constructor parses the header immediately, but does not read any grid.
         *
         * @param channel  where to read data from.
         * @param buffer   the buffer to use. That buffer must use little endian byte order
         *                 and have a capacity divisible by the size of the {@code float} type.
         * @param file     path to the longitude or latitude difference file. Used only for error reporting.
         */
        Loader(final ReadableByteChannel channel, final ByteBuffer buffer, final Path file)
                throws IOException, FactoryException
        {
            super(channel, buffer, file);
            // After the description we need (3 int + 5 float) = 32 bytes
            // for a binary header, or 74 characters for an ASCII header.
            ensureBufferContains(DESCRIPTION_LENGTH + 80);
            for (int i=0; i<NADCON.length(); i++) {
                if (buffer.get() != NADCON.charAt(i)) {
                    throw unexpectedFormat();
                }
            }
            if (isASCII(buffer)) {
                ascii = new StringBuilder();
                nx = Integer.parseInt(nextWord());
                ny = Integer.parseInt(nextWord());
                nz = Integer.parseInt(nextWord());
                x0 = Float.parseFloat(nextWord());
                Δx = Float.parseFloat(nextWord());
                y0 = Float.parseFloat(nextWord());
                Δy = Float.parseFloat(nextWord());
                     Float.parseFloat(nextWord());
            } else {
                ascii = null;
                buffer.position(DESCRIPTION_LENGTH);
                nx = buffer.getInt();     // Number of data elements in each record.
                ny = buffer.getInt();     // Number of records in the file.
                nz = buffer.getInt();     // Not used.
                x0 = buffer.getFloat();   // Longitude of first record (westmost).
                Δx = buffer.getFloat();   // Cell size in degrees of longitude.
                y0 = buffer.getFloat();   // Latitude of first record (southmost).
                Δy = buffer.getFloat();   // Cell size in degrees of latitude.
                                          // One more float at this position, which we ignore.
            }
            if (nx < 8 || ny < 1 || nz < 1 || !(Δx > 0) || !(Δy > 0) || Float.isNaN(x0) || Float.isNaN(y0)) {
                throw unexpectedFormat();
            }
            if (ascii == null) {
                skip((nx + 1) * DATA_SIZE - buffer.position());
            }
        }

        /**
         * Returns {@code true} if all remaining characters in the buffer are US-ASCII characters for real numbers,
         * except the characters on the first line which may be any printable US-ASCII characters. If the content is
         * assumed ASCII, then the buffer position is set to the first EOL character.
         *
         * @return {@code true} if the file seems to be an ASCII one.
         */
        private static boolean isASCII(final ByteBuffer buffer) {
            int newLine = 0;
            while (buffer.hasRemaining()) {
                final char c = (char) buffer.get();
                if (c != ' ' && !(c >= '+' && c <= '9' && c != ',' && c != '/')) {          // (space) + - . [0-9]
                    if (c == '\r' || c == '\n') {
                        if (newLine == 0) {
                            newLine = buffer.position();
                        }
                    } else {
                        if (newLine == 0 && c >= 32 & c <= 126) {
                            continue;                   // Accept other US-ASCII characters ony on the first line.
                        }
                        return false;
                    }
                }
            }
            if (newLine == 0) {
                return false;          // If it was an ASCII file, we would have found at least one EOL character.
            }
            buffer.position(newLine);
            return true;
        }

        /**
         * Returns the next word from an ASCII file. This method is invoked only for parsing ASCII files,
         * in which case the {@link #ascii} string builder is non-null.
         */
        private String nextWord() throws IOException {
            char c;
            do {
                ensureBufferContains(1);
                c = (char) buffer.get();
            } while (Character.isWhitespace(c));
            ascii.setLength(0);
            do {
                ascii.append(c);
                ensureBufferContains(1);
                c = (char) buffer.get();
            } while (!Character.isWhitespace(c));
            return ascii.toString();
        }

        /**
         * Returns the exception to thrown in the file does not seems to be a NADCON format.
         */
        private FactoryException unexpectedFormat() {
            return new FactoryException(Errors.format(Errors.Keys.UnexpectedFileFormat_2, NADCON, file));
        }

        /**
         * Loads latitude or longitude shifts data. This method should be invoked twice:
         *
         * <ol>
         *   <li>On an instance created for the latitude shifts file with a {@code latitude} argument set to null.</li>
         *   <li>On an instance created for the longitude shifts file with a {@code latitude} argument set to the
         *       instance created in the previous step.</li>
         * </ol>
         *
         * The result is stored in the {@link #grid} field.
         *
         * @param fb               a {@code FloatBuffer} view over the full {@link #buffer} range.
         * @param latitudeShifts   the previously loaded latitude shifts, or {@code null} if not yet loaded.
         * @param longitudeShifts  the file for the longitude grid, or {@code null} if identical to {@link #file}.
         */
        final void readGrid(final FloatBuffer fb, final Loader latitudeShifts, final Path longitudeShifts)
                throws IOException, FactoryException, NoninvertibleTransformException
        {
            final int dim;
            final double scale;
            if (latitudeShifts == null) {
                dim   = 1;                                              // Dimension of latitudes.
                scale = DEGREES_TO_SECONDS * Δy;                        // NADCON shifts are positive north.
                grid  = new DatumShiftGridFile.Float<>(2, Units.DEGREE, Units.DEGREE,
                        true, x0, y0, Δx, Δy, nx, ny, PARAMETERS, file, longitudeShifts);
                grid.accuracy = SECOND_PRECISION / DEGREES_TO_SECONDS;
            } else {
                if (x0 != latitudeShifts.x0 || Δx != latitudeShifts.Δx || nx != latitudeShifts.nx ||
                    y0 != latitudeShifts.y0 || Δy != latitudeShifts.Δy || ny != latitudeShifts.ny || nz != latitudeShifts.nz)
                {
                    throw new FactoryException(Errors.format(Errors.Keys.MismatchedGridGeometry_2,
                            latitudeShifts.file.getFileName(), file.getFileName()));
                }
                dim   = 0;                                              // Dimension of longitudes
                scale = -DEGREES_TO_SECONDS * Δx;                       // NADCON shifts are positive west.
                grid  = latitudeShifts.grid;                            // Continue writing in existing grid.
            }
            final float[] array = grid.offsets[dim];
            if (ascii != null) {
                for (int i=0; i<array.length; i++) {
                    array[i] = (float) (Double.parseDouble(nextWord()) / scale);
                }
            } else {
                /*
                 * Transfer all data from the FloatBuffer to the float[] array, except one float at the beginning
                 * of every row which must be skipped. That skipped float value is not a translation value and is
                 * expected to be always zero.
                 */
                syncView(fb);
                int forCurrentRow = 0;
                for (int i=0; i<array.length;) {
                    if (forCurrentRow == 0) {
                        if (!fb.hasRemaining()) {
                            fillBuffer(fb);
                        }
                        if (fb.get() != 0) {
                            throw unexpectedFormat();
                        }
                        forCurrentRow = nx;
                    }
                    int remaining = fb.remaining();
                    if (remaining == 0) {
                        fillBuffer(fb);
                        remaining = fb.remaining();
                    }
                    final int n = Math.min(forCurrentRow, remaining);
                    fb.get(array, i, n);
                    forCurrentRow -= n;
                    i += n;
                }
                /*
                 * Convert seconds to degrees for consistency with the unit declared at the beginning of this method,
                 * then divide by cell size for consistency with the 'isCellRatio = true' configuration.
                 */
                for (int i=0; i<array.length; i++) {
                    array[i] /= scale;
                }
            }
        }

        /**
         * Invoked when the given {@code FloatBuffer} buffer is empty. This method requests one {@code float}
         * from the channel, but the channel will usually give us as many data as the buffer can contain.
         */
        private void fillBuffer(final FloatBuffer fb) throws IOException {
            buffer.position(fb.position() * DATA_SIZE).limit(fb.limit() * DATA_SIZE);
            ensureBufferContains(DATA_SIZE);    // Require at least one float, but usually get many.
            syncView(fb);
        }

        /**
         * Sets the position and limit of the given {@code FloatBuffer} to the same position and limit
         * than the underlying {@code ByteBuffer}, converted to units of {@code float} data type.
         */
        private void syncView(final FloatBuffer fb) {
<<<<<<< HEAD
            if ((buffer.position() % DATA_SIZE) != 0) {
                buffer.compact();   // For bytes alignment with FloatBuffer.
=======
            if ((buffer.position() % Float.BYTES) != 0) {
                buffer.compact();                               // For bytes alignment with FloatBuffer.
>>>>>>> 714ec19f
            }
            fb.limit(buffer.limit() / DATA_SIZE).position(buffer.position() / DATA_SIZE);
        }
    }
}<|MERGE_RESOLUTION|>--- conflicted
+++ resolved
@@ -462,13 +462,8 @@
          * than the underlying {@code ByteBuffer}, converted to units of {@code float} data type.
          */
         private void syncView(final FloatBuffer fb) {
-<<<<<<< HEAD
             if ((buffer.position() % DATA_SIZE) != 0) {
-                buffer.compact();   // For bytes alignment with FloatBuffer.
-=======
-            if ((buffer.position() % Float.BYTES) != 0) {
                 buffer.compact();                               // For bytes alignment with FloatBuffer.
->>>>>>> 714ec19f
             }
             fb.limit(buffer.limit() / DATA_SIZE).position(buffer.position() / DATA_SIZE);
         }
