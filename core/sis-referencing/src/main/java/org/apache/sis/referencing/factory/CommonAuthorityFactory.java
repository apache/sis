/*
 * Licensed to the Apache Software Foundation (ASF) under one or more
 * contributor license agreements.  See the NOTICE file distributed with
 * this work for additional information regarding copyright ownership.
 * The ASF licenses this file to You under the Apache License, Version 2.0
 * (the "License"); you may not use this file except in compliance with
 * the License.  You may obtain a copy of the License at
 *
 *     http://www.apache.org/licenses/LICENSE-2.0
 *
 * Unless required by applicable law or agreed to in writing, software
 * distributed under the License is distributed on an "AS IS" BASIS,
 * WITHOUT WARRANTIES OR CONDITIONS OF ANY KIND, either express or implied.
 * See the License for the specific language governing permissions and
 * limitations under the License.
 */
package org.apache.sis.referencing.factory;

import java.util.Map;
import java.util.Set;
import java.util.HashMap;
import java.util.LinkedHashMap;
import java.util.LinkedHashSet;
import java.util.Collections;
import java.util.Arrays;
import javax.measure.unit.SI;
import javax.measure.unit.NonSI;
import javax.measure.unit.Unit;
import javax.measure.quantity.Length;
import org.opengis.util.FactoryException;
import org.opengis.util.InternationalString;
import org.opengis.metadata.citation.Citation;
import org.opengis.referencing.IdentifiedObject;
import org.opengis.referencing.NoSuchAuthorityCodeException;
import org.opengis.referencing.crs.CoordinateReferenceSystem;
import org.opengis.referencing.crs.CRSFactory;
import org.opengis.referencing.crs.CRSAuthorityFactory;
import org.opengis.referencing.crs.EngineeringCRS;
import org.opengis.referencing.crs.GeographicCRS;
import org.opengis.referencing.crs.ProjectedCRS;
import org.opengis.referencing.crs.VerticalCRS;
import org.opengis.referencing.crs.SingleCRS;
import org.opengis.referencing.cs.CSFactory;
import org.opengis.referencing.cs.CartesianCS;
import org.opengis.referencing.cs.AxisDirection;
import org.opengis.referencing.datum.DatumFactory;
import org.opengis.referencing.datum.EngineeringDatum;
import org.apache.sis.internal.referencing.GeodeticObjectBuilder;
import org.apache.sis.metadata.iso.citation.Citations;
import org.apache.sis.internal.system.DefaultFactories;
import org.apache.sis.internal.system.Loggers;
import org.apache.sis.internal.util.Constants;
import org.apache.sis.measure.Units;
import org.apache.sis.referencing.CommonCRS;
import org.apache.sis.referencing.cs.CoordinateSystems;
import org.apache.sis.util.ArgumentChecks;
import org.apache.sis.util.ArraysExt;
import org.apache.sis.util.CharSequences;
import org.apache.sis.util.logging.Logging;
import org.apache.sis.util.resources.Errors;
import org.apache.sis.util.iso.DefaultNameSpace;
import org.apache.sis.util.iso.SimpleInternationalString;

import static org.apache.sis.internal.referencing.provider.TransverseMercator.zone;
import static org.apache.sis.internal.referencing.provider.TransverseMercator.centralMeridian;


/**
 * Creates coordinate reference systems in the "{@code OGC}", "{@code CRS}" or {@code "AUTO(2)"} namespaces.
 * All namespaces recognized by this factory are defined by the Open Geospatial Consortium (OGC).
 * Most codes map to one of the constants in the {@link CommonCRS} enumeration.
 *
 * <table class="sis">
 *   <caption>Recognized Coordinate Reference System codes</caption>
 *   <tr>
 *     <th>Namespace</th>
 *     <th>Code</th>
 *     <th>Name</th>
 *     <th>Datum type</th>
 *     <th>CS type</th>
 *     <th>Axis direction</th>
 *     <th>Units</th>
 *   </tr><tr>
 *     <td>CRS</td>
 *     <td>1</td>
 *     <td>Computer display</td>
 *     <td>{@linkplain org.apache.sis.referencing.crs.DefaultEngineeringCRS Engineering}</td>
 *     <td>{@linkplain org.apache.sis.referencing.cs.DefaultCartesianCS Cartesian}</td>
 *     <td>(east, south)</td>
 *     <td>pixels</td>
 *   </tr><tr>
 *     <td>CRS</td>
 *     <td>27</td>
 *     <td>NAD27</td>
 *     <td>{@linkplain org.apache.sis.referencing.crs.DefaultGeographicCRS Geographic}</td>
 *     <td>{@linkplain org.apache.sis.referencing.cs.DefaultEllipsoidalCS Ellipsoidal}</td>
 *     <td>(east, north)</td>
 *     <td>degrees</td>
 *   </tr><tr>
 *     <td>CRS</td>
 *     <td>83</td>
 *     <td>NAD83</td>
 *     <td>{@linkplain org.apache.sis.referencing.crs.DefaultGeographicCRS Geographic}</td>
 *     <td>{@linkplain org.apache.sis.referencing.cs.DefaultEllipsoidalCS Ellipsoidal}</td>
 *     <td>(east, north)</td>
 *     <td>degrees</td>
 *   </tr><tr>
 *     <td>CRS</td>
 *     <td>84</td>
 *     <td>WGS84</td>
 *     <td>{@linkplain org.apache.sis.referencing.crs.DefaultGeographicCRS Geographic}</td>
 *     <td>{@linkplain org.apache.sis.referencing.cs.DefaultEllipsoidalCS Ellipsoidal}</td>
 *     <td>(east, north)</td>
 *     <td>degrees</td>
 *   </tr><tr>
 *     <td>CRS</td>
 *     <td>88</td>
 *     <td>NAVD88</td>
 *     <td>{@linkplain org.apache.sis.referencing.crs.DefaultVerticalCRS Vertical}</td>
 *     <td>{@linkplain org.apache.sis.referencing.cs.DefaultVerticalCS Vertical}</td>
 *     <td>up</td>
 *     <td>metres</td>
 *   </tr><tr>
 *     <td>AUTO2</td>
 *     <td>42001</td>
 *     <td>WGS 84 / Auto UTM</td>
 *     <td>{@linkplain org.apache.sis.referencing.crs.DefaultProjectedCRS Projected}</td>
 *     <td>{@linkplain org.apache.sis.referencing.cs.DefaultCartesianCS Cartesian}</td>
 *     <td>(east, north)</td>
 *     <td>user-specified</td>
 *   </tr><tr>
 *     <td>AUTO2</td>
 *     <td>42002</td>
 *     <td>WGS 84 / Auto Tr Mercator</td>
 *     <td>{@linkplain org.apache.sis.referencing.crs.DefaultProjectedCRS Projected}</td>
 *     <td>{@linkplain org.apache.sis.referencing.cs.DefaultCartesianCS Cartesian}</td>
 *     <td>(east, north)</td>
 *     <td>user-specified</td>
 *   </tr><tr>
 *     <td>AUTO2</td>
 *     <td>42003</td>
 *     <td>WGS 84 / Auto Orthographic</td>
 *     <td>{@linkplain org.apache.sis.referencing.crs.DefaultProjectedCRS Projected}</td>
 *     <td>{@linkplain org.apache.sis.referencing.cs.DefaultCartesianCS Cartesian}</td>
 *     <td>(east, north)</td>
 *     <td>user-specified</td>
 *   </tr><tr>
 *     <td>AUTO2</td>
 *     <td>42004</td>
 *     <td>WGS 84 / Auto Equirectangular</td>
 *     <td>{@linkplain org.apache.sis.referencing.crs.DefaultProjectedCRS Projected}</td>
 *     <td>{@linkplain org.apache.sis.referencing.cs.DefaultCartesianCS Cartesian}</td>
 *     <td>(east, north)</td>
 *     <td>user-specified</td>
 *   </tr><tr>
 *     <td>AUTO2</td>
 *     <td>42005</td>
 *     <td>WGS 84 / Auto Mollweide</td>
 *     <td>{@linkplain org.apache.sis.referencing.crs.DefaultProjectedCRS Projected}</td>
 *     <td>{@linkplain org.apache.sis.referencing.cs.DefaultCartesianCS Cartesian}</td>
 *     <td>(east, north)</td>
 *     <td>user-specified</td>
 *   </tr>
 * </table>
 *
 * <div class="section">Note on codes in CRS namespace</div>
 * The format is usually "{@code CRS:}<var>n</var>" where <var>n</var> is a number like 27, 83 or 84.
 * However this factory is lenient and allows the {@code CRS} part to be repeated as in {@code "CRS:CRS84"}.
 * It also accepts {@code "OGC"} as a synonymous of the {@code "CRS"} namespace.
 *
 * <div class="note"><b>Examples:</b>
 * {@code "CRS:27"}, {@code "CRS:83"}, {@code "CRS:84"}, {@code "CRS:CRS84"}, {@code "OGC:CRS84"}.</div>
 *
 * <div class="section">Note on codes in AUTO(2) namespace</div>
 * The format is usually "{@code AUTO2:}<var>n</var>,<var>factor</var>,<var>λ₀</var>,<var>φ₀</var>"
 * where <var>n</var> is a number between 42001 and 42005 inclusive, <var>factor</var> is a conversion
 * factor from the CRS units to metres (e.g. 0.3048 for a CRS with axes in feet) and (<var>λ₀</var>,<var>φ₀</var>)
 * is the longitude and latitude of a point in the projection centre.
 *
 * <div class="note"><b>Examples:</b>
 * {@code "AUTO2:42001,1,-100,45"} identifies a Universal Transverse Mercator (UTM) projection
 * for a zone containing the point at (45°N, 100°W).</div>
 *
 * Codes in the {@code "AUTO"} namespace are the same than codes in the {@code "AUTO2"} namespace, except that
 * the {@linkplain org.apache.sis.measure.Units#valueOfEPSG(int) EPSG code} of the desired unit of measurement
 * was used instead than the unit factor.
 * The {@code "AUTO"} namespace was defined in the <cite>Web Map Service</cite> (WMS) 1.1.1 specification
 * while the {@code "AUTO2"} namespace is defined in WMS 1.3.0.
 * In Apache SIS implementation, the unit parameter (either as factor or as EPSG code) is optional and default to metres.
 *
 * @author  Martin Desruisseaux (IRD, Geomatys)
 * @since   0.7
 * @version 0.7
 * @module
 *
 * @see CommonCRS
 */
public class CommonAuthorityFactory extends GeodeticAuthorityFactory implements CRSAuthorityFactory {
    /**
     * The {@value} prefix for a code identified by parameters.
     * This is defined in annexes B.7 to B.11 of WMS 1.3 specification.
     * The {@code "AUTO(2)"} namespaces are not considered by SIS as real authorities.
     */
    private static final String AUTO2 = "AUTO2";

    /**
     * The namespaces of codes defined by OGC.
     *
     * @see #getCodeSpaces()
     */
    private static final Set<String> CODESPACES = Collections.unmodifiableSet(
            new LinkedHashSet<>(Arrays.asList(Constants.OGC, Constants.CRS, "AUTO", AUTO2)));

    /**
     * The bit for saying that a namespace is the legacy {@code "AUTO"} namespace.
     */
    private static final int LEGACY_MASK = 0x80000000;

    /**
     * First code in the AUTO(2) namespace.
     */
    private static final int FIRST_PROJECTION_CODE = 42001;

    /**
     * Names of objects in the AUTO(2) namespace for codes from 42001 to 42005 inclusive.
     * Those names are defined in annexes B.7 to B.11 of WMS 1.3 specification.
     *
     * @see #getDescriptionText(String)
     */
    private static final String[] PROJECTION_NAMES = {
        "WGS 84 / Auto UTM",
        "WGS 84 / Auto Tr. Mercator",
        "WGS 84 / Auto Orthographic",
        "WGS 84 / Auto Equirectangular",
        "WGS 84 / Auto Mollweide"
    };

    /**
     * The parameter separator for codes in the {@code "AUTO(2)"} namespace.
     */
    static final char SEPARATOR = ',';

    /**
     * The codes known to this factory, associated with their CRS type. This is set to an empty map
     * at {@code CommonAuthorityFactory} construction time and filled only when first needed.
     */
    private final Map<String,Class<?>> codes;

    /**
     * The "Computer display" reference system (CRS:1). Created when first needed.
     *
     * @see #displayCRS()
     */
    private CoordinateReferenceSystem displayCRS;

    /**
     * The coordinate system for map projection in metres, created when first needed.
     */
    private volatile CartesianCS projectedCS;

    /**
     * Constructs a default factory for the {@code CRS} authority.
     */
    public CommonAuthorityFactory() {
        codes = new LinkedHashMap<>();
    }

    /**
     * Returns the specification that defines the codes recognized by this factory. The definitive source for this
     * factory is OGC <a href="http://www.opengeospatial.org/standards/wms">Web Map Service</a> (WMS) specification,
     * also available as the ISO 19128 <cite>Geographic Information — Web map server interface</cite> standard.
     *
     * <p>While the authority is WMS, the {@linkplain org.apache.sis.xml.IdentifierSpace#getName() namespace}
     * of that authority is set to {@code "OGC"}. Apache SIS does that for consistency with the namespace used
     * in URNs (for example {@code "urn:ogc:def:crs:OGC:1.3:CRS84"}).</p>
     *
     * @return The <cite>"Web Map Service"</cite> authority.
     *
     * @see #getCodeSpaces()
     * @see Citations#WMS
     */
    @Override
    public Citation getAuthority() {
        return Citations.WMS;
    }

    /**
     * Rewrites the given code in a canonical format.
     * If the code can not be reformatted, then this method returns {@code null}.
     */
    static String reformat(final String code) {
        try {
            return format(Integer.parseInt(code.substring(skipNamespace(code) & ~LEGACY_MASK)));
        } catch (NoSuchAuthorityCodeException | NumberFormatException e) {
            Logging.recoverableException(Logging.getLogger(Loggers.CRS_FACTORY), CommonAuthorityFactory.class, "reformat", e);
            return null;
        }
    }

    /**
     * Returns the index where the code begins, ignoring spaces and the {@code "OGC"}, {@code "CRS"}, {@code "AUTO"},
     * {@code "AUTO1"} or {@code "AUTO2"} namespaces if present. If a namespace is found and is a legacy one, then
     * this {@link #LEGACY_MASK} bit will be set.
     *
     * @return Index where the code begin, possibly with the {@link #LEGACY_MASK} bit set.
     * @throws NoSuchAuthorityCodeException if an authority is present but is not one of the recognized authorities.
     */
    private static int skipNamespace(final String code) throws NoSuchAuthorityCodeException {
        int isLegacy = 0;
        int s = code.indexOf(DefaultNameSpace.DEFAULT_SEPARATOR);
        if (s >= 0) {
            final int end   = CharSequences.skipTrailingWhitespaces(code, 0, s);
            final int start = CharSequences.skipLeadingWhitespaces (code, 0, end);
            if (!regionMatches(Constants.CRS, code, start, end) &&
                !regionMatches(Constants.OGC, code, start, end))
            {
                boolean isRecognized = false;
                final int length = AUTO2.length() - 1;
                if (code.regionMatches(true, start, AUTO2, 0, length)) {
                    switch (end - start - length) {         // Number of extra characters after "AUTO".
                        case 0: {                           // Namespace is exactly "AUTO" (ignoring case).
                            isRecognized = true;
                            isLegacy = LEGACY_MASK;
                            break;
                        }
                        case 1: {                           // Namespace has one more character than "AUTO".
                            final char c = code.charAt(end - 1);
                            isRecognized = (c >= '1' && c <= '2');
                            if (c == '1') {
                                isLegacy = LEGACY_MASK;
                            }
                        }
                    }
                }
                if (!isRecognized) {
                    throw new NoSuchAuthorityCodeException(Errors.format(Errors.Keys.UnknownAuthority_1,
                            CharSequences.trimWhitespaces(code, 0, s)), Constants.OGC, code);
                }
            }
        }
        s = CharSequences.skipLeadingWhitespaces(code, s+1, code.length());
        /*
         * Above code removed the "CRS" part when it is used as a namespace, as in "CRS:84".
         * The code below removes the "CRS" prefix when it is concatenated within the code,
         * as in "CRS84". Together, those two checks handle redundant codes like "CRS:CRS84"
         * (malformed code, but seen in practice).
         */
        if (code.regionMatches(true, s, Constants.CRS, 0, Constants.CRS.length())) {
            s = CharSequences.skipLeadingWhitespaces(code, s + Constants.CRS.length(), code.length());
        }
        if (s >= code.length()) {
            throw new NoSuchAuthorityCodeException(Errors.format(Errors.Keys.EmptyArgument_1, "code"), Constants.OGC, code);
        }
        return s | isLegacy;
    }

    /**
     * Provides a complete set of the known codes provided by this factory.
     * The returned set contains a namespace followed by numeric identifiers
     * like {@code "CRS:84"}, {@code "CRS:27"}, {@code "AUTO2:42001"}, <i>etc</i>.
     *
     * @param  type The spatial reference objects type.
     * @return The set of authority codes for spatial reference objects of the given type.
     * @throws FactoryException if this method failed to provide the set of codes.
     */
    @Override
    public Set<String> getAuthorityCodes(final Class<? extends IdentifiedObject> type) throws FactoryException {
        ArgumentChecks.ensureNonNull("type", type);
        if (!type.isAssignableFrom(SingleCRS.class) && !SingleCRS.class.isAssignableFrom(type)) {
            return Collections.emptySet();
        }
        synchronized (codes) {
            if (codes.isEmpty()) {
                add(Constants.CRS1,  EngineeringCRS.class);
                add(Constants.CRS27, GeographicCRS.class);
                add(Constants.CRS83, GeographicCRS.class);
                add(Constants.CRS84, GeographicCRS.class);
                add(Constants.CRS88, VerticalCRS.class);
                for (int code = FIRST_PROJECTION_CODE; code < FIRST_PROJECTION_CODE + PROJECTION_NAMES.length; code++) {
                    add(code, ProjectedCRS.class);
                }
            }
        }
        return new FilteredCodes(codes, type).keySet();
    }

    /**
     * Formats the given code with a {@code "CRS:"} or {@code "AUTO2:"} prefix.
     */
    private static String format(final int code) {
        return ((code >= FIRST_PROJECTION_CODE) ? AUTO2 : Constants.CRS) + DefaultNameSpace.DEFAULT_SEPARATOR + code;
    }

    /**
     * Adds an element in the {@link #codes} map, witch check against duplicated values.
     */
    private void add(final int code, final Class<? extends SingleCRS> type) throws FactoryException {
        assert (code >= FIRST_PROJECTION_CODE) == (ProjectedCRS.class.isAssignableFrom(type)) : code;
        if (codes.put(format(code), type) != null) {
            throw new FactoryException();    // Should never happen, but we are paranoiac.
        }
    }

    /**
     * Returns the namespaces defined by the OGC specifications implemented by this factory.
     * At the difference of other factories, the namespaces of {@code CommonAuthorityFactory}
     * are quite different than the {@linkplain #getAuthority() authority} title or identifier:
     *
     * <ul>
     *   <li><b>Authority:</b> {@code "WMS"} (for <cite>"Web Map Services"</cite>)</li>
     *   <li><b>Namespaces:</b> {@code "CRS"}, {@code "AUTO"}, {@code "AUTO2"}.
     *       The {@code "OGC"} namespace is also accepted for compatibility reason,
     *       but its scope is wider than the above-cited namespaces.</li>
     * </ul>
     *
     * @return A set containing at least the {@code "CRS"}, {@code "AUTO"} and {@code "AUTO2"} strings.
     *
     * @see #getAuthority()
     * @see Citations#WMS
     */
    @Override
    public Set<String> getCodeSpaces() {
        return CODESPACES;
    }

    /**
     * Returns a description of the object corresponding to a code.
     * The description can be used for example in a combo box in a graphical user interface.
     *
     * <p>Codes in the {@code "AUTO(2)"} namespace do not need parameters for this method.
     * But if parameters are nevertheless specified, then they will be taken in account.</p>
     *
     * <table class="sis">
     *   <caption>Examples</caption>
     *   <tr><th>Argument value</th>                <th>Return value</th></tr>
     *   <tr><td>{@code CRS:84}</td>                <td>WGS 84</td></tr>
     *   <tr><td>{@code AUTO2:42001}</td>           <td>WGS 84 / Auto UTM</td></tr>
     *   <tr><td>{@code AUTO2:42001,1,-100,45}</td> <td>WGS 84 / UTM zone 47N</td></tr>
     * </table>
     *
     * @param  code Value in the CRS or AUTO(2) code space.
     * @return A description of the object.
     * @throws NoSuchAuthorityCodeException if the specified {@code code} was not found.
     * @throws FactoryException if an error occurred while fetching the description.
     */
    @Override
    public InternationalString getDescriptionText(final String code) throws FactoryException {
        final int s = skipNamespace(code) & ~LEGACY_MASK;
        final String localCode = code.substring(s, CharSequences.skipTrailingWhitespaces(code, s, code.length()));
        if (localCode.indexOf(SEPARATOR) < 0) {
            /*
             * For codes in the "AUTO(2)" namespace without parameters, we can not rely on the default implementation
             * since it would fail to create the ProjectedCRS instance. Instead we return a generic description.
             * Note that we do not execute this block if parametes were specified. If there is parameters,
             * then we instead rely on the default implementation for a more accurate description text.
             */
            final int codeValue;
            try {
                codeValue = Integer.parseInt(localCode);
            } catch (NumberFormatException exception) {
                throw noSuchAuthorityCode(localCode, code, exception);
            }
            final int i = codeValue - FIRST_PROJECTION_CODE;
            if (i >= 0 && i < PROJECTION_NAMES.length) {
                return new SimpleInternationalString(PROJECTION_NAMES[i]);
            }
        }
        return new SimpleInternationalString(createCoordinateReferenceSystem(localCode).getName().getCode());
    }

    /**
     * Creates an object from the specified code.
     * The default implementation delegates to {@link #createCoordinateReferenceSystem(String)}.
     *
     * @throws FactoryException if the object creation failed.
     */
    @Override
    public IdentifiedObject createObject(final String code) throws FactoryException {
        return createCoordinateReferenceSystem(code);
    }

    /**
     * Creates a coordinate reference system from the specified code.
     * This method performs the following steps:
     *
     * <ol>
     *   <li>Skip the {@code "OGC"}, {@code "CRS"}, {@code "AUTO"}, {@code "AUTO1"} or {@code "AUTO2"} namespace
     *       if present (ignoring case). All other namespaces will cause an exception to be thrown.</li>
     *   <li>Skip the {@code "CRS"} prefix if present. This additional check is for accepting codes like
     *       {@code "OGC:CRS84"} (not a valid CRS code, but seen in practice).</li>
     *   <li>In the remaining text, interpret the integer value as documented in this class javadoc.
     *       Note that some codes require coma-separated parameters after the integer value.</li>
     * </ol>
     *
     * @param  code Value allocated by OGC.
     * @return The coordinate reference system for the given code.
     * @throws FactoryException if the object creation failed.
     */
    @Override
    public CoordinateReferenceSystem createCoordinateReferenceSystem(final String code) throws FactoryException {
        ArgumentChecks.ensureNonNull("code", code);
        final String localCode;
        final boolean isLegacy;
        String complement = null;
        { // Block for keeping 'start' and 'end' variables locale.
            int start = skipNamespace(code);
            isLegacy = (start & LEGACY_MASK) != 0;
            start &= ~LEGACY_MASK;
            final int startOfParameters = code.indexOf(SEPARATOR, start);
            int end = CharSequences.skipTrailingWhitespaces(code, start, code.length());
            if (startOfParameters >= 0) {
                complement = code.substring(startOfParameters + 1);
                end = CharSequences.skipTrailingWhitespaces(code, start, startOfParameters);
            }
            localCode = code.substring(start, end);
        }
        int codeValue = 0;
        double[] parameters = ArraysExt.EMPTY_DOUBLE;
        try {
            codeValue = Integer.parseInt(localCode);
            if (complement != null) {
                parameters = CharSequences.parseDoubles(complement, SEPARATOR);
            }
        } catch (NumberFormatException exception) {
            throw noSuchAuthorityCode(localCode, code, exception);
        }
        /*
         * At this point we have isolated the code value from the parameters (if any). Verify the number of arguments.
         * Then codes in the AUTO(2) namespace are delegated to a separated method while codes in the CRS namespaces
         * are handled below.
         */
        final int count = parameters.length;
        if (codeValue >= FIRST_PROJECTION_CODE) {
            int expected;
            short errorKey = 0;
            if (count < (expected = 2)) {
                errorKey = Errors.Keys.TooFewArguments_2;
            } else if (count > (expected = 3)) {
                errorKey = Errors.Keys.TooManyArguments_2;
            }
            if (errorKey == 0) {
                return createAuto(code, codeValue, isLegacy,
                        (count > 2) ? parameters[0] : isLegacy ? Constants.EPSG_METRE : 1,
                                      parameters[count - 2],
                                      parameters[count - 1]);
            }
            throw new NoSuchAuthorityCodeException(Errors.format(errorKey, expected, count), AUTO2, localCode, code);
        }
        if (count != 0) {
            throw new NoSuchAuthorityCodeException(Errors.format(Errors.Keys.UnexpectedCharactersAfter_2,
                    localCode, complement), Constants.CRS, localCode, code);
        }
        final CommonCRS crs;
        switch (codeValue) {
            case Constants.CRS1:  return displayCRS();
            case Constants.CRS84: crs = CommonCRS.WGS84; break;
            case Constants.CRS83: crs = CommonCRS.NAD83; break;
            case Constants.CRS27: crs = CommonCRS.NAD27; break;
            case Constants.CRS88: return CommonCRS.Vertical.NAVD88.crs();
            default: throw noSuchAuthorityCode(localCode, code, null);
        }
        return crs.normalizedGeographic();
    }

    /**
     * Creates a projected CRS from parameters in the {@code AUTO(2)} namespace.
     *
     * @param  code        The user-specified code, used only for error reporting.
     * @param  projection  The projection code (e.g. 42001).
     * @param  isLegacy    {@code true} if the code was found in {@code "AUTO"} or {@code "AUTO1"} namespace.
     * @param  factor      The multiplication factor for the unit of measurement.
     * @param  longitude   A longitude in the desired projection zone.
     * @param  latitude    A latitude in the desired projection zone.
     * @return The projected CRS for the given projection and parameters.
     */
    @SuppressWarnings("null")
    private ProjectedCRS createAuto(final String code, final int projection, final boolean isLegacy,
            final double factor, final double longitude, final double latitude) throws FactoryException
    {
        Boolean isUTM = null;
        String method = null;
        String param  = null;
        switch (projection) {
            /*
             * 42001: Universal Transverse Mercator   —   central meridian must be in the center of a UTM zone.
             * 42002: Transverse Mercator             —   like 42001 except that central meridian can be anywhere.
             * 42003: WGS 84 / Auto Orthographic      —   defined by "Central_Meridian" and "Latitude_of_Origin".
             * 42004: WGS 84 / Auto Equirectangular   —   defined by "Central_Meridian" and "Standard_Parallel_1".
             * 42005: WGS 84 / Auto Mollweide         —   defined by "Central_Meridian" only.
             */
            case 42001: isUTM  = true; break;
            case 42002: isUTM  = (latitude == 0) && (centralMeridian(zone(longitude)) == longitude); break;
            case 42003: method = "Orthographic";       param = Constants.LATITUDE_OF_ORIGIN;         break;
            case 42004: method = "Equirectangular";    param = Constants.STANDARD_PARALLEL_1;        break;
            case 42005: method = "Mollweide";                                                        break;
            default: throw noSuchAuthorityCode(String.valueOf(projection), code, null);
        }
        /*
         * For the (Universal) Transverse Mercator case (AUTO:42001 and 42002), we delegate to the CommonCRS
         * enumeration if possible because CommonCRS will itself delegate to the EPSG factory if possible.
         */
        final CommonCRS datum = CommonCRS.WGS84;
        final GeographicCRS baseCRS;
        final ProjectedCRS crs;
        CartesianCS cs;
        try {
            if (isUTM != null && isUTM) {
                crs = datum.UTM(latitude, longitude);
                if (factor == (isLegacy ? Constants.EPSG_METRE : 1)) {
                    return crs;
                }
                baseCRS = crs.getBaseCRS();
                cs = crs.getCoordinateSystem();
            } else {
                cs = projectedCS;
                if (cs == null) {
                    crs = datum.UTM(latitude, longitude);
                    projectedCS = cs = crs.getCoordinateSystem();
                    baseCRS = crs.getBaseCRS();
                } else {
                    crs = null;
                    baseCRS = datum.geographic();
                }
            }
            /*
             * At this point we got a coordinate system with axes in metres.
             * If the user asked for another unit of measurement, change the axes now.
             */
            final Unit<Length> unit;
            if (isLegacy) {
                unit = createUnitFromEPSG(factor).asType(Length.class);
            } else {
                unit = (factor != 1) ? Units.multiply(SI.METRE, factor) : SI.METRE;
            }
            if (!SI.METRE.equals(unit)) {
<<<<<<< HEAD
                cs = (CartesianCS) CoordinateSystems.replaceAxes(cs, new AxisFilter() {
                    @Override public Unit<?> getUnitReplacement(Unit<?> ignored) {
                        assert SI.METRE.equals(ignored) : ignored;
                        return unit;
                    }

                    @Override public Unit<?> getUnitReplacement(CoordinateSystemAxis axis, Unit<?> ignored) {
                        assert SI.METRE.equals(ignored) : ignored;
                        return unit;
                    }

                    @Override public boolean accept(CoordinateSystemAxis axis) {
                        return true;
                    }

                    @Override public AxisDirection getDirectionReplacement(AxisDirection direction) {
                        return direction;
                    }

                    @Override public AxisDirection getDirectionReplacement(CoordinateSystemAxis axis, AxisDirection direction) {
                        return direction;
                    }
                });
=======
                cs = (CartesianCS) CoordinateSystems.replaceLinearUnit(cs, unit);
>>>>>>> 20b25b21
            }
            /*
             * Set the projection name, operation method and parameters. The parameters for the Transverse Mercator
             * projection are a little bit more tedious to set, so we use a convenience method for that.
             */
            final GeodeticObjectBuilder builder = new GeodeticObjectBuilder();
            if (isUTM != null) {
                if (isUTM) {
                    builder.addName(crs.getName());
                } // else default to the conversion name, which is "Transverse Mercator".
                builder.setTransverseMercator(isUTM, latitude, longitude);
            } else {
                builder.setConversionMethod(method)
                       .addName(PROJECTION_NAMES[projection - FIRST_PROJECTION_CODE])
                       .setParameter(Constants.CENTRAL_MERIDIAN, longitude, NonSI.DEGREE_ANGLE);
                if (param != null) {
                    builder.setParameter(param, latitude, NonSI.DEGREE_ANGLE);
                }
            }
            return builder.createProjectedCRS(baseCRS, cs);
        } catch (IllegalArgumentException e) {
            throw noSuchAuthorityCode(String.valueOf(projection), code, e);
        }
    }

    /**
     * Returns the unit of measurement for the given EPSG code.
     * This is used only for codes in the legacy {@code "AUTO"} namespace.
     */
    private static Unit<?> createUnitFromEPSG(final double code) throws NoSuchAuthorityCodeException {
        String message = null;      // Error message to be used only in case of failure.
        final String s;             // The string representation of the code, to be used only in case of failure.
        final int c = (int) code;
        if (c == code) {
            final Unit<?> unit = Units.valueOfEPSG(c);
            if (Units.isLinear(unit)) {
                return unit;
            } else if (unit != null) {
                message = Errors.format(Errors.Keys.NonLinearUnit_1, unit);
            }
            s = String.valueOf(c);
        } else {
            s = String.valueOf(code);
        }
        if (message == null) {
            message = Errors.format(Errors.Keys.NoSuchAuthorityCode_3, Constants.EPSG, Unit.class, s);
        }
        throw new NoSuchAuthorityCodeException(message, Constants.EPSG, s);
    }

    /**
     * Returns the "Computer display" reference system (CRS:1). This is rarely used.
     */
    private synchronized CoordinateReferenceSystem displayCRS() throws FactoryException {
        if (displayCRS == null) {
            final CSFactory csFactory = DefaultFactories.forBuildin(CSFactory.class);
            final CartesianCS cs = csFactory.createCartesianCS(
                    Collections.singletonMap(CartesianCS.NAME_KEY, "Computer display"),
                    csFactory.createCoordinateSystemAxis(Collections.singletonMap(CartesianCS.NAME_KEY, "i"), "i", AxisDirection.EAST, NonSI.PIXEL),
                    csFactory.createCoordinateSystemAxis(Collections.singletonMap(CartesianCS.NAME_KEY, "j"), "j", AxisDirection.SOUTH, NonSI.PIXEL));

            final Map<String,Object> properties = new HashMap<>(4);
            properties.put(EngineeringDatum.NAME_KEY, cs.getName());
            properties.put(EngineeringDatum.ANCHOR_POINT_KEY, "Origin is in upper left.");
            displayCRS = DefaultFactories.forBuildin(CRSFactory.class).createEngineeringCRS(properties,
                         DefaultFactories.forBuildin(DatumFactory.class).createEngineeringDatum(properties), cs);
        }
        return displayCRS;
    }

    /**
     * Creates an exception for an unknown authority code.
     *
     * @param  localCode  The unknown authority code, without namespace.
     * @param  code       The unknown authority code as specified by the user (may include namespace).
     * @param  cause      The failure cause, or {@code null} if none.
     * @return An exception initialized with an error message built from the specified informations.
     */
    private static NoSuchAuthorityCodeException noSuchAuthorityCode(String localCode, String code, Exception cause) {
        return (NoSuchAuthorityCodeException) new NoSuchAuthorityCodeException(Errors.format(Errors.Keys.NoSuchAuthorityCode_3,
                Constants.OGC, CoordinateReferenceSystem.class, localCode),
                Constants.OGC, localCode, code).initCause(cause);
    }
}<|MERGE_RESOLUTION|>--- conflicted
+++ resolved
@@ -633,33 +633,7 @@
                 unit = (factor != 1) ? Units.multiply(SI.METRE, factor) : SI.METRE;
             }
             if (!SI.METRE.equals(unit)) {
-<<<<<<< HEAD
-                cs = (CartesianCS) CoordinateSystems.replaceAxes(cs, new AxisFilter() {
-                    @Override public Unit<?> getUnitReplacement(Unit<?> ignored) {
-                        assert SI.METRE.equals(ignored) : ignored;
-                        return unit;
-                    }
-
-                    @Override public Unit<?> getUnitReplacement(CoordinateSystemAxis axis, Unit<?> ignored) {
-                        assert SI.METRE.equals(ignored) : ignored;
-                        return unit;
-                    }
-
-                    @Override public boolean accept(CoordinateSystemAxis axis) {
-                        return true;
-                    }
-
-                    @Override public AxisDirection getDirectionReplacement(AxisDirection direction) {
-                        return direction;
-                    }
-
-                    @Override public AxisDirection getDirectionReplacement(CoordinateSystemAxis axis, AxisDirection direction) {
-                        return direction;
-                    }
-                });
-=======
                 cs = (CartesianCS) CoordinateSystems.replaceLinearUnit(cs, unit);
->>>>>>> 20b25b21
             }
             /*
              * Set the projection name, operation method and parameters. The parameters for the Transverse Mercator
