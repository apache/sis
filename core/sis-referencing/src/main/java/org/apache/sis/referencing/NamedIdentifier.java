--- conflicted
+++ resolved
@@ -97,15 +97,6 @@
     private static final long serialVersionUID = -3982456534858346939L;
 
     /**
-<<<<<<< HEAD
-     * A pool of {@link NameSpace} values for given {@link InternationalString}.
-     */
-    private static final Map<CharSequence,NameSpace> SCOPES =
-            new WeakValueHashMap<CharSequence,NameSpace>(CharSequence.class);
-
-    /**
-=======
->>>>>>> 606545c5
      * The name of this identifier as a generic name.
      * If {@code null}, will be constructed only when first needed.
      */
