--- conflicted
+++ resolved
@@ -480,7 +480,7 @@
      * Returns {@code true} if the given value is an instance of one of the types documented in {@link #valueFile()}.
      */
     private static boolean isFile(final Object value) {
-        return (value instanceof URI || value instanceof URL || value instanceof File || value instanceof Path);
+        return (value instanceof URI || value instanceof URL || value instanceof File);
     }
 
     /**
@@ -899,14 +899,6 @@
             formatter.append(value.toString(), null);
             return WKTKeywords.ParameterFile;
         } else {
-<<<<<<< HEAD
-            final T value = getValue();  // Gives to users a chance to override this property.
-            if (!isWKT1 && (unit == null) && (value instanceof URI || value instanceof URL || value instanceof File)) {
-                formatter.append(value.toString(), null);
-                return WKTKeywords.ParameterFile;
-            }
-=======
->>>>>>> d56ff361
             formatter.appendAny(value);
         }
         /*
