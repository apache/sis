--- conflicted
+++ resolved
@@ -23,12 +23,7 @@
 import java.util.Locale;
 import java.util.Collections;
 import org.opengis.test.Validators;
-<<<<<<< HEAD
 import org.opengis.referencing.ReferenceIdentifier;
-import org.apache.sis.metadata.iso.ImmutableIdentifier;
-=======
-import org.opengis.metadata.Identifier;
->>>>>>> 414235bf
 import org.apache.sis.referencing.datum.AbstractDatum;
 import org.apache.sis.internal.jaxb.referencing.Code;
 import org.apache.sis.internal.jaxb.Context;
@@ -240,8 +235,8 @@
     @DependsOnMethod("testWithoutIdentifier")
     public void testSerialization() {
         final Set<ReferenceIdentifier> identifiers = Collections.emptySet();
-        final AbstractIdentifiedObject object      = new AbstractIdentifiedObject(properties(identifiers));
-        final AbstractIdentifiedObject actual      = assertSerializedEquals(object);
+        final AbstractIdentifiedObject object = new AbstractIdentifiedObject(properties(identifiers));
+        final AbstractIdentifiedObject actual = assertSerializedEquals(object);
         assertNotSame(object, actual);
         assertNull("gmlId", validate(actual, identifiers, "GRS1980"));
     }
