--- conflicted
+++ resolved
@@ -159,12 +159,7 @@
      */
     @Test
     @DependsOnMethod("testEllipse")
-<<<<<<< HEAD
-    public void compareWithProj4() throws FactoryException, TransformException {
-=======
     public void compareWithPROJ() throws FactoryException, TransformException {
-        toleranceModifier = ToleranceModifier.PROJECTION;
->>>>>>> 43debe04
         tolerance = Formulas.LINEAR_TOLERANCE;
 
         // Spherical case
