--- conflicted
+++ resolved
@@ -162,11 +162,6 @@
                 200);       // False northing
 
         tolerance = Formulas.LINEAR_TOLERANCE;
-<<<<<<< HEAD
-        derivativeDeltas = new double[] {100, 100};
-=======
-        toleranceModifier = ToleranceModifier.PROJECTION;
->>>>>>> f610de4e
         final double delta = toRadians(100.0 / 60) / 1852;      // Approximatively 100 metres.
         derivativeDeltas = new double[] {delta, delta};
         verifyInDomain(CoordinateDomain.GEOGRAPHIC_SAFE, 0);
