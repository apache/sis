--- conflicted
+++ resolved
@@ -91,10 +91,6 @@
             expected[i] = value;
         }
         verifyTransform(values, expected);
-<<<<<<< HEAD
-=======
-        verifyDerivative(2.5);                                          // Test at a hard-coded point.
->>>>>>> 42e8a7e0
     }
 
     /**
@@ -223,9 +219,5 @@
             expected[i] = ExponentialTransform1DTest.SCALE * pow(10, log(value) / lnBase + C0);
         }
         verifyTransform(values, expected);
-<<<<<<< HEAD
-=======
-        verifyDerivative(2.5);                                  // Test at a hard-coded point.
->>>>>>> 42e8a7e0
     }
 }