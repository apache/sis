--- conflicted
+++ resolved
@@ -118,7 +118,12 @@
     }
 
     /**
-<<<<<<< HEAD
+     * Creates a new test case.
+     */
+    public MetadataTest() {
+    }
+
+    /**
      * Creates a telephone number of the given type.
      *
      * @param type Either {@code "VOICE"}, {@code "FACSIMILE"} or {@code "SMS"}.
@@ -128,11 +133,6 @@
         tel.setNumber(number);
         tel.setNumberType(UnsupportedCodeList.valueOf(type));
         return tel;
-=======
-     * Creates a new test case.
-     */
-    public MetadataTest() {
->>>>>>> 41cf5d33
     }
 
     /**
