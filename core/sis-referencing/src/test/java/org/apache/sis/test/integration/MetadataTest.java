--- conflicted
+++ resolved
@@ -484,21 +484,13 @@
     @Test
     public void testMetadataWithVerticalCRS() throws JAXBException {
         final Metadata metadata = unmarshalFile(Metadata.class, VERTICAL_CRS_XML);
-<<<<<<< HEAD
+        if (REGRESSION) {
+            ((DefaultMetadata) metadata).setCharacterSet(CharacterSet.UTF_8);
+        }
         assertEquals("fileIdentifier", "20090901",                     metadata.getFileIdentifier());
         assertEquals("language",       Locale.ENGLISH,                 metadata.getLanguage());
         assertEquals("characterSet",   CharacterSet.UTF_8,             metadata.getCharacterSet());
         assertEquals("dateStamp",      xmlDate("2014-01-04 00:00:00"), metadata.getDateStamp());
-=======
-        if (REGRESSION) {
-            assertTrue("Maybe SIS-402 has been fixed and this anti-regression hack can be removed?",
-                       metadata.getCharacterSets().add(StandardCharsets.UTF_8));
-        }
-        assertEquals("fileIdentifier", "20090901",                     metadata.getMetadataIdentifier().getCode());
-        assertEquals("language",       Locale.ENGLISH,                 getSingleton(metadata.getLanguages()));
-        assertEquals("characterSet",   StandardCharsets.UTF_8,         getSingleton(metadata.getCharacterSets()));
-        assertEquals("dateStamp",      xmlDate("2014-01-04 00:00:00"), getSingleton(metadata.getDateInfo()).getDate());
->>>>>>> 9693f46c
         /*
          * <gmd:contact>
          *   <gmd:CI_ResponsibleParty>
