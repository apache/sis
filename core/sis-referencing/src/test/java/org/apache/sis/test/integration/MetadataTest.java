--- conflicted
+++ resolved
@@ -153,15 +153,9 @@
             online.setProtocol("http");
             final DefaultContact contact = new DefaultContact(online);
             contact.getIdentifierMap().putSpecialized(IdentifierSpace.ID, "IFREMER");
-<<<<<<< HEAD
-            contact.setPhones(Arrays.asList(
+            contact.setPhones(List.of(
                     telephone("+33 (0)2 xx.xx.xx.x6", "VOICE"),
                     telephone("+33 (0)2 xx.xx.xx.x4", "FACSIMILE")
-=======
-            contact.setPhones(List.of(
-                    new DefaultTelephone("+33 (0)2 xx.xx.xx.x6", TelephoneType.VOICE),
-                    new DefaultTelephone("+33 (0)2 xx.xx.xx.x4", TelephoneType.FACSIMILE)
->>>>>>> f5bc633a
             ));
             final DefaultAddress address = new DefaultAddress();
             address.setDeliveryPoints(Set.of("Brest institute"));
@@ -188,15 +182,9 @@
                 final DefaultOnlineResource online = new DefaultOnlineResource(URI.create("http://www.com.univ-mrs.fr/LOB/"));
                 online.setProtocol("http");
                 final DefaultContact contact = new DefaultContact(online);
-<<<<<<< HEAD
-                contact.setPhones(Arrays.asList(
+                contact.setPhones(List.of(
                         telephone("+33 (0)4 xx.xx.xx.x5", "VOICE"),
                         telephone("+33 (0)4 xx.xx.xx.x8", "FACSIMILE")
-=======
-                contact.setPhones(List.of(
-                        new DefaultTelephone("+33 (0)4 xx.xx.xx.x5", TelephoneType.VOICE),
-                        new DefaultTelephone("+33 (0)4 xx.xx.xx.x8", TelephoneType.FACSIMILE)
->>>>>>> f5bc633a
                 ));
                 final DefaultAddress address = new DefaultAddress();
                 address.setDeliveryPoints(Set.of("Oceanology institute"));
@@ -246,13 +234,8 @@
              */
             {
                 final DefaultLegalConstraints constraint = new DefaultLegalConstraints();
-<<<<<<< HEAD
-                constraint.setAccessConstraints(singleton(Restriction.LICENSE));
-                identification.setResourceConstraints(singleton(constraint));
-=======
-                constraint.setAccessConstraints(Set.of(Restriction.LICENCE));
+                constraint.setAccessConstraints(Set.of(Restriction.LICENSE));
                 identification.setResourceConstraints(Set.of(constraint));
->>>>>>> f5bc633a
             }
             /*
              * Data indentification / Aggregate information.
@@ -265,13 +248,8 @@
                 name.setDates(Set.of(new DefaultCitationDate(TestUtilities.date("1990-06-04 22:00:00"), DateType.REVISION)));
                 aggregateInfo.setName(name);
                 aggregateInfo.setInitiativeType(InitiativeType.CAMPAIGN);
-<<<<<<< HEAD
                 aggregateInfo.setAssociationType(AssociationType.LARGER_WORD_CITATION); // There is a typo ("WORD" → "WORK"), but we have to use the wrong spelling for this branch.
-                identification.setAggregationInfo(singleton(aggregateInfo));
-=======
-                aggregateInfo.setAssociationType(AssociationType.LARGER_WORK_CITATION);
                 identification.setAssociatedResources(Set.of(aggregateInfo));
->>>>>>> f5bc633a
             }
             /*
              * Data indentification / Extent.
