--- conflicted
+++ resolved
@@ -217,11 +217,7 @@
     org.apache.sis.io.wkt.MathTransformParserTest.class,
     org.apache.sis.io.wkt.GeodeticObjectParserTest.class,
     org.apache.sis.io.wkt.WKTFormatTest.class,
-<<<<<<< HEAD
-=======
-    org.apache.sis.io.wkt.WKTParserTest.class,
     org.apache.sis.io.wkt.WKTDictionaryTest.class,
->>>>>>> 152b383d
     org.apache.sis.io.wkt.ComparisonWithEPSG.class,
 
     // Following tests may use indirectly EPSG factory.
@@ -252,10 +248,6 @@
     org.apache.sis.referencing.operation.builder.LinearTransformBuilderTest.class,
     org.apache.sis.referencing.operation.builder.LocalizationGridBuilderTest.class,
     org.apache.sis.referencing.operation.builder.LinearizerTest.class,
-
-    // GeoAPI conformance test suite.
-    org.apache.sis.referencing.geoapi.AuthorityFactoryTest.class,
-    org.apache.sis.referencing.geoapi.ParameterizedTransformTest.class,
 
     // Geometry and miscellaneous
     org.apache.sis.geometry.AbstractDirectPositionTest.class,
