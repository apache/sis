/*
 * Licensed to the Apache Software Foundation (ASF) under one or more
 * contributor license agreements.  See the NOTICE file distributed with
 * this work for additional information regarding copyright ownership.
 * The ASF licenses this file to You under the Apache License, Version 2.0
 * (the "License"); you may not use this file except in compliance with
 * the License.  You may obtain a copy of the License at
 *
 *     http://www.apache.org/licenses/LICENSE-2.0
 *
 * Unless required by applicable law or agreed to in writing, software
 * distributed under the License is distributed on an "AS IS" BASIS,
 * WITHOUT WARRANTIES OR CONDITIONS OF ANY KIND, either express or implied.
 * See the License for the specific language governing permissions and
 * limitations under the License.
 */
package org.apache.sis.internal.jaxb.referencing;

import java.util.Set;
import org.opengis.referencing.crs.GeographicCRS;
import org.opengis.referencing.ReferenceIdentifier;
import org.apache.sis.internal.util.Constants;
import org.apache.sis.internal.simple.SimpleCitation;
import org.apache.sis.referencing.ImmutableIdentifier;
import org.apache.sis.metadata.iso.citation.Citations;
import org.apache.sis.metadata.iso.citation.DefaultCitation;
import org.apache.sis.test.DependsOnMethod;
import org.apache.sis.test.TestCase;
import org.junit.Test;

import static org.junit.Assert.*;


/**
 * Tests {@link Code}, which is used by {@link RS_Identifier}.
 *
 * @author  Martin Desruisseaux (Geomatys)
 * @version 0.6
 * @since   0.4
 */
public final class CodeTest extends TestCase {
    /**
<<<<<<< HEAD
     * Tests the {@link Code#Code(ReferenceIdentifier)} constructor with {@code "EPSG:4326"} identifier.
=======
     * Creates a new test case.
     */
    public CodeTest() {
    }

    /**
     * Tests the {@link Code#Code(Identifier)} constructor with {@code "EPSG:4326"} identifier.
>>>>>>> 41cf5d33
     * This test intentionally uses an identifier with the {@code IOGP} authority instead of
     * EPSG in order to make sure that the {@code codeSpace} attribute is set from
     * {@code Identifier.getCodeSpace()}, not from {@code Identifier.getAuthority()}.
     */
    @Test
    public void testSimple() {
        final SimpleCitation IOGP = new SimpleCitation("IOGP");
        final ReferenceIdentifier id = new ImmutableIdentifier(IOGP, "EPSG", "4326");  // See above javadoc.
        final Code value = new Code(id);
        assertEquals("codeSpace", "EPSG", value.codeSpace);
        assertEquals("code",      "4326", value.code);
        /*
         * Reverse operation. Note that the authority is lost since there is no room for that in a
         * <gml:identifier> element. Current implementation sets the authority to the code space.
         */
        final ReferenceIdentifier actual = value.getIdentifier();
        assertSame  ("authority",  Citations.EPSG, actual.getAuthority());
        assertEquals("codeSpace", "EPSG", actual.getCodeSpace());
        assertNull  ("version",           actual.getVersion());
        assertEquals("code",      "4326", actual.getCode());
    }

    /**
     * Tests the {@link Code#Code(ReferenceIdentifier)} constructor with {@code "EPSG:8.3:4326"} identifier.
     * This test intentionally uses an identifier with the {@code IOGP} authority instead of EPSG
     * for the same reason than {@link #testSimple()}.
     */
    @Test
    @DependsOnMethod("testSimple")
    public void testWithVersion() {
        final SimpleCitation IOGP = new SimpleCitation("IOGP");
        final ReferenceIdentifier id = new ImmutableIdentifier(IOGP, "EPSG", "4326", "8.2", null);  // See above javadoc.
        final Code value = new Code(id);
        assertEquals("codeSpace", "EPSG:8.2", value.codeSpace);
        assertEquals("code",      "4326",     value.code);
        /*
         * Reverse operation. Note that the authority is lost since there is no room for that in a
         * <gml:identifier> element. Current implementation sets the authority to the code space.
         */
        final ReferenceIdentifier actual = value.getIdentifier();
        assertSame  ("authority",  Citations.EPSG, actual.getAuthority());
        assertEquals("codeSpace", "EPSG", actual.getCodeSpace());
        assertEquals("version",   "8.2",  actual.getVersion());
        assertEquals("code",      "4326", actual.getCode());
    }

    /**
     * Tests {@link Code#forIdentifiedObject(Class, Iterable)}.
     */
    @Test
    @DependsOnMethod("testWithVersion")
    public void testForIdentifiedObject() {
        final ReferenceIdentifier id = new ImmutableIdentifier(Citations.EPSG, "EPSG", "4326", "8.2", null);
        final Code value = Code.forIdentifiedObject(GeographicCRS.class, Set.of(id));
        assertNotNull(value);
        assertEquals("codeSpace", Constants.IOGP, value.codeSpace);
        assertEquals("code", "urn:ogc:def:crs:EPSG:8.2:4326", value.code);
    }

    /**
     * Tests {@link Code#forIdentifiedObject(Class, Iterable)} with the legacy "OGP" codespace
     * (instead of "IOGP").
     */
    @Test
    @DependsOnMethod("testForIdentifiedObject")
    public void testLegacyCodeSpace() {
        final DefaultCitation authority = new DefaultCitation("EPSG");
        authority.getIdentifiers().add(new ImmutableIdentifier(null, "OGP", "EPSG"));

        final ReferenceIdentifier id = new ImmutableIdentifier(authority, "EPSG", "4326", "8.2", null);
        final Code value = Code.forIdentifiedObject(GeographicCRS.class, Set.of(id));
        assertNotNull(value);
        assertEquals("codeSpace", "OGP", value.codeSpace);
        assertEquals("code", "urn:ogc:def:crs:EPSG:8.2:4326", value.code);
    }

    /**
     * Tests {@link Code#getIdentifier()} with {@code "urn:ogc:def:crs:EPSG:8.2:4326"}.
     * This test simulates the {@code Code} object state that we get after XML unmarshalling
     * of an object from the EPSG repository.
     */
    @Test
    @DependsOnMethod("testForIdentifiedObject")
    public void testGetIdentifier() {
        final Code value = new Code();
        value.codeSpace = "OGP";
        value.code = "urn:ogc:def:crs:EPSG:8.2:4326";
        final ReferenceIdentifier actual = value.getIdentifier();
        assertSame  ("authority",  Citations.EPSG, actual.getAuthority());
        assertEquals("codeSpace", "EPSG", actual.getCodeSpace());
        assertEquals("version",   "8.2",  actual.getVersion());
        assertEquals("code",      "4326", actual.getCode());
    }
}<|MERGE_RESOLUTION|>--- conflicted
+++ resolved
@@ -40,17 +40,13 @@
  */
 public final class CodeTest extends TestCase {
     /**
-<<<<<<< HEAD
-     * Tests the {@link Code#Code(ReferenceIdentifier)} constructor with {@code "EPSG:4326"} identifier.
-=======
      * Creates a new test case.
      */
     public CodeTest() {
     }
 
     /**
-     * Tests the {@link Code#Code(Identifier)} constructor with {@code "EPSG:4326"} identifier.
->>>>>>> 41cf5d33
+     * Tests the {@link Code#Code(ReferenceIdentifier)} constructor with {@code "EPSG:4326"} identifier.
      * This test intentionally uses an identifier with the {@code IOGP} authority instead of
      * EPSG in order to make sure that the {@code codeSpace} attribute is set from
      * {@code Identifier.getCodeSpace()}, not from {@code Identifier.getAuthority()}.
