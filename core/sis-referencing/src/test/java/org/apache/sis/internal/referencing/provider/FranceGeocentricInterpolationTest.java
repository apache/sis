--- conflicted
+++ resolved
@@ -36,15 +36,10 @@
  * Tests {@link FranceGeocentricInterpolation}.
  *
  * @author  Martin Desruisseaux (Geomatys)
-<<<<<<< HEAD
- * @version 0.7
-=======
  * @version 1.4
  *
- * @see GeocentricTranslationTest#testFranceGeocentricInterpolationPoint()
  * @see org.apache.sis.referencing.operation.transform.MolodenskyTransformTest#testFranceGeocentricInterpolationPoint()
  *
->>>>>>> bece843c
  * @since 0.7
  */
 public final class FranceGeocentricInterpolationTest extends DatumShiftTestCase {
