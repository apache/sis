--- conflicted
+++ resolved
@@ -28,11 +28,7 @@
   <parent>
     <groupId>org.apache.sis</groupId>
     <artifactId>core</artifactId>
-<<<<<<< HEAD
-    <version>0.6-android-SNAPSHOT</version>
-=======
     <version>0.8-SNAPSHOT</version>
->>>>>>> 7c2d28f3
   </parent>
 
 
@@ -41,7 +37,7 @@
        =========================================================== -->
   <groupId>org.apache.sis.core</groupId>
   <artifactId>sis-utility</artifactId>
-  <packaging>jar</packaging>
+  <packaging>bundle</packaging>
   <name>Apache SIS utilities</name>
   <description>
   <!-- Left alignment because this description will be copied in META-INF/MANIFEST.MF
@@ -118,39 +114,6 @@
   <build>
     <plugins>
 
-<<<<<<< HEAD
-      <!-- Delete the "com/sun/xml/..." directory after compilation. -->
-      <plugin>
-       <groupId>org.apache.maven.plugins</groupId>
-        <artifactId>maven-antrun-plugin</artifactId>
-        <executions>
-          <execution>
-            <phase>process-test-classes</phase>
-            <goals>
-              <goal>run</goal>
-            </goals>
-            <configuration>
-              <target>
-                <delete dir="${project.build.outputDirectory}/com"/>
-              </target>
-            </configuration>
-          </execution>
-        </executions>
-      </plugin>
-
-      <!-- Compile properties files into resources UTF files. -->
-      <plugin>
-        <groupId>org.apache.sis.core</groupId>
-        <artifactId>sis-build-helper</artifactId>
-        <version>${sis.plugin.version}</version>
-        <executions>
-          <execution>
-            <goals>
-              <goal>compile-resources</goal>
-            </goals>
-          </execution>
-        </executions>
-=======
       <!-- Package as OSGi bundle -->
       <plugin>
         <groupId>org.apache.felix</groupId>
@@ -170,13 +133,10 @@
             <SPI-Producer>*</SPI-Producer>
           </instructions>
         </configuration>
->>>>>>> 7c2d28f3
       </plugin>
     </plugins>
   </build>
 
-<<<<<<< HEAD
-=======
 
   <!-- ===========================================================
            Dependencies
@@ -201,5 +161,4 @@
     </dependency>
   </dependencies>
 
->>>>>>> 7c2d28f3
 </project>