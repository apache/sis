/*
 * Licensed to the Apache Software Foundation (ASF) under one or more
 * contributor license agreements.  See the NOTICE file distributed with
 * this work for additional information regarding copyright ownership.
 * The ASF licenses this file to You under the Apache License, Version 2.0
 * (the "License"); you may not use this file except in compliance with
 * the License.  You may obtain a copy of the License at
 *
 *     http://www.apache.org/licenses/LICENSE-2.0
 *
 * Unless required by applicable law or agreed to in writing, software
 * distributed under the License is distributed on an "AS IS" BASIS,
 * WITHOUT WARRANTIES OR CONDITIONS OF ANY KIND, either express or implied.
 * See the License for the specific language governing permissions and
 * limitations under the License.
 */
package org.apache.sis.internal.jaxb;

import java.util.AbstractMap;
import org.opengis.metadata.Identifier;
import org.opengis.metadata.citation.Citation;


/**
 * An entry in the {@link IdentifierMap}. This class implements both the
 * {@link Map.Entry} interface (for inclusion in the set to be returned
 * by {@link IdentifierMapAdapter#entrySet()}) and the {@link Identifier}
 * interface (for inclusion in the {@link IdentifierMapAdapter#identifiers}
 * collection).
 *
 * @author  Martin Desruisseaux (Geomatys)
<<<<<<< HEAD
 * @since   0.3 (derived from geotk-3.18)
 * @version 0.3
=======
 * @since   0.3
 * @version 0.5
>>>>>>> fc7a1326
 * @module
 */
final class IdentifierMapEntry extends AbstractMap.SimpleEntry<Citation,String> implements Identifier {
    /**
     * For cross-version compatibility.
     */
    private static final long serialVersionUID = 5159620102001638970L;

    /**
     * Creates a new entry for the given authority and code.
     */
    IdentifierMapEntry(final Citation authority, final String code) {
        super(authority, code);
    }

    /**
     * Returns the identifier namespace, which is the key of this entry.
     */
    @Override
    public Citation getAuthority() {
        return getKey();
    }

    /**
     * Returns the identifier code, which is the value of this entry.
     */
    @Override
    public String getCode() {
        return getValue();
    }

    /**
     * Same than the above, but as an immutable entry. We use this implementation when the
     * entry has been created on-the-fly at iteration time rather than being stored in the
     * identifier collection.
     */
    static final class Immutable extends AbstractMap.SimpleImmutableEntry<Citation,String> implements Identifier {
        private static final long serialVersionUID = -6857931598565368465L;
        Immutable(Citation authority, String code) {super(authority, code);}
        @Override public Citation getAuthority()   {return getKey();}
        @Override public String   getCode()        {return getValue();}
    }
}<|MERGE_RESOLUTION|>--- conflicted
+++ resolved
@@ -29,13 +29,8 @@
  * collection).
  *
  * @author  Martin Desruisseaux (Geomatys)
-<<<<<<< HEAD
- * @since   0.3 (derived from geotk-3.18)
+ * @since   0.3
  * @version 0.3
-=======
- * @since   0.3
- * @version 0.5
->>>>>>> fc7a1326
  * @module
  */
 final class IdentifierMapEntry extends AbstractMap.SimpleEntry<Citation,String> implements Identifier {
