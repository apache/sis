/*
 * Licensed to the Apache Software Foundation (ASF) under one or more
 * contributor license agreements.  See the NOTICE file distributed with
 * this work for additional information regarding copyright ownership.
 * The ASF licenses this file to You under the Apache License, Version 2.0
 * (the "License"); you may not use this file except in compliance with
 * the License.  You may obtain a copy of the License at
 *
 *     http://www.apache.org/licenses/LICENSE-2.0
 *
 * Unless required by applicable law or agreed to in writing, software
 * distributed under the License is distributed on an "AS IS" BASIS,
 * WITHOUT WARRANTIES OR CONDITIONS OF ANY KIND, either express or implied.
 * See the License for the specific language governing permissions and
 * limitations under the License.
 */
package org.apache.sis.internal.util;

import java.util.Date;
import org.apache.sis.internal.geoapi.temporal.Instant;
import org.apache.sis.internal.geoapi.temporal.Period;
import org.apache.sis.internal.geoapi.temporal.TemporalFactory;
import org.opengis.temporal.TemporalPrimitive;
import org.apache.sis.util.Static;
import org.apache.sis.internal.system.DefaultFactories;
import org.apache.sis.internal.temporal.DefaultTemporalFactory;


/**
 * Utilities related to ISO 19108 objects. This class may disappear after we reviewed
 * the GeoAPI-pending temporal interfaces.
 *
 * @author  Martin Desruisseaux (Geomatys)
 * @author  Guilhem Legal (Geomatys)
 * @version 1.2
 * @since   0.3
 * @module
 */
public final class TemporalUtilities extends Static {
    /**
<<<<<<< HEAD
     * {@code true} if the SIS library should log the "This operation requires the sis-temporal module" warning.
     * This flag can be {@code true} during development phase, but should be set to {@code false} in SIS releases
     * until we can really provide a sis-temporal module.
     *
     * This constant will be removed after SIS release a sis-temporal module.
     */
    public static final boolean REPORT_MISSING_MODULE = false;

    /**
=======
>>>>>>> 171730ab
     * Do not allow instantiation of this class.
     */
    private TemporalUtilities() {
    }

    /**
     * Returns a temporal factory if available.
     *
     * @return the temporal factory.
     * @throws UnsupportedOperationException if the temporal factory is not available on the classpath.
     */
    public static TemporalFactory getTemporalFactory() throws UnsupportedOperationException {
        final TemporalFactory factory = DefaultFactories.forClass(TemporalFactory.class);
        if (factory != null) {
            return factory;
        }
        return DefaultTemporalFactory.INSTANCE;
    }

    /**
     * Creates an instant for the given date using the given factory.
     */
    private static Instant createInstant(final TemporalFactory factory, final Date date) {
        return factory.createInstant(date);
    }

    /**
     * Creates an instant for the given date.
     *
     * @param  time  the date for which to create instant, or {@code null}.
     * @return the instant, or {@code null} if the given time was null.
     * @throws UnsupportedOperationException if the temporal factory is not available on the classpath.
     */
    public static Instant createInstant(final Date time) throws UnsupportedOperationException {
        return (time != null) ? createInstant(getTemporalFactory(), time) : null;
    }

    /**
     * Creates a period for the given begin and end dates. The given arguments can be null if the
     * {@link TemporalFactory#createInstant(Date)} method accepts null dates, which stand for
     * undetermined position.
     *
     * @param  begin  the begin date, inclusive.
     * @param  end    the end date, inclusive.
     * @return the period.
     * @throws UnsupportedOperationException if the temporal factory is not available on the classpath.
     */
    public static Period createPeriod(final Date begin, final Date end) throws UnsupportedOperationException {
        final TemporalFactory factory = getTemporalFactory();
        return factory.createPeriod(createInstant(factory, begin), createInstant(factory, end));
    }

    /**
     * Infers a value from the extent as a {@link Date} object.
     * This method is used for compatibility with legacy API and may disappear in future SIS version.
     *
     * @param  time  the instant or period for which to get a date, or {@code null}.
     * @return the requested time as a Java date, or {@code null} if none.
     *
     * @since 1.0
     */
    public static Date getDate(final TemporalPrimitive time) {
        Instant instant;
        if (time instanceof Instant) {
            instant = (Instant) time;
        } else if (time instanceof Period) {
            instant = ((Period) time).getEnding();
            if (instant == null) {
                instant = ((Period) time).getBeginning();
            }
        } else {
            return null;
        }
        return instant.getDate();
    }

    /**
     * Temporary method, to be removed after we upgraded metadata to {@link java.time}.
     *
     * @param  instant  the Java instant, or {@code null}.
     * @return the legacy Java date, or {@code null}.
     */
    public static Date toDate(final java.time.Instant instant) {
        return (instant != null) ? Date.from(instant) : null;
    }
}<|MERGE_RESOLUTION|>--- conflicted
+++ resolved
@@ -38,18 +38,6 @@
  */
 public final class TemporalUtilities extends Static {
     /**
-<<<<<<< HEAD
-     * {@code true} if the SIS library should log the "This operation requires the sis-temporal module" warning.
-     * This flag can be {@code true} during development phase, but should be set to {@code false} in SIS releases
-     * until we can really provide a sis-temporal module.
-     *
-     * This constant will be removed after SIS release a sis-temporal module.
-     */
-    public static final boolean REPORT_MISSING_MODULE = false;
-
-    /**
-=======
->>>>>>> 171730ab
      * Do not allow instantiation of this class.
      */
     private TemporalUtilities() {
