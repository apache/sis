/*
 * Licensed to the Apache Software Foundation (ASF) under one or more
 * contributor license agreements.  See the NOTICE file distributed with
 * this work for additional information regarding copyright ownership.
 * The ASF licenses this file to You under the Apache License, Version 2.0
 * (the "License"); you may not use this file except in compliance with
 * the License.  You may obtain a copy of the License at
 *
 *     http://www.apache.org/licenses/LICENSE-2.0
 *
 * Unless required by applicable law or agreed to in writing, software
 * distributed under the License is distributed on an "AS IS" BASIS,
 * WITHOUT WARRANTIES OR CONDITIONS OF ANY KIND, either express or implied.
 * See the License for the specific language governing permissions and
 * limitations under the License.
 */
package org.apache.sis.util.resources;

import java.net.URL;
import java.io.BufferedInputStream;
import java.io.DataInputStream;
import java.io.IOException;
import java.text.MessageFormat;
import java.util.Map;
import java.util.Enumeration;
import java.util.Locale;
import java.util.MissingResourceException;
import java.util.NoSuchElementException;
import java.util.ResourceBundle;
import java.util.logging.Level;
import java.util.logging.LogRecord;
import java.lang.reflect.Modifier;
import org.opengis.util.CodeList;
import org.opengis.util.InternationalString;
import org.apache.sis.util.Debug;
import org.apache.sis.util.Classes;
import org.apache.sis.util.Localized;
import org.apache.sis.util.Exceptions;
import org.apache.sis.util.CharSequences;
import org.apache.sis.util.iso.Types;
import org.apache.sis.util.logging.Logging;

// Related to JDK7
import org.apache.sis.internal.jdk7.JDK7;


/**
 * {@link ResourceBundle} implementation accepting integers instead of strings for resource keys.
 * Using integers allow implementations to avoid adding large string constants into their
 * {@code .class} files and runtime images. Developers still have meaningful labels in their
 * code (e.g. {@code MismatchedDimension}) through a set of constants defined in {@code Keys}
 * inner classes, with the side-effect of compile-time safety. Because integer constants are
 * inlined right into class files at compile time, the declarative classes is not loaded at run time.
 *
 * <p>Localized resources are fetched by calls to {@link #getString(short)}.
 * Arguments can optionally be provided by calls to {@link #getString(short, Object) getString(short, Object, ...)}.
 * If arguments are present, then the string will be formatted using {@link MessageFormat},
 * completed by some special cases handled by this class. Roughly speaking:</p>
 *
 * <ul>
 *   <li>{@link Number}, {@link java.util.Date}, {@link CodeList} and {@link InternationalString} instances
 *       are localized using the current {@code ResourceBundle} locale.</li>
 *   <li>Long {@link CharSequence} instances are shortened by {@link CharSequences#shortSentence(CharSequence, int)}.</li>
 *   <li>{@link Class} and {@link Throwable} instances are summarized.</li>
 * </ul>
 *
 * {@section Thread safety}
 * The same {@code IndexedResourceBundle} instance can be safely used by many threads without synchronization
 * on the part of the caller. Subclasses should make sure that any overridden methods remain safe to call from
 * multiple threads.
 *
 * @author  Martin Desruisseaux (IRD, Geomatys)
 * @since   0.3
 * @version 0.6
 * @module
 */
public class IndexedResourceBundle extends ResourceBundle implements Localized {
    /**
     * Key used in properties map for localizing some aspects of the operation being executed.
     * The {@code getResources(Map<?,?>)} methods defined in some sub-classes will look for this property.
     *
     * @see org.apache.sis.referencing.AbstractIdentifiedObject#LOCALE_KEY
     */
    public static final String LOCALE_KEY = "locale";

    /**
     * Maximum string length for text inserted into another text. This parameter is used by {@link #toArray(Object)}.
     * Resource strings are never cut to this length. However, text replacing {@code "{0}"} in a string like
     * {@code "Parameter name is {0}"} will be cut to this length.
     */
    private static final int MAX_STRING_LENGTH = 200;

    /**
     * The path of the binary file containing resources, or {@code null} if there is no resources
     * or if the resources have already been loaded. The resources may be a file or an entry in a
     * JAR file.
     */
    private URL resources;

    /**
     * The array of resources. Keys are an array index. For example, the value for key "14" is
     * {@code values[14]}. This array will be loaded only when first needed. We should not load
     * it at construction time, because some {@code ResourceBundle} objects will never ask for
     * values. This is particularly the case for parent resources of {@code Resources_fr_CA},
     * {@code Resources_en}, {@code Resources_de}, etc., which will only be used if a key has
     * not been found in the child resources.
     *
     * @see #ensureLoaded(String)
     */
    private volatile String[] values;

    /**
     * The object to use for formatting messages. This object
     * will be constructed only when first needed.
     */
    private transient MessageFormat format;

    /**
     * The key of the last resource requested. If the same resource is requested multiple times,
     * knowing its key allows us to avoid invoking the costly {@link MessageFormat#applyPattern}
     * method.
     */
    private transient short lastKey;

    /**
     * Constructs a new resource bundle loading data from the given UTF file.
     *
     * @param resources The path of the binary file containing resources, or {@code null} if
     *        there is no resources. The resources may be a file or an entry in a JAR file.
     */
    protected IndexedResourceBundle(final URL resources) {
        this.resources = resources;
    }

    /**
     * Returns a resource bundle of the specified class.
     *
     * @param  <T>     The resource bundle class.
     * @param  base    The resource bundle class.
     * @param  locale  The locale, or {@code null} for the default locale.
     * @return Resources in the given locale.
     * @throws MissingResourceException if resources can't be found.
     *
     * @see Vocabulary#getResources(Locale)
     * @see Errors#getResources(Locale)
     */
    protected static <T extends IndexedResourceBundle> T getBundle(Class<T> base, Locale locale)
            throws MissingResourceException
    {
        if (locale == null) {
            locale = Locale.getDefault();
        }
        // No caching; we rely on the one implemented in ResourceBundle.
        return base.cast(getBundle(base.getName(), locale, base.getClassLoader(), Loader.INSTANCE));
    }

    /**
     * Returns a handler for the constants declared in the inner {@code Keys} class.
     * Subclasses defined in the {@code org.apache.sis.util.resources} package
     * override this method for efficiency. However the default implementation
     * should work for other cases (we don't want to expose too much internal API).
     *
     * @return A handler for the constants declared in the inner {@code Keys} class.
     */
    KeyConstants getKeyConstants() {
        Class<?> keysClass = KeyConstants.class;
        for (final Class<?> inner : getClass().getClasses()) {
            if ("Keys".equals(inner.getSimpleName())) {
                keysClass = inner;
                break;
            }
        }
        return new KeyConstants(keysClass);
    }

    /**
     * Returns an enumeration of the keys.
     *
     * @return All keys in this resource bundle.
     */
    @Override
    public final Enumeration<String> getKeys() {
        return new KeyEnum(getKeyConstants().getKeyNames());
    }

    /**
     * The keys as an enumeration. This enumeration needs to skip null values, which
     * may occur if the resource bundle is incomplete for that particular locale.
     */
    private static final class KeyEnum implements Enumeration<String> {
        /** The keys to return.          */ private final String[] keys;
        /** Index of next key to return. */ private int next;

        /** Creates a new enum for the given array of keys. */
        KeyEnum(final String[] keys) {
            this.keys = keys;
        }

        /** Returns {@code true} if there is at least one more non-null key. */
        @Override public boolean hasMoreElements() {
            while (next < keys.length) {
                if (keys[next] != null) {
                    return true;
                }
                next++;
            }
            return false;
        }

        /** Returns the next key. */
        @Override public String nextElement() {
            while (next < keys.length) {
                final String key = keys[next++];
                if (key != null) {
                    return key;
                }
            }
            throw new NoSuchElementException();
        }
    }

    /**
     * Lists resources to the specified stream. If a resource has more than one line, only
     * the first line will be written. This method is used mostly for debugging purposes.
     *
     * @param  out The destination stream.
     * @throws IOException if an output operation failed.
     */
    @Debug
    public final void list(final Appendable out) throws IOException {
        int keyLength = 0;
        final String[] keys = getKeyConstants().getKeyNames();
        for (final String key : keys) {
            if (key != null) {
                keyLength = Math.max(keyLength, key.length());
            }
        }
        final String lineSeparator = JDK7.lineSeparator();
        final String[] values = ensureLoaded(null);
        for (int i=0; i<values.length; i++) {
            final String key   = keys  [i];
            final String value = values[i];
            if (key != null && value != null) {
                int indexCR = value.indexOf('\r'); if (indexCR < 0) indexCR = value.length();
                int indexLF = value.indexOf('\n'); if (indexLF < 0) indexLF = value.length();
                final String number = String.valueOf(i);
                out.append(CharSequences.spaces(5 - number.length()))
                   .append(number)
                   .append(": ")
                   .append(key)
                   .append(CharSequences.spaces(keyLength - key.length()))
                   .append(" = ")
                   .append(value, 0, Math.min(indexCR, indexLF))
                   .append(lineSeparator);
            }
        }
    }

    /**
     * Ensures that resource values are loaded. If they are not, loads them immediately.
     *
     * @param  key Key for the requested resource, or {@code null} if all resources
     *         are requested. This key is used mostly for constructing messages.
     * @return The resources.
     * @throws MissingResourceException if this method failed to load resources.
     */
    private String[] ensureLoaded(final String key) throws MissingResourceException {
        String[] values = this.values;
        if (values == null) synchronized (this) {
            values = this.values;
            if (values == null) {
                /*
                 * If there is no explicit resources for this instance, inherit the resources
                 * from the parent. Note that this IndexedResourceBundle instance may still
                 * differ from its parent in the way dates and numbers are formatted.
                 */
                if (resources == null) {
                    // If we get a NullPointerException or ClassCastException here,
                    // it would be a bug in the way we create the chain of parents.
                    values = ((IndexedResourceBundle) parent).ensureLoaded(key);
                } else {
                    /*
                     * Prepares a log record.  We will wait for successful loading before
                     * posting this record.  If loading fails, the record will be changed
                     * into an error record. Note that the message must be logged outside
                     * the synchronized block, otherwise there is dead locks!
                     */
                    final Locale    locale     = getLocale(); // Sometime null with IBM's JDK.
                    final String    baseName   = getClass().getCanonicalName();
                    final String    methodName = (key != null) ? "getObject" : "getKeys";
                    final LogRecord record     = new LogRecord(Level.FINER, "Loaded resources for {0} from bundle \"{1}\".");
                    /*
                     * Loads resources from the UTF file.
                     */
                    try {
                        DataInputStream input = new DataInputStream(new BufferedInputStream(resources.openStream()));
                        values = new String[input.readInt()];
                        for (int i=0; i<values.length; i++) {
                            values[i] = input.readUTF();
                            if (values[i].isEmpty()) {
                                values[i] = null;
                            }
                        }
                        input.close();
                    } catch (IOException exception) {
                        record.setLevel  (Level.WARNING);
                        record.setMessage(exception.getMessage()); // For administrator, use system locale.
                        record.setThrown (exception);
                        Logging.log(IndexedResourceBundle.class, methodName, record);
                        final MissingResourceException error = new MissingResourceException(
                                Exceptions.getLocalizedMessage(exception, locale), // For users, use requested locale.
                                baseName, key);
                        error.initCause(exception);
                        throw error;
                    }
                    /*
                     * Now, logs the message. This message is provided only in English.
                     * Note that Locale.getDisplayName() may return different string on
                     * different Java implementation, but it doesn't matter here since
                     * we use the result only for logging purpose.
                     */
                    String language = null;
                    if (locale != null) {
                        language = locale.getDisplayName(Locale.US);
                    }
                    if (language == null || language.isEmpty()) {
                        language = "<root>";
                    }
                    record.setParameters(new String[] {language, baseName});
                    Logging.log(IndexedResourceBundle.class, methodName, record);
                    resources = null; // Not needed anymore, let GC do its job.
                }
                this.values = values;
            }
        }
        return values;
    }

    /**
     * Gets an object for the given key from this resource bundle.
     * Returns null if this resource bundle does not contain an
     * object for the given key.
     *
     * @param  key the key for the desired object
     * @throws NullPointerException if {@code key} is {@code null}
     * @return the object for the given key, or null
     */
    @Override
    protected final Object handleGetObject(final String key) {
        // Synchronization performed by 'ensureLoaded'
        final String[] values = ensureLoaded(key);
        short keyID;
        try {
            keyID = Short.parseShort(key);
        } catch (NumberFormatException exception) {
            /*
             * Maybe the full key name has been specified instead. We do that for localized
             * LogRecords, for easier debugging if the message has not been properly formatted.
             */
            try {
                keyID = getKeyConstants().getKeyValue(key);
            } catch (Exception e) {
                Logging.recoverableException(getClass(), "handleGetObject", e);
                return null; // This is okay as of 'handleGetObject' contract.
            }
        }
        return (keyID >= 0 && keyID < values.length) ? values[keyID] : null;
    }

    /**
     * Returns {@code arguments} as an array, and convert some types that are not recognized
     * by {@link MessageFormat}. If {@code arguments} is already an array, then that array or
     * a copy of that array will be returned. If {@code arguments} is not an array, it will be
     * placed in an array of length 1.
     *
     * <p>All the array elements will be checked for {@link CharSequence}, {@link InternationalString},
     * {@link CodeList}, {@link Throwable} or {@link Class} instances.
     * All {@code InternationalString} instances will be localized according this resource bundle locale.
     * Any characters sequences of length greater than {@link #MAX_STRING_LENGTH} will be shortened using
     * the {@link CharSequences#shortSentence(CharSequence, int)} method.</p>
     *
     * <div class="note"><b>Note:</b>
     * If more cases are added, remember to update class and package javadoc.</div>
     *
     * @param  arguments The object to check.
     * @return {@code arguments} as an array, eventually with some elements replaced.
     */
    private Object[] toArray(final Object arguments) {
        Object[] array;
        if (arguments instanceof Object[]) {
            array = (Object[]) arguments;
        } else {
            array = new Object[] {arguments};
        }
        for (int i=0; i<array.length; i++) {
            final Object element = array[i];
            Object replacement = element;
            if (element instanceof CharSequence) {
                CharSequence text = (CharSequence) element;
                if (text instanceof InternationalString) {
                    text = ((InternationalString) element).toString(getLocale());
                }
                replacement = CharSequences.shortSentence(text, MAX_STRING_LENGTH);
            } else if (element instanceof Throwable) {
                String message = Exceptions.getLocalizedMessage((Throwable) element, getLocale());
                if (message == null) {
                    message = Classes.getShortClassName(element);
                }
                replacement = message;
            } else if (element instanceof Class<?>) {
<<<<<<< HEAD
                replacement = Classes.getShortName((Class<?>) element);
            } else if (element instanceof CodeList<?>) {
                replacement = Types.getCodeTitle((CodeList<?>) element).toString(getLocale());
=======
                replacement = Classes.getShortName(getPublicType((Class<?>) element));
            } else if (element instanceof Enumerated) {
                replacement = Types.getCodeTitle((Enumerated) element).toString(getLocale());
>>>>>>> ead18faa
            }
            // No need to check for Numbers or Dates instances, since they are
            // properly formatted in the ResourceBundle locale by MessageFormat.
            if (replacement != element) {
                if (array == arguments) {
                    array = array.clone(); // Protect the user-provided array from change.
                }
                array[i] = replacement;
            }
        }
        return array;
    }

    /**
     * If the given class is not public, returns the first public interface or the first public super-class.
     * This is for avoiding confusing the user with private class in message like "Value can not be instance
     * of XYZ". In the worst case (nothing public other than {@code Object}), returns {@code Object.class}.
     */
    private static Class<?> getPublicType(Class<?> c) {
        while (!Modifier.isPublic(c.getModifiers())) {
            for (final Class<?> type : c.getInterfaces()) {
                if (Modifier.isPublic(type.getModifiers())) {
                    return type;
                }
            }
            c = c.getSuperclass();
        }
        return c;
    }

    /**
     * Gets a string for the given key and appends "…" to it.
     * This method is typically used for creating menu items.
     *
     * @param  key The key for the desired string.
     * @return The string for the given key.
     * @throws MissingResourceException If no object for the given key can be found.
     */
    public final String getMenuLabel(final short key) throws MissingResourceException {
        return getString(key) + '…';
    }

    /**
     * Gets a string for the given key and appends ": " to it.
     * This method is typically used for creating labels.
     *
     * @param  key The key for the desired string.
     * @return The string for the given key.
     * @throws MissingResourceException If no object for the given key can be found.
     */
    public final String getLabel(final short key) throws MissingResourceException {
        return getString(key) + ": ";
    }

    /**
     * Gets a string for the given key from this resource bundle or one of its parents.
     *
     * @param  key The key for the desired string.
     * @return The string for the given key.
     * @throws MissingResourceException If no object for the given key can be found.
     */
    public final String getString(final short key) throws MissingResourceException {
        return getString(String.valueOf(key));
    }

    /**
     * Gets a string for the given key and formats it with the specified argument. The message is
     * formatted using {@link MessageFormat}. Calling this method is approximately equivalent to
     * calling:
     *
     * {@preformat java
     *     String pattern = getString(key);
     *     Format f = new MessageFormat(pattern);
     *     return f.format(arg0);
     * }
     *
     * If {@code arg0} is not already an array, it will be placed into an array of length 1. Using
     * {@link MessageFormat}, all occurrences of "{0}", "{1}", "{2}" in the resource string will be
     * replaced by {@code arg0[0]}, {@code arg0[1]}, {@code arg0[2]}, etc.
     *
     * @param  key The key for the desired string.
     * @param  arg0 A single object or an array of objects to be formatted and substituted.
     * @return The string for the given key.
     * @throws MissingResourceException If no object for the given key can be found.
     *
     * @see #getString(String)
     * @see #getString(short,Object,Object)
     * @see #getString(short,Object,Object,Object)
     * @see MessageFormat
     */
    public final String getString(final short key, final Object arg0) throws MissingResourceException {
        final String pattern = getString(key);
        final Object[] arguments = toArray(arg0);
        synchronized (this) {
            if (format == null) {
                /*
                 * Constructs a new MessageFormat for formatting the arguments.
                 */
                format = new MessageFormat(pattern, getLocale());
                lastKey = key;
            } else if (key != lastKey) {
                /*
                 * Method MessageFormat.applyPattern(...) is costly! We will avoid
                 * calling it again if the format already has the right pattern.
                 */
                format.applyPattern(pattern);
                lastKey = key;
            }
            try {
                return format.format(arguments);
            } catch (RuntimeException e) {
                /*
                 * Safety against badly implemented toString() method
                 * in libraries that we don't control.
                 */
                return "[Unformattable message: " + e + ']';
            }
        }
    }

    /**
     * Gets a string for the given key and replaces all occurrences of "{0}",
     * "{1}", with values of {@code arg0}, {@code arg1}, etc.
     *
     * @param  key The key for the desired string.
     * @param  arg0 Value to substitute for "{0}".
     * @param  arg1 Value to substitute for "{1}".
     * @return The formatted string for the given key.
     * @throws MissingResourceException If no object for the given key can be found.
     */
    public final String getString(final short  key,
                                  final Object arg0,
                                  final Object arg1) throws MissingResourceException
    {
        return getString(key, new Object[] {arg0, arg1});
    }

    /**
     * Gets a string for the given key and replaces all occurrences of "{0}",
     * "{1}", with values of {@code arg0}, {@code arg1}, etc.
     *
     * @param  key The key for the desired string.
     * @param  arg0 Value to substitute for "{0}".
     * @param  arg1 Value to substitute for "{1}".
     * @param  arg2 Value to substitute for "{2}".
     * @return The formatted string for the given key.
     * @throws MissingResourceException If no object for the given key can be found.
     */
    public final String getString(final short  key,
                                  final Object arg0,
                                  final Object arg1,
                                  final Object arg2) throws MissingResourceException
    {
        return getString(key, new Object[] {arg0, arg1, arg2});
    }

    /**
     * Gets a string for the given key and replaces all occurrences of "{0}",
     * "{1}", with values of {@code arg0}, {@code arg1}, etc.
     *
     * @param  key The key for the desired string.
     * @param  arg0 Value to substitute for "{0}".
     * @param  arg1 Value to substitute for "{1}".
     * @param  arg2 Value to substitute for "{2}".
     * @param  arg3 Value to substitute for "{3}".
     * @return The formatted string for the given key.
     * @throws MissingResourceException If no object for the given key can be found.
     */
    public final String getString(final short  key,
                                  final Object arg0,
                                  final Object arg1,
                                  final Object arg2,
                                  final Object arg3) throws MissingResourceException
    {
        return getString(key, new Object[] {arg0, arg1, arg2, arg3});
    }

    /**
     * Gets a string for the given key and replaces all occurrences of "{0}",
     * "{1}", with values of {@code arg0}, {@code arg1}, etc.
     *
     * @param  key The key for the desired string.
     * @param  arg0 Value to substitute for "{0}".
     * @param  arg1 Value to substitute for "{1}".
     * @param  arg2 Value to substitute for "{2}".
     * @param  arg3 Value to substitute for "{3}".
     * @param  arg4 Value to substitute for "{4}".
     * @return The formatted string for the given key.
     * @throws MissingResourceException If no object for the given key can be found.
     */
    public final String getString(final short  key,
                                  final Object arg0,
                                  final Object arg1,
                                  final Object arg2,
                                  final Object arg3,
                                  final Object arg4) throws MissingResourceException
    {
        return getString(key, new Object[] {arg0, arg1, arg2, arg3, arg4});
    }

    /**
     * Gets a localized log record.
     *
     * @param  level The log record level.
     * @param  key   The resource key.
     * @return The log record.
     */
    public final LogRecord getLogRecord(final Level level, final short key) {
        final LogRecord record = new LogRecord(level, getKeyConstants().getKeyName(key));
        record.setResourceBundleName(getClass().getName());
        record.setResourceBundle(this);
        return record;
    }

    /**
     * Gets a localized log record.
     *
     * @param  level The log record level.
     * @param  key   The resource key.
     * @param  arg0  The parameter for the log message, which may be an array.
     * @return The log record.
     */
    public final LogRecord getLogRecord(final Level level, final short key,
                                        final Object arg0)
    {
        final LogRecord record = getLogRecord(level, key);
        record.setParameters(toArray(arg0));
        return record;
    }

    /**
     * Gets a localized log record.
     *
     * @param  level The log record level.
     * @param  key   The resource key.
     * @param  arg0  The first parameter.
     * @param  arg1  The second parameter.
     * @return The log record.
     */
    public final LogRecord getLogRecord(final Level level, final short key,
                                        final Object arg0,
                                        final Object arg1)
    {
        return getLogRecord(level, key, new Object[] {arg0, arg1});
    }

    /**
     * Gets a localized log record.
     *
     * @param  level The log record level.
     * @param  key   The resource key.
     * @param  arg0  The first parameter.
     * @param  arg1  The second parameter.
     * @param  arg2  The third parameter.
     * @return The log record.
     */
    public final LogRecord getLogRecord(final Level level, final short key,
                                        final Object arg0,
                                        final Object arg1,
                                        final Object arg2)
    {
        return getLogRecord(level, key, new Object[] {arg0, arg1, arg2});
    }

    /**
     * Gets a localized log record.
     *
     * @param  level The log record level.
     * @param  key   The resource key.
     * @param  arg0  The first parameter.
     * @param  arg1  The second parameter.
     * @param  arg2  The third parameter.
     * @param  arg3  The fourth parameter.
     * @return The log record.
     */
    public final LogRecord getLogRecord(final Level level, final short key,
                                        final Object arg0,
                                        final Object arg1,
                                        final Object arg2,
                                        final Object arg3)
    {
        return getLogRecord(level, key, new Object[] {arg0, arg1, arg2, arg3});
    }

    /**
     * Returns the locale specified in the given map, or {@code null} if none.
     * Value of unexpected type are ignored.
     *
     * @param  properties The map of properties, or {@code null} if none.
     * @return The locale found in the given map, or {@code null} if none.
     *
     * @since 0.4
     */
    static Locale getLocale(final Map<?,?> properties) {
        if (properties != null) {
            final Object candidate = properties.get(LOCALE_KEY);
            if (candidate instanceof Locale) {
                return (Locale) candidate;
            }
        }
        return null;
    }

    /**
     * Returns a string representation of this object.
     * This method is for debugging purposes only.
     *
     * @return A string representation of this resources bundle.
     */
    @Debug
    @Override
    public synchronized String toString() {
        return getClass().getSimpleName() + '[' + getLocale() + ']';
    }
}<|MERGE_RESOLUTION|>--- conflicted
+++ resolved
@@ -408,15 +408,9 @@
                 }
                 replacement = message;
             } else if (element instanceof Class<?>) {
-<<<<<<< HEAD
-                replacement = Classes.getShortName((Class<?>) element);
+                replacement = Classes.getShortName(getPublicType((Class<?>) element));
             } else if (element instanceof CodeList<?>) {
                 replacement = Types.getCodeTitle((CodeList<?>) element).toString(getLocale());
-=======
-                replacement = Classes.getShortName(getPublicType((Class<?>) element));
-            } else if (element instanceof Enumerated) {
-                replacement = Types.getCodeTitle((Enumerated) element).toString(getLocale());
->>>>>>> ead18faa
             }
             // No need to check for Numbers or Dates instances, since they are
             // properly formatted in the ResourceBundle locale by MessageFormat.
