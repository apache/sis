/*
 * Licensed to the Apache Software Foundation (ASF) under one or more
 * contributor license agreements.  See the NOTICE file distributed with
 * this work for additional information regarding copyright ownership.
 * The ASF licenses this file to You under the Apache License, Version 2.0
 * (the "License"); you may not use this file except in compliance with
 * the License.  You may obtain a copy of the License at
 *
 *     http://www.apache.org/licenses/LICENSE-2.0
 *
 * Unless required by applicable law or agreed to in writing, software
 * distributed under the License is distributed on an "AS IS" BASIS,
 * WITHOUT WARRANTIES OR CONDITIONS OF ANY KIND, either express or implied.
 * See the License for the specific language governing permissions and
 * limitations under the License.
 */
package org.apache.sis.util.resources;

import java.net.URL;
import java.io.BufferedInputStream;
import java.io.DataInputStream;
import java.io.IOException;
import java.text.MessageFormat;
import java.util.Map;
import java.util.Enumeration;
import java.util.Locale;
import java.util.MissingResourceException;
import java.util.NoSuchElementException;
import java.util.ResourceBundle;
import java.util.logging.Level;
import java.util.logging.LogRecord;
import java.lang.reflect.Modifier;
import org.opengis.util.CodeList;
import org.opengis.util.InternationalString;
import org.apache.sis.util.Debug;
import org.apache.sis.util.Classes;
import org.apache.sis.util.Localized;
import org.apache.sis.util.Exceptions;
import org.apache.sis.util.CharSequences;
import org.apache.sis.util.logging.Logging;
import org.apache.sis.internal.system.Loggers;
import org.apache.sis.internal.util.MetadataServices;


/**
 * {@link ResourceBundle} implementation accepting integers instead of strings for resource keys.
 * Using integers allow implementations to avoid adding large string constants into their
 * {@code .class} files and runtime images. Developers still have meaningful labels in their
 * code (e.g. {@code MismatchedDimension}) through a set of constants defined in {@code Keys}
 * inner classes, with the side-effect of compile-time safety. Because integer constants are
 * inlined right into class files at compile time, the declarative classes is not loaded at run time.
 *
 * <p>Localized resources are fetched by calls to {@link #getString(short)}.
 * Arguments can optionally be provided by calls to {@link #getString(short, Object) getString(short, Object, ...)}.
 * If arguments are present, then the string will be formatted using {@link MessageFormat},
 * completed by some special cases handled by this class. Roughly speaking:</p>
 *
 * <ul>
 *   <li>{@link Number}, {@link java.util.Date}, {@link CodeList} and {@link InternationalString} instances
 *       are localized using the current {@code ResourceBundle} locale.</li>
 *   <li>Long {@link CharSequence} instances are shortened by {@link CharSequences#shortSentence(CharSequence, int)}.</li>
 *   <li>{@link Class} and {@link Throwable} instances are summarized.</li>
 * </ul>
 *
 * <div class="section">Thread safety</div>
 * The same {@code IndexedResourceBundle} instance can be safely used by many threads without synchronization
 * on the part of the caller. Subclasses should make sure that any overridden methods remain safe to call from
 * multiple threads.
 *
 * @author  Martin Desruisseaux (IRD, Geomatys)
 * @version 0.8
 * @since   0.3
 * @module
 */
public class IndexedResourceBundle extends ResourceBundle implements Localized {
    /**
     * Key used in properties map for localizing some aspects of the operation being executed.
     * The {@code getResources(Map<?,?>)} methods defined in some sub-classes will look for this property.
     *
     * @see org.apache.sis.referencing.AbstractIdentifiedObject#LOCALE_KEY
     */
    public static final String LOCALE_KEY = "locale";

    /**
     * Maximum string length for text inserted into another text. This parameter is used by {@link #toArray(Object)}.
     * Resource strings are never cut to this length. However, text replacing {@code "{0}"} in a string like
     * {@code "Parameter name is {0}"} will be cut to this length.
     */
    private static final int MAX_STRING_LENGTH = 200;

    /**
     * First valid key index.
     * We start at 1 rather than 0 in order to keep value 0 available for meaning "no localized message".
     *
     * @since 0.8
     */
    static final int FIRST = 1;

    /**
     * The path of the binary file containing resources, or {@code null} if there is no resources
     * or if the resources have already been loaded. The resources may be a file or an entry in a
     * JAR file.
     */
    private URL resources;

    /**
     * The array of resources. Keys are an array index plus {@value #FIRST}. For example the value for key "14" is
     * {@code values[13]}. This array will be loaded only when first needed. We should not load it at construction
     * time, because some {@code ResourceBundle} objects will never ask for values.  This is particularly the case
     * for parent resources of {@code Resources_fr_CA}, {@code Resources_en}, {@code Resources_de}, etc. which will
     * only be used if a key has not been found in the child resources.
     *
     * @see #ensureLoaded(String)
     */
    @SuppressWarnings("VolatileArrayField")     // Okay because we set this field only after the array has been fully constructed.
    private volatile String[] values;

    /**
     * The object to use for formatting messages. This object
     * will be constructed only when first needed.
     */
    private transient MessageFormat format;

    /**
     * The key of the last resource requested. If the same resource is requested multiple times,
     * knowing its key allows us to avoid invoking the costly {@link MessageFormat#applyPattern}
     * method.
     */
    private transient short lastKey;

    /**
     * Constructs a new resource bundle loading data from the given UTF file.
     *
     * @param  resources  the path of the binary file containing resources, or {@code null} if
     *         there is no resources. The resources may be a file or an entry in a JAR file.
     */
    protected IndexedResourceBundle(final URL resources) {
        this.resources = resources;
    }

    /**
     * Returns a resource bundle of the specified class.
     *
     * @param  <T>      the resource bundle class.
     * @param  base     the resource bundle class.
     * @param  locale   the locale, or {@code null} for the default locale.
     * @return resources in the given locale.
     * @throws MissingResourceException if resources can't be found.
     *
     * @see Vocabulary#getResources(Locale)
     * @see Errors#getResources(Locale)
     */
    protected static <T extends IndexedResourceBundle> T getBundle(Class<T> base, Locale locale)
            throws MissingResourceException
    {
        if (locale == null) {
            locale = Locale.getDefault();
        }
        // No caching; we rely on the one implemented in ResourceBundle.
        return base.cast(getBundle(base.getName(), locale, base.getClassLoader(), Loader.INSTANCE));
    }

    /**
     * Returns a handler for the constants declared in the inner {@code Keys} class.
     * Subclasses should override this method for efficiency, but this is not mandatory.
     *
     * @return a handler for the constants declared in the inner {@code Keys} class.
     */
    protected KeyConstants getKeyConstants() {
        Class<?> keysClass = KeyConstants.class;
        for (final Class<?> inner : getClass().getClasses()) {
            if ("Keys".equals(inner.getSimpleName())) {
                keysClass = inner;
                break;
            }
        }
        return new KeyConstants(keysClass);
    }

    /**
     * Returns an enumeration of the keys.
     *
     * @return all keys in this resource bundle.
     */
    @Override
    public final Enumeration<String> getKeys() {
        return new KeyEnum(getKeyConstants().getKeyNames());
    }

    /**
     * The keys as an enumeration. This enumeration needs to skip null values, which
     * may occur if the resource bundle is incomplete for that particular locale.
     */
    private static final class KeyEnum implements Enumeration<String> {
        /** The keys to return.          */ private final String[] keys;
        /** Index of next key to return. */ private int next;

        /** Creates a new enum for the given array of keys. */
        KeyEnum(final String[] keys) {
            this.keys = keys;
        }

        /** Returns {@code true} if there is at least one more non-null key. */
        @Override public boolean hasMoreElements() {
            while (next < keys.length) {
                if (keys[next] != null) {
                    return true;
                }
                next++;
            }
            return false;
        }

        /** Returns the next key. */
        @Override public String nextElement() {
            while (next < keys.length) {
                final String key = keys[next++];
                if (key != null) {
                    return key;
                }
            }
            throw new NoSuchElementException();
        }
    }

    /**
     * Lists resources to the specified stream. If a resource has more than one line, only
     * the first line will be written. This method is used mostly for debugging purposes.
     *
     * @param  out  the destination stream.
     * @throws IOException if an output operation failed.
     */
    @Debug
    public final void list(final Appendable out) throws IOException {
        int keyLength = 0;
        final String[] keys = getKeyConstants().getKeyNames();
        for (final String key : keys) {
            if (key != null) {
                keyLength = Math.max(keyLength, key.length());
            }
        }
        final String lineSeparator = System.lineSeparator();
        final String[] values = ensureLoaded(null);
        for (int i=0; i < values.length; i++) {
            final String key   = keys  [i];
            final String value = values[i];
            if (key != null && value != null) {
                int indexCR = value.indexOf('\r'); if (indexCR < 0) indexCR = value.length();
                int indexLF = value.indexOf('\n'); if (indexLF < 0) indexLF = value.length();
                final String number = String.valueOf(i);
                out.append(CharSequences.spaces(5 - number.length()))
                   .append(number)
                   .append(": ")
                   .append(key)
                   .append(CharSequences.spaces(keyLength - key.length()))
                   .append(" = ")
                   .append(value, 0, Math.min(indexCR, indexLF))
                   .append(lineSeparator);
            }
        }
    }

    /**
     * Ensures that resource values are loaded. If they are not, loads them immediately.
     *
     * @param  key  key for the requested resource, or {@code null} if all resources
     *         are requested. This key is used mostly for constructing messages.
     * @return the resources.
     * @throws MissingResourceException if this method failed to load resources.
     */
    private String[] ensureLoaded(final String key) throws MissingResourceException {
        String[] values = this.values;
        if (values == null) synchronized (this) {
            values = this.values;
            if (values == null) {
                /*
                 * If there is no explicit resources for this instance, inherit the resources
                 * from the parent. Note that this IndexedResourceBundle instance may still
                 * differ from its parent in the way dates and numbers are formatted.
                 */
                if (resources == null) {
                    /*
                     * If we get a NullPointerException or ClassCastException here,
                     * it would be a bug in the way we create the chain of parents.
                     */
                    values = ((IndexedResourceBundle) parent).ensureLoaded(key);
                } else {
                    /*
                     * Prepares a log record.  We will wait for successful loading before
                     * posting this record.  If loading fails, the record will be changed
                     * into an error record. Note that the message must be logged outside
                     * the synchronized block, otherwise there is dead locks!
                     */
                    final Locale    locale     = getLocale();                         // Sometime null with IBM's JDK.
                    final String    baseName   = getClass().getCanonicalName();
                    final String    methodName = (key != null) ? "getObject" : "getKeys";
                    final LogRecord record     = new LogRecord(Level.FINER, "Loaded resources for {0} from bundle \"{1}\".");
                    record.setLoggerName(Loggers.LOCALIZATION);
                    /*
                     * Loads resources from the UTF file.
                     */
                    try (DataInputStream input = new DataInputStream(new BufferedInputStream(resources.openStream()))) {
                        values = new String[input.readInt()];
                        for (int i=0; i<values.length; i++) {
                            values[i] = input.readUTF();
                            if (values[i].isEmpty()) {
                                values[i] = null;
                            }
                        }
                    } catch (IOException exception) {
                        record.setLevel  (Level.WARNING);
                        record.setMessage(exception.getMessage());              // For administrator, use system locale.
                        record.setThrown (exception);
                        Logging.log(IndexedResourceBundle.class, methodName, record);
                        throw (MissingResourceException) new MissingResourceException(
                                Exceptions.getLocalizedMessage(exception, locale),   // For users, use requested locale.
                                baseName, key).initCause(exception);
                    }
                    /*
                     * Now, logs the message. This message is provided only in English.
                     * Note that Locale.getDisplayName() may return different string on
                     * different Java implementation, but it doesn't matter here since
                     * we use the result only for logging purpose.
                     */
                    String language = null;
                    if (locale != null) {
                        language = locale.getDisplayName(Locale.US);
                    }
                    if (language == null || language.isEmpty()) {
                        language = "<root>";
                    }
                    record.setParameters(new String[] {language, baseName});
                    Logging.log(IndexedResourceBundle.class, methodName, record);
                    resources = null; // Not needed anymore, let GC do its job.
                }
                this.values = values;
            }
        }
        return values;
    }

    /**
     * Gets an object for the given key from this resource bundle.
     * Returns null if this resource bundle does not contain an
     * object for the given key.
     *
     * @param  key  the key for the desired object
     * @throws NullPointerException if {@code key} is {@code null}
     * @return the object for the given key, or null
     */
    @Override
    protected final Object handleGetObject(final String key) {
        /*
         * Note: Synchronization is performed by 'ensureLoaded'
         */
        final String[] values = ensureLoaded(key);
        int keyID;
        try {
            keyID = Short.parseShort(key);
        } catch (NumberFormatException exception) {
            /*
             * Maybe the full key name has been specified instead. We do that for localized
             * LogRecords, for easier debugging if the message has not been properly formatted.
             */
            try {
                keyID = getKeyConstants().getKeyValue(key);
            } catch (ReflectiveOperationException e) {
                e.addSuppressed(exception);
                Logging.recoverableException(Logging.getLogger(Loggers.LOCALIZATION), getClass(), "handleGetObject", e);
                return null;                // This is okay as of 'handleGetObject' contract.
            }
        }
        keyID -= FIRST;
        return (keyID >= 0 && keyID < values.length) ? values[keyID] : null;
    }

    /**
     * Returns {@code arguments} as an array, and convert some types that are not recognized
     * by {@link MessageFormat}. If {@code arguments} is already an array, then that array or
     * a copy of that array will be returned. If {@code arguments} is not an array, it will be
     * placed in an array of length 1.
     *
     * <p>All the array elements will be checked for {@link CharSequence}, {@link InternationalString},
     * {@link CodeList}, {@link Throwable} or {@link Class} instances.
     * All {@code InternationalString} instances will be localized according this resource bundle locale.
     * Any characters sequences of length greater than {@link #MAX_STRING_LENGTH} will be shortened using
     * the {@link CharSequences#shortSentence(CharSequence, int)} method.</p>
     *
     * <div class="note"><b>Note:</b>
     * If more cases are added, remember to update class and package javadoc.</div>
     *
     * @param  arguments  the object to check.
     * @return {@code arguments} as an array, eventually with some elements replaced.
     */
    private Object[] toArray(final Object arguments) {
        Object[] array;
        if (arguments instanceof Object[]) {
            array = (Object[]) arguments;
        } else {
            array = new Object[] {arguments};
        }
        for (int i=0; i<array.length; i++) {
            final Object element = array[i];
            Object replacement = element;
            if (element instanceof CharSequence) {
                CharSequence text = (CharSequence) element;
                if (text instanceof InternationalString) {
                    text = ((InternationalString) element).toString(getLocale());
                }
                replacement = CharSequences.shortSentence(text, MAX_STRING_LENGTH);
            } else if (element instanceof Throwable) {
                String message = Exceptions.getLocalizedMessage((Throwable) element, getLocale());
                if (message == null) {
                    message = Classes.getShortClassName(element);
                }
                replacement = message;
            } else if (element instanceof Class<?>) {
                replacement = Classes.getShortName(getPublicType((Class<?>) element));
<<<<<<< HEAD
            } else if (element instanceof CodeList<?>) {
                replacement = Types.getCodeTitle((CodeList<?>) element).toString(getLocale());
=======
            } else if (element instanceof ControlledVocabulary) {
                replacement = MetadataServices.getInstance().getCodeTitle((ControlledVocabulary) element, getLocale());
>>>>>>> e76f7738
            }
            /*
             * No need to check for Numbers or Dates instances, since they are
             * properly formatted in the ResourceBundle locale by MessageFormat.
             */
            if (replacement != element) {
                if (array == arguments) {
                    array = array.clone();                  // Protect the user-provided array from change.
                }
                array[i] = replacement;
            }
        }
        return array;
    }

    /**
     * If the given class is not public, returns the first public interface or the first public super-class.
     * This is for avoiding confusing the user with private class in message like "Value can not be instance
     * of XYZ".
     */
    private static Class<?> getPublicType(Class<?> c) {
        while (!Modifier.isPublic(c.getModifiers())) {
            for (final Class<?> type : c.getInterfaces()) {
                if (Modifier.isPublic(type.getModifiers()) && !type.getName().startsWith("java")) {
                    return type;
                }
            }
            c = c.getSuperclass();
        }
        return c;
    }

    /**
     * Writes the localized string identified by the given key followed by a colon.
     * The way to write the colon depends on the language.
     *
     * @param  key         the key for the desired string.
     * @param  toAppendTo  where to write the localized string followed by a colon.
     * @throws IOException if an error occurred while writing to the given destination.
     *
     * @since 0.8
     */
    public final void appendLabel(final short key, final Appendable toAppendTo) throws IOException {
        toAppendTo.append(getString(key));
        if (Locale.FRENCH.getLanguage().equals(getLocale().getLanguage())) {
            toAppendTo.append("\u00A0:");
        } else {
            toAppendTo.append(':');
        }
    }

    /**
     * Gets a string for the given key and appends "…" to it.
     * This method is typically used for creating menu items.
     *
     * @param  key  the key for the desired string.
     * @return the string for the given key.
     * @throws MissingResourceException if no object for the given key can be found.
     */
    public final String getMenuLabel(final short key) throws MissingResourceException {
        return getString(key) + '…';
    }

    /**
     * Gets a string for the given key from this resource bundle or one of its parents.
     *
     * @param  key  the key for the desired string.
     * @return the string for the given key.
     * @throws MissingResourceException if no object for the given key can be found.
     */
    public final String getString(final short key) throws MissingResourceException {
        return getString(String.valueOf(key));
    }

    /**
     * Gets a string for the given key and formats it with the specified argument. The message is
     * formatted using {@link MessageFormat}. Calling this method is approximately equivalent to
     * calling:
     *
     * {@preformat java
     *     String pattern = getString(key);
     *     Format f = new MessageFormat(pattern);
     *     return f.format(arg0);
     * }
     *
     * If {@code arg0} is not already an array, it will be placed into an array of length 1. Using
     * {@link MessageFormat}, all occurrences of "{0}", "{1}", "{2}" in the resource string will be
     * replaced by {@code arg0[0]}, {@code arg0[1]}, {@code arg0[2]}, etc.
     *
     * @param  key   the key for the desired string.
     * @param  arg0  a single object or an array of objects to be formatted and substituted.
     * @return the string for the given key.
     * @throws MissingResourceException if no object for the given key can be found.
     *
     * @see #getString(String)
     * @see #getString(short,Object,Object)
     * @see #getString(short,Object,Object,Object)
     * @see MessageFormat
     */
    public final String getString(final short key, final Object arg0) throws MissingResourceException {
        final String pattern = getString(key);
        final Object[] arguments = toArray(arg0);
        synchronized (this) {
            if (format == null) {
                /*
                 * Constructs a new MessageFormat for formatting the arguments.
                 */
                format = new MessageFormat(pattern, getLocale());
                lastKey = key;
            } else if (key != lastKey) {
                /*
                 * Method MessageFormat.applyPattern(...) is costly! We will avoid
                 * calling it again if the format already has the right pattern.
                 */
                format.applyPattern(pattern);
                lastKey = key;
            }
            try {
                return format.format(arguments);
            } catch (RuntimeException e) {
                /*
                 * Safety against badly implemented toString() method
                 * in libraries that we don't control.
                 */
                return "[Unformattable message: " + e + ']';
            }
        }
    }

    /**
     * Gets a string for the given key and replaces all occurrences of "{0}",
     * "{1}", with values of {@code arg0}, {@code arg1}, etc.
     *
     * @param  key   the key for the desired string.
     * @param  arg0  value to substitute for "{0}".
     * @param  arg1  value to substitute for "{1}".
     * @return the formatted string for the given key.
     * @throws MissingResourceException if no object for the given key can be found.
     */
    public final String getString(final short  key,
                                  final Object arg0,
                                  final Object arg1) throws MissingResourceException
    {
        return getString(key, new Object[] {arg0, arg1});
    }

    /**
     * Gets a string for the given key and replaces all occurrences of "{0}",
     * "{1}", with values of {@code arg0}, {@code arg1}, etc.
     *
     * @param  key   the key for the desired string.
     * @param  arg0  value to substitute for "{0}".
     * @param  arg1  value to substitute for "{1}".
     * @param  arg2  value to substitute for "{2}".
     * @return the formatted string for the given key.
     * @throws MissingResourceException if no object for the given key can be found.
     */
    public final String getString(final short  key,
                                  final Object arg0,
                                  final Object arg1,
                                  final Object arg2) throws MissingResourceException
    {
        return getString(key, new Object[] {arg0, arg1, arg2});
    }

    /**
     * Gets a string for the given key and replaces all occurrences of "{0}",
     * "{1}", with values of {@code arg0}, {@code arg1}, etc.
     *
     * @param  key   the key for the desired string.
     * @param  arg0  value to substitute for "{0}".
     * @param  arg1  value to substitute for "{1}".
     * @param  arg2  value to substitute for "{2}".
     * @param  arg3  value to substitute for "{3}".
     * @return the formatted string for the given key.
     * @throws MissingResourceException if no object for the given key can be found.
     */
    public final String getString(final short  key,
                                  final Object arg0,
                                  final Object arg1,
                                  final Object arg2,
                                  final Object arg3) throws MissingResourceException
    {
        return getString(key, new Object[] {arg0, arg1, arg2, arg3});
    }

    /**
     * Gets a string for the given key and replaces all occurrences of "{0}",
     * "{1}", with values of {@code arg0}, {@code arg1}, etc.
     *
     * @param  key   the key for the desired string.
     * @param  arg0  value to substitute for "{0}".
     * @param  arg1  value to substitute for "{1}".
     * @param  arg2  value to substitute for "{2}".
     * @param  arg3  value to substitute for "{3}".
     * @param  arg4  value to substitute for "{4}".
     * @return the formatted string for the given key.
     * @throws MissingResourceException if no object for the given key can be found.
     */
    public final String getString(final short  key,
                                  final Object arg0,
                                  final Object arg1,
                                  final Object arg2,
                                  final Object arg3,
                                  final Object arg4) throws MissingResourceException
    {
        return getString(key, new Object[] {arg0, arg1, arg2, arg3, arg4});
    }

    /**
     * Gets a localized log record.
     *
     * @param  level  the log record level.
     * @param  key    the resource key.
     * @return the log record.
     */
    public final LogRecord getLogRecord(final Level level, final short key) {
        final LogRecord record = new LogRecord(level, getKeyConstants().getKeyName(key));
        record.setResourceBundleName(getClass().getName());
        record.setResourceBundle(this);
        return record;
    }

    /**
     * Gets a localized log record.
     *
     * @param  level  the log record level.
     * @param  key    the resource key.
     * @param  arg0   the parameter for the log message, which may be an array.
     * @return the log record.
     */
    public final LogRecord getLogRecord(final Level level, final short key,
                                        final Object arg0)
    {
        final LogRecord record = getLogRecord(level, key);
        record.setParameters(toArray(arg0));
        return record;
    }

    /**
     * Gets a localized log record.
     *
     * @param  level  the log record level.
     * @param  key    the resource key.
     * @param  arg0   the first parameter.
     * @param  arg1   the second parameter.
     * @return the log record.
     */
    public final LogRecord getLogRecord(final Level level, final short key,
                                        final Object arg0,
                                        final Object arg1)
    {
        return getLogRecord(level, key, new Object[] {arg0, arg1});
    }

    /**
     * Gets a localized log record.
     *
     * @param  level  the log record level.
     * @param  key    the resource key.
     * @param  arg0   the first parameter.
     * @param  arg1   the second parameter.
     * @param  arg2   the third parameter.
     * @return the log record.
     */
    public final LogRecord getLogRecord(final Level level, final short key,
                                        final Object arg0,
                                        final Object arg1,
                                        final Object arg2)
    {
        return getLogRecord(level, key, new Object[] {arg0, arg1, arg2});
    }

    /**
     * Gets a localized log record.
     *
     * @param  level  the log record level.
     * @param  key    the resource key.
     * @param  arg0   the first parameter.
     * @param  arg1   the second parameter.
     * @param  arg2   the third parameter.
     * @param  arg3   the fourth parameter.
     * @return the log record.
     */
    public final LogRecord getLogRecord(final Level level, final short key,
                                        final Object arg0,
                                        final Object arg1,
                                        final Object arg2,
                                        final Object arg3)
    {
        return getLogRecord(level, key, new Object[] {arg0, arg1, arg2, arg3});
    }

    /**
     * Returns the locale specified in the given map, or {@code null} if none.
     * Value of unexpected type are ignored.
     *
     * @param  properties  the map of properties, or {@code null} if none.
     * @return the locale found in the given map, or {@code null} if none.
     *
     * @since 0.8
     */
    protected static Locale getLocale(final Map<?,?> properties) {
        if (properties != null) {
            final Object candidate = properties.get(LOCALE_KEY);
            if (candidate instanceof Locale) {
                return (Locale) candidate;
            }
        }
        return null;
    }

    /**
     * Returns a string representation of this object.
     * This method is for debugging purposes only.
     *
     * @return a string representation of this resources bundle.
     */
    @Debug
    @Override
    public synchronized String toString() {
        return getClass().getSimpleName() + '[' + getLocale() + ']';
    }
}<|MERGE_RESOLUTION|>--- conflicted
+++ resolved
@@ -416,13 +416,8 @@
                 replacement = message;
             } else if (element instanceof Class<?>) {
                 replacement = Classes.getShortName(getPublicType((Class<?>) element));
-<<<<<<< HEAD
             } else if (element instanceof CodeList<?>) {
-                replacement = Types.getCodeTitle((CodeList<?>) element).toString(getLocale());
-=======
-            } else if (element instanceof ControlledVocabulary) {
-                replacement = MetadataServices.getInstance().getCodeTitle((ControlledVocabulary) element, getLocale());
->>>>>>> e76f7738
+                replacement = MetadataServices.getInstance().getCodeTitle((CodeList<?>) element, getLocale());
             }
             /*
              * No need to check for Numbers or Dates instances, since they are
