--- conflicted
+++ resolved
@@ -80,11 +80,7 @@
                 names = new String[fields.length];
                 for (final Field field : fields) {
                     if (Modifier.isStatic(field.getModifiers()) && field.getType() == Short.TYPE) {
-<<<<<<< HEAD
-                        final int index = ((Short) field.get(null)) & 0xFFFF;
-=======
-                        final int index = Short.toUnsignedInt((Short) field.get(null)) - IndexedResourceBundle.FIRST;
->>>>>>> 080c6946
+                        final int index = (((Short) field.get(null)) & 0xFFFF) - IndexedResourceBundle.FIRST;
                         if (index >= length) {
                             length = index + 1;
                             if (length > names.length) {
@@ -109,11 +105,7 @@
      * our {@link IndexedResourceBundle#handleGetObject(String)} implementation.
      */
     final String getKeyName(final short index) {
-<<<<<<< HEAD
-        final int i = index & 0xFFFF;
-=======
-        final int i = Short.toUnsignedInt(index) - IndexedResourceBundle.FIRST;
->>>>>>> 080c6946
+        final int i = (index & 0xFFFF) - IndexedResourceBundle.FIRST;
         final String[] keys = getKeyNames();
         if (i >= 0 && i < keys.length) {
             final String key = keys[i];
