/*
 * Licensed to the Apache Software Foundation (ASF) under one or more
 * contributor license agreements.  See the NOTICE file distributed with
 * this work for additional information regarding copyright ownership.
 * The ASF licenses this file to You under the Apache License, Version 2.0
 * (the "License"); you may not use this file except in compliance with
 * the License.  You may obtain a copy of the License at
 *
 *     http://www.apache.org/licenses/LICENSE-2.0
 *
 * Unless required by applicable law or agreed to in writing, software
 * distributed under the License is distributed on an "AS IS" BASIS,
 * WITHOUT WARRANTIES OR CONDITIONS OF ANY KIND, either express or implied.
 * See the License for the specific language governing permissions and
 * limitations under the License.
 */
package org.apache.sis.internal.system;

import java.util.EnumSet;
import java.util.List;
import java.util.Locale;
import java.util.TimeZone;
import java.util.ResourceBundle;
import java.util.logging.Level;
import java.util.logging.LogRecord;
import javax.management.ObjectName;
import javax.management.StandardMBean;
import javax.management.MBeanServer;
import javax.management.MBeanInfo;
import javax.management.MBeanFeatureInfo;
import javax.management.MBeanOperationInfo;
import javax.management.MBeanParameterInfo;
import javax.management.MBeanConstructorInfo;
import javax.management.JMException;
import javax.management.NotCompliantMBeanException;
import javax.management.InstanceAlreadyExistsException;
import java.lang.management.ManagementFactory;

import org.apache.sis.setup.About;
import org.apache.sis.util.logging.Logging;
import org.apache.sis.util.resources.Errors;
import org.apache.sis.util.resources.Messages;
import org.apache.sis.util.collection.TreeTable;


/**
 * A central place where to monitor library-wide information through a MBean. For example
 * we register every {@link org.apache.sis.util.collection.WeakHashSet} created as static
 * variables.  The MBean interface should allow administrators to know the cache size and
 * eventually perform some operations like clearing a cache.
 *
 * @author  Martin Desruisseaux (Geomatys)
 * @version 1.4
 * @since   0.3
 */
public final class Supervisor extends StandardMBean implements SupervisorMBean {
    /**
     * Whatever JMX agent is enabled. Setting this variable to {@code false} allows the
     * Java compiler to omit any dependency to this {@code Supervisor} class.
     */
<<<<<<< HEAD
    static final boolean ENABLED = false;
=======
    @Configuration
    static final boolean ENABLED = true;
>>>>>>> bece843c

    /**
     * The JMX object name for the {@code Supervisor} service.
     */
    public static final String NAME = "org.apache.sis:type=Supervisor";

    /**
     * The JMX object name, created when the {@link #register()} is first invoked.
     * {@link ObjectName#WILDCARD} is used as a sentinel value if the registration failed.
     */
    private static volatile ObjectName name;

    /**
     * Registers the {@code Supervisor} instance, if not already done.
     * If the supervisor has already been registered but has not yet been
     * {@linkplain #unregister() unregistered}, then this method does nothing.
     *
     * <p>If the registration fails, then this method logs a message at the warning level
     * and the MBean will not be registered. This method does not propagate the exception
     * because the MBean is not a mandatory part of SIS library.</p>
     */
    @Configuration(writeAccess = Configuration.Access.INTERNAL)
    public static synchronized void register() {
        if (name == null) {
            name = ObjectName.WILDCARD;                         // In case of failure.
            final LogRecord record;
            try {
                final MBeanServer server = ManagementFactory.getPlatformMBeanServer();
                final ObjectName n = new ObjectName(NAME);
                server.registerMBean(new Supervisor(), n);
                name = n;                                    // Store only on success.
                return;
            } catch (InstanceAlreadyExistsException e) {
                record = Messages.getResources(null).getLogRecord(Level.CONFIG, Messages.Keys.AlreadyRegistered_2, "MBean", NAME);
            } catch (JMException e) {
                record = new LogRecord(Level.WARNING, e.toString());
                record.setThrown(e);
            } catch (SecurityException e) {
                record = new LogRecord(Level.CONFIG, e.toString());
            }
            Logging.completeAndLog(SystemListener.LOGGER, Supervisor.class, "register", record);
        }
    }

    /**
     * Unregister the {@code Supervisor} instance. This method does nothing if the supervisor
     * has not been previously successfully {@linkplain #register() registered}, or if it has
     * already been unregistered.
     *
     * @throws JMException if an error occurred during unregistration.
     */
    @Configuration(writeAccess = Configuration.Access.INTERNAL)
    static synchronized void unregister() throws JMException {
        final ObjectName n = name;
        if (n != null) {
            name = null; // Clear even if the next line fail.
            if (n != ObjectName.WILDCARD) {
                ManagementFactory.getPlatformMBeanServer().unregisterMBean(n);
            }
        }
    }

    /**
     * Creates a new {@code Supervisor}.
     *
     * @throws NotCompliantMBeanException should never happen.
     */
    public Supervisor() throws NotCompliantMBeanException {
        super(SupervisorMBean.class);
    }

    /**
     * Returns the operations impact, which is {@code INFO}.
     *
     * @return {@code INFO}.
     */
    @Override
    protected int getImpact(final MBeanOperationInfo info) {
        return MBeanOperationInfo.INFO;
    }

    /**
     * Returns the localized description for this MBean.
     *
     * @return a localized description.
     */
    @Override
    protected String getDescription(final MBeanInfo info) {
        return getDescription("supervisor");
    }

    /**
     * Returns the localized description for the given constructor, attribute or operation.
     *
     * @return a localized description for the given attribute or operation.
     */
    @Override
    protected String getDescription(final MBeanFeatureInfo info) {
        return getDescription(info.getName());
    }

    /**
     * Returns the localized description for the given constructor parameter.
     *
     * @param  info      the constructor.
     * @param  param     the constructor parameter.
     * @param  sequence  the parameter number (0 for the first parameter, 1 for the second, etc.)
     * @return a localized description for the specified constructor parameter.
     */
    @Override
    protected String getDescription(MBeanConstructorInfo info, MBeanParameterInfo param, int sequence) {
        return getDescription(getParameterName(info, param, sequence));
    }

    /**
     * Returns the name of the given constructor parameter.
     *
     * @param  info      the constructor.
     * @param  param     the constructor parameter.
     * @param  sequence  the parameter number (0 for the first parameter, 1 for the second, etc.)
     * @return the name of the specified constructor parameter.
     */
    @Override
    protected String getParameterName(MBeanConstructorInfo info, MBeanParameterInfo param, int sequence) {
        return "locale";
    }

    /**
     * Returns the string from the {@code Descriptions} resource bundle for the given key.
     */
    private String getDescription(final String resourceKey) {
        return ResourceBundle.getBundle("org.apache.sis.internal.system.Descriptions",
                Locale.getDefault(Locale.Category.DISPLAY),
                Supervisor.class.getClassLoader()).getString(resourceKey);
    }

    // -----------------------------------------------------------------------
    //               Implementation of SupervisorMBean interface
    // -----------------------------------------------------------------------

    /**
     * {@inheritDoc}
     */
    @Override
    public TreeTable configuration(final EnumSet<About> sections, final Locale locale, final TimeZone timezone) {
        return About.configuration(sections, locale, timezone);
    }

    /**
     * {@inheritDoc}
     */
    @Override
    public String[] warnings(final Locale locale) {
        final DaemonThread lastCreatedDaemon;
        synchronized (Threads.class) {
            lastCreatedDaemon = Threads.lastCreatedDaemon;
        }
        final List<Thread> threads = DaemonThread.listStalledThreads(lastCreatedDaemon);
        if (threads == null) {
            return null;
        }
        final String[] warnings = new String[threads.size()];
        final Errors resources = Errors.getResources(locale);
        for (int i=0; i<warnings.length; i++) {
            final Thread thread = threads.get(i);
            warnings[i] = resources.getString(thread.isAlive() ?
                    Errors.Keys.StalledThread_1 : Errors.Keys.DeadThread_1, thread.getName());
        }
        return warnings;
    }
}<|MERGE_RESOLUTION|>--- conflicted
+++ resolved
@@ -58,12 +58,8 @@
      * Whatever JMX agent is enabled. Setting this variable to {@code false} allows the
      * Java compiler to omit any dependency to this {@code Supervisor} class.
      */
-<<<<<<< HEAD
+    @Configuration
     static final boolean ENABLED = false;
-=======
-    @Configuration
-    static final boolean ENABLED = true;
->>>>>>> bece843c
 
     /**
      * The JMX object name for the {@code Supervisor} service.
