--- conflicted
+++ resolved
@@ -16,13 +16,10 @@
  */
 package org.apache.sis.internal.system;
 
-<<<<<<< HEAD
-=======
 import java.util.List;
 import java.util.ArrayList;
 import java.util.Objects;
 import java.util.concurrent.Callable;
->>>>>>> 7c2d28f3
 import org.apache.sis.util.logging.Logging;
 
 
@@ -107,13 +104,6 @@
      * Registers a code to execute at JVM shutdown time. The resources will be disposed at
      * shutdown time in reverse order (most recently added resources will be disposed first).
      *
-<<<<<<< HEAD
-     * @param  caller The class invoking this method, to be used only for logging purpose,
-     *         or {@code null} if the logging system is not available anymore (i.e. the JVM
-     *         itself is shutting down).
-     */
-    public static void stop(final Class<?> caller) {
-=======
      * <p>The same resource shall not be added twice.</p>
      *
      * @param  resource  the resource disposal to register for execution at shutdown time.
@@ -183,7 +173,6 @@
         } catch (Exception deferred) {
             exception = deferred;
         }
->>>>>>> 7c2d28f3
         /*
          * Dispose resources, if any, starting with most recently registered. The disposal code should not
          * invoke Shutdown.[un]register(Disposable), but we nevertheless make the loop robust to this case.
@@ -212,5 +201,8 @@
                 Logging.unexpectedException(Logging.getLogger(Loggers.SYSTEM), caller, "stop", e);
             }
         }
+        if (exception != null) {
+            throw exception;
+        }
     }
 }