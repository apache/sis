--- conflicted
+++ resolved
@@ -268,18 +268,12 @@
      * @param methods The methods to sort.
      */
     private static void sortDependantTestsLast(final FrameworkMethod[] methods) {
-        final Set<String> dependencies = new HashSet<>();
+        final Set<String> dependencies = new HashSet<String>();
         int retryCount = methods.length;
         for (int i=methods.length-1; --i>=0;) {
             final FrameworkMethod method = methods[i];
             final DependsOnMethod depend = method.getAnnotation(DependsOnMethod.class);
             if (depend != null) {
-<<<<<<< HEAD
-                if (dependencies == null) {
-                    dependencies = new HashSet<String>();
-                }
-=======
->>>>>>> 9c491476
                 dependencies.addAll(Arrays.asList(depend.value()));
                 for (int j=methods.length; --j>i;) {
                     if (dependencies.contains(methods[j].getName())) {
