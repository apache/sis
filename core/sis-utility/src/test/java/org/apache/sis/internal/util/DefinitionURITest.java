--- conflicted
+++ resolved
@@ -16,10 +16,6 @@
  */
 package org.apache.sis.internal.util;
 
-<<<<<<< HEAD
-import org.opengis.referencing.ReferenceIdentifier;
-=======
->>>>>>> 8c00705b
 import org.apache.sis.test.DependsOnMethod;
 import org.apache.sis.test.TestCase;
 import org.junit.Test;
@@ -193,11 +189,7 @@
     }
 
     /**
-<<<<<<< HEAD
-     * Tests {@link DefinitionURI#format(String, ReferenceIdentifier)}.
-=======
      * Tests {@link DefinitionURI#format(String, String, String, String)}.
->>>>>>> 8c00705b
      */
     @Test
     public void testToURN() {
