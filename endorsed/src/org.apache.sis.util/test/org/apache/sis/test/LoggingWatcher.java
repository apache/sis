/*
 * Licensed to the Apache Software Foundation (ASF) under one or more
 * contributor license agreements.  See the NOTICE file distributed with
 * this work for additional information regarding copyright ownership.
 * The ASF licenses this file to You under the Apache License, Version 2.0
 * (the "License"); you may not use this file except in compliance with
 * the License.  You may obtain a copy of the License at
 *
 *     http://www.apache.org/licenses/LICENSE-2.0
 *
 * Unless required by applicable law or agreed to in writing, software
 * distributed under the License is distributed on an "AS IS" BASIS,
 * WITHOUT WARRANTIES OR CONDITIONS OF ANY KIND, either express or implied.
 * See the License for the specific language governing permissions and
 * limitations under the License.
 */
package org.apache.sis.test;

import java.util.Queue;
import java.util.LinkedList;
import java.util.ConcurrentModificationException;
import java.util.logging.Filter;
import java.util.logging.Level;
import java.util.logging.Logger;
import java.util.logging.LogRecord;
import java.util.logging.SimpleFormatter;

import static org.junit.Assert.*;

<<<<<<< HEAD
// Branch-specific imports
import org.junit.rules.TestWatchman;
import org.junit.runners.model.FrameworkMethod;
=======
// Specific to the geoapi-3.1 and geoapi-4.0 branches:
import org.junit.rules.TestWatcher;
import org.junit.runner.Description;
>>>>>>> efcd672a


/**
 * Watches the logs sent to the given logger.
 * For using, create a rule in the JUnit test class like below:
 *
 * {@snippet lang="java" :
 *     @Rule
 *     public final LoggingWatcher loggings = new LoggingWatcher(Logger.getLogger(Loggers.XML));
 *     }
 *
 * Recommended but not mandatory, ensure that there is no unexpected logging in any tests:
 *
 * {@snippet lang="java" :
 *     @After
 *     public void assertNoUnexpectedLog() {
 *         loggings.assertNoUnexpectedLog();
 *     }
 *     }
 *
 * In tests that are expected to emit warnings, add the following lines:
 *
 * {@snippet lang="java" :
 *     // Do the test here.
 *     loggings.assertNextLogContains("Some keywords", "that are expected", "to be found in the message");
 *     loggings.assertNoUnexpectedLog();
 *     }
 *
 * @author  Martin Desruisseaux (Geomatys)
 * @version 0.7
 * @since   0.6
 */
public final class LoggingWatcher extends TestWatchman implements Filter {
    /**
     * The logged messages.
     */
    private final Queue<String> messages = new LinkedList<>();

    /**
     * The logger to watch.
     */
    @SuppressWarnings("NonConstantLogger")
    private final Logger logger;

    /**
     * The formatter to use for formatting log messages.
     */
    private final SimpleFormatter formatter = new SimpleFormatter();

    /**
     * Creates a new watcher for the given logger.
     *
     * @param logger  the logger to watch.
     */
    public LoggingWatcher(final Logger logger) {
        this.logger = logger;
    }

    /**
     * Creates a new watcher for the given logger.
     *
     * @param logger  the name of logger to watch.
     */
    public LoggingWatcher(final String logger) {
        this.logger = Logger.getLogger(logger);
    }

    /**
     * Invoked when a test is about to start. This method installs this {@link Filter}
     * for the log messages before the tests are run. This installation will cause the
     * {@link #isLoggable(LogRecord)} method to be invoked when a message is logged.
     *
     * @param  description  a description of the JUnit test which is starting.
     *
     * @see #isLoggable(LogRecord)
     */
    @Override
    public final void starting(final FrameworkMethod description) {
        assertNull(logger.getFilter());
        logger.setFilter(this);
    }

    /**
     * Invoked when a test method finishes (whether passing or failing)
     * This method removes the filter which had been set for testing purpose.
     *
     * @param  description  a description of the JUnit test that finished.
     */
    @Override
    public final void finished(final FrameworkMethod description) {
        logger.setFilter(null);
    }

    /**
     * Invoked (indirectly) when a tested method has emitted a log message.
     * This method adds the logging message to the {@link #messages} list.
     *
     * @param  record  the intercepted log record.
     * @return {@code true} if verbose mode, or {@code false} is quiet mode.
     */
    @Override
    public final boolean isLoggable(final LogRecord record) {
        if (record.getLevel().intValue() >= Level.INFO.intValue()) {
            messages.add(formatter.formatMessage(record));
        }
        return TestCase.VERBOSE;
    }

    /**
     * Skips the next log messages if it contains all the given keywords.
     * This method is used instead of {@link #assertNextLogContains(String...)} when a log message may or
     * may not be emitted during a test, depending on circumstances that the test method does not control.
     *
     * @param  keywords  the keywords that are expected to exist in the next log message
     *                   if that log message has been emitted.
     */
    public void skipNextLogIfContains(final String... keywords) {
        final String message = messages.peek();
        if (message != null) {
            for (final String word : keywords) {
                if (!message.contains(word)) {
                    return;
                }
            }
            if (messages.remove() != message) {
                throw new ConcurrentModificationException();
            }
        }
    }

    /**
     * Verifies that the next logging message contains the given keywords.
     * Each call of this method advances to the next log message.
     *
     * @param  keywords  the keywords that are expected to exist in the next log message.
     *         May be an empty array for requesting only the existence of a log with any message.
     */
    public void assertNextLogContains(final String... keywords) {
        if (messages.isEmpty()) {
            fail("Expected a logging messages but got no more.");
        }
        final String message = messages.remove();
        for (final String word : keywords) {
            if (!message.contains(word)) {
                fail("Expected the logging message to contains the “" + word + "” word but got:\n" + message);
            }
        }
    }

    /**
     * Verifies that there is no more log message.
     */
    public void assertNoUnexpectedLog() {
        final String message = messages.peek();
        if (message != null) {
            fail("Unexpected logging message: " + message);
        }
    }

    /**
     * Discards all logging messages.
     */
    public void clear() {
        messages.clear();
    }
}<|MERGE_RESOLUTION|>--- conflicted
+++ resolved
@@ -27,15 +27,9 @@
 
 import static org.junit.Assert.*;
 
-<<<<<<< HEAD
-// Branch-specific imports
+// Specific to the main branch:
 import org.junit.rules.TestWatchman;
 import org.junit.runners.model.FrameworkMethod;
-=======
-// Specific to the geoapi-3.1 and geoapi-4.0 branches:
-import org.junit.rules.TestWatcher;
-import org.junit.runner.Description;
->>>>>>> efcd672a
 
 
 /**
