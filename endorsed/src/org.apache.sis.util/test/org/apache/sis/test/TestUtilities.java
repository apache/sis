--- conflicted
+++ resolved
@@ -31,15 +31,6 @@
 // Test dependencies
 import static org.junit.jupiter.api.Assertions.*;
 
-<<<<<<< HEAD
-// Specific to the main branch:
-import org.opengis.referencing.ReferenceSystem;
-import org.opengis.metadata.extent.Extent;
-import org.opengis.referencing.datum.Datum;
-import org.opengis.referencing.operation.CoordinateOperation;
-
-=======
->>>>>>> 5d62feec
 
 /**
  * Miscellaneous utility methods for test cases.
@@ -120,196 +111,6 @@
     }
 
     /**
-<<<<<<< HEAD
-     * Parses the date for the given string using the {@code "yyyy-MM-dd HH:mm:ss"} pattern in UTC timezone.
-     *
-     * @param  date  the date as a {@link String}.
-     * @return the date as a {@link Date}.
-     *
-     * @todo Remove in favor of {@link java.time.Instant#parse}.
-     */
-    public static Date date(final String date) {
-        ArgumentChecks.ensureNonNull("date", date);
-        final Date t;
-        try {
-            synchronized (dateFormat) {
-                t = dateFormat.parse(date);
-            }
-        } catch (ParseException e) {
-            throw new AssertionError(e);
-        }
-        /*
-         * The milliseconds are not part of the pattern used by this method because they are rarely specified.
-         * If a test needs to specify milliseconds, add them manually here. Note that this naive hack requires
-         * all milliseconds digits to be provided, e.g. ".900" - not ".9".
-         */
-        final int s = date.lastIndexOf('.');
-        if (s >= 0) {
-            final int ms = Integer.parseInt(date.substring(s + 1));
-            t.setTime(t.getTime() + ms);
-        }
-        return t;
-    }
-
-    /**
-     * Formats the given value using the given formatter, and parses the text back to its value.
-     * If the parsed value is not equal to the original one, an {@link AssertionError} is thrown.
-     *
-     * @param  formatter  the formatter to use for formatting and parsing.
-     * @param  value      the value to format.
-     * @return the formatted value.
-     */
-    public static String formatAndParse(final Format formatter, final Object value) {
-        final String text = formatter.format(value);
-        final Object parsed;
-        try {
-            parsed = formatter.parseObject(text);
-        } catch (ParseException e) {
-            throw new AssertionError(e);
-        }
-        assertEquals(value, parsed, "Parsed text not equal to the original value");
-        return text;
-    }
-
-    /**
-     * Returns a unlocalized string representation of {@code NAME}, {@code VALUE} and {@code REMARKS} columns
-     * of the given tree table. They are the columns included in default string representation of metadata.
-     * Dates and times, if any, will be formatted using the {@code "yyyy-MM-dd HH:mm:ss"} pattern in UTC timezone.
-     * This method is used mostly as a convenient way to verify the content of an ISO 19115 metadata object.
-     *
-     * @param  table  the table for which to get a string representation.
-     * @return a unlocalized string representation of the given tree table.
-     */
-    public static String formatMetadata(final TreeTable table) {
-        synchronized (TestUtilities.class) {
-            if (tableFormat == null) {
-                final TreeTableFormat f = new TreeTableFormat(null, null);
-                f.setColumns(TableColumn.NAME, TableColumn.VALUE, TableColumn.REMARKS);
-                tableFormat = f;
-            }
-            return tableFormat.format(table);
-        }
-    }
-
-    /**
-     * Returns the tree structure of the given string representation, without the localized text.
-     * For example, given the following string:
-     *
-     * <pre class="text">
-     *   Citation
-     *     ├─Title…………………………………………………… Some title
-     *     └─Cited responsible party
-     *         └─Individual name……………… Some person of contact</pre>
-     *
-     * this method returns an array containing the following elements:
-     *
-     * <pre class="text">
-     *   "",
-     *   "  ├─",
-     *   "  └─",
-     *   "      └─"</pre>
-     *
-     * This method is used for comparing two trees having string representation in different locales.
-     * In such case, we cannot compare the actual text content. The best we can do is to compare
-     * the tree structure.
-     *
-     * @param  tree  the string representation of a tree.
-     * @return the structure of the given tree, without text.
-     */
-    public static CharSequence[] toTreeStructure(final CharSequence tree) {
-        final CharSequence[] lines = CharSequences.split(tree, '\n');
-        for (int i=0; i<lines.length; i++) {
-            final CharSequence line = lines[i];
-            final int length = line.length();
-            for (int j=0; j<length;) {
-                final int c = Character.codePointAt(line, j);
-                if (Character.isLetterOrDigit(c)) {
-                    lines[i] = line.subSequence(0, j);
-                    break;
-                }
-                j += Character.charCount(c);
-            }
-        }
-        return lines;
-    }
-
-    /**
-     * Returns the single element from the given array. If the given array is null or
-     * does not contains exactly one element, then an {@link AssertionError} is thrown.
-     *
-     * @param  <E>    the type of array elements.
-     * @param  array  the array from which to get the singleton.
-     * @return the singleton element from the array.
-     */
-    public static <E> E getSingleton(final E[] array) {
-        assertNotNull(array, "Null array.");
-        assertEquals(1, array.length, "Not a singleton array.");
-        return array[0];
-    }
-
-    /**
-     * Returns the single element from the given collection. If the given collection is null
-     * or does not contains exactly one element, then an {@link AssertionError} is thrown.
-     *
-     * @param  <E>         the type of collection elements.
-     * @param  collection  the collection from which to get the singleton.
-     * @return the singleton element from the collection.
-     */
-    public static <E> E getSingleton(final Iterable<? extends E> collection) {
-        assertNotNull(collection, "Null collection.");
-        final Iterator<? extends E> it = collection.iterator();
-        assertTrue(it.hasNext(), "The collection is empty.");
-        final E element = it.next();
-        assertFalse(it.hasNext(), "The collection has more than one element.");
-        return element;
-    }
-
-    /**
-     * Returns the scope of the given object. Exactly one scope shall exist.
-     *
-     * @param  object  the object for which to get the scope.
-     * @return the single scope of the given object.
-     */
-    public static String getScope(final IdentifiedObject object) {
-        final InternationalString scope;
-        if (object instanceof ReferenceSystem) {
-            scope = ((ReferenceSystem) object).getScope();
-        } else if (object instanceof Datum) {
-            scope = ((Datum) object).getScope();
-        } else if (object instanceof CoordinateOperation) {
-            scope = ((CoordinateOperation) object).getScope();
-        } else {
-            scope = null;
-        }
-        assertNotNull(scope, "Missing scope.");
-        return scope.toString();
-    }
-
-    /**
-     * Returns the domain of validity of the given object. Exactly one domain shall exist,
-     * and that domain shall be a geographic bounding box.
-     *
-     * @param  object  the object for which to get the domain of validity.
-     * @return the single domain of validity of the given object.
-     */
-    public static GeographicBoundingBox getDomainOfValidity(final IdentifiedObject object) {
-        final Extent extent;
-        if (object instanceof ReferenceSystem) {
-            extent = ((ReferenceSystem) object).getDomainOfValidity();
-        } else if (object instanceof Datum) {
-            extent = ((Datum) object).getDomainOfValidity();
-        } else if (object instanceof CoordinateOperation) {
-            extent = ((CoordinateOperation) object).getDomainOfValidity();
-        } else {
-            extent = null;
-        }
-        assertNotNull(extent, "Missing extent.");
-        return assertInstanceOf(GeographicBoundingBox.class, getSingleton(extent.getGeographicElements()));
-    }
-
-    /**
-=======
->>>>>>> 5d62feec
      * Returns a copy of the given array with the last coordinate values dropped for each coordinates.
      * The array can contain many points, with an array length equals to a multiple of {@code sourceDim}.
      *
