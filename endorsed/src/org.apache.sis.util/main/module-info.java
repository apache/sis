--- conflicted
+++ resolved
@@ -126,16 +126,10 @@
             org.apache.sis.referencing.epsg,            // In the "non-free" sub-project.
             org.apache.sis.referencing.database;        // In the "non-free" sub-project.
 
-<<<<<<< HEAD
-    exports org.apache.sis.pending.temporal to
-            org.apache.sis.metadata;
-
     exports org.apache.sis.pending.geoapi.temporal to
             org.apache.sis.metadata,
             org.apache.sis.feature;
 
-=======
->>>>>>> ea550df0
     exports org.apache.sis.converter to
             org.apache.sis.metadata,
             org.apache.sis.referencing,
