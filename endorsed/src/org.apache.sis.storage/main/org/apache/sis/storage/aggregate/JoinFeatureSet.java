--- conflicted
+++ resolved
@@ -530,11 +530,7 @@
          * Executes the given action on the next feature in the {@code JoinFeatureSet}.
          */
         @Override
-<<<<<<< HEAD
-        public boolean tryAdvance​(final Consumer<? super AbstractFeature> action) {
-=======
-        public boolean tryAdvance(final Consumer<? super Feature> action) {
->>>>>>> 290bab04
+        public boolean tryAdvance(final Consumer<? super AbstractFeature> action) {
             for (;;) {
                 if (mainFeature == null) {
                     do if (!mainIterator.tryAdvance(this)) {
