/*
 * Licensed to the Apache Software Foundation (ASF) under one or more
 * contributor license agreements.  See the NOTICE file distributed with
 * this work for additional information regarding copyright ownership.
 * The ASF licenses this file to You under the Apache License, Version 2.0
 * (the "License"); you may not use this file except in compliance with
 * the License.  You may obtain a copy of the License at
 *
 *     http://www.apache.org/licenses/LICENSE-2.0
 *
 * Unless required by applicable law or agreed to in writing, software
 * distributed under the License is distributed on an "AS IS" BASIS,
 * WITHOUT WARRANTIES OR CONDITIONS OF ANY KIND, either express or implied.
 * See the License for the specific language governing permissions and
 * limitations under the License.
 */
package org.apache.sis.storage.esri;

import java.util.List;
import java.util.Arrays;
import java.util.Hashtable;
import java.util.Locale;
import java.util.Optional;
import java.io.IOException;
import java.io.FileNotFoundException;
import java.nio.file.NoSuchFileException;
import java.nio.file.Path;
import java.net.URISyntaxException;
import java.awt.image.ColorModel;
import java.awt.image.DataBuffer;
import java.awt.image.SampleModel;
import java.awt.image.WritableRaster;
import org.opengis.metadata.Metadata;
import org.opengis.metadata.maintenance.ScopeCode;
import org.apache.sis.coverage.SampleDimension;
import org.apache.sis.coverage.grid.GridGeometry;
import org.apache.sis.coverage.grid.GridCoverage2D;
import org.apache.sis.image.PlanarImage;
import org.apache.sis.storage.GridCoverageResource;
import org.apache.sis.storage.DataStoreProvider;
import org.apache.sis.storage.DataStoreException;
import org.apache.sis.storage.StorageConnector;
import org.apache.sis.storage.base.PRJDataStore;
import org.apache.sis.storage.base.MetadataBuilder;
import org.apache.sis.coverage.privy.ColorModelFactory;
import org.apache.sis.coverage.privy.ImageUtilities;
import org.apache.sis.coverage.privy.ObservableImage;
import org.apache.sis.coverage.privy.RangeArgument;
import org.apache.sis.util.CharSequences;
import org.apache.sis.util.ArraysExt;
import org.apache.sis.util.privy.UnmodifiableArrayList;
import org.apache.sis.util.privy.Numerics;
import org.apache.sis.util.resources.Vocabulary;
import org.apache.sis.math.Statistics;


/**
 * Base class for the implementation of ASCII Grid or raw binary store.
 * This base class manages the reading of following auxiliary files:
 *
 * <ul>
 *   <li>{@code *.stx} for statistics about bands.</li>
 *   <li>{@code *.clr} for the image color map.</li>
 *   <li>{@code *.prj} for the CRS definition.</li>
 * </ul>
 *
 * @author  Martin Desruisseaux (Geomatys)
 */
abstract class RasterStore extends PRJDataStore implements GridCoverageResource {
    /**
     * Band to make visible if an image contains many bands
     * but a color map is defined for only one band.
     */
    private static final int VISIBLE_BAND = ColorModelFactory.DEFAULT_VISIBLE_BAND;

    /**
     * Keyword for the number of rows in the image.
     */
    static final String NROWS = "NROWS";

    /**
     * Keyword for the number of columns in the image.
     */
    static final String NCOLS = "NCOLS";

    /**
     * The filename extension of {@code "*.stx"} and {@code "*.clr"} files.
     *
     * @see #getFileSet()
     */
    static final String STX = "stx", CLR = "clr";

    /**
     * The color model, created from the {@code "*.clr"} file content when first needed.
     * The color model and sample dimensions are created together because they depend on
     * the same properties.
     */
    private ColorModel colorModel;

    /**
     * The sample dimensions, created from the {@code "*.stx"} file content when first needed.
     * The sample dimensions and color model are created together because they depend on the same properties.
     * This list is unmodifiable.
     *
     * @see #getSampleDimensions()
     */
    private List<SampleDimension> sampleDimensions;

    /**
     * The value to replace by NaN values, or {@link Double#NaN} if none.
     */
    double nodataValue;

    /**
     * The metadata object, or {@code null} if not yet created.
     */
    Metadata metadata;

    /**
     * Creates a new raster store from the given file, URL or stream.
     *
     * @param  provider   the factory that created this {@code DataStore} instance, or {@code null} if unspecified.
     * @param  connector  information about the storage (file, URL, stream, <i>etc</i>).
     * @throws DataStoreException if an error occurred while creating the data store for the given storage.
     */
    RasterStore(final DataStoreProvider provider, final StorageConnector connector) throws DataStoreException {
        super(provider, connector);
        nodataValue = Double.NaN;
        listeners.useReadOnlyEvents();
    }

    /**
     * Returns the {@linkplain #location} as a {@code Path} component together with auxiliary files.
     *
     * @return the main file and auxiliary files as paths, or an empty value if unknown.
     * @throws DataStoreException if the URI cannot be converted to a {@link Path}.
     */
    @Override
    public Optional<FileSet> getFileSet() throws DataStoreException {
        return listComponentFiles(PRJ, STX, CLR);
    }

    /**
     * Builds metadata and assigns the result to the {@link #metadata} field.
     *
     * @param  formatName  name of the raster format.
     * @param  formatKey   key of format description in the {@code SpatialMetadata} database.
     * @throws DataStoreException if an error occurred during the parsing process.
     */
    final void createMetadata(final String formatName, final String formatKey) throws DataStoreException {
        final GridGeometry gridGeometry = getGridGeometry();        // May cause parsing of header.
        final MetadataBuilder builder = new MetadataBuilder();
<<<<<<< HEAD
        try {
            builder.setPredefinedFormat(formatKey);
        } catch (MetadataStoreException e) {
            builder.addFormatName(formatName);
            listeners.warning(e);
        }
        builder.addResourceScope(ScopeCode.valueOf("COVERAGE"), null);
=======
        builder.setPredefinedFormat(formatKey, listeners, true);
        builder.addFormatReaderSIS(provider != null ? provider.getShortName() : null);
        builder.addResourceScope(ScopeCode.COVERAGE, null);
>>>>>>> edc8e9e8
        builder.addLanguage(Locale.ENGLISH, encoding, MetadataBuilder.Scope.METADATA);
        builder.addSpatialRepresentation(null, gridGeometry, true);
        builder.addExtent(gridGeometry.getEnvelope(), listeners);
        /*
         * Do not invoke `getSampleDimensions()` because computing sample dimensions without statistics
         * may cause the loading of the full image. Even if `GridCoverage.getSampleDimensions()` exists
         * and could be used opportunistically, we do not use it in order to keep a deterministic behavior
         * (we do not want the metadata to vary depending on the order in which methods are invoked).
         */
        if (sampleDimensions != null) {
            for (final SampleDimension band : sampleDimensions) {
                builder.addNewBand(band);
            }
        }
        mergeAuxiliaryMetadata(RasterStore.class, builder);
        builder.addTitleOrIdentifier(getFilename(), MetadataBuilder.Scope.ALL);
        builder.setISOStandards(false);
        metadata = builder.buildAndFreeze();
    }

    /**
     * Reads the {@code "*.clr"} auxiliary file. Syntax is as below, with one line per color:
     *
     * <pre>value red green blue</pre>
     *
     * The specification said that lines that do not start with a number shall be ignored as comment.
     * Any characters after the fourth number shall also be ignored and can be used as comment.
     *
     * <h4>Limitations</h4>
     * Current implementation requires the data type to be {@link DataBuffer#TYPE_BYTE} or
     * {@link DataBuffer#TYPE_SHORT}. A future version could create scaled color model for
     * floating point values as well.
     *
     * @param  mapSize   minimal size of index color model map. The actual size may be larger.
     * @param  numBands  number of bands in the sample model. Only one of them will be visible.
     * @return the color model, or {@code null} if the file does not contain enough entries.
     * @throws NoSuchFileException if the auxiliary file has not been found (when opened from path).
     * @throws FileNotFoundException if the auxiliary file has not been found (when opened from URL).
     * @throws URISyntaxException if an error occurred while normalizing the URI.
     * @throws IOException if another error occurred while opening the stream.
     * @throws NumberFormatException if a number cannot be parsed.
     */
    private ColorModel readColorMap(final int dataType, final int mapSize, final int numBands)
            throws DataStoreException, URISyntaxException, IOException
    {
        final int maxSize;
        switch (dataType) {
            case DataBuffer.TYPE_BYTE:   maxSize = 0xFF;   break;
            case DataBuffer.TYPE_USHORT: maxSize = 0xFFFF; break;
            default: return null;                           // Limitation documented in above javadoc.
        }
        int count = 0;
        long[] indexAndColors = ArraysExt.EMPTY_LONG;       // Index in highest 32 bits, ARGB in lowest 32 bits.
        for (final CharSequence line : CharSequences.splitOnEOL(readAuxiliaryFile(CLR, false))) {
            final int end   = CharSequences.skipTrailingWhitespaces(line, 0, line.length());
            final int start = CharSequences.skipLeadingWhitespaces(line, 0, end);
            if (start < end && Character.isDigit(Character.codePointAt(line, start))) {
                int column = 0;
                long code = 0;
                for (final CharSequence item : CharSequences.split(line.subSequence(start, end), ' ')) {
                    if (item.length() != 0) {
                        int value = Integer.parseInt(item.toString());
                        if (column == 0) {
                            code = ((long) value) << Integer.SIZE;
                        } else {
                            value = Math.max(0, Math.min(255, value));
                            code |= value << ((3 - column) * Byte.SIZE);
                        }
                        if (++column >= 4) break;
                    }
                }
                if (count >= indexAndColors.length) {
                    indexAndColors = Arrays.copyOf(indexAndColors, Math.max(count*2, 64));
                }
                indexAndColors[count++] = code | 0xFF000000L;
            }
        }
        if (count <= 1) {
            return null;
        }
        /*
         * Sort the color entries in increasing index order. Because we put the value in the highest bits,
         * we can sort the `long` entries directly. If the file contains more entries than what the color
         * map can contains, the last entries are discarded.
         */
        Arrays.sort(indexAndColors, 0, count);
        int[] ARGB = new int[Math.max(mapSize, Math.toIntExact((indexAndColors[count-1] >>> Integer.SIZE) + 1))];
        final int[] colors = new int[2];
        for (int i=1; i<count; i++) {
            final int lower = (int) (indexAndColors[i-1] >>> Integer.SIZE);
            final int upper = (int) (indexAndColors[i  ] >>> Integer.SIZE);
            if (upper >= lower) {
                colors[0] = (int) indexAndColors[i-1];
                colors[1] = (int) indexAndColors[i  ];
                ColorModelFactory.expand(colors, ARGB, lower, upper + 1);
            }
            if (upper > maxSize) {
                ARGB = Arrays.copyOf(ARGB, maxSize + 1);
                break;
            }
        }
        return ColorModelFactory.createIndexColorModel(numBands, VISIBLE_BAND, ARGB, true, -1);
    }

    /**
     * Reads the {@code "*.stx"} auxiliary file. Syntax is as below, with one line per band.
     * Value between {…} are optional and can be skipped with a # sign in place of the number.
     *
     * <pre>band minimum maximum {mean} {std_deviation} {linear_stretch_min} {linear_stretch_max}</pre>
     *
     * The specification said that lines that do not start with a number shall be ignored as comment.
     *
     * @todo Stretch values are not yet stored.
     *
     * @return statistics for each band. Some elements may be null if not specified in the file.
     * @throws NoSuchFileException if the auxiliary file has not been found (when opened from path).
     * @throws FileNotFoundException if the auxiliary file has not been found (when opened from URL).
     * @throws URISyntaxException if an error occurred while normalizing the URI.
     * @throws IOException if another error occurred while opening the stream.
     * @throws NumberFormatException if a number cannot be parsed.
     */
    private Statistics[] readStatistics(final String name, final SampleModel sm)
            throws DataStoreException, URISyntaxException, IOException
    {
        final Statistics[] stats = new Statistics[sm.getNumBands()];
        for (final CharSequence line : CharSequences.splitOnEOL(readAuxiliaryFile(STX, false))) {
            final int end   = CharSequences.skipTrailingWhitespaces(line, 0, line.length());
            final int start = CharSequences.skipLeadingWhitespaces(line, 0, end);
            if (start < end && Character.isDigit(Character.codePointAt(line, start))) {
                int column     = 0;
                int band       = 0;
                double minimum = Double.NaN;
                double maximum = Double.NaN;
                double mean    = Double.NaN;
                double stdev   = Double.NaN;
                for (final CharSequence item : CharSequences.split(line.subSequence(start, end), ' ')) {
                    if (item.length() != 0) {
                        if (column == 0) {
                            band = Integer.parseInt(item.toString());
                        } else if (item.charAt(0) != '#') {
                            final double value = Double.parseDouble(item.toString());
                            switch (column) {
                                case 1: minimum = value; break;
                                case 2: maximum = value; break;
                                case 3: mean    = value; break;
                                case 4: stdev   = value; break;
                            }
                        }
                        column++;
                    }
                }
                if (band >= 1 && band <= stats.length) {
                    final int count = Math.multiplyExact(sm.getWidth(), sm.getHeight());
                    stats[band - 1] = new Statistics(name, 0, count, minimum, maximum, mean, stdev, false);
                }
            }
        }
        return stats;
    }

    /**
     * Loads {@code "*.stx"} and {@code "*.clr"} files if present then builds {@link #sampleDimensions} and
     * {@link #colorModel} from those information. If no color map is found, a grayscale color model is created.
     *
     * @param  name   name to use for the sample dimension, or {@code null} if untitled.
     * @param  sm     the sample model to use for creating a default color model if no {@code "*.clr"} file is found.
     * @param  stats  if the caller collected statistics by itself, those statistics for each band. Otherwise empty.
     * @throws DataStoreException if an error occurred while loading an auxiliary file.
     */
    final void loadBandDescriptions(String name, final SampleModel sm, Statistics... stats) throws DataStoreException {
        final SampleDimension[] bands = new SampleDimension[sm.getNumBands()];
        /*
         * If the "*.stx" file is found, the statistics read from that file will replace the specified one.
         * Otherwise the `stats` parameter will be left unchanged. We read statistics even if a color map
         * overwrite them because we need the minimum/maximum values for building the sample dimensions.
         */
        try {
            stats = readStatistics(name, sm);
        } catch (URISyntaxException | IOException | NumberFormatException e) {
            cannotReadAuxiliaryFile(STX, e);
        }
        /*
         * Build the sample dimensions and the color model.
         * Some minimum/maximum values will be used as fallback if no statistics were found.
         */
        final int     dataType   = sm.getDataType();
        final boolean isInteger  = ImageUtilities.isIntegerType(dataType);
        final boolean isUnsigned = isInteger && ImageUtilities.isUnsignedType(sm);
        final boolean isRGB      = isInteger && (bands.length == 3 || bands.length == 4);
        final SampleDimension.Builder builder = new SampleDimension.Builder();
        for (int band=0; band < bands.length; band++) {
            double minimum = Double.NaN;
            double maximum = Double.NaN;
            if (band < stats.length) {
                final Statistics s = stats[band];
                if (s != null) {                    // `readStatistics()` may have left some values to null.
                    minimum = s.minimum();
                    maximum = s.maximum();
                }
            }
            /*
             * If statistics were not specified and the sample type is integer,
             * the minimum and maximum values may change for each band because
             * the sample size (in bits) can vary.
             */
            if (!(minimum <= maximum)) {        // Use `!` for catching NaN.
                minimum = 0;
                maximum = 1;
                if (isInteger) {
                    long max = Numerics.bitmask(sm.getSampleSize(band)) - 1;
                    if (!isUnsigned) {
                        max >>>= 1;
                        minimum = ~max;         // Tild operator, not minus.
                    }
                    maximum = max;
                }
            }
            /*
             * Create the sample dimension for this band. The same "no data" value is used for all bands.
             * The sample dimension is considered "converted" on the assumption that caller will replace
             * all "no data" value by NaN before to return the raster to the user.
             */
            if (isRGB) {
                builder.setName(Vocabulary.formatInternational(RGB_BAND_NAMES[band]));
            } else {
                if (name != null) {
                    builder.setName(name);
                    name = null;                // Use the name only for the first band.
                }
                builder.addQuantitative(null, minimum, maximum, null);
                if (nodataValue < minimum || nodataValue > maximum) {
                    builder.mapQualitative(null, nodataValue, Float.NaN);
                }
            }
            bands[band] = builder.build().forConvertedValues(!isInteger);
            builder.clear();
            /*
             * Create the color model using the statistics of the band that we choose to make visible,
             * or using a RGB color model if the number of bands or the data type is compatible.
             * The color file is optional and will be used if present.
             */
            if (band == VISIBLE_BAND) {
                if (isRGB) {
                    colorModel = ColorModelFactory.createRGB(sm);       // Should never be null.
                } else {
                    try {
                        colorModel = readColorMap(dataType, (int) (maximum + 1), bands.length);
                    } catch (URISyntaxException | IOException | NumberFormatException e) {
                        cannotReadAuxiliaryFile(CLR, e);
                    }
                    if (colorModel == null) {
                        colorModel = ColorModelFactory.createGrayScale(dataType, bands.length, band, minimum, maximum);
                    }
                }
            }
        }
        sampleDimensions = UnmodifiableArrayList.wrap(bands);
    }

    /**
     * Sends a warning about a failure to read an optional auxiliary file.
     * This is used for errors that affect only the rendering, not the georeferencing.
     *
     * @param  suffix     suffix of the auxiliary file.
     * @param  exception  error that occurred while reading the auxiliary file.
     */
    private void cannotReadAuxiliaryFile(final String suffix, final Exception exception) {
        boolean warning = !(exception instanceof NoSuchFileException || exception instanceof FileNotFoundException);
        cannotReadAuxiliaryFile(RasterStore.class, "loadBandDescriptions", suffix, exception, warning);
    }

    /**
     * Default names of bands when the color model is RGB or RGBA.
     */
    private static final short[] RGB_BAND_NAMES = {
        Vocabulary.Keys.Red,
        Vocabulary.Keys.Green,
        Vocabulary.Keys.Blue,
        Vocabulary.Keys.Transparency
    };

    /**
     * Creates the grid coverage resulting from a {@link #read(GridGeometry, int...)} operation.
     *
     * @param  domain  the effective domain after intersection and subsampling.
     * @param  range   indices of selected bands.
     * @param  data    the loaded data.
     * @param  stats   statistics to save as a property, or {@code null} if none.
     * @return the grid coverage.
     */
    @SuppressWarnings("UseOfObsoleteCollectionType")
    final GridCoverage2D createCoverage(final GridGeometry domain, final RangeArgument range,
                                        final WritableRaster data, final Statistics stats)
    {
        final SampleDimension[] bands = range.select(sampleDimensions);
        Hashtable<String,Object> properties = null;
        if (stats != null) {
            final Statistics[] as = new Statistics[range.getNumBands()];
            Arrays.fill(as, stats);
            properties = new Hashtable<>();
            properties.put(PlanarImage.STATISTICS_KEY, as);
            properties.put(PlanarImage.SAMPLE_DIMENSIONS_KEY, bands);
        }
        ColorModel cm = colorModel;
        if (!range.isIdentity()) {
            cm = range.select(cm);
            if (cm == null) {
                final SampleDimension band = bands[VISIBLE_BAND];
                cm = ColorModelFactory.createGrayScale(data.getSampleModel(), VISIBLE_BAND, band.getSampleRange().orElse(null));
            }
        }
        return new GridCoverage2D(domain, Arrays.asList(bands), new ObservableImage(cm, data, false, properties));
    }

    /**
     * Returns the sample dimensions computed by {@code loadBandDescriptions(…)}.
     * Shall be overridden by subclasses in a synchronized method. The subclass
     * must ensure that {@code loadBandDescriptions(…)} has been invoked once.
     *
     * @return the sample dimensions, or {@code null} if not yet computed.
     */
    @Override
    @SuppressWarnings("ReturnOfCollectionOrArrayField")
    public List<SampleDimension> getSampleDimensions() throws DataStoreException {
        return sampleDimensions;
    }

    /**
     * Closes this data store and releases any underlying resources.
     * Shall be overridden by subclasses inside a synchronized block.
     *
     * @throws DataStoreException if an error occurred while closing this data store.
     */
    @Override
    public void close() throws DataStoreException {
        // `listeners.close()` should be invoked by sub-classes.
        metadata = null;
    }
}<|MERGE_RESOLUTION|>--- conflicted
+++ resolved
@@ -150,19 +150,9 @@
     final void createMetadata(final String formatName, final String formatKey) throws DataStoreException {
         final GridGeometry gridGeometry = getGridGeometry();        // May cause parsing of header.
         final MetadataBuilder builder = new MetadataBuilder();
-<<<<<<< HEAD
-        try {
-            builder.setPredefinedFormat(formatKey);
-        } catch (MetadataStoreException e) {
-            builder.addFormatName(formatName);
-            listeners.warning(e);
-        }
-        builder.addResourceScope(ScopeCode.valueOf("COVERAGE"), null);
-=======
         builder.setPredefinedFormat(formatKey, listeners, true);
         builder.addFormatReaderSIS(provider != null ? provider.getShortName() : null);
-        builder.addResourceScope(ScopeCode.COVERAGE, null);
->>>>>>> edc8e9e8
+        builder.addResourceScope(ScopeCode.valueOf("COVERAGE"), null);
         builder.addLanguage(Locale.ENGLISH, encoding, MetadataBuilder.Scope.METADATA);
         builder.addSpatialRepresentation(null, gridGeometry, true);
         builder.addExtent(gridGeometry.getEnvelope(), listeners);
