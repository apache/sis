--- conflicted
+++ resolved
@@ -258,13 +258,8 @@
     @Override
     public synchronized Metadata getMetadata() {
         if (metadata == null) {
-<<<<<<< HEAD
-            final MetadataBuilder mb = new MetadataBuilder();
+            final var mb = new MetadataBuilder();
             mb.addResourceScope(ScopeCode.valueOf("COLLECTION"), Resources.formatInternational(Resources.Keys.DirectoryContent_1, getDisplayName()));
-=======
-            final var mb = new MetadataBuilder();
-            mb.addResourceScope(ScopeCode.COLLECTION, Resources.formatInternational(Resources.Keys.DirectoryContent_1, getDisplayName()));
->>>>>>> edc8e9e8
             mb.addLanguage(configuration.getOption(OptionKey.LOCALE),
                            configuration.getOption(OptionKey.ENCODING),
                            MetadataBuilder.Scope.RESOURCE);
