--- conflicted
+++ resolved
@@ -63,10 +63,7 @@
      *
      * @see #getType()
      */
-<<<<<<< HEAD
-    protected final DefaultFeatureType type;
-=======
-    protected final FeatureType baseType;
+    protected final DefaultFeatureType baseType;
 
     /**
      * The types, including sub-types, of all feature instances found in the collection.
@@ -79,12 +76,11 @@
      * @see #refresh()
      * @see #prepareQueryOptimization(FeatureQuery, Optimization)
      */
-    protected final Set<FeatureType> allTypes;
->>>>>>> a2c13a94
+    protected final Set<DefaultFeatureType> allTypes;
 
     /**
      * The features specified at construction time, potentially as a modifiable collection.
-     * For all feature instances in this collection, the value returned by {@link Feature#getType()}
+     * For all feature instances in this collection, the value returned by {@link AbstractFeature#getType()}
      * shall be {@link #baseType} or a subtype of {@code baseType}.
      *
      * @see #features(boolean)
@@ -100,10 +96,7 @@
      * @throws IllegalArgumentException if the given collection is empty or does not contain
      *         feature instances having a common parent type.
      */
-<<<<<<< HEAD
-    public MemoryFeatureSet(final Resource parent, final DefaultFeatureType type, final Collection<AbstractFeature> features) {
-=======
-    public MemoryFeatureSet(Collection<Feature> features) {
+    public MemoryFeatureSet(Collection<AbstractFeature> features) {
         this(null, null, features);
     }
 
@@ -118,8 +111,7 @@
      * @throws IllegalArgumentException if {@code baseType} is null and cannot be determined from the feature instances,
      *         or if some feature instances are not assignable to {@code baseType}.
      */
-    public MemoryFeatureSet(final Resource parent, final FeatureType baseType, final Collection<Feature> features) {
->>>>>>> a2c13a94
+    public MemoryFeatureSet(final Resource parent, final DefaultFeatureType baseType, final Collection<AbstractFeature> features) {
         super(parent);
         this.features = Objects.requireNonNull(features);
         allTypes = new HashSet<>();
@@ -143,9 +135,9 @@
      * @param baseType  tentative value of {@link #baseType}, may be provided before {@link #baseType} is set.
      * @param creating  whether this method is invoked from the constructor.
      */
-    private void verifyFeatureInstances(final FeatureType baseType, final boolean creating) {
-        for (final Feature feature : features) {
-            final FeatureType type = feature.getType();
+    private void verifyFeatureInstances(final DefaultFeatureType baseType, final boolean creating) {
+        for (final AbstractFeature feature : features) {
+            final DefaultFeatureType type = feature.getType();
             if (allTypes.add(type) && !baseType.isAssignableFrom(type)) {
                 allTypes.clear();
                 String message = Resources.format(Resources.Keys.FeatureNotAssignableToBaseType_2, baseType.getName(), type.getName());
@@ -179,13 +171,8 @@
      * @return a description of properties that are common to all features in this dataset.
      */
     @Override
-<<<<<<< HEAD
     public DefaultFeatureType getType() {
-        return type;
-=======
-    public FeatureType getType() {
         return baseType;
->>>>>>> a2c13a94
     }
 
     /**
