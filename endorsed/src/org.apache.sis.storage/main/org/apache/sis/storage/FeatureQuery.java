--- conflicted
+++ resolved
@@ -553,11 +553,7 @@
          * Never {@code null}.
          */
         @SuppressWarnings("serial")
-<<<<<<< HEAD
-        public final Expression<? super AbstractFeature, ?> expression;
-=======
-        private final Expression<? super Feature, ?> expression;
->>>>>>> 90b66dd6
+        private final Expression<? super AbstractFeature, ?> expression;
 
         /**
          * The name to assign to the expression result, or {@code null} if unspecified.
