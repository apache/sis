/*
 * Licensed to the Apache Software Foundation (ASF) under one or more
 * contributor license agreements.  See the NOTICE file distributed with
 * this work for additional information regarding copyright ownership.
 * The ASF licenses this file to You under the Apache License, Version 2.0
 * (the "License"); you may not use this file except in compliance with
 * the License.  You may obtain a copy of the License at
 *
 *     http://www.apache.org/licenses/LICENSE-2.0
 *
 * Unless required by applicable law or agreed to in writing, software
 * distributed under the License is distributed on an "AS IS" BASIS,
 * WITHOUT WARRANTIES OR CONDITIONS OF ANY KIND, either express or implied.
 * See the License for the specific language governing permissions and
 * limitations under the License.
 */
package org.apache.sis.storage;

import java.util.OptionalLong;
import java.util.stream.Stream;
import org.opengis.metadata.Metadata;
import org.apache.sis.storage.base.FeatureProjection;
import org.apache.sis.storage.base.MetadataBuilder;
import org.apache.sis.storage.base.StoreUtilities;
import org.apache.sis.storage.internal.Resources;

<<<<<<< HEAD
// Specific to the main branch:
import org.apache.sis.feature.AbstractFeature;
import org.apache.sis.feature.DefaultFeatureType;
import org.apache.sis.filter.Expression;
import org.apache.sis.filter.Filter;
import org.apache.sis.pending.geoapi.filter.SortBy;
=======
// Specific to the geoapi-3.1 and geoapi-4.0 branches:
import org.opengis.feature.Feature;
import org.opengis.feature.FeatureType;
import org.opengis.filter.Filter;
import org.opengis.filter.SortBy;
>>>>>>> 0704b92b


/**
 * The result of {@link FeatureQuery#execute(FeatureSet)} executed using Java {@link Stream} methods.
 * Queries executed by this class do not benefit from accelerations provided for example by databases.
 * This class should be used only as a fallback when the query cannot be executed natively by
 * {@link FeatureSet#subset(Query)}.
 *
 * @author  Johann Sorel (Geomatys)
 * @author  Martin Desruisseaux (Geomatys)
 */
final class FeatureSubset extends AbstractFeatureSet {
    /**
     * The set of feature instances to filter, sort or process.
     */
    private final FeatureSet source;

    /**
     * The query for filtering the source set of features.
     */
    private final FeatureQuery query;

    /**
     * A function applying projections (with "projected" in the <abbr>SQL</abbr> database sense) of features.
     * This is computed together with {@link #resultType}. May stay {@code null} if there is no projection.
     */
    private FeatureProjection projection;

    /**
     * The type of features in this set. May or may not be the same as {@link #source}.
     * This is computed when first needed.
     */
    private DefaultFeatureType resultType;

    /**
     * Creates a new set of features by filtering the given set using the given query.
     * This given query is stored as-is (it is not cloned neither optimized).
     */
    FeatureSubset(final FeatureSet source, final FeatureQuery query) {
        super(source);
        this.source = source;
        this.query = query;
    }

    /**
     * Creates metadata about this subset.
     * It includes information about the complete feature set.
     */
    @Override
    protected Metadata createMetadata() throws DataStoreException {
        final var builder = new MetadataBuilder();
        builder.addDefaultMetadata(this, listeners);
        builder.addLineage(Resources.formatInternational(Resources.Keys.UnfilteredData));
        builder.addProcessDescription(Resources.formatInternational(Resources.Keys.SubsetQuery_1, StoreUtilities.getLabel(source)));
        builder.addSource(source.getMetadata());
        return builder.build();
    }

    /**
     * Returns a description of properties that are common to all features in this dataset.
     */
    @Override
    public synchronized DefaultFeatureType getType() throws DataStoreException {
        if (resultType == null) {
            final DefaultFeatureType type = source.getType();
            try {
                projection = FeatureProjection.create(type, query.getProjection());
                resultType = (projection != null) ? projection.featureType : type;
            } catch (IllegalArgumentException e) {
                throw new DataStoreContentException(Resources.forLocale(listeners.getLocale())
                        .getString(Resources.Keys.CanNotDeriveTypeFromFeature_1, type.getName()), e);
            }
        }
        return resultType;
    }

    /**
     * Returns a stream of all features contained in this dataset.
     */
    @Override
    public Stream<AbstractFeature> features(final boolean parallel) throws DataStoreException {
        Stream<AbstractFeature> stream = source.features(parallel);
        /*
         * Apply filter.
         */
        final Filter<? super AbstractFeature> selection = query.getSelection();
        if (selection != null && !selection.equals(Filter.include())) {
            stream = stream.filter(selection);
        }
        /*
         * Apply sorting.
         */
        final SortBy<AbstractFeature> sortBy = query.getSortBy();
        if (sortBy != null) {
            stream = stream.sorted(sortBy);
        }
        /*
         * Apply offset.
         */
        final long offset = query.getOffset();
        if (offset > 0) {
            stream = stream.skip(offset);
        }
        /*
         * Apply limit.
         */
        final OptionalLong limit = query.getLimit();
        if (limit.isPresent()) {
            stream = stream.limit(limit.getAsLong());
        }
        /*
         * Transform feature instances, usually for keeping only a subset of the properties.
         * Note: "projection" here is in relational database sense (SQL), not map projection.
         * This operation should be last, because the filter applied above may need properties
         * that are excluded by this projection.
         */
        getType();      // Force the computation of `projection` if not already done.
        if (projection != null) {
<<<<<<< HEAD
            @SuppressWarnings({"unchecked", "rawtypes"})
            final Expression<? super AbstractFeature,?>[] expressions = new Expression[projection.length];
            for (int i=0; i<expressions.length; i++) {
                expressions[i] = projection[i].expression;
            }
            final DefaultFeatureType type = getType();
            final String[] names = FeatureUtilities.getNames(type.getProperties(false));
            stream = stream.map(t -> {
                final AbstractFeature f = type.newInstance();
                for (int i=0; i < expressions.length; i++) {
                    f.setPropertyValue(names[i], expressions[i].apply(t));
                }
                return f;
            });
=======
            stream = stream.map(projection);
>>>>>>> 0704b92b
        }
        return stream;
    }
}<|MERGE_RESOLUTION|>--- conflicted
+++ resolved
@@ -24,20 +24,11 @@
 import org.apache.sis.storage.base.StoreUtilities;
 import org.apache.sis.storage.internal.Resources;
 
-<<<<<<< HEAD
 // Specific to the main branch:
 import org.apache.sis.feature.AbstractFeature;
 import org.apache.sis.feature.DefaultFeatureType;
-import org.apache.sis.filter.Expression;
 import org.apache.sis.filter.Filter;
 import org.apache.sis.pending.geoapi.filter.SortBy;
-=======
-// Specific to the geoapi-3.1 and geoapi-4.0 branches:
-import org.opengis.feature.Feature;
-import org.opengis.feature.FeatureType;
-import org.opengis.filter.Filter;
-import org.opengis.filter.SortBy;
->>>>>>> 0704b92b
 
 
 /**
@@ -156,24 +147,7 @@
          */
         getType();      // Force the computation of `projection` if not already done.
         if (projection != null) {
-<<<<<<< HEAD
-            @SuppressWarnings({"unchecked", "rawtypes"})
-            final Expression<? super AbstractFeature,?>[] expressions = new Expression[projection.length];
-            for (int i=0; i<expressions.length; i++) {
-                expressions[i] = projection[i].expression;
-            }
-            final DefaultFeatureType type = getType();
-            final String[] names = FeatureUtilities.getNames(type.getProperties(false));
-            stream = stream.map(t -> {
-                final AbstractFeature f = type.newInstance();
-                for (int i=0; i < expressions.length; i++) {
-                    f.setPropertyValue(names[i], expressions[i].apply(t));
-                }
-                return f;
-            });
-=======
             stream = stream.map(projection);
->>>>>>> 0704b92b
         }
         return stream;
     }
