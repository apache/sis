/*
 * Licensed to the Apache Software Foundation (ASF) under one or more
 * contributor license agreements.  See the NOTICE file distributed with
 * this work for additional information regarding copyright ownership.
 * The ASF licenses this file to You under the Apache License, Version 2.0
 * (the "License"); you may not use this file except in compliance with
 * the License.  You may obtain a copy of the License at
 *
 *     http://www.apache.org/licenses/LICENSE-2.0
 *
 * Unless required by applicable law or agreed to in writing, software
 * distributed under the License is distributed on an "AS IS" BASIS,
 * WITHOUT WARRANTIES OR CONDITIONS OF ANY KIND, either express or implied.
 * See the License for the specific language governing permissions and
 * limitations under the License.
 */
package org.apache.sis.storage.base;

import java.time.Instant;
import java.time.Duration;
import java.time.temporal.Temporal;
import java.time.temporal.TemporalAmount;
import java.util.Locale;
import java.util.Optional;
import java.util.Iterator;
import java.util.Arrays;
import java.util.Collection;
import java.util.Collections;
import java.util.LinkedHashSet;
import java.util.HashMap;
import java.util.List;
import java.util.Map;
import java.util.Objects;
import java.util.function.Function;
import java.util.function.BiConsumer;
import java.util.logging.Level;
import java.net.URI;
import java.nio.charset.Charset;
import javax.measure.Unit;
import javax.measure.IncommensurableException;
import javax.measure.quantity.Length;
import org.opengis.util.MemberName;
import org.opengis.util.GenericName;
import org.opengis.util.InternationalString;
import org.opengis.geometry.Envelope;
import org.opengis.geometry.Geometry;
import org.opengis.geometry.DirectPosition;
import org.opengis.metadata.*;
import org.opengis.metadata.acquisition.*;
import org.opengis.metadata.citation.*;
import org.opengis.metadata.constraint.*;
import org.opengis.metadata.content.*;
import org.opengis.metadata.distribution.*;
import org.opengis.metadata.extent.*;
import org.opengis.metadata.identification.*;
import org.opengis.metadata.lineage.*;
import org.opengis.metadata.maintenance.*;
import org.opengis.metadata.quality.Element;
import org.opengis.metadata.spatial.*;
import org.opengis.referencing.ReferenceSystem;
import org.opengis.referencing.cs.CoordinateSystem;
import org.opengis.referencing.cs.CoordinateSystemAxis;
import org.opengis.referencing.crs.VerticalCRS;
import org.opengis.referencing.crs.CoordinateReferenceSystem;
import org.opengis.referencing.operation.TransformException;
import org.apache.sis.util.AbstractInternationalString;
import org.apache.sis.util.CharSequences;
import org.apache.sis.util.Characters;
import org.apache.sis.util.Version;
import org.apache.sis.util.iso.Names;
import org.apache.sis.util.iso.Types;
import org.apache.sis.util.logging.Logging;
import org.apache.sis.util.privy.CollectionsExt;
import org.apache.sis.util.privy.Constants;
import org.apache.sis.util.privy.Strings;
import org.apache.sis.util.resources.Vocabulary;
import org.apache.sis.metadata.ModifiableMetadata;
import org.apache.sis.metadata.iso.*;
import org.apache.sis.metadata.iso.acquisition.*;
import org.apache.sis.metadata.iso.citation.*;
import org.apache.sis.metadata.iso.constraint.*;
import org.apache.sis.metadata.iso.content.*;
import org.apache.sis.metadata.iso.distribution.*;
import org.apache.sis.metadata.iso.extent.*;
import org.apache.sis.metadata.iso.identification.*;
import org.apache.sis.metadata.iso.lineage.*;
import org.apache.sis.metadata.iso.maintenance.*;
import org.apache.sis.metadata.iso.spatial.*;
import org.apache.sis.metadata.sql.MetadataStoreException;
import org.apache.sis.metadata.sql.MetadataSource;
import org.apache.sis.metadata.privy.Merger;
import org.apache.sis.temporal.TimeMethods;
import org.apache.sis.referencing.NamedIdentifier;
import org.apache.sis.referencing.privy.AxisDirections;
import org.apache.sis.geometry.AbstractEnvelope;
import org.apache.sis.storage.AbstractResource;
import org.apache.sis.storage.AbstractFeatureSet;
import org.apache.sis.storage.AbstractGridCoverageResource;
import org.apache.sis.storage.DataStoreException;
import org.apache.sis.storage.event.StoreListeners;
import org.apache.sis.storage.internal.Resources;
import org.apache.sis.coverage.SampleDimension;
import org.apache.sis.coverage.grid.GridGeometry;
import org.apache.sis.coverage.grid.GridExtent;
import org.apache.sis.pending.jdk.JDK21;
import org.apache.sis.measure.Units;

// Specific to the main branch:
import org.opengis.referencing.ReferenceIdentifier;
import org.apache.sis.feature.DefaultFeatureType;


/**
 * Helper methods for the metadata created by {@code DataStore} implementations.
 * This is not a general-purpose builder suitable for public API, since the
 * methods provided in this class are tailored for Apache SIS data store needs.
 * API of this class may change in any future SIS versions.
 *
 * @author  Martin Desruisseaux (Geomatys)
 * @author  Rémi Maréchal (Geomatys)
 * @author  Thi Phuong Hao Nguyen (VNSC)
 * @author  Alexis Manin (Geomatys)
 */
public class MetadataBuilder {
    /**
     * Whether the next party to create should be an instance of {@link DefaultIndividual} or {@link DefaultOrganisation}.
     *
     * @see #party()
     * @see #newParty(PartyType)
     */
    private PartyType partyType = PartyType.UNKNOWN;

    /**
     * Whether the next grid should be an instance of {@link DefaultGeorectified} or {@link DefaultGeoreferenceable}.
     *
     * @see #gridRepresentation()
     * @see #newGridRepresentation(GridType)
     */
    private GridType gridType = GridType.UNSPECIFIED;

    /**
     * {@code true} if the next {@code CoverageDescription} to create will be a description of measurements
     * in the electromagnetic spectrum. In that case, the coverage description will actually be an instance
     * of {@code ImageDescription}.
     *
     * @see #coverageDescription()
     * @see #newCoverage(boolean)
     */
    private boolean electromagnetic;

    /**
     * For using the same instance of {@code Integer} or {@code Double} when the value is the same.
     * Also used for reusing {@link Citation} instances already created for a given title.
     * Keys and values can be:
     *
     * <table class="sis">
     *   <tr><th>Key</th>                          <th>Value</th>               <th>Method</th></tr>
     *   <tr><td>{@link Integer}</td>              <td>{@link Integer}</td>     <td>{@link #shared(int)}</td></tr>
     *   <tr><td>{@link Double}</td>               <td>{@link Double}</td>      <td>{@link #shared(double)}</td></tr>
     *   <tr><td>{@link Identifier}</td>           <td>{@link Identifier}</td>  <td>{@link #sharedIdentifier(CharSequence, String)}</td></tr>
     *   <tr><td>{@link InternationalString}</td>  <td>{@link Citation}</td>    <td>{@link #sharedCitation(InternationalString)}</td></tr>
     *   <tr><td>Other</td>                        <td>Same as key</td>         <td>{@link #shared(Class, Object)}</td></tr>
     * </table>
     */
    private final Map<Object,Object> sharedValues = new HashMap<>();

    /**
     * Whether to add ISO 19115-1 and ISO 19115-2 entries in "metadata standards" node.
     * Those entries will be added only if the metadata object would be otherwise non-empty.
     * A value of 1 will add ISO 19115-1. A value of 2 will add both ISO 19115-1 and ISO 19115-2.
     *
     * @see #setISOStandards(boolean)
     */
    private byte standardISO;

    // Other fields declared below together with closely related methods.

    /**
     * Creates a new metadata builder.
     */
    public MetadataBuilder() {
    }

    /**
     * Creates a new metadata builder for completing an existing metadata.
     * The given metadata shall may be modifiable. When a metadata element accepts many instances,
     * the instance which will be modified is the last one.
     *
     * @param  edit  the metadata to modify, or {@code null} if none.
     */
    public MetadataBuilder(final Metadata edit) {
        metadata = DefaultMetadata.castOrCopy(edit);
        useParentElements();
    }

    /**
     * The metadata created by this builder, or {@code null} if not yet created.
     */
    private DefaultMetadata metadata;

    /**
     * Creates the metadata object if it does not already exists, then returns it.
     *
     * @return the metadata (never {@code null}).
     * @see #build()
     */
    private DefaultMetadata metadata() {
        if (metadata == null) {
            metadata = new DefaultMetadata();
        }
        return metadata;
    }

    /**
     * The identification information that are part of {@linkplain #metadata}, or {@code null} if none.
     */
    private DefaultDataIdentification identification;

    /**
     * Creates the identification information object if it does not already exists, then returns it.
     *
     * @return the identification information (never {@code null}).
     * @see #newIdentification()
     */
    private DefaultDataIdentification identification() {
        if (identification == null) {
            identification = new DefaultDataIdentification();
        }
        return identification;
    }

    /**
     * The citation of data {@linkplain #identification}, or {@code null} if none.
     */
    private DefaultCitation citation;

    /**
     * Creates the citation object if it does not already exists, then returns it.
     *
     * @return the citation information (never {@code null}).
     */
    private DefaultCitation citation() {
        if (citation == null) {
            citation = new DefaultCitation();
        }
        return citation;
    }

    /**
     * Returns the information about the series, or aggregate dataset, of which the dataset is a part.
     */
    private DefaultSeries series() {
        @SuppressWarnings("LocalVariableHidesMemberVariable")
        final DefaultCitation citation = citation();
        DefaultSeries series = DefaultSeries.castOrCopy(citation.getSeries());
        if (series == null) {
            series = new DefaultSeries();
            citation.setSeries(series);
        }
        return series;
    }

    /**
     * Part of the responsible party of the {@linkplain #citation}, or {@code null} if none.
     */
    private DefaultResponsibleParty responsibility;

    /**
     * Creates the responsibility object if it does not already exists, then returns it.
     *
     * @return the responsibility party (never {@code null}).
     */
    private DefaultResponsibleParty responsibility() {
        if (responsibility == null) {
            responsibility = new DefaultResponsibleParty();
        }
        return responsibility;
    }

    /**
     * Part of the responsible party of the {@linkplain #citation}, or {@code null} if none.
     */
    private AbstractParty party;

    /**
     * Creates the individual or organization information object if it does not already exists, then returns it.
     *
     * <h4>Limitations</h4>
     * If the party type is unknown, then this method creates an {@code AbstractParty} instead of one of the subtypes.
     * This is not valid, but we currently have no way to guess if a party is an individual or an organization.
     * For now we prefer to let users know that the type is unknown rather than to pick a potentially wrong type.
     *
     * @return the individual or organization information (never {@code null}).
     * @see #newParty(MetadataBuilder.PartyType)
     */
    private AbstractParty party() {
        if (party == null) {
            switch (partyType) {
                case UNKNOWN:      party = new AbstractParty();       break;
                case INDIVIDUAL:   party = new DefaultIndividual();   break;
                case ORGANISATION: party = new DefaultOrganisation(); break;
                default:           throw new AssertionError(partyType);
            }
        }
        return party;
    }

    /**
     * Copyright information, or {@code null} if none.
     */
    private DefaultLegalConstraints constraints;

    /**
     * Creates the constraints information object if it does not already exists, then returns it.
     *
     * @return the constraints information (never {@code null}).
     */
    private DefaultLegalConstraints constraints() {
        if (constraints == null) {
            constraints = new DefaultLegalConstraints();
        }
        return constraints;
    }

    /**
     * The extent information that are part of {@linkplain #identification}, or {@code null} if none.
     */
    private DefaultExtent extent;

    /**
     * Creates the extent information object if it does not already exists, then returns it.
     *
     * @return the extent information (never {@code null}).
     */
    private DefaultExtent extent() {
        if (extent == null) {
            extent = new DefaultExtent();
        }
        return extent;
    }

    /**
     * Information about the platforms and sensors that collected the data, or {@code null} if none.
     */
    private DefaultAcquisitionInformation acquisition;

    /**
     * Creates the acquisition information object if it does not already exists, then returns it.
     *
     * @return the acquisition information (never {@code null}).
     * @see #newAcquisition()
     */
    private DefaultAcquisitionInformation acquisition() {
        if (acquisition == null) {
            acquisition = new DefaultAcquisitionInformation();
        }
        return acquisition;
    }

    /**
     * Platform where are installed the sensors that collected the data, or {@code null} if none.
     */
    private DefaultPlatform platform;

    /**
     * Creates a platform object if it does not already exists, then returns it.
     *
     * @return the platform information (never {@code null}).
     */
    private DefaultPlatform platform() {
        if (platform == null) {
            platform = new DefaultPlatform();
        }
        return platform;
    }

    /**
     * Information about the feature types, or {@code null} if none.
     */
    private DefaultFeatureCatalogueDescription featureDescription;

    /**
     * Creates the feature descriptions object if it does not already exists, then returns it.
     * This method sets the {@code includedWithDataset} property to {@code true} because the
     * metadata built by this helper class are typically encoded together with the data.
     *
     * @return the feature descriptions (never {@code null}).
     * @see #newFeatureTypes()
     */
    private DefaultFeatureCatalogueDescription featureDescription() {
        if (featureDescription == null) {
            featureDescription = new DefaultFeatureCatalogueDescription();
            featureDescription.setIncludedWithDataset(true);
        }
        return featureDescription;
    }

    /**
     * Information about the content of a grid data cell, or {@code null} if none.
     * May also be an instance of {@link DefaultImageDescription} if {@link #electromagnetic} is {@code true}.
     */
    private DefaultCoverageDescription coverageDescription;

    /**
     * Creates the coverage description object if it does not already exists, then returns it.
     *
     * @return the coverage description (never {@code null}).
     * @see #newCoverage(boolean)
     */
    private DefaultCoverageDescription coverageDescription() {
        if (coverageDescription == null) {
            coverageDescription = electromagnetic ? new DefaultImageDescription() : new DefaultCoverageDescription();
        }
        return coverageDescription;
    }

    /**
     * Information about content type for groups of attributes for a specific range dimension, or {@code null} if none.
     */
    private DefaultAttributeGroup attributeGroup;

    /**
     * Creates the attribute group object if it does not already exists, then returns it.
     *
     * @return the attribute group (never {@code null}).
     */
    private DefaultAttributeGroup attributeGroup() {
        if (attributeGroup == null) {
            attributeGroup = new DefaultAttributeGroup();
        }
        return attributeGroup;
    }

    /**
     * The characteristic of each dimension (layer) included in the resource, or {@code null} if none.
     */
    private DefaultSampleDimension sampleDimension;

    /**
     * Creates the sample dimension object if it does not already exists, then returns it.
     *
     * @return the sample dimension (never {@code null}).
     * @see #newSampleDimension()
     */
    private DefaultSampleDimension sampleDimension() {
        if (sampleDimension == null) {
            sampleDimension = electromagnetic ? new DefaultBand() : new DefaultSampleDimension();
        }
        return sampleDimension;
    }

    /**
     * Information about the grid shape, or {@code null} if none.
     */
    private DefaultGridSpatialRepresentation gridRepresentation;

    /**
     * Creates a grid representation object if it does not already exists, then returns it.
     *
     * @return the grid representation object (never {@code null}).
     * @see #newGridRepresentation(GridType)
     */
    private DefaultGridSpatialRepresentation gridRepresentation() {
        if (gridRepresentation == null) {
            switch (gridType) {
                case GEORECTIFIED:     gridRepresentation = new DefaultGeorectified(); break;
                case GEOREFERENCEABLE: gridRepresentation = new DefaultGeoreferenceable(); break;
                default:               gridRepresentation = new DefaultGridSpatialRepresentation(); break;
            }
        }
        return gridRepresentation;
    }

    /**
     * Collection of ground control points.
     */
    private DefaultGCPCollection groundControlPoints;

    /**
     * Creates the collection of ground control points if it does not already exists, then returns it.
     *
     * @return the ground control points (never {@code null}).
     */
    private DefaultGCPCollection groundControlPoints() {
        if (groundControlPoints == null) {
            groundControlPoints = new DefaultGCPCollection();
        }
        return groundControlPoints;
    }

    /**
     * Information about the distributor of and options for obtaining the resource.
     */
    private DefaultDistribution distribution;

    /**
     * Creates the distribution information object if it does not already exists, then returns it.
     *
     * @return the distribution information (never {@code null}).
     * @see #newDistribution()
     */
    private DefaultDistribution distribution() {
        if (distribution == null) {
            distribution = new DefaultDistribution();
        }
        return distribution;
    }

    /**
     * The distribution format, or {@code null} if none.
     * This is part of the resource {@linkplain #identification}.
     */
    private Format format;

    /**
     * Creates the distribution format object if it does not already exists, then returns it.
     *
     * @return the distribution format (never {@code null}).
     */
    private DefaultFormat format() {
        DefaultFormat df = DefaultFormat.castOrCopy(format);
        if (df == null) {
            df = new DefaultFormat();
        }
        format = df;
        return df;
    }

    /**
     * Information about the events or source data used in constructing the data specified by the scope.
     *
     * @see DefaultLineage#getScope()
     */
    private DefaultLineage lineage;

    /**
     * Creates the lineage object if it does not already exists, then returns it.
     *
     * @return the lineage (never {@code null}).
     * @see #newLineage()
     */
    private DefaultLineage lineage() {
        if (lineage == null) {
            lineage = new DefaultLineage();
        }
        return lineage;
    }

    /**
     * Information about an event or transformation in the life of a resource.
     * This is part of {@link #lineage}.
     */
    private DefaultProcessStep processStep;

    /**
     * Creates the process step object if it does not already exists, then returns it.
     *
     * @return the process step (never {@code null}).
     */
    private DefaultProcessStep processStep() {
        if (processStep == null) {
            processStep = new DefaultProcessStep();
        }
        return processStep;
    }

    /**
     * Information about the procedures, processes and algorithms applied in the process step.
     * This is part of {@link #processStep}.
     */
    private DefaultProcessing processing;

    /**
     * Creates the processing object if it does not already exists, then returns it.
     *
     * @return the processing (never {@code null}).
     */
    private DefaultProcessing processing() {
        if (processing == null) {
            processing = new DefaultProcessing();
        }
        return processing;
    }

    /**
     * Adds the given element in the given collection if not already present. This method is used only for
     * properties that are usually stored in {@code List} rather than {@code Set} and for which we do not
     * keep a reference in this {@code MetadataBuilder} after the element has been added. This method is
     * intended for adding elements that despite being modifiable, are not going to be modified by this
     * {@code MetadataBuilder} class. Performance should not be a concern since the given list is usually
     * very short (0 or 1 element).
     *
     * <p>The given element should be non-null. The check for null value should be done by the caller instead
     * than by this method in order to avoid unneeded creation of collections. Such creation are implicitly
     * done by calls to {@code metadata.getFoos()} methods.</p>
     */
    private static <E> void addIfNotPresent(final Collection<E> collection, final E element) {
        if (!collection.contains(element)) {
            collection.add(element);
        }
    }

    /**
     * The type of party to create (individual, organization or unknown).
     */
    public enum PartyType {
        /**
         * Instructs {@link #newParty(PartyType)} that the next party to create should be an instance of
         * {@link DefaultIndividual}.
         */
        INDIVIDUAL,

        /**
         * Instructs {@link #newParty(PartyType)} that the next party to create should be an instance of
         * {@link DefaultOrganisation}.
         */
        ORGANISATION,

        /**
         * Instructs {@link #newParty(PartyType)} that the next party to create if of unknown type.
         */
        UNKNOWN
    }

    /**
     * Commits all pending information under the "responsible party" node (author, address, <i>etc</i>).
     * If there is no pending party information, then invoking this method has no effect
     * except setting the {@code type} flag.
     * If new party information are added after this method call, they will be stored in a new element.
     *
     * <p>This method does not need to be invoked unless a new "responsible party" node,
     * separated from the previous one, is desired.</p>
     *
     * @param  type  whether the party to create is an individual or an organization.
     */
    public final void newParty(final PartyType type) {
        if (party != null) {
            addIfNotPresent(responsibility().getParties(), party);
            party = null;
        }
        partyType = Objects.requireNonNull(type);
    }

    /**
     * Commits all pending information under the metadata "identification info" node (author, bounding box, <i>etc</i>).
     * If there is no pending identification information, then invoking this method has no effect.
     * If new identification info are added after this method call, they will be stored in a new element.
     *
     * <p>This method does not need to be invoked unless a new "identification info" node,
     * separated from the previous one, is desired.</p>
     */
    public final void newIdentification() {
        /*
         * Construction shall be ordered from children to parents.
         */
        newParty(PartyType.UNKNOWN);
        if (responsibility != null) {
            addIfNotPresent(citation().getCitedResponsibleParties(), responsibility);
            responsibility = null;
        }
        if (citation != null) {
            identification().setCitation(citation);
            citation = null;
        }
        if (extent != null) {
            addIfNotPresent(identification().getExtents(), extent);
            extent = null;
        }
        if (format != null) {
            addIfNotPresent(identification().getResourceFormats(), format);
            format = null;
        }
        if (constraints != null) {
            addIfNotPresent(identification().getResourceConstraints(), constraints);
            constraints = null;
        }
        if (identification != null) {
            addIfNotPresent(metadata().getIdentificationInfo(), identification);
            identification = null;
        }
    }

    /**
     * Commits all pending information under the metadata "acquisition" node (station, sensors, <i>etc</i>).
     * If there is no pending acquisition information, then invoking this method has no effect.
     * If new acquisition info are added after this method call, they will be stored in a new element.
     *
     * <p>This method does not need to be invoked unless a new "acquisition info" node,
     * separated from the previous one, is desired.</p>
     */
    public final void newAcquisition() {
        if (platform != null) {
            addIfNotPresent(acquisition().getPlatforms(), platform);
        }
        if (acquisition != null) {
            addIfNotPresent(metadata().getAcquisitionInformation(), acquisition);
            acquisition = null;
        }
    }

    /**
     * Commits all pending information under metadata "distribution" node.
     * If there is no pending distribution information, then invoking this method has no effect.
     * If new distribution info are added after this method call, they will be stored in a new element.
     *
     * <p>This method does not need to be invoked unless a new "distribution info" node,
     * separated from the previous one, is desired.</p>
     */
    public final void newDistribution() {
        if (distribution != null) {
            metadata().setDistributionInfo(distribution);
            distribution = null;
        }
    }

    /**
     * Commits all pending information under the metadata "feature catalog" node.
     * If there is no pending feature description, then invoking this method has no effect.
     * If new feature descriptions are added after this method call, they will be stored in a new element.
     *
     * <p>This method does not need to be invoked unless a new "feature catalog description" node is desired.
     * It may also be useful when switching from writing feature types to writing coverage descriptions,
     * because both classes appear under the same "content information" node.
     * Invoking this method may avoid confusing ordering of those elements.</p>
     */
    public final void newFeatureTypes() {
        if (featureDescription != null) {
            addIfNotPresent(metadata().getContentInfo(), featureDescription);
            featureDescription = null;
        }
    }

    /**
     * Commits all pending information under the metadata "content info" node (bands, <i>etc</i>).
     * If there is no pending coverage description, then invoking this method has no effect
     * except setting the {@code electromagnetic} flag.
     * If new coverage descriptions are added after this method call, they will be stored in a new element.
     *
     * <p>This method does not need to be invoked unless a new "coverage description" node is desired,
     * or the {@code electromagnetic} flag needs to be set to {@code true}. It may also be useful when
     * switching from writing coverage descriptions to writing feature types,
     * because both classes appear under the same "content information" node.
     * Invoking this method may avoid confusing ordering of those elements.</p>
     *
     * @param  electromagnetic  {@code true} if the next {@code CoverageDescription} to create
     *         will be a description of measurements in the electromagnetic spectrum.
     */
    public final void newCoverage(final boolean electromagnetic) {
        newSampleDimension();
        if (attributeGroup != null) {
            addIfNotPresent(coverageDescription().getAttributeGroups(), attributeGroup);
            attributeGroup = null;
        }
        if (coverageDescription != null) {
            addIfNotPresent(metadata().getContentInfo(), coverageDescription);
            coverageDescription = null;
        }
        this.electromagnetic = electromagnetic;
    }

    /**
     * Commits all pending information under the coverage "attribute group" node.
     * If there is no pending sample dimension description, then invoking this method has no effect.
     * If new sample dimensions are added after this method call, they will be stored in a new element.
     *
     * <p>This method does not need to be invoked unless a new "sample dimension" node is desired.</p>
     */
    public final void newSampleDimension() {
        if (sampleDimension != null) {
            addIfNotPresent(attributeGroup().getAttributes(), sampleDimension);
            sampleDimension = null;
        }
    }

    /**
     * The type of grid spatial representation (georectified, georeferenceable or unspecified).
     */
    public enum GridType {
        /**
         * Grid is an instance of {@link org.opengis.metadata.spatial.Georectified}.
         */
        GEORECTIFIED,

        /**
         * Grid is an instance of {@link org.opengis.metadata.spatial.Georeferenceable}.
         */
        GEOREFERENCEABLE,

        /**
         * Grid is neither georectified or georeferenceable.
         * A plain {@link org.opengis.metadata.spatial.GridSpatialRepresentation} instance will be used.
         */
        UNSPECIFIED
    }

    /**
     * Commits all pending information under the metadata "spatial representation" node (dimensions, <i>etc</i>).
     * If there is no pending spatial representation information, then invoking this method has no effect.
     * If new spatial representation info are added after this method call, they will be stored in a new element.
     *
     * <p>This method does not need to be invoked unless a new "spatial representation info" node,
     * separated from the previous one, is desired.</p>
     *
     * @param type  whether the next grid should be an instance of {@link DefaultGeorectified} or {@link DefaultGeoreferenceable}.
     */
    public final void newGridRepresentation(final GridType type) {
        if (gridRepresentation != null) {
            final int n = gridRepresentation.getAxisDimensionProperties().size();
            if (n != 0) {
                gridRepresentation.setNumberOfDimensions(shared(n));
            }
            if (groundControlPoints != null && gridRepresentation instanceof DefaultGeoreferenceable) {
                addIfNotPresent(((DefaultGeoreferenceable) gridRepresentation).getGeolocationInformation(), groundControlPoints);
                groundControlPoints = null;
            }
            addIfNotPresent(metadata.getSpatialRepresentationInfo(), gridRepresentation);
            gridRepresentation = null;
        }
        gridType = Objects.requireNonNull(type);
    }

    /**
     * Commits all pending information under the metadata "lineage" node (process steps, <i>etc</i>).
     * If there is no pending lineage information, then invoking this method has no effect.
     * If new lineage information are added after this method call, they will be stored in a new element.
     *
     * <p>This method does not need to be invoked unless a new "lineage" node,
     * separated from the previous one, is desired.</p>
     */
    public final void newLineage() {
        if (processing != null) {
            processStep().setProcessingInformation(processing);
            processing = null;
        }
        if (processStep != null) {
            addIfNotPresent(lineage().getProcessSteps(), processStep);
            processStep = null;
        }
        if (lineage != null) {
            addIfNotPresent(metadata().getResourceLineages(), lineage);
            lineage = null;
        }
    }

    /**
     * Adds default metadata for the specified resource.
     * This is used for default implementation of {@link AbstractResource#createMetadata()}.
     *
     * @param  resource   the resource for which to add metadata.
     * @param  listeners  the listeners to notify in case of warning, or {@code null} if none.
     * @throws DataStoreException if an error occurred while reading metadata from the data store.
     */
    public final void addDefaultMetadata(final AbstractResource resource, final StoreListeners listeners) throws DataStoreException {
        if (getTitle() == null) {
            // Note: title is mandatory in ISO metadata, contrarily to the identifier.
            resource.getIdentifier().ifPresent((name) -> addTitle(new Sentence(name)));
        }
        resource.getEnvelope().ifPresent((envelope) -> addExtent(envelope, listeners));
    }

    /**
     * Adds default metadata for the specified resource.
     * This is used for default implementation of {@link AbstractFeatureSet#createMetadata()}.
     *
     * @param  resource   the resource for which to add metadata.
     * @param  listeners  the listeners to notify in case of warning, or {@code null} if none.
     * @throws DataStoreException if an error occurred while reading metadata from the data store.
     */
    public final void addDefaultMetadata(final AbstractFeatureSet resource, final StoreListeners listeners) throws DataStoreException {
        addDefaultMetadata((AbstractResource) resource, listeners);
        addFeatureType(resource.getType(), resource.getFeatureCount().orElse(-1));
    }

    /**
     * Adds default metadata for the specified resource.
     * This is used for default implementation of {@link AbstractGridCoverageResource#createMetadata()}.
     *
     * @param  resource   the resource for which to add metadata.
     * @param  listeners  the listeners to notify in case of warning, or {@code null} if none.
     * @throws DataStoreException if an error occurred while reading metadata from the data store.
     */
    public final void addDefaultMetadata(final AbstractGridCoverageResource resource, final StoreListeners listeners) throws DataStoreException {
        addDefaultMetadata((AbstractResource) resource, listeners);
        addSpatialRepresentation(null, resource.getGridGeometry(), false);
        for (final SampleDimension band : resource.getSampleDimensions()) {
            addNewBand(band);
        }
    }

    /**
     * An international string where localized identifiers are formatted more like an English sentence.
     * This is used for wrapping {@link GenericName#toInternationalString()} representation for use as
     * a citation title.
     */
    private static final class Sentence extends AbstractInternationalString {
        /** The generic name localized representation. */
        private final InternationalString name;

        /** Returns a new wrapper for the given generic name. */
        Sentence(final GenericName name) {
            this.name = name.toInternationalString();
        }

        /** Returns the generic name as an English-like sentence. */
        @Override public String toString(final Locale locale) {
            return CharSequences.camelCaseToSentence(name.toString(locale)).toString();
        }

        /** Returns a hash code value for this sentence. */
        @Override public int hashCode() {
            return ~name.hashCode();
        }

        /** Compares the given object with this sentence for equality. */
        @Override public boolean equals(final Object other) {
            return (other instanceof Sentence) && name.equals(((Sentence) other).name);
        }
    }

    /**
     * Creates or fetches a citation for the given title. The same citation may be shared by many metadata objects,
     * for example identifiers or groups of keywords. Current implementation creates a {@link DefaultCitation} for
     * the given title and caches the result. Future implementations may return predefined citation constants from
     * the SQL database when applicable.
     *
     * @param  title  the citation title, or {@code null} if none.
     * @return a (potentially shared) citation for the given title, or {@code null} if the given title was null.
     */
    private Citation sharedCitation(final InternationalString title) {
        if (title == null) return null;
        return (Citation) sharedValues.computeIfAbsent(title, k -> new DefaultCitation((CharSequence) k));
    }

    /**
     * Creates or fetches an identifier for the given authority and code. This method may query the metadata
     * database for fetching a more complete {@link Citation} for the given {@code authority}.
     * This method may return a shared {@code Identifier} instance.
     *
     * @param  authority  the authority tile, or {@code null} if none.
     * @param  code       the identifier code (mandatory).
     */
    private Identifier sharedIdentifier(final CharSequence authority, final String code) {
        final var id = new DefaultIdentifier(sharedCitation(trim(authority)), code);
        return (Identifier) sharedValues.getOrDefault(id, id);
    }

    /**
     * Specify if an information apply to data, to metadata or to both.
     * This is used for setting the locale or character encoding.
     */
    public enum Scope {
        /**
         * Information applies only to the resource (data).
         */
        RESOURCE,

        /**
         * Information applies only to metadata.
         */
        METADATA,

        /**
         * Information applies to both resource and metadata.
         */
        ALL
    }

    /**
     * Adds a data and/or metadata identifier. This method performs the same work as
     * {@link #addIdentifier(CharSequence, String, Scope)} for situations where the
     * identifier instance is already available.
     *
     * @param  id     the identifier, or {@code null} if none.
     * @param  scope  whether the date applies to data, to metadata or to both.
     *
     * @see #addIdentifier(CharSequence, String, Scope)
     */
    public final void addIdentifier(Identifier id, final Scope scope) {
        if (id != null) {
            id = (Identifier) sharedValues.getOrDefault(id, id);
            if (scope != Scope.RESOURCE) metadata().setMetadataIdentifier(id);
            if (scope != Scope.METADATA) addIfNotPresent(citation().getIdentifiers(), id);
        }
    }

    /**
     * Adds a data and/or metadata identifier provided as a generic name.
     *
     * @param  id     the identifier, or {@code null} if none.
     * @param  scope  whether the date applies to data, to metadata or to both.
     *
     * @see #addIdentifier(CharSequence, String, Scope)
     */
    public final void addIdentifier(final GenericName id, final Scope scope) {
        if (id != null) {
            addIdentifier((id instanceof Identifier) ? (Identifier) id : new NamedIdentifier(id), scope);
        }
    }

    /**
     * Adds a resource (data) identifier, a metadata identifier, or both as they are often the same.
     * The identifier is added only if {@code code} is non-null, regardless other argument values.
     * Empty strings (ignoring spaces) are considered as null.
     * The identifier is not added if already presents.
     * Storage locations are:
     *
     * <ul>
     *   <li><b>Metadata:</b> {@code metadata/metadataIdentifier}</li>
     *   <li><b>Resource:</b> {@code metadata/identificationInfo/citation/identifier}</li>
     * </ul>
     *
     * @param  authority  the person or party responsible for maintenance of the namespace, or {@code null} if none.
     * @param  code       the identifier code, or {@code null} for no-operation.
     * @param  scope      whether the date applies to data, to metadata or to both.
     *
     * @see #addTitle(CharSequence)
     * @see #addTitleOrIdentifier(String, Scope)
     * @see #addIdentifier(Identifier, Scope)
     */
    public final void addIdentifier(final CharSequence authority, String code, final Scope scope) {
        code = Strings.trimOrNull(code);
        if (code != null) {
            final Identifier id = sharedIdentifier(authority, code);
            if (scope != Scope.RESOURCE) metadata().setMetadataIdentifier(id);
            if (scope != Scope.METADATA) addIfNotPresent(citation().getIdentifiers(), id);
        }
    }

    /**
     * Sets the file format. The given name should be a short name like "GeoTIFF".
     * The long name will be inferred from the given short name, if possible.
     * Storage location is:
     *
     * <ul>
     *   <li>{@code metadata/identificationInfo/resourceFormat}</li>
     * </ul>
     *
     * This method should be invoked <strong>before</strong> any other method writing in the
     * {@code identificationInfo/resourceFormat} node.
     *
     * @param  abbreviation  the format short name or abbreviation, or {@code null} for no-operation.
     * @param  listeners     where to report a failure to connect to the {@code jdbc/SpatialMetadata} database.
     * @param  fallback      whether to fallback on {@link #addFormatName(String)} if the description was not found.
     * @return whether the format description has been added.
     *
     * @see #addCompression(CharSequence)
     * @see #addFormatName(CharSequence)
     */
    public boolean setPredefinedFormat(final String abbreviation, final StoreListeners listeners, boolean fallback) {
        if (abbreviation != null && abbreviation.length() != 0) {
            if (format == null) try {
                format = MetadataSource.getProvided().lookup(Format.class, abbreviation);
                /*
                 * Additional step for converting deprecated "name" and "specification" into non-deprecated properties.
                 * This step is not required on SIS branches that depend on development branches of GeoAPI 3.1 or 4.0.
                 */
                format = DefaultFormat.castOrCopy(format);
                return true;
            } catch (MetadataStoreException e) {
                if (listeners != null) {
                    listeners.warning(Level.FINE, null, e);
                } else {
                    Logging.recoverableException(StoreUtilities.LOGGER, null, null, e);
                }
            }
            if (fallback) {
                addFormatName(abbreviation);
                return true;
            }
        }
        return false;
    }

    /**
     * Adds a language used for documenting data and/or metadata.
     * Storage locations are:
     *
     * <ul>
     *   <li><b>Metadata:</b> {@code metadata/defaultLocale} or {@code metadata/otherLocale}</li>
     *   <li><b>Resource:</b> {@code metadata/identificationInfo/defaultLocale} or
     *                        {@code metadata/identificationInfo/otherLocale}</li>
     * </ul>
     *
     * @param  language  a language used for documenting data and/or metadata, or {@code null} for no-operation.
     * @param  encoding  the encoding associated to the locale, or {@code null} if unspecified.
     * @param  scope     whether the language applies to data, to metadata or to both.
     */
    public final void addLanguage(final Locale language, final Charset encoding, final Scope scope) {
        if (language != null) {
            if (scope != Scope.RESOURCE) metadata().getLocalesAndCharsets().put(language, encoding);
            if (scope != Scope.METADATA) identification().getLocalesAndCharsets().put(language, encoding);
        }
    }

    /**
     * Adds information about the scope of the resource.
     * The scope is typically (but not restricted to) {@code ScopeCode.COVERAGE},
     * {@link ScopeCode#FEATURE} or the more generic {@link ScopeCode#DATASET}.
     * Storage locations are:
     *
     * <ul>
     *   <li>{@code metadata/metadataScope/resourceScope}</li>
     *   <li>{@code metadata/metadataScope/name}</li>
     * </ul>
     *
     * @param  scope  the scope of the resource, or {@code null} if none.
     * @param  name   description of the scope, or {@code null} if none.
     */
    public final void addResourceScope(final ScopeCode scope, final CharSequence name) {
        if (scope != null || name != null) {
            addIfNotPresent(metadata().getMetadataScopes(), new DefaultMetadataScope(scope, name));
        }
    }

    /**
     * Adds a date of the given type. This is not the data acquisition time, but rather the metadata creation
     * or last update time. With {@link Scope#METADATA}, this is the creation of the metadata file as a whole.
     * With {@link Scope#RESOURCE}, this is the creation of the metadata for a particular "identification info".
     * They are often the same, since there is typically only one "identification info" per file.
     * Storage locations are:
     *
     * <ul>
     *   <li><b>Metadata:</b> {@code metadata/dateInfo/*}</li>
     *   <li><b>Resource:</b> {@code metadata/identificationInfo/citation/date/*}</li>
     * </ul>
     *
     * If a date already exists for the given type, then the earliest date is retained (oldest date are discarded)
     * except for {@code DateType.LAST_REVISION}, {@code DateType.LAST_UPDATE LAST_UPDATE} or any other date type
     * prefixed by {@code "LATE_"}, where only the latest date is kept.
     *
     * @param  date   the date to add, or {@code null} for no-operation..
     * @param  type   the type of the date to add, or {@code null} if none (not legal but tolerated).
     * @param  scope  whether the date applies to data, to metadata or to both.
     *
     * @see #addAcquisitionTime(Temporal)
     */
    public final void addCitationDate(final Temporal date, final DateType type, final Scope scope) {
        if (date != null) {
            final var cd = new DefaultCitationDate(date, type);
            if (scope != Scope.RESOURCE) addEarliest(metadata().getDateInfo(), cd, type);
            if (scope != Scope.METADATA) addEarliest(citation().getDates(),    cd, type);
        }
    }

    /**
     * Adds a date in the given collection, making sure that there is no two dates of the same type.
     * If two dates are of the same type, retains the latest one if the type name starts with {@code "LATE_"}
     * or retains the earliest date otherwise.
     */
    private static void addEarliest(final Collection<CitationDate> dates, final DefaultCitationDate date, final DateType type) {
        for (final Iterator<CitationDate> it = dates.iterator(); it.hasNext();) {
            final CitationDate existing = it.next();
            if (type.equals(existing.getDateType()) && existing instanceof DefaultCitationDate) {
                final int method = type.name().startsWith("LATE_") ? TimeMethods.BEFORE : TimeMethods.AFTER;
                if (TimeMethods.compareAny(method, ((DefaultCitationDate) existing).getReferenceDate(), date.getReferenceDate())) {
                    it.remove();
                    break;
                }
                return;
            }
        }
        dates.add(date);
    }

    /**
     * Returns the given character sequence as a non-empty character string with leading and trailing spaces removed.
     * If the given character sequence is null, empty or blank, then this method returns {@code null}.
     */
    private static InternationalString trim(CharSequence value) {
        value = CharSequences.trimWhitespaces(value);
        if (value != null && value.length() != 0) {
            return Types.toInternationalString(value);
        } else {
            return null;
        }
    }

    /**
     * Returns the concatenation of the given strings. The previous string may be {@code null}.
     * This method does nothing if the previous string already contains the one to append.
     */
    private static InternationalString append(final InternationalString previous, final InternationalString toAdd) {
        if (previous == null) {
            return toAdd;
        }
        final String p = previous.toString();
        final String a = toAdd.toString();
        if (p.contains(a)) {
            return previous;
        }
        return Types.toInternationalString(p + System.lineSeparator() + a);
    }

    /**
     * Returns {@code true} if the given character sequences have equal content.
     */
    private static boolean equals(final CharSequence s1, final CharSequence s2) {
        if (s1 == s2) {
            return true;
        }
        if (s1 == null || s2 == null) {
            return false;
        }
        return s1.toString().equals(s2.toString());
    }

    /**
     * Returns the current citation title. This method is typically used for deciding
     * whether to use some fallback as title, because titles are mandatory in ISO 19115.
     *
     * @return the title defined in the current citation, or {@code null} if none.
     */
    public final InternationalString getTitle() {
        return (citation != null) ? citation.getTitle() : null;
    }

    /**
     * Sets the title, replacing any previous value.
     * Storage location is:
     *
     * <ul>
     *   <li>{@code metadata/identificationInfo/citation/title}</li>
     * </ul>
     *
     * @param title  the resource title, or {@code null} for no-operation.
     */
    public final void setTitle(final CharSequence title) {
        final InternationalString i18n = trim(title);
        if (i18n != null) {
            citation().setTitle(i18n);
        }
    }

    /**
     * Adds a title or alternate title of the resource, if not already present.
     * This operation does nothing if the title is already defined and the given
     * title is already used as an identifier (this policy is a complement of the
     * {@link #addTitleOrIdentifier(String, Scope)} behavior).
     * Storage locations are:
     *
     * <ul>
     *   <li>{@code metadata/identificationInfo/citation/title} if not yet used</li>
     *   <li>{@code metadata/identificationInfo/citation/alternateTitle} otherwise</li>
     * </ul>
     *
     * @param title  the resource title or alternate title, or {@code null} for no-operation.
     *
     * @see #addAbstract(CharSequence)
     */
    public final void addTitle(final CharSequence title) {
        final InternationalString i18n = trim(title);
        if (i18n != null) {
            @SuppressWarnings("LocalVariableHidesMemberVariable")
            final DefaultCitation citation = citation();
            final InternationalString current = citation.getTitle();
            if (current == null) {
                citation.setTitle(i18n);
            } else if (!equals(current, i18n)) {
                for (final Identifier id : citation.getIdentifiers()) {
                    if (CharSequences.equalsFiltered(title, id.getCode(), Characters.Filter.LETTERS_AND_DIGITS, true)) {
                        return;
                    }
                }
                addIfNotPresent(citation.getAlternateTitles(), i18n);
            }
        }
    }

    /**
     * Adds the given code as a title if the current citation has no title, or as an identifier otherwise.
     * This method is invoked when adding an identifier to a metadata that may have no title. Because the
     * title is mandatory, adding only an identifier would make an invalid metadata.
     *
     * @param  code   the identifier code, or {@code null} for no-operation.
     * @param  scope  whether the date applies to data, to metadata or to both.
     *
     * @see #addTitle(CharSequence)
     * @see #addIdentifier(CharSequence, String, Scope)
     */
    public final void addTitleOrIdentifier(final String code, Scope scope) {
        if (scope != Scope.METADATA) {
            if (getTitle() == null) {
                addTitle(code);
                if (scope == Scope.RESOURCE) {
                    return;
                }
                scope = Scope.METADATA;
            }
        }
        addIdentifier(null, code, scope);
    }

    /**
     * Adds a version of the resource.
     * If a version already exists, the new one will be appended after a new line.
     * Storage location is:
     *
     * <ul>
     *   <li>{@code metadata/identificationInfo/citation/edition}</li>
     * </ul>
     *
     * @param version  the version of resource(s), or {@code null} for no-operation.
     */
    public final void addEdition(final CharSequence version) {
        final InternationalString i18n = trim(version);
        if (i18n != null) {
            @SuppressWarnings("LocalVariableHidesMemberVariable")
            final DefaultCitation citation = citation();
            citation.setEdition(append(citation.getEdition(), i18n));
        }
    }

    /**
     * Adds the name of the series, or aggregate dataset, of which the dataset is a part.
     * Storage location is:
     *
     * <ul>
     *   <li>{@code metadata/identificationInfo/citation/series/name}</li>
     * </ul>
     *
     * @param  name  name of the series, or {@code null} for no-operation.
     */
    public final void addSeries(final CharSequence name) {
        final InternationalString i18n = trim(name);
        if (i18n != null) {
            final DefaultSeries series = series();
            series.setName(append(series.getName(), i18n));
        }
    }

    /**
     * Adds details on which pages of the publication the article was published.
     * Storage location is:
     *
     * <ul>
     *   <li>{@code metadata/identificationInfo/citation/series/page}</li>
     * </ul>
     *
     * @param  page  the page, or {@code null} for no-operation.
     */
    public final void addPage(final CharSequence page) {
        if (page != null) {
            final DefaultSeries series = series();
            series.setPage(page.toString());
        }
    }

    /**
     * Adds details on which pages of the publication the article was published.
     * Storage location is:
     *
     * <ul>
     *   <li>{@code metadata/identificationInfo/citation/series/page}</li>
     * </ul>
     *
     * @param  page   the page number, or 0 or negative for no-operation.
     * @param  total  the total number of pages, or 0 or negative if unknown.
     */
    public final void addPage(final int page, final int total) {
        if (page > 0) {
            addPage(Vocabulary.formatInternational(
                    (total > 0) ? Vocabulary.Keys.Page_2 : Vocabulary.Keys.Page_1, page, total));
        }
    }

    /**
     * Adds a mode in which the resource is represented.
     * Storage location is:
     *
     * <ul>
     *   <li>{@code metadata/identificationInfo/citation/presentationForm}</li>
     * </ul>
     *
     * @param  form  mode in which the resource is represented, or {@code null} if none.
     *
     * @see #addSpatialRepresentation(SpatialRepresentationType)
     */
    public final void addPresentationForm(final PresentationForm form) {
        if (form != null) {
            citation().getPresentationForms().add(form);
        }
    }

    /**
     * Adds a brief narrative summary of the resource(s).
     * If a summary already exists, the new one will be appended after a new line.
     * Storage location is:
     *
     * <ul>
     *   <li>{@code metadata/identificationInfo/abstract}</li>
     * </ul>
     *
     * @param description  the summary of resource(s), or {@code null} for no-operation.
     *
     * @see #addTitle(CharSequence)
     * @see #addPurpose(CharSequence)
     */
    public final void addAbstract(final CharSequence description) {
        final InternationalString i18n = trim(description);
        if (i18n != null) {
            @SuppressWarnings("LocalVariableHidesMemberVariable")
            final DefaultDataIdentification identification = identification();
            identification.setAbstract(append(identification.getAbstract(), i18n));
        }
    }

    /**
     * Adds a summary of the intentions with which the resource(s) was developed.
     * If a purpose already exists, the new one will be appended after a new line.
     * Storage location is:
     *
     * <ul>
     *   <li>{@code metadata/identificationInfo/purpose}</li>
     * </ul>
     *
     * @param intention  the summary of intention(s), or {@code null} for no-operation.
     *
     * @see #addAbstract(CharSequence)
     */
    public final void addPurpose(final CharSequence intention) {
        final InternationalString i18n = trim(intention);
        if (i18n != null) {
            @SuppressWarnings("LocalVariableHidesMemberVariable")
            final DefaultDataIdentification identification = identification();
            identification.setPurpose(append(identification.getPurpose(), i18n));
        }
    }

    /**
     * Adds other information required to complete the citation that is not recorded elsewhere.
     * Storage location is:
     *
     * <ul>
     *   <li>{@code metadata/identificationInfo/citation/otherCitationDetails}</li>
     * </ul>
     *
     * @param  details  other details, or {@code null} for no-operation.
     *
     * @see #addFormatCitationDetails(CharSequence)
     */
    public final void addOtherCitationDetails(final CharSequence details) {
        final InternationalString i18n = trim(details);
        if (i18n != null) {
            @SuppressWarnings("LocalVariableHidesMemberVariable")
            final DefaultCitation citation = citation();
            citation.setOtherCitationDetails(append(citation.getOtherCitationDetails(), i18n));
        }
    }

    /**
     * Adds any other descriptive information about the resource.
     * If information already exists, the new one will be appended after a new line.
     * Storage location is:
     *
     * <ul>
     *   <li>{@code metadata/identificationInfo/supplementalInformation}</li>
     * </ul>
     *
     * @param info  any other descriptive information about the resource, or {@code null} for no-operation.
     */
    public final void addSupplementalInformation(final CharSequence info) {
        final InternationalString i18n = trim(info);
        if (i18n != null) {
            @SuppressWarnings("LocalVariableHidesMemberVariable")
            final DefaultDataIdentification identification = identification();
            identification.setSupplementalInformation(append(identification.getSupplementalInformation(), i18n));
        }
    }

    /**
     * Adds a main theme of the resource.
     * Storage location is:
     *
     * <ul>
     *   <li>{@code metadata/identificationInfo/topicCategory}</li>
     * </ul>
     *
     * @param  topic  main theme of the resource, or {@code null} for no-operation.
     */
    public final void addTopicCategory(final TopicCategory topic) {
        if (topic != null) {
            // No need to use `addIfNotPresent(…)` for enumerations.
            identification().getTopicCategories().add(topic);
        }
    }

    /**
     * Adds keywords if at least one non-empty element exists in the {@code keywords} array.
     * Other arguments have no impact on whether keywords are added or not because only the
     * {@code MD_Keywords.keyword} property is mandatory.
     * Storage locations are:
     *
     * <ul>
     *   <li>{@code metadata/identificationInfo/descriptiveKeywords}</li>
     *   <li>{@code metadata/identificationInfo/thesaurusName/title}</li>
     *   <li>{@code metadata/identificationInfo/type}</li>
     * </ul>
     *
     * @param  keywords       word(s) used to describe the subject, or {@code null} for no-operation.
     * @param  type           subject matter used to group similar keywords, or {@code null} if none.
     * @param  thesaurusName  name of the formally registered thesaurus, or {@code null} if none.
     */
    public final void addKeywords(final Iterable<? extends CharSequence> keywords, final KeywordType type,
            final CharSequence thesaurusName)
    {
        if (keywords != null) {
            DefaultKeywords group = null;
            Collection<InternationalString> list = null;
            for (final CharSequence kw : keywords) {
                final InternationalString i18n = trim(kw);
                if (i18n != null) {
                    if (list == null) {
                        group = new DefaultKeywords();
                        group.setType(type);
                        group.setThesaurusName(sharedCitation(trim(thesaurusName)));
                        list = group.getKeywords();
                    }
                    list.add(i18n);
                }
            }
            if (group != null) {
                addIfNotPresent(identification().getDescriptiveKeywords(), group);
            }
        }
    }

    /**
     * Adds an author name. If an author was already defined with a different name,
     * then a new party instance is created.
     * Storage location is:
     *
     * <ul>
     *   <li>{@code metadata/identificationInfo/citation/party/name}</li>
     * </ul>
     *
     * @param  name  the name of the author or publisher, or {@code null} for no-operation.
     */
    public final void addAuthor(final CharSequence name) {
        final InternationalString i18n = trim(name);
        if (i18n != null) {
            if (party != null) {
                final InternationalString current = party.getName();
                if (current != null) {
                    if (equals(current, name)) {
                        return;
                    }
                    newParty(partyType);
                }
            }
            party().setName(i18n);
        }
    }

    /**
     * Adds role, name, contact and position information for an individual or organization that is responsible
     * for the resource. This method can be used as an alternative to {@link #addAuthor(CharSequence)} when the
     * caller needs to create the responsibly party itself.
     *
     * <p>If the given {@code role} is non-null, then this method will ensure that the added party has the given
     * role. A copy of the given party will be created if needed (the given party will never be modified).</p>
     *
     * Storage locations are:
     *
     * <ul>
     *   <li>{@code metadata/identificationInfo/citation/citedResponsibleParty}</li>
     *   <li>{@code metadata/identificationInfo/citation/citedResponsibleParty/role}</li>
     * </ul>
     *
     * @param  party  the individual or organization that is responsible, or {@code null} for no-operation.
     * @param  role   the role to set, or {@code null} for leaving it unchanged.
     */
    public final void addCitedResponsibleParty(ResponsibleParty party, final Role role) {
        if (party != null) {
            if (role != null && !role.equals(party.getRole())) {
                party = new DefaultResponsibleParty(party);
                ((DefaultResponsibility) party).setRole(role);
            }
            addIfNotPresent(citation().getCitedResponsibleParties(), party);
        }
    }

    /**
     * Adds a means of communication with person(s) and organizations(s) associated with the resource(s).
     * This is often the same party as the above cited responsibly party, with only the role changed.
     * Storage locations are:
     *
     * <ul>
     *   <li><b>Metadata</b> {@code metadata/contact}</li>
     *   <li><b>Resource</b> {@code metadata/identificationInfo/pointOfContact}</li>
     * </ul>
     *
     * @param  contact  means of communication with party associated with the resource, or {@code null} for no-operation.
     * @param  scope    whether the contact applies to data, to metadata or to both.
     */
    public final void addPointOfContact(final ResponsibleParty contact, final Scope scope) {
        if (contact != null) {
            if (scope != Scope.RESOURCE) addIfNotPresent(metadata().getContacts(), contact);
            if (scope != Scope.METADATA) addIfNotPresent(identification().getPointOfContacts(), contact);
        }
    }

    /**
     * Adds a distributor. This is often the same as the above responsible party.
     * Storage location is:
     *
     * <ul>
     *   <li>{@code metadata/distributionInfo/distributor/distributorContact}</li>
     * </ul>
     *
     * @param  distributor  the distributor, or {@code null} for no-operation.
     */
    public final void addDistributor(final ResponsibleParty distributor) {
        if (distributor != null) {
            addIfNotPresent(distribution().getDistributors(), new DefaultDistributor(distributor));
        }
    }

    /**
     * Adds recognition of those who contributed to the resource(s).
     * Storage location is:
     *
     * <ul>
     *   <li>{@code metadata/identificationInfo/credit}</li>
     * </ul>
     *
     * @param  credit  recognition of those who contributed to the resource, or {@code null} for no-operation.
     */
    public final void addCredits(final CharSequence credit) {
        if (credit != null) {
            final String c = CharSequences.trimWhitespaces(credit).toString();
            if (!c.isEmpty()) {
                addIfNotPresent(identification().getCredits(), c);
            }
        }
    }

    /**
     * Parses the legal notice. The method expects a string of the form
     * “Copyright, John Smith, 1992. All rights reserved.”
     * The result of above example will be:
     *
     * <pre class="text">
     *   Metadata
     *     └─Identification info
     *         └─Resource constraints
     *             ├─Use constraints……………………………… Copyright
     *             └─Reference
     *                 ├─Title……………………………………………… Copyright (C), John Smith, 1992. All rights reserved.
     *                 ├─Date
     *                 │   ├─Date……………………………………… 1992
     *                 │   └─Date type………………………… In force
     *                 └─Cited responsible party
     *                     ├─Party
     *                     │   └─Name…………………………… John Smith
     *                     └─Role……………………………………… Owner</pre>
     *
     * Storage location is:
     *
     * <ul>
     *   <li>{@code metadata/identificationInfo/resourceConstraint}</li>
     * </ul>
     *
     * @param  locale  the language of the notice, or {@code null} if unspecified.
     * @param  notice  the legal notice, or {@code null} for no-operation.
     */
    public final void parseLegalNotice(final Locale locale, final String notice) {
        if (notice != null) {
            LegalSymbols.parse(locale, notice, constraints());
        }
    }

    /**
     * Adds an access constraint applied to assure the protection of privacy or intellectual property,
     * and any special restrictions or limitations on obtaining the resource.
     * Storage location is:
     *
     * <ul>
     *   <li>{@code metadata/identificationInfo/resourceConstraint/accessConstraints}</li>
     * </ul>
     *
     * @param  restriction  access constraints applied, or {@code null} for no-operation.
     */
    public final void addAccessConstraint(final Restriction restriction) {
        if (restriction != null) {
            // No need to use `addIfNotPresent(…)` for code lists.
            constraints().getAccessConstraints().add(restriction);
        }
    }

    /**
     * Adds a limitation affecting the fitness for use of the resource.
     * Storage location is:
     *
     * <ul>
     *   <li>{@code metadata/identificationInfo/resourceConstraint/useLimitation}</li>
     * </ul>
     *
     * @param  limitation  limitation affecting the fitness for use, or {@code null} for no-operation.
     */
    public final void addUseLimitation(final CharSequence limitation) {
        final InternationalString i18n = trim(limitation);
        if (i18n != null) {
            addIfNotPresent(constraints().getUseLimitations(), i18n);
        }
    }

    /**
     * Adds the given coordinate reference system to metadata, if it does not already exists.
     * This method ensures that there is no duplicated values.
     * Storage location is:
     *
     * <ul>
     *   <li>{@code metadata/referenceSystemInfo}</li>
     * </ul>
     *
     * @param  crs  the coordinate reference system to add to the metadata, or {@code null} for no-operation.
     */
    public final void addReferenceSystem(final ReferenceSystem crs) {
        if (crs != null) {
            addIfNotPresent(metadata().getReferenceSystemInfo(), crs);
        }
    }

    /**
     * Adds the given geometry as a bounding polygon.
     * Storage locations is:
     *
     * <ul>
     *   <li>{@code metadata/identificationInfo/extent/geographicElement/polygon}</li>
     * </ul>
     *
     * @param  bounds  the bounding polygon, or {@code null} if none.
     */
    public final void addBoundingPolygon(final Geometry bounds) {
        if (bounds != null) {
            addIfNotPresent(extent().getGeographicElements(), new DefaultBoundingPolygon(bounds));
        }
    }

    /**
     * Adds a geographic extent described by an identifier. The given identifier is stored as-is as
     * the natural language description, and possibly in a modified form as the geographic identifier.
     * See {@link DefaultGeographicDescription#DefaultGeographicDescription(CharSequence)} for details.
     * Storage locations are:
     *
     * <ul>
     *   <li>{@code metadata/identificationInfo/extent/geographicElement/description}</li>
     *   <li>{@code metadata/identificationInfo/extent/geographicElement/identifier}</li>
     * </ul>
     *
     * @param  identifier  identifier or description of spatial and temporal extent, or {@code null} for no-operation.
     */
    public final void addExtent(final CharSequence identifier) {
        final InternationalString i18n = trim(identifier);
        if (i18n != null) {
            addIfNotPresent(extent().getGeographicElements(), new DefaultGeographicDescription(identifier));
        }
    }

    /**
     * Adds the given envelope, including its CRS, to the metadata. If the metadata already contains a geographic
     * bounding box, then a new bounding box is added; this method does not compute the union of the two boxes.
     * Storage location is:
     *
     * <ul>
     *   <li>{@code metadata/identificationInfo/extent/geographicElement}</li>
     * </ul>
     *
     * @param  envelope   the extent to add in the metadata, or {@code null} for no-operation.
     * @param  listeners  the listeners to notify in case of warning, or {@code null} if none.
     */
    public final void addExtent(final Envelope envelope, final StoreListeners listeners) {
        if (envelope != null) {
            final CoordinateReferenceSystem crs = envelope.getCoordinateReferenceSystem();
            addReferenceSystem(crs);
            if (!(envelope instanceof AbstractEnvelope && ((AbstractEnvelope) envelope).isAllNaN())) {
                if (crs != null) try {
                    extent().addElements(envelope);
                } catch (TransformException e) {
                    final boolean ignorable = (e instanceof NotSpatioTemporalException);
                    if (listeners != null) {
                        if (ignorable) {
                            listeners.warning(Level.FINE, null, e);
                        } else {
                            listeners.warning(e);
                        }
                    } else {
                        Logging.recoverableException(StoreUtilities.LOGGER, null, null, e);
                    }
                }
                // Future version could add as a geometry in unspecified CRS.
            }
        }
    }

    /**
     * Adds a geographic bounding box initialized to the values in the given array.
     * The array must contains at least 4 values starting at the given index in this exact order:
     *
     * <ul>
     *   <li>{@code westBoundLongitude} (the minimal λ value), or {@code NaN}</li>
     *   <li>{@code eastBoundLongitude} (the maximal λ value), or {@code NaN}</li>
     *   <li>{@code southBoundLatitude} (the minimal φ value), or {@code NaN}</li>
     *   <li>{@code northBoundLatitude} (the maximal φ value), or {@code NaN}</li>
     * </ul>
     *
     * Storage location is:
     *
     * <ul>
     *   <li>{@code metadata/identificationInfo/extent/geographicElement}</li>
     * </ul>
     *
     * @param  coordinates  the geographic coordinates, or {@code null} for no-operation.
     * @param  index        index of the first value to use in the given array.
     */
    public final void addExtent(final double[] coordinates, int index) {
        if (coordinates != null) {
            final var bbox = new DefaultGeographicBoundingBox(
                        coordinates[index], coordinates[++index], coordinates[++index], coordinates[++index]);
            if (!bbox.isEmpty()) {
                addIfNotPresent(extent().getGeographicElements(), bbox);
            }
        }
    }

    /**
     * Adds a vertical extent covered by the data.
     * Storage location is:
     *
     * <ul>
     *   <li>{@code metadata/identificationInfo/extent/verticalElement}</li>
     * </ul>
     *
     * @param  minimumValue  the lowest vertical extent contained in the dataset, or {@link Double#NaN} if none.
     * @param  maximumValue  the highest vertical extent contained in the dataset, or {@link Double#NaN} if none.
     * @param  verticalCRS   the information about the vertical coordinate reference system, or {@code null}.
     */
    public final void addVerticalExtent(final double minimumValue,
                                        final double maximumValue,
                                        final VerticalCRS verticalCRS)
    {
        if (!Double.isNaN(minimumValue) || !Double.isNaN(maximumValue) || verticalCRS != null) {
            addIfNotPresent(extent().getVerticalElements(),
                            new DefaultVerticalExtent(minimumValue, maximumValue, verticalCRS));
        }
    }

    /**
     * Adds a temporal extent covered by the data.
     * Storage location is:
     *
     * <ul>
     *   <li>{@code metadata/identificationInfo/extent/temporalElement}</li>
     * </ul>
     *
     * @param  startTime  when the data begins, or {@code null} if unbounded.
     * @param  endTime    when the data ends, or {@code null} if unbounded.
     *
     * @see #addAcquisitionTime(Temporal)
     */
    public final void addTemporalExtent(final Temporal startTime, final Temporal endTime) {
        if (startTime != null || endTime != null) {
            final var t = new DefaultTemporalExtent(startTime, endTime);
            addIfNotPresent(extent().getTemporalElements(), t);
        }
    }

    /**
     * Adds descriptions for the given feature.
     * Storage locations are:
     *
     * <ul>
     *   <li>{@code metadata/contentInfo/featureTypes/featureTypeName}</li>
     *   <li>{@code metadata/contentInfo/featureTypes/featureInstanceCount}</li>
     * </ul>
     *
     * This method returns the feature name for more convenient chaining with
     * {@link org.apache.sis.storage.FeatureNaming#add FeatureNaming.add(…)}.
     * Note that the {@link FeatureCatalogBuilder} subclasses can also be used for that chaining.
     *
     * @param  type         the feature type to add, or {@code null} for no-operation.
     * @param  occurrences  number of instances of the given feature type, or a negative value if unknown.
     *         Note that ISO-19115 considers 0 as an invalid value. Consequently, if 0, the feature is not added.
     * @return the name of the added feature (even if not added to the metadata), or {@code null} if none.
     *
     * @see FeatureCatalogBuilder#define(DefaultFeatureType)
     */
    public final GenericName addFeatureType(final DefaultFeatureType type, final long occurrences) {
        if (type == null) {
            return null;
        }
        final GenericName name = type.getName();
        addFeatureType(name, occurrences);
        return name;
    }

    /**
     * Adds descriptions for a feature of the given name.
     * Storage locations are:
     *
     * <ul>
     *   <li>{@code metadata/contentInfo/featureTypes/featureTypeName}</li>
     *   <li>{@code metadata/contentInfo/featureTypes/featureInstanceCount}</li>
     * </ul>
     *
     * @param  name         name of the feature type to add, or {@code null} for no-operation.
     * @param  occurrences  number of instances of the given feature type, or a negative value if unknown.
     *         Note that ISO-19115 considers 0 as an invalid value. Consequently, if 0, the feature is not added.
     */
    public final void addFeatureType(final GenericName name, final long occurrences) {
        if (name != null && occurrences != 0) {
            final var info = new DefaultFeatureTypeInfo(name);
            if (occurrences > 0) {
                info.setFeatureInstanceCount(shared((int) Math.min(occurrences, Integer.MAX_VALUE)));
            }
            addIfNotPresent(featureDescription().getFeatureTypeInfo(), info);
        }
    }

    /**
     * Adds a method used to spatially represent geographic information.
     * Storage location is:
     *
     * <ul>
     *   <li>{@code metadata/identificationInfo/spatialRepresentationType}</li>
     * </ul>
     *
     * @param  type  method used to spatially represent geographic information, or {@code null} for no-operation.
     *
     * @see #addPresentationForm(PresentationForm)
     */
    public final void addSpatialRepresentation(final SpatialRepresentationType type) {
        if (type != null) {
            // No need to use `addIfNotPresent(…)` for code lists.
            identification().getSpatialRepresentationTypes().add(type);
        }
    }

    /**
     * Adds and populates a "spatial representation info" node using the given grid geometry.
     * This method invokes implicitly {@link #newGridRepresentation(GridType)}, unless this
     * method returns {@code false} in which case nothing has been done.
     * Storage locations are:
     *
     * <ul>
     *   <li>{@code metadata/spatialRepresentationInfo/transformationDimensionDescription}</li>
     *   <li>{@code metadata/spatialRepresentationInfo/transformationParameterAvailability}</li>
     *   <li>{@code metadata/spatialRepresentationInfo/axisDimensionProperties/dimensionName}</li>
     *   <li>{@code metadata/spatialRepresentationInfo/axisDimensionProperties/dimensionSize}</li>
     *   <li>{@code metadata/spatialRepresentationInfo/axisDimensionProperties/resolution}</li>
     *   <li>{@code metadata/identificationInfo/spatialResolution/distance}</li>
     *   <li>{@code metadata/identificationInfo/temporalResolution}</li>
     *   <li>{@code metadata/identificationInfo/spatialRepresentationType}</li>
     *   <li>{@code metadata/referenceSystemInfo}</li>
     * </ul>
     *
     * This method does not add the envelope provided by {@link GridGeometry#getEnvelope()}.
     * That envelope appears in a separated node, which can be added by {@link #addExtent(Envelope, StoreListeners)}.
     * This separation is required by {@link AbstractGridCoverageResource} for instance.
     *
     * @param  description    a general description of the "grid to CRS" transformation, or {@code null} if none.
     *                        Can also be specified later by a call to {@link #setGridToCRS(CharSequence)}.
     * @param  grid           the grid extent, "grid to CRS" transform and target CRS, or {@code null} if none.
     * @param  addResolution  whether to declare the resolutions. Callers should set this argument to {@code false} if they intend
     *                        to provide the resolution themselves, or if grid axes are not in the same order as CRS axes.
     * @return whether a "spatial representation info" node has been added.
     */
    public final boolean addSpatialRepresentation(final String description, final GridGeometry grid, final boolean addResolution) {
        final GridType type;
        if (grid == null) {
            if (description == null) {
                return false;
            }
            type = GridType.UNSPECIFIED;
        } else {
            type = grid.isConversionLinear(0, 1) ? GridType.GEORECTIFIED : GridType.GEOREFERENCEABLE;
        }
        addSpatialRepresentation(SpatialRepresentationType.GRID);
        newGridRepresentation(type);
        setGridToCRS(description);
        if (grid != null) {
            setGeoreferencingAvailability(grid.isDefined(GridGeometry.GRID_TO_CRS), false, false);
            CoordinateSystem cs = null;
            if (grid.isDefined(GridGeometry.CRS)) {
                final CoordinateReferenceSystem crs = grid.getCoordinateReferenceSystem();
                cs = crs.getCoordinateSystem();
                addReferenceSystem(crs);
            }
            if (grid.isDefined(GridGeometry.EXTENT)) {
                final GridExtent gex = grid.getExtent();
                final int dimension = gex.getDimension();
                for (int i=0; i<dimension; i++) {
                    final Optional<DimensionNameType> axisType = gex.getAxisType(i);
                    if (axisType.isPresent()) {
                        setAxisName(i, axisType.get());
                    }
                    setAxisSize(i, gex.getSize(i));
                }
            }
            if (addResolution && grid.isDefined(GridGeometry.RESOLUTION)) {
                final double[] resolution = grid.getResolution(false);
                for (int i=0; i<resolution.length; i++) {
                    setAxisResolution(i, resolution[i], (cs != null) ? cs.getAxis(i).getUnit() : null);
                }
                addSpatioTemporalResolution(resolution, cs);
            }
        }
        return true;
    }

    /**
     * Adds linear and temporal resolutions computed from an array of resolutions for each CRS axis.
     * This method tries to separate the horizontal, vertical and temporal components.
     * The horizontal components can be linear or angular.
     * Storage locations are:
     *
     * <ul>
     *   <li>{@code metadata/identificationInfo/spatialResolution/distance}</li>
     *   <li>{@code metadata/identificationInfo/temporalResolution}</li>
     * </ul>
     *
     * @param  resolution  the resolution for each coordinate system axis, or {@code null} if unknown.
     * @param  cs          the coordinate system, or {@code null} if unknown.
     */
    public final void addSpatioTemporalResolution(final double[] resolution, final CoordinateSystem cs) {
        if (resolution != null && cs != null) try {
            final int dimension = Math.min(resolution.length, cs.getDimension());
            for (int i=0; i<dimension; i++) {
                final CoordinateSystemAxis axis = cs.getAxis(i);
                final Unit<?> unit = axis.getUnit();
                final Unit<?> targetUnit;
                final BiConsumer<DefaultResolution,Double> setter;
                if (Units.isLinear(unit)) {
                    targetUnit = Units.METRE;
                    if (AxisDirections.isVertical(axis.getDirection())) {
                        setter = DefaultResolution::setVertical;
                    } else {
                        setter = DefaultResolution::setDistance;
                    }
                } else if (Units.isAngular(unit)) {
                    targetUnit = Units.DEGREE;
                    setter = DefaultResolution::setAngularDistance;
                } else if (Units.isTemporal(unit) && AxisDirections.isTemporal(axis.getDirection())) {
                    targetUnit = Units.DAY;
                    setter = null;
                } else {
                    continue;
                }
                final double distance = unit.getConverterToAny(targetUnit).convert(resolution[i]);
                if (setter == null) {
                    addTemporalResolution(distance);
                } else if (distance > 0 && distance != Double.POSITIVE_INFINITY) {
                    var r = new DefaultResolution();
                    setter.accept(r, shared(distance));
                    addIfNotPresent(identification().getSpatialResolutions(), r);
                }
            }
        } catch (IncommensurableException e) {
            // Should never happen because we verified that the unit was linear or temporal.
            Logging.unexpectedException(StoreUtilities.LOGGER, MetadataBuilder.class, "addSpatioTemporalResolution", e);
        }
    }

    /**
     * Adds a linear resolution in metres.
     * Storage location is:
     *
     * <ul>
     *   <li>{@code metadata/identificationInfo/spatialResolution/distance}</li>
     * </ul>
     *
     * @param  distance  the resolution in metres, or {@code NaN} for no-operation.
     */
    public final void addLinearResolution(final double distance) {
        if (distance > 0 && distance != Double.POSITIVE_INFINITY) {
            final var r = new DefaultResolution();
            r.setDistance(shared(distance));
            addIfNotPresent(identification().getSpatialResolutions(), r);
        }
    }

    /**
     * Adds a temporal resolution in days.
     * Storage location is:
     *
     * <ul>
     *   <li>{@code metadata/identificationInfo/temporalResolution}</li>
     * </ul>
     *
     * @param  duration  the resolution in days, or {@code NaN} for no-operation.
     */
    public final void addTemporalResolution(final double duration) {
        if (duration > 0 && duration != Double.POSITIVE_INFINITY) {
            addIfNotPresent(identification().getTemporalResolutions(),
                    Duration.ofNanos(Math.round(duration * Constants.NANOSECONDS_PER_DAY)));
        }
    }

    /**
     * Sets identification of grid data as point or cell.
     * Storage location is:
     *
     * <ul>
     *   <li>{@code metadata/spatialRepresentationInfo/cellGeometry}</li>
     * </ul>
     *
     * @param  value   whether the data represent point or area, or {@code null} for no-operation.
     */
    public final void setCellGeometry(final CellGeometry value) {
        if (value != null) {
            gridRepresentation().setCellGeometry(value);
        }
    }

    /**
     * Sets the point in a pixel corresponding to the Earth location of the pixel.
     * Storage location is:
     *
     * <ul>
     *   <li>{@code metadata/spatialRepresentationInfo/pointInPixel}</li>
     * </ul>
     *
     * @param  value   whether the data represent point or area, or {@code null} for no-operation.
     */
    public final void setPointInPixel(final PixelOrientation value) {
        if (value != null) {
            @SuppressWarnings("LocalVariableHidesMemberVariable")
            final DefaultGridSpatialRepresentation gridRepresentation = gridRepresentation();
            if (gridRepresentation instanceof DefaultGeorectified) {
                ((DefaultGeorectified) gridRepresentation).setPointInPixel(value);
            }
        }
    }

    /**
     * Sets whether parameters for transformation, control/check point(s) or orientation parameters are available.
     * Storage locations are:
     *
     * <ul>
     *   <li>If georeferenceable:<ul>
     *     <li>{@code metadata/spatialRepresentationInfo/transformationParameterAvailability}</li>
     *     <li>{@code metadata/spatialRepresentationInfo/controlPointAvailability}</li>
     *     <li>{@code metadata/spatialRepresentationInfo/orientationParameterAvailability}</li>
     *   </ul></li>
     *   <li>If georeferenced:<ul>
     *     <li>{@code metadata/spatialRepresentationInfo/transformationParameterAvailability}</li>
     *     <li>{@code metadata/spatialRepresentationInfo/checkPointAvailability}</li>
     *   </ul></li>
     * </ul>
     *
     * @param  transformationParameterAvailability  indication of whether or not parameters for transformation exists.
     * @param  controlPointAvailability             indication of whether or not control or check point(s) exists.
     * @param  orientationParameterAvailability     indication of whether or not orientation parameters are available.
     */
    public final void setGeoreferencingAvailability(final boolean transformationParameterAvailability,
                                                    final boolean controlPointAvailability,
                                                    final boolean orientationParameterAvailability)
    {
        @SuppressWarnings("LocalVariableHidesMemberVariable")
        final DefaultGridSpatialRepresentation gridRepresentation = gridRepresentation();
        gridRepresentation.setTransformationParameterAvailable(transformationParameterAvailability);
        if (gridRepresentation instanceof DefaultGeorectified) {
            ((DefaultGeorectified) gridRepresentation).setCheckPointAvailable(controlPointAvailability);
        } else if (gridRepresentation instanceof DefaultGeoreferenceable) {
            ((DefaultGeoreferenceable) gridRepresentation).setControlPointAvailable(controlPointAvailability);
            ((DefaultGeoreferenceable) gridRepresentation).setOrientationParameterAvailable(orientationParameterAvailability);
        }
    }

    /**
     * Adds information about the geolocation of an image.
     * Storage location is:
     *
     * <ul>
     *   <li>{@code metadata/spatialRepresentationInfo/geolocationInformation}</li>
     * </ul>
     *
     * @param  info  the geolocation information to add, or {@code null} if none.
     */
    public final void addGeolocation(final GeolocationInformation info) {
        if (info != null) {
            @SuppressWarnings("LocalVariableHidesMemberVariable")
            final DefaultGridSpatialRepresentation gridRepresentation = gridRepresentation();
            if (gridRepresentation instanceof DefaultGeoreferenceable) {
                addIfNotPresent(((DefaultGeoreferenceable) gridRepresentation).getGeolocationInformation(), info);
            }
        }
    }

    /**
     * Adds <i>check points</i> (if georectified) or <i>ground control points</i> (if georeferenceable).
     * Ground control points (GCP) are large marked targets on the ground. GCP should not be used for storing the
     * localization grid (e.g. "model tie points" in a GeoTIFF file).
     * Storage locations are:
     *
     * <ul>
     *   <li>{@code metadata/spatialRepresentationInfo/checkPoint/geographicCoordinates} if georectified</li>
     *   <li>{@code metadata/spatialRepresentationInfo/geolocationInformation/gcp/geographicCoordinates} if georeferenceable</li>
     * </ul>
     *
     * @param  geographicCoordinates  the geographic or map position of the control point, in either two or three dimensions.
     * @param  accuracyReport         the accuracy of a ground control point, or {@code null} if none.
     *                                Ignored if {@code geographicCoordinates} is null.
     */
    public final void addControlPoints(final DirectPosition geographicCoordinates, final Element accuracyReport) {
        if (geographicCoordinates != null) {
            @SuppressWarnings("LocalVariableHidesMemberVariable")
            final DefaultGridSpatialRepresentation gridRepresentation = gridRepresentation();
            final Collection<GCP> points;
            if (gridRepresentation instanceof DefaultGeorectified) {
                points = ((DefaultGeorectified) gridRepresentation).getCheckPoints();
            } else if (gridRepresentation instanceof DefaultGeoreferenceable) {
                points = groundControlPoints().getGCPs();
            } else {
                return;
            }
            final var gcp = new DefaultGCP();
            gcp.setGeographicCoordinates(geographicCoordinates);
            if (accuracyReport != null) {
                addIfNotPresent(gcp.getAccuracyReports(), accuracyReport);
            }
            addIfNotPresent(points, gcp);
        }
    }

    /**
     * Sets a general description of the transformation from grid coordinates to "real world" coordinates.
     * Storage location is:
     *
     * <ul>
     *   <li>{@code metadata/spatialRepresentationInfo/transformationDimensionDescription}</li>
     * </ul>
     *
     * @param  value  a general description of the "grid to CRS" transformation, or {@code null} for no-operation.
     */
    public final void setGridToCRS(final CharSequence value) {
        final InternationalString i18n = trim(value);
        if (i18n != null) {
            final DefaultGridSpatialRepresentation r = gridRepresentation();
            if (r instanceof DefaultGeorectified) {
                ((DefaultGeorectified) r).setTransformationDimensionDescription(i18n);
            }
        }
    }

    /**
     * Returns the axis at the given dimension index. All previous dimensions are created if needed.
     *
     * @param  index  index of the desired dimension.
     * @return dimension at the given index.
     */
    private DefaultDimension axis(final int index) {
        final List<Dimension> axes = gridRepresentation().getAxisDimensionProperties();
        for (int i=axes.size(); i <= index; i++) {
            axes.add(new DefaultDimension());
        }
        return (DefaultDimension) axes.get(index);
    }

    /**
     * Sets the number of cells along the given dimension.
     * Storage location is:
     *
     * <ul>
     *   <li>{@code metadata/spatialRepresentationInfo/axisDimensionProperties/dimensionName}</li>
     * </ul>
     *
     * @param  dimension  the axis dimension.
     * @param  name       the name to set for the given dimension.
     */
    public final void setAxisName(final int dimension, final DimensionNameType name) {
        axis(dimension).setDimensionName(name);
    }

    /**
     * Sets the number of cells along the given dimension.
     * Storage location is:
     *
     * <ul>
     *   <li>{@code metadata/spatialRepresentationInfo/axisDimensionProperties/dimensionSize}</li>
     * </ul>
     *
     * @param  dimension  the axis dimension.
     * @param  length     number of cell values along the given dimension.
     */
    public final void setAxisSize(final int dimension, final long length) {
        if (length >= 0) {
            axis(dimension).setDimensionSize(shared(length > Integer.MAX_VALUE ? Integer.MAX_VALUE : (int) length));
        }
    }

    /**
     * Sets the degree of detail in the given dimension.
     * This method does nothing if the given resolution is NaN or infinite.
     * Storage location is:
     *
     * <ul>
     *   <li>{@code metadata/spatialRepresentationInfo/axisDimensionProperties/resolution}</li>
     * </ul>
     *
     * @param  dimension   the axis dimension.
     * @param  resolution  the degree of detail in the grid dataset, or NaN for no-operation.
     * @param  unit        the resolution unit, of {@code null} if unknown.
     */
    public final void setAxisResolution(final int dimension, double resolution, final Unit<?> unit) {
        if (resolution > 0 && resolution != Double.POSITIVE_INFINITY) {
            /*
             * Value should be a Quantity<?>. Since GeoAPI does not yet allow that,
             * we convert to metres for now. Future version should store the value
             * as-is with its unit of measurement (TODO).
             */
            if (Units.isLinear(unit)) {
                resolution = unit.asType(Length.class).getConverterTo(Units.METRE).convert(resolution);
            }
            axis(dimension).setResolution(shared(resolution));
        }
    }

    /**
     * Adds type of information represented in the cell.
     * Storage location is:
     *
     * <ul>
     *   <li>{@code metadata/contentInfo/attributeGroup/contentType}</li>
     * </ul>
     *
     * @param  type  type of information represented in the cell, or {@code null} for no-operation.
     */
    public final void addContentType(final CoverageContentType type) {
        if (type != null) {
            attributeGroup().getContentTypes().add(type);
        }
    }

    /**
     * Sets the sequence identifier, sample value ranges, transfer function and units of measurement
     * from the given sample dimension. This method dispatch its work to other methods in this class.
     * Before to set any value, this method starts a new band by calling {@link #newSampleDimension()}.
     * Storage locations are:
     *
     * <ul>
     *   <li>{@code metadata/contentInfo/attributeGroup/attribute/sequenceIdentifier}</li>
     *   <li>{@code metadata/contentInfo/attributeGroup/attribute/minValue}</li>
     *   <li>{@code metadata/contentInfo/attributeGroup/attribute/maxValue}</li>
     *   <li>{@code metadata/contentInfo/attributeGroup/attribute/scale}</li>
     *   <li>{@code metadata/contentInfo/attributeGroup/attribute/offset}</li>
     *   <li>{@code metadata/contentInfo/attributeGroup/attribute/transferFunctionType}</li>
     *   <li>{@code metadata/contentInfo/attributeGroup/attribute/unit}</li>
     * </ul>
     *
     * @param  band  the sample dimension to describe in metadata, or {@code null} if none.
     */
    public final void addNewBand(final SampleDimension band) {
        if (band != null) {
            newSampleDimension();
            setBandIdentifier(band.getName());
            // Really `getMeasurementRange()`, not `getSampleRange()`.
            band.getMeasurementRange().ifPresent((range) -> {
                addMinimumSampleValue(range.getMinDouble());
                addMaximumSampleValue(range.getMaxDouble());
            });
            band.getTransferFunctionFormula().ifPresent((tr) -> {
                setTransferFunction(tr.getScale(), tr.getOffset());
                sampleDimension().setTransferFunctionType(tr.getType());
            });
            band.getUnits().ifPresent((unit) -> setSampleUnits(unit));
        }
    }

    /**
     * Sets the name or number that uniquely identifies instances of bands of wavelengths on which a sensor operates.
     * If a coverage contains more than one band, additional bands can be created by calling
     * {@link #newSampleDimension()} before to call this method.
     * Storage location is:
     *
     * <ul>
     *   <li>{@code metadata/contentInfo/attributeGroup/attribute/sequenceIdentifier}</li>
     * </ul>
     *
     * @param  sequenceIdentifier  the band name or number, or {@code null} for no-operation.
     */
    public final void setBandIdentifier(final GenericName sequenceIdentifier) {
        if (sequenceIdentifier != null) {
            final MemberName name;
            if (sequenceIdentifier instanceof MemberName) {
                name = (MemberName) sequenceIdentifier;
            } else {
                name = Names.createMemberName(null, null, sequenceIdentifier.tip().toString(), Integer.class);
            }
            sampleDimension().setSequenceIdentifier(name);
        }
    }

    /**
     * Sets the number that uniquely identifies instances of bands of wavelengths on which a sensor operates.
     * This is a convenience method for {@link #setBandIdentifier(MemberName)} when the band is specified only
     * by a number. Storage location is:
     *
     * <ul>
     *   <li>{@code metadata/contentInfo/attributeGroup/attribute/sequenceIdentifier}</li>
     * </ul>
     *
     * @param  sequenceIdentifier  the band number, or 0 or negative if none.
     */
    public final void setBandIdentifier(final int sequenceIdentifier) {
        if (sequenceIdentifier > 0) {
            sampleDimension().setSequenceIdentifier(Names.createMemberName(null, null, sequenceIdentifier));
        }
    }

    /**
     * Adds an identifier for the current band.
     * These identifiers can be used to provide names for the attribute from a standard set of names.
     * If a coverage contains more than one band, additional bands can be created by calling
     * {@link #newSampleDimension()} before to call this method.
     * Storage location is:
     *
     * <ul>
     *   <li>{@code metadata/contentInfo/attributeGroup/attribute/name}</li>
     * </ul>
     *
     * @param  authority  identifies which controlled list of name is used, or {@code null} if none.
     * @param  name       the band name, or {@code null} for no-operation.
     */
    public final void addBandName(final CharSequence authority, String name) {
        name = Strings.trimOrNull(name);
        if (name != null) {
            addIfNotPresent(sampleDimension().getNames(), sharedIdentifier(authority, name));
        }
    }

    /**
     * Adds a description of the current band.
     * If a coverage contains more than one band, additional bands can be created by calling
     * {@link #newSampleDimension()} before to call this method.
     * Storage location is:
     *
     * <ul>
     *   <li>{@code metadata/contentInfo/attributeGroup/attribute/description}</li>
     * </ul>
     *
     * @param  description  the band description, or {@code null} for no-operation.
     */
    public final void addBandDescription(final CharSequence description) {
        final InternationalString i18n = trim(description);
        if (i18n != null) {
            @SuppressWarnings("LocalVariableHidesMemberVariable")
            final DefaultSampleDimension sampleDimension = sampleDimension();
            sampleDimension.setDescription(append(sampleDimension.getDescription(), i18n));
        }
    }

    /**
     * Adds a description of a particular sample value.
     * ISO 19115 range elements are approximately equivalent to
     * {@code org.apache.sis.coverage.Category} in the {@code sis-coverage} module.
     * Storage location is:
     *
     * <ul>
     *   <li>{@code metadata/contentInfo/rangeElementDescription}</li>
     * </ul>
     *
     * @param  name        designation associated with a set of range elements, or {@code null} if none.
     * @param  definition  description of a set of specific range elements, or {@code null} if none.
     */
    public void addSampleValueDescription(final CharSequence name, final CharSequence definition) {
        final InternationalString i18n = trim(name);
        final InternationalString def  = trim(definition);
        if (i18n != null && def != null) {
            final var element = new DefaultRangeElementDescription();
            element.setName(i18n);
            element.setDefinition(def);
            addIfNotPresent(coverageDescription().getRangeElementDescriptions(), element);
        }
    }

    /**
     * Adds a minimal value for the current sample dimension. The value should be in the unit of measurement
     * specified by {@link #setSampleUnits(Unit)}. If a minimal value was already defined, then the new value
     * will be set only if it is smaller than the existing one. {@code NaN} values are ignored.
     * Storage location is:
     *
     * <ul>
     *   <li>{@code metadata/contentInfo/attributeGroup/attribute/minValue}</li>
     * </ul>
     *
     * If a coverage contains more than one band, additional bands can be created by calling
     * {@link #newSampleDimension()} before to call this method.
     *
     * @param value  the minimal value to add to the existing range of sample values, or {@code NaN} for no-operation.
     */
    public final void addMinimumSampleValue(final double value) {
        if (!Double.isNaN(value)) {
            @SuppressWarnings("LocalVariableHidesMemberVariable")
            final DefaultSampleDimension sampleDimension = sampleDimension();
            final Double current = sampleDimension.getMinValue();
            if (current == null || value < current) {
                sampleDimension.setMinValue(shared(value));
            }
        }
    }

    /**
     * Adds a maximal value for the current sample dimension. The value should be in the unit of measurement
     * specified by {@link #setSampleUnits(Unit)}. If a maximal value was already defined, then the new value
     * will be set only if it is greater than the existing one. {@code NaN} values are ignored.
     * Storage location is:
     *
     * <ul>
     *   <li>{@code metadata/contentInfo/attributeGroup/attribute/maxValue}</li>
     * </ul>
     *
     * If a coverage contains more than one band, additional bands can be created by calling
     * {@link #newSampleDimension()} before to call this method.
     *
     * @param value  the maximal value to add to the existing range of sample values, or {@code NaN} for no-operation.
     */
    public final void addMaximumSampleValue(final double value) {
        if (!Double.isNaN(value)) {
            @SuppressWarnings("LocalVariableHidesMemberVariable")
            final DefaultSampleDimension sampleDimension = sampleDimension();
            final Double current = sampleDimension.getMaxValue();
            if (current == null || value > current) {
                sampleDimension.setMaxValue(shared(value));
            }
        }
    }

    /**
     * Returns {@code true} if current band has the minimum or maximum value defined.
     *
     * @return whether minimum or maximum value is defined for current band.
     */
    public final boolean hasSampleValueRange() {
        return (sampleDimension != null)
                && (sampleDimension.getMinValue() != null || sampleDimension.getMaxValue() != null);
    }

    /**
     * Sets the units of data in the current band.
     * Storage location is:
     *
     * <ul>
     *   <li>{@code metadata/contentInfo/attributeGroup/attribute/unit}</li>
     * </ul>
     *
     * If a coverage contains more than one band, additional bands can be created by calling
     * {@link #newSampleDimension()} before to call this method.
     *
     * @param  unit  units of measurement of sample values.
     */
    public final void setSampleUnits(final Unit<?> unit) {
        if (unit != null) {
            sampleDimension().setUnits(unit);
        }
    }

    /**
     * Sets the scale factor and offset which have been applied to the cell value.
     * The transfer function type is declared {@linkplain TransferFunctionType#LINEAR linear}
     * Storage locations are:
     *
     * <ul>
     *   <li>{@code metadata/contentInfo/attributeGroup/attribute/scale}</li>
     *   <li>{@code metadata/contentInfo/attributeGroup/attribute/offset}</li>
     *   <li>{@code metadata/contentInfo/attributeGroup/attribute/transferFunctionType}</li>
     * </ul>
     *
     * If a coverage contains more than one band, additional bands can be created by calling
     * {@link #newSampleDimension()} before to call this method.
     *
     * @param scale   the scale factor which has been applied to the cell value.
     * @param offset  the physical value corresponding to a cell value of zero.
     */
    public final void setTransferFunction(final double scale, final double offset) {
        if (!Double.isNaN(scale) || !Double.isNaN(offset)) {
            final DefaultSampleDimension sd = sampleDimension();
            if (!Double.isNaN(scale))  sd.setScaleFactor(scale);
            if (!Double.isNaN(offset)) sd.setOffset(offset);
            sd.setTransferFunctionType(TransferFunctionType.LINEAR);
        }
    }

    /**
     * Sets the maximum number of significant bits in the uncompressed representation for the value in current band.
     * Storage location is:
     *
     * <ul>
     *   <li>{@code metadata/contentInfo/attributeGroup/attribute/bitsPerValue}</li>
     * </ul>
     *
     * @param  bits  the new maximum number of significant bits.
     * @throws IllegalArgumentException if the given value is zero or negative.
     */
    public final void setBitPerSample(final int bits) {
        sampleDimension().setBitsPerValue(bits);
    }

    /**
     * Sets an identifier for the level of processing that has been applied to the coverage.
     * For image descriptions, this is the image distributor's code that identifies the level
     * of radiometric and geometric processing that has been applied.
     * Storage location is:
     *
     * <ul>
     *   <li>{@code metadata/contentInfo/processingLevelCode}</li>
     * </ul>
     *
     * Note that another storage location exists at {@code metadata/identificationInfo/processingLevel}
     * but is currently not used.
     *
     * @param  authority        identifies which controlled list of code is used, or {@code null} if none.
     * @param  processingLevel  identifier for the level of processing that has been applied to the resource,
     *                          or {@code null} for no-operation.
     */
    public final void setProcessingLevelCode(final CharSequence authority, String processingLevel) {
        processingLevel = Strings.trimOrNull(processingLevel);
        if (processingLevel != null) {
            coverageDescription().setProcessingLevelCode(sharedIdentifier(authority, processingLevel));
        }
    }

    /**
     * Sets the area of the dataset obscured by clouds, expressed as a percentage of the spatial extent.
     * This method does nothing if the given value is {@link Double#NaN}.
     *
     * <p>This method is available only if {@link #newCoverage(boolean)} has been invoked
     * with the {@code electromagnetic} parameter set to {@code true}. Storage location is:</p>
     *
     * <ul>
     *   <li>{@code metadata/contentInfo/cloudCoverPercentage}</li>
     * </ul>
     *
     * @param  value  the new cloud percentage, or {@code NaN} for no-operation.
     * @throws IllegalArgumentException if the given value is out of range.
     */
    public final void setCloudCoverPercentage(final double value) {
        if (!Double.isNaN(value)) {
            ((DefaultImageDescription) coverageDescription()).setCloudCoverPercentage(shared(value));
        }
    }

    /**
     * Sets the illumination azimuth measured in degrees clockwise from true north at the time the image is taken.
     * For images from a scanning device, refer to the centre pixel of the image.
     * This method does nothing if the given value is {@link Double#NaN}.
     *
     * <p>This method is available only if {@link #newCoverage(boolean)} has been invoked
     * with the {@code electromagnetic} parameter set to {@code true}. Storage location is:</p>
     *
     * <ul>
     *   <li>{@code metadata/contentInfo/illuminationAzimuthAngle}</li>
     * </ul>
     *
     * @param  value  the new illumination azimuth angle, or {@code NaN} for no-operation.
     * @throws IllegalArgumentException if the given value is out of range.
     */
    public final void setIlluminationAzimuthAngle(final double value) {
        if (!Double.isNaN(value)) {
            ((DefaultImageDescription) coverageDescription()).setIlluminationAzimuthAngle(shared(value));
        }
    }

    /**
     * Sets the illumination elevation measured in degrees clockwise from the target plane
     * at intersection of the optical line of sight with the Earth's surface.
     * For images from a canning device, refer to the centre pixel of the image.
     * This method does nothing if the given value is {@link Double#NaN}.
     *
     * <p>This method is available only if {@link #newCoverage(boolean)} has been invoked
     * with the {@code electromagnetic} parameter set to {@code true}. Storage location is:</p>
     *
     * <ul>
     *   <li>{@code metadata/contentInfo/illuminationElevationAngle}</li>
     * </ul>
     *
     * @param  value  the new illumination azimuth angle, or {@code NaN} for no-operation.
     * @throws IllegalArgumentException if the given value is out of range.
     */
    public final void setIlluminationElevationAngle(final double value) {
        if (!Double.isNaN(value)) {
            ((DefaultImageDescription) coverageDescription()).setIlluminationElevationAngle(shared(value));
        }
    }

    /**
     * Adds a platform on which instrument are installed. If a platform was already defined
     * with a different identifier, then a new platform instance will be created.
     * Storage location is:
     *
     * <ul>
     *   <li>{@code metadata/acquisitionInformation/platform/identifier}</li>
     * </ul>
     *
     * @param  authority   identifiers the authority that define platform codes, or {@code null} if none.
     * @param  identifier  identifier of the platform to add, or {@code null} for no-operation.
     */
    public final void addPlatform(final CharSequence authority, String identifier) {
        identifier = Strings.trimOrNull(identifier);
        if (identifier != null) {
            if (platform != null) {
                final Identifier current = platform.getIdentifier();
                if (current != null) {
                    if (identifier.equals(current.getCode())) {
                        return;
                    }
                    acquisition().getPlatforms().add(platform);
                    platform = null;
                }
            }
            platform().setIdentifier(sharedIdentifier(authority, identifier));
        }
    }

    /**
     * Adds an instrument or sensor on the platform.
     * Storage location is:
     *
     * <ul>
     *   <li>{@code metadata/acquisitionInformation/platform/instrument/identifier}</li>
     * </ul>
     *
     * @param  authority   identifiers the authority that define instrument codes, or {@code null} if none.
     * @param  identifier  identifier of the sensor to add, or {@code null} for no-operation.
     */
    public final void addInstrument(final CharSequence authority, String identifier) {
        identifier = Strings.trimOrNull(identifier);
        if (identifier != null) {
            final var instrument = new DefaultInstrument();
            instrument.setIdentifier(sharedIdentifier(authority, identifier));
            addIfNotPresent(platform().getInstruments(), instrument);
        }
    }

    /**
     * Adds an event that describe the time at which data were acquired.
     * Storage location is:
     *
     * <ul>
     *   <li>{@code metadata/acquisitionInformation/operation/significantEvent/time}</li>
     * </ul>
     *
     * @param  time  the acquisition time, or {@code null} for no-operation.
     *
     * @see #addTemporalExtent(Temporal, Temporal)
     */
    public final void addAcquisitionTime(final Temporal time) {
        if (time != null) {
            final var event = new DefaultEvent();
            event.setContext(Context.ACQUISITION);
            event.setDateOfOccurrence(time);
            final var op = new DefaultOperation();
            op.setSignificantEvents(Collections.singleton(event));
            op.setType(OperationType.REAL);
            op.setStatus(Progress.COMPLETED);
            addIfNotPresent(acquisition().getOperations(), op);
        }
    }

    /**
     * Adds an event that describe the range of time at which data were acquired.
     * Current implementation computes the average of given instants.
     * Storage location is:
     *
     * <ul>
     *   <li>{@code metadata/acquisitionInformation/operation/significantEvent/time}</li>
     * </ul>
     *
     * @param  startTime  start time, or {@code null} if unknown.
     * @param  endTime    end time, or {@code null} if unknown.
     */
    public final void addAcquisitionTime(final Instant startTime, final Instant endTime) {
        final Temporal time;
        if (startTime == null) {
            if (endTime == null) return;
            time = endTime;
        } else if (endTime == null) {
            time = startTime;
        } else {
            // Divide by 2 before to add in order to avoid overflow.
            time = Instant.ofEpochMilli((startTime.toEpochMilli() >> 1) + (endTime.toEpochMilli() >> 1));
        }
        addAcquisitionTime(time);
    }

    /**
     * Adds the identifier of the operation used to acquire the dataset.
     * Examples: "GHRSST", "NOAA CDR", "NASA EOS", "JPSS", "GOES-R".
     * Storage location is:
     *
     * <ul>
     *   <li>{@code metadata/acquisitionInformation/operation/identifier}</li>
     * </ul>
     *
     * @param  program     identification of the mission, or {@code null} if none.
     * @param  identifier  unique identification of the operation, or {@code null} for no-operation.
     */
    public final void addAcquisitionOperation(final CharSequence program, String identifier) {
        identifier = Strings.trimOrNull(identifier);
        if (identifier != null) {
            final var r = new DefaultOperation();
            r.setIdentifier(sharedIdentifier(program, identifier));
            addIfNotPresent(acquisition().getOperations(), r);
        }
    }

    /**
     * Adds the identifier of the requirement to be satisfied by data acquisition.
     * Storage location is:
     *
     * <ul>
     *   <li>{@code metadata/acquisitionInformation/acquisitionRequirement/identifier}</li>
     * </ul>
     *
     * @param  authority   specifies the authority that define requirement codes, or {@code null} if none.
     * @param  identifier  unique name or code for the requirement, or {@code null} for no-operation.
     */
    public final void addAcquisitionRequirement(final CharSequence authority, String identifier) {
        identifier = Strings.trimOrNull(identifier);
        if (identifier != null) {
            final var r = new DefaultRequirement();
            r.setIdentifier(sharedIdentifier(authority, identifier));
            addIfNotPresent(acquisition().getAcquisitionRequirements(), r);
        }
    }

    /**
     * Adds a general explanation of the data producer's knowledge about the lineage of a dataset.
     * If a statement already exists, the new one will be appended after a new line.
     * Storage location is:
     *
     * <ul>
     *   <li>{@code metadata/resourceLineage/statement}</li>
     * </ul>
     *
     * @param statement  explanation of the data producer's knowledge about the lineage, or {@code null} for no-operation.
     *
     * @see #addProcessDescription(CharSequence)
     */
    public final void addLineage(final CharSequence statement) {
        final InternationalString i18n = trim(statement);
        if (i18n != null) {
            @SuppressWarnings("LocalVariableHidesMemberVariable")
            final DefaultLineage lineage = lineage();
            lineage.setStatement(append(lineage.getStatement(), i18n));
        }
    }

    /**
     * Adds a source described by the given metadata.
     * Storage locations are:
     *
     * <ul>
     *   <li>{@code metadata/resourceLineage/source/description}</li>
     *   <li>{@code metadata/resourceLineage/source/citation}</li>
     *   <li>{@code metadata/resourceLineage/source/scope/level}</li>
     *   <li>{@code metadata/resourceLineage/source/scope/extent}</li>
     *   <li>{@code metadata/resourceLineage/source/sourceReferenceSystem}</li>
     *   <li>{@code metadata/resourceLineage/source/sourceSpatialResolution}</li>
     * </ul>
     *
     * @param  source  metadata about a source of the resource for which to describe the lineage.
     *
     * @see #addLineage(CharSequence)
     * @see #addProcessDescription(CharSequence)
     */
    public final void addSource(final Metadata source) {
        if (source != null) {
            final ResourceLineage r = new ResourceLineage(source);
            if (!r.isEmpty()) {
                addIfNotPresent(lineage().getSources(), r.build());
            }
        }
    }

    /**
     * Adds information about a source of data used for producing the resource.
     * Storage locations are:
     *
     * <ul>
     *   <li>{@code metadata/resourceLineage/source/description}</li>
     *   <li>{@code metadata/resourceLineage/source/scope/level}</li>
     *   <li>{@code metadata/resourceLineage/source/scope/levelDescription/features}</li>
     * </ul>
     *
     * <h4>Example</h4>
     * If a Landsat image uses the "GTOPO30" digital elevation model, then it can declare the source
     * with "GTOPO30" description, {@link ScopeCode#MODEL} and feature "Digital Elevation Model".
     *
     * @param  description  a detailed description of the level of the source data, or {@code null} if none.
     * @param  level        hierarchical level of the source (e.g. model), or {@code null} if unspecified.
     * @param  feature      more detailed name for {@code level}, or {@code null} if none.
     *
     * @see #addSource(Metadata)
     * @see #addProcessing(CharSequence, String)
     * @see #addProcessDescription(CharSequence)
     */
    @SuppressWarnings("deprecation")
    public final void addSource(final CharSequence description, final ScopeCode level, final CharSequence feature) {
        final InternationalString i18n = trim(description);
        if (i18n != null) {
            final var source = new DefaultSource(description);
            if (level != null || feature != null) {
                final var scope = new DefaultScope(level);
                if (feature != null) {
                    final var sd = new DefaultScopeDescription();
                    sd.getFeatures().add(new org.apache.sis.metadata.iso.maintenance.LegacyFeatureType(feature));
                    scope.getLevelDescription().add(sd);
                }
            }
            addIfNotPresent(lineage().getSources(), source);
        }
    }

    /**
     * Adds information about a source of data used for producing the resource.
     * Storage locations are:
     *
     * <ul>
     *   <li>{@code metadata/resourceLineage/source/scope/level}</li>
     *   <li>{@code metadata/resourceLineage/source/scope/extent}</li>
     *   <li>{@code metadata/resourceLineage/source/scope/levelDescription/*}</li>
     *   <li>{@code metadata/resourceLineage/source/citation}</li>
     *   <li>{@code metadata/resourceLineage/source/sourceReferenceSystem}</li>
     *   <li>{@code metadata/resourceLineage/source/sourceSpatialResolution}</li>
     * </ul>
     *
     * <h4>Example</h4>
     * If a {@code FeatureSet} is the aggregation of two other {@code FeatureSet} resources,
     * then this method can be invoked twice with the metadata of each source {@code FeatureSet}.
     * If the aggregated data are features, then {@code level} should be {@link ScopeCode#FEATURE}.
     *
     * @param  metadata  the metadata of the source, or {@code null} if none.
     * @param  level     hierarchical level of the source (e.g. feature). Should not be null.
     * @param  features  names of dataset, features or attributes used in the source.
     *
     * @see #addSource(Metadata)
     */
    public final void addSource(final Metadata metadata, final ScopeCode level, final CharSequence... features) {
        if (metadata != null) {
            final var source = new DefaultSource();
            final var scope  = new DefaultScope(level);
            source.setSourceReferenceSystem(CollectionsExt.first(metadata.getReferenceSystemInfo()));
            for (final Identification id : metadata.getIdentificationInfo()) {
                source.setSourceCitation(id.getCitation());
                if (id instanceof AbstractIdentification) {
                    final AbstractIdentification aid = (AbstractIdentification) id;
                    source.setSourceSpatialResolution(CollectionsExt.first(aid.getSpatialResolutions()));
                    scope.setExtents(aid.getExtents());
                }
                if (features != null && features.length != 0) {
                    /*
                     * Note: the same ScopeDescription may be shared by many Source instances
                     * in the common case where many sources contain features of the same type.
                     */
                    final var sd = new DefaultScopeDescription();
                    sd.setLevelDescription(level, new LinkedHashSet<>(Arrays.asList(features)));
                    scope.getLevelDescription().add(shared(DefaultScopeDescription.class, sd));
                }
                source.setScope(scope.isEmpty() ? null : scope);
                if (!source.isEmpty()) {
                    addIfNotPresent(lineage().getSources(), source);
                    break;
                }
            }
        }
    }

    /**
     * Adds information about the procedure, process and algorithm applied in a process step.
     * If a processing was already defined with a different identifier, then a new processing
     * instance will be created. Storage location is:
     *
     * <ul>
     *   <li>{@code metadata/resourceLineage/processStep/processingInformation/identifier}</li>
     * </ul>
     *
     * @param  authority   identifies the authority that defines processing code, or {@code null} if none.
     * @param  identifier  processing package that produced the data, or {@code null} for no-operation.
     *
     * @see #addSoftwareReference(CharSequence)
     * @see #addHostComputer(CharSequence)
     * @see #addProcessDescription(CharSequence)
     * @see #addSource(CharSequence, ScopeCode, CharSequence)
     */
    public final void addProcessing(final CharSequence authority, String identifier) {
        identifier = Strings.trimOrNull(identifier);
        if (identifier != null) {
            if (processing != null) {
                final Identifier current = processing.getIdentifier();
                if (current != null) {
                    if (identifier.equals(current.getCode())) {
                        return;
                    }
                    processStep().setProcessingInformation(processing);
                    addIfNotPresent(lineage().getProcessSteps(), processStep);
                    processing  = null;
                    processStep = null;
                }
            }
            processing().setIdentifier(sharedIdentifier(authority, identifier));
        }
    }

    /**
     * Adds a reference to document describing processing software.
     * This is added to the processing identified by last call to {@link #addProcessing(CharSequence, String)}.
     * Storage location is:
     *
     * <ul>
     *   <li>{@code metadata/resourceLineage/processStep/processingInformation/softwareReference/title}</li>
     * </ul>
     *
     * @param  title  title of the document that describe the software, or {@code null} for no-operation.
     *
     * @see #addProcessing(CharSequence, String)
     * @see #addSource(CharSequence, ScopeCode, CharSequence)
     */
    public final void addSoftwareReference(final CharSequence title) {
        final InternationalString i18n = trim(title);
        if (i18n != null) {
            addIfNotPresent(processing().getSoftwareReferences(), sharedCitation(i18n));
        }
    }

    /**
     * Adds information about the computer and/or operating system in use at the processing time.
     * This is added to the processing identified by last call to {@link #addProcessing(CharSequence, String)}.
     * Storage location is:
     *
     * <ul>
     *   <li>{@code metadata/resourceLineage/processStep/processingInformation/procedureDescription}</li>
     * </ul>
     *
     * @param  platform  name of the system on which the processing has been executed, or {@code null} for no-operation.
     *
     * @see #addProcessing(CharSequence, String)
     * @see #addSource(CharSequence, ScopeCode, CharSequence)
     */
    public final void addHostComputer(final CharSequence platform) {
        InternationalString i18n = trim(platform);
        if (i18n != null) {
            i18n = Resources.formatInternational(Resources.Keys.ProcessingExecutedOn_1, i18n);
            final DefaultProcessing p = processing();
            p.setProcedureDescription(append(p.getProcedureDescription(), i18n));
        }
    }

    /**
     * Adds additional details about the process step.
     * If a description already exists, the new one will be added on a new line.
     * Storage location is:
     *
     * <ul>
     *   <li>{@code metadata/resourceLineage/processStep/description}</li>
     * </ul>
     *
     * @param  description  additional details about the process step, or {@code null} for no-operation.
     *
     * @see #addProcessing(CharSequence, String)
     * @see #addSource(CharSequence, ScopeCode, CharSequence)
     * @see #addLineage(CharSequence)
     */
    public final void addProcessDescription(final CharSequence description) {
        final InternationalString i18n = trim(description);
        if (i18n != null) {
            final DefaultProcessStep ps = processStep();
            ps.setDescription(append(ps.getDescription(), i18n));
        }
    }

    /**
     * Adds a name to the resource format. If no format citation has been created yet,
     * then the given value is used as the format title. Otherwise, the given value is
     * used as an alternative name of the current formaT. Storage location is:
     *
     * <ul>
     *   <li>{@code metadata/identificationInfo/resourceFormat/formatSpecificationCitation/[alternate]Title}</li>
     * </ul>
     *
     * If this method is used together with {@link #setPredefinedFormat setPredefinedFormat(…)},
     * then the predefined format should be set <strong>before</strong> this method.
     *
     * @param value  the format name, or {@code null} for no-operation.
     *
     * @see #setFormatEdition(CharSequence)
     * @see #addCompression(CharSequence)
     */
    public final void addFormatName(final CharSequence value) {
        addFormatName(value, true);
    }

    /**
     * Adds a name to the resource format, optionally doing nothing if a name is already present.
     *
     * @param  value  the format name, or {@code null} for no-operation.
     * @param  more   {@code false} for doing nothing if a name is already present.
     */
    private void addFormatName(final CharSequence value, final boolean more) {
        final InternationalString i18n = trim(value);
        if (i18n != null) {
            @SuppressWarnings("LocalVariableHidesMemberVariable")
            final DefaultFormat format = format();
            DefaultCitation c = DefaultCitation.castOrCopy(format.getFormatSpecificationCitation());
            if (c == null) {
                c = new DefaultCitation(i18n);
            } else if (more) {
                addIfNotPresent(c.getAlternateTitles(), i18n);
            }
            format.setFormatSpecificationCitation(c);
        }
    }

    /**
     * Returns the citation of the format as a modifiable object for allowing the caller to set properties.
     */
    private DefaultCitation getFormatCitation() {
        @SuppressWarnings("LocalVariableHidesMemberVariable")
        final DefaultFormat format = format();
        DefaultCitation c = DefaultCitation.castOrCopy(format.getFormatSpecificationCitation());
        if (c == null) {
            c = new DefaultCitation();
        }
        format.setFormatSpecificationCitation(c);   // Unconditional because may replace a proxy.
        return c;
    }

    /**
     * Sets a version number for the resource format. Storage location is:
     *
     * <ul>
     *   <li>{@code metadata/identificationInfo/resourceFormat/formatSpecificationCitation/edition}</li>
     * </ul>
     *
     * If this method is used together with {@link #setPredefinedFormat setPredefinedFormat(…)},
     * then the predefined format should be set <strong>before</strong> this method.
     *
     * @param value  the format edition, or {@code null} for no-operation.
     *
     * @see #addFormatName(CharSequence)
     */
    public final void setFormatEdition(final CharSequence value) {
        final InternationalString i18n = trim(value);
        if (i18n != null) {
            getFormatCitation().setEdition(i18n);
        }
    }

    /**
     * Adds other information about the format. Apache SIS currently uses this
     * location for specifying which software was used for reading the data.
     * Storage location is:
     *
     * <ul>
     *   <li>{@code metadata/identificationInfo/resourceFormat/formatSpecificationCitation/otherCitationDetails}</li>
     * </ul>
     *
     * @param  details  other details about the format, or {@code null} for no-operation.
     *
     * @see #addOtherCitationDetails(CharSequence)
     */
    public final void addFormatCitationDetails(final CharSequence details) {
        final InternationalString i18n = trim(details);
        if (i18n != null) {
            final DefaultCitation c = getFormatCitation();
            c.setOtherCitationDetails(append(c.getOtherCitationDetails(), i18n));
        }
    }

    /**
     * Adds a note about which reader is used. Apache SIS currently stores this information as other format
     * citation details, but this location may change in a SIS future version if we find a better location.
     * Storage location is as below, wrapped in a "Read by {0} version {1}" text:
     *
     * <ul>
     *   <li>{@code metadata/identificationInfo/resourceFormat/formatSpecificationCitation/otherCitationDetails}</li>
     * </ul>
     *
     * This method should not be invoked before the {@linkplain #addFormatName format name} has been set.
     * If this method is used together with {@link #setPredefinedFormat setPredefinedFormat(…)},
     * then the predefined format should be set <strong>before</strong> this method.
     *
     * <h4>Usage</h4>
     * This method is invoked for various libraries such as GDAL, UCAR NetCDF and Apache SIS.
     * For the specific case of Apache SIS, {@link #addFormatReaderSIS(String)} is a shortcut.
     *
     * @param driver   driver name to be wrapped in a "Read by {0} version {1}" text, or {@code null} for no-operation.
     * @param version  the library version, or {@code null} if unknown.
     */
<<<<<<< HEAD
    public final void addFormatReader(final ReferenceIdentifier driver, final Version version) {
        CharSequence title = null;
        Citation authority = driver.getAuthority();
        if (authority != null) {
            title = authority.getTitle();
            if (title != null) {
                for (CharSequence t : authority.getAlternateTitles()) {
                    if (t.length() < title.length()) {
                        title = t;      // Alternate titles are often abbreviations.
                    }
                }
            }
=======
    public final void addFormatReader(final CharSequence driver, final Version version) {
        if (driver != null) {
            addFormatCitationDetails(Resources.formatInternational(Resources.Keys.ReadBy_2, driver,
                    (version != null) ? version : Vocabulary.formatInternational(Vocabulary.Keys.Unspecified)));
>>>>>>> 0704b92b
        }
    }

    /**
     * Adds a note saying that Apache <abbr>SIS</abbr> has been used for decoding the format.
     * The argument should be the short name (identifier) of the {@code DataStoreProvider}.
     * It is currently used only as a fallback when the {@linkplain #addFormatName format name}
     * has not been set.
     *
     * @param  provider  the provider name, or {@code null} if unknown.
     */
    public void addFormatReaderSIS(final String provider) {
        addFormatName(provider, false);
        addFormatReader(Citations.SIS.getTitle(), Version.SIS);
    }

    /**
     * Adds a compression name.
     * Storage location is:
     *
     * <ul>
     *   <li>{@code metadata/identificationInfo/resourceFormat/fileDecompressionTechnique}</li>
     * </ul>
     *
     * If this method is used together with {@link #setPredefinedFormat setPredefinedFormat(…)},
     * then the predefined format should be set <strong>before</strong> this method.
     *
     * @param value  the compression name, or {@code null} for no-operation.
     *
     * @see #addFormatName(CharSequence)
     */
    public final void addCompression(final CharSequence value) {
        final InternationalString i18n = trim(value);
        if (i18n != null) {
            @SuppressWarnings("LocalVariableHidesMemberVariable")
            final DefaultFormat format = format();
            format.setFileDecompressionTechnique(append(format.getFileDecompressionTechnique(), i18n));
        }
    }

    /**
     * Adds a URL to a more complete description of the metadata.
     * Storage location is:
     *
     * <ul>
     *   <li>{@code metadata/metadataLinkage/linkage}
     *     with {@code function} set to {@code OnLineFunction.COMPLETE_METADATA}</li>
     * </ul>
     *
     * @param  link  URL to a more complete description of the metadata, or {@code null}.
     */
    public final void addCompleteMetadata(final URI link) {
        if (link != null) {
            final var ln = new DefaultOnlineResource(link);
            ln.setFunction(OnLineFunction.valueOf("COMPLETE_METADATA"));
            ln.setProtocol(link.getScheme());
            addIfNotPresent(metadata().getMetadataLinkages(), ln);
        }
    }

    /**
     * Sets the metadata standards to ISO 19115-1, and optionally to ISO 19115-2 too.
     * Those metadata citations are added only if the metadata object is otherwise non-empty.
     * Storage location is:
     *
     * <ul>
     *   <li>{@code metadata/metadataStandards}</li>
     * </ul>
     *
     * @param  part2  whether to set ISO 19115-2 in addition to ISO 19115-1.
     */
    public final void setISOStandards(final boolean part2) {
        standardISO = part2 ? (byte) 2 : (byte) 1;
    }

    /**
     * Appends information from the metadata of a component.
     * This is a helper method for building the metadata of an aggregate.
     * Aggregate metadata should be set before to invoke this method, in particular:
     *
     * <ul>
     *   <li>The aggregated resource {@linkplain #addTitle(CharSequence) title}.</li>
     *   <li>The {@linkplain #addFormatName format} (may not be the same as component format).</li>
     * </ul>
     *
     * This method applies the following heuristic rules (may change in any future version).
     * Those rules assume that the component metadata was built with {@code MetadataBuilder}
     * (this assumption determines which metadata elements are inspected).
     *
     * <ul>
     *   <li>Content information is added verbatim. There is usually one instance per component.</li>
     *   <li>Extents are added as one {@link Extent} per component, but without duplicated values.</li>
     *   <li>All Coordinate Reference System information are added without duplicated values.</li>
     *   <li>Some citation information are merged in a single citation.
     *       The following information are ignored because considered too specific to the component:<ul>
     *         <li>titles (except if no title has been set, in which case the first title is used)</li>
     *         <li>identifiers</li>
     *         <li>series (includes page numbers).</li>
     *       </ul></li>
     *   <li>{@linkplain #addCompression Compression} are added (without duplicated value) but not the
     *       other format information (because the aggregate is assumed to have its own format name).</li>
     *   <li>Distributor names, but not the other distribution information because the aggregated resource
     *       may not be distributed in the same way then the components.</li>
     * </ul>
     *
     * @param  component  the component from which to append metadata.
     */
    public final void addFromComponent(final Metadata component) {
        /*
         * Note: this method contains many loops like below:
         *
         *     for (Foo r : info.getFoos()) {
         *         addIfNotPresent(bla().getFoos(), r);
         *     }
         *
         * We could easily factor out the above pattern in a method, but we don't do that because
         * it would invoke `bla().getFoos()` before the loop. We want that call to happen only if
         * the collection contains at least one element. Usually, there is only 0 or 1 element.
         */
        for (final Identification info : component.getIdentificationInfo()) {
            final Citation c = info.getCitation();
            if (c != null) {
                // Title (except first one), identifiers and series are assumed to not apply (see Javadoc).
                @SuppressWarnings("LocalVariableHidesMemberVariable")
                final DefaultCitation citation = citation();
                if (citation.getTitle() == null) {
                    citation.setTitle(c.getTitle());
                }
                for (ResponsibleParty r : c.getCitedResponsibleParties()) {
                    addIfNotPresent(citation.getCitedResponsibleParties(), r);
                }
                citation.getPresentationForms().addAll(c.getPresentationForms());
            }
            @SuppressWarnings("LocalVariableHidesMemberVariable")
            final DefaultDataIdentification identification = identification();
            for (Format r : info.getResourceFormats()) {
                addCompression(r.getFileDecompressionTechnique());
                // Ignore format name (see Javadoc).
            }
            for (Constraints r : info.getResourceConstraints()) {
                addIfNotPresent(identification.getResourceConstraints(), r);
            }
            if (info instanceof DataIdentification) {
                final var di = (DataIdentification) info;
                for (Extent e : di.getExtents()) {
                    addIfNotPresent(identification.getExtents(), e);
                }
                for (Resolution r : di.getSpatialResolutions()) {
                    addIfNotPresent(identification.getSpatialResolutions(), r);
                }
                identification.getTopicCategories().addAll(di.getTopicCategories());
                identification.getSpatialRepresentationTypes().addAll(di.getSpatialRepresentationTypes());
            }
            if (info instanceof AbstractIdentification) {
                final var di = (AbstractIdentification) info;
                for (TemporalAmount r : di.getTemporalResolutions()) {
                    addIfNotPresent(identification.getTemporalResolutions(), r);
                }
            }
        }
        @SuppressWarnings("LocalVariableHidesMemberVariable")
        final DefaultMetadata metadata = metadata();
        for (ContentInformation info : component.getContentInfo()) {
            addIfNotPresent(metadata.getContentInfo(), info);
        }
        for (final ReferenceSystem crs : component.getReferenceSystemInfo()) {
            addReferenceSystem(crs);
        }
        for (SpatialRepresentation info : component.getSpatialRepresentationInfo()) {
            addIfNotPresent(metadata.getSpatialRepresentationInfo(), info);
        }
        for (AcquisitionInformation info : component.getAcquisitionInformation()) {
            addIfNotPresent(metadata.getAcquisitionInformation(), info);
        }
        Distribution di = component.getDistributionInfo();
        if (di != null) {
            // See Javadoc about why we copy only the distributors.
            for (Distributor r : di.getDistributors()) {
                addIfNotPresent(distribution().getDistributors(), r);
            }
        }
    }

    /**
     * Merges the given metadata into the metadata created by this builder.
     * The given source should be an instance of {@link Metadata},
     * but some types of metadata components are accepted as well.
     *
     * <p>This method should be invoked last, just before the call to {@link #build()}.
     * Any identification information, responsible party, extent, coverage description, <i>etc.</i>
     * added after this method call will be stored in new metadata object (not merged).</p>
     *
     * @param  source  the source metadata to merge. Will never be modified.
     * @param  locale  the locale to use for error message in exceptions, or {@code null} for the default locale.
     * @return {@code true} if the given source has been merged,
     *         or {@code false} if its type is not managed by this builder.
     * @throws RuntimeException if the merge failed (may be {@link IllegalArgumentException},
     *         {@link ClassCastException}, {@link org.apache.sis.metadata.InvalidMetadataException}…)
     *
     * @see Merger
     */
    public boolean mergeMetadata(final Object source, final Locale locale) {
        flush();
        final ModifiableMetadata target;
        /*
         * In the following `instanceof` checks, objects closer to root should be tested first.
         * For example, we should finish the checks of all `Metadata` elements before to check
         * if the object is a sub-element of a `Metadata` element. This ordering is because an
         * implementation may implement many interfaces: the main element together with some of
         * its sub-elements. We want to use the object with most information. Furthermore, the
         * main object may not use a type (e.g. `Citation`) for the same sub-element than what
         * the code below assumes.
         */
             if (source instanceof Metadata)                    target = metadata();
        else if (source instanceof DataIdentification)          target = identification();
        else if (source instanceof GridSpatialRepresentation)   target = gridRepresentation();
        else if (source instanceof CoverageDescription)         target = coverageDescription();
        else if (source instanceof FeatureCatalogueDescription) target = featureDescription();
        else if (source instanceof AcquisitionInformation)      target = acquisition();
        else if (source instanceof Lineage)                     target = lineage();
        else if (source instanceof Distribution)                target = distribution();
        else if (source instanceof Citation)                    target = citation();
        else if (source instanceof Extent)                      target = extent();
        else if (source instanceof LegalConstraints)            target = constraints();
        else if (source instanceof Series)                      target = series();
        else if (source instanceof DefaultResponsibleParty)     target = responsibility();
        else if (source instanceof AbstractParty)               target = party();
        else if (source instanceof DefaultAttributeGroup)       target = attributeGroup();
        else if (source instanceof SampleDimension)             target = sampleDimension();
        else if (source instanceof GCPCollection)               target = groundControlPoints();
        else if (source instanceof Format)                      target = format();
        else if (source instanceof Platform)                    target = platform();
        else if (source instanceof ProcessStep)                 target = processStep();
        else if (source instanceof Processing)                  target = processing();
        else if (source instanceof ReferenceSystem) {
            addReferenceSystem((ReferenceSystem) source);
            return true;
        } else {
            return false;
        }
        final Merger merger = new Merger(locale);
        merger.copy(source, target);
        useParentElements();
        return true;
    }

    /**
     * Replaces any null metadata element by the last element from the parent.
     * This is used for continuing the edition of an existing metadata.
     */
    private void useParentElements() {
        if (identification      == null) identification      = last (DefaultDataIdentification.class,          metadata,            DefaultMetadata::getIdentificationInfo);
        if (gridRepresentation  == null) gridRepresentation  = last (DefaultGridSpatialRepresentation.class,   metadata,            DefaultMetadata::getSpatialRepresentationInfo);
        if (coverageDescription == null) coverageDescription = last (DefaultCoverageDescription.class,         metadata,            DefaultMetadata::getContentInfo);
        if (featureDescription  == null) featureDescription  = last (DefaultFeatureCatalogueDescription.class, metadata,            DefaultMetadata::getContentInfo);
        if (acquisition         == null) acquisition         = last (DefaultAcquisitionInformation.class,      metadata,            DefaultMetadata::getAcquisitionInformation);
        if (lineage             == null) lineage             = last (DefaultLineage.class,                     metadata,            DefaultMetadata::getResourceLineages);
        if (distribution        == null) distribution        = fetch(DefaultDistribution.class,                metadata,            DefaultMetadata::getDistributionInfo);
        if (citation            == null) citation            = fetch(DefaultCitation.class,                    identification,      AbstractIdentification::getCitation);
        if (extent              == null) extent              = last (DefaultExtent.class,                      identification,      AbstractIdentification::getExtents);
        if (constraints         == null) constraints         = last (DefaultLegalConstraints.class,            identification,      AbstractIdentification::getResourceConstraints);
        if (responsibility      == null) responsibility      = last (DefaultResponsibleParty.class,            citation,            DefaultCitation::getCitedResponsibleParties);
        if (party               == null) party               = last (AbstractParty.class,                      responsibility,      DefaultResponsibility::getParties);
        if (attributeGroup      == null) attributeGroup      = last (DefaultAttributeGroup.class,              coverageDescription, DefaultCoverageDescription::getAttributeGroups);
        if (sampleDimension     == null) sampleDimension     = last (DefaultSampleDimension.class,             attributeGroup,      DefaultAttributeGroup::getAttributes);
        if (format              == null) format              = last (DefaultFormat.class,                      distribution,        DefaultDistribution::getDistributionFormats);
        if (platform            == null) platform            = last (DefaultPlatform.class,                    acquisition,         DefaultAcquisitionInformation::getPlatforms);
        if (processStep         == null) processStep         = last (DefaultProcessStep.class,                 lineage,             DefaultLineage::getProcessSteps);
        if (processing          == null) processing          = fetch(DefaultProcessing.class,                  processStep,         DefaultProcessStep::getProcessingInformation);
    }

    /**
     * Returns the element of the given source metadata if it is of the desired class.
     * This method is equivalent to {@link #last(Class, Object, Function)} but for a singleton.
     *
     * @param  <S>     the type of the source metadata.
     * @param  <E>     the type of metadata element provided by the source.
     * @param  <T>     the type of the desired metadata element.
     * @param  target  the type of the desired metadata element.
     * @param  source  the source metadata, or {@code null} if none.
     * @param  getter  the getter to use for fetching elements from the source metadata.
     * @return the metadata element from the source, or {@code null} if none.
     */
    private static <S extends ISOMetadata, E, T extends E> T fetch(final Class<T> target, final S source,
            final Function<S,E> getter)
    {
        if (source != null) {
            final E last = getter.apply(source);
            if (target.isInstance(last)) {
                return target.cast(last);
            }
        }
        return null;
    }

    /**
     * Returns the element of the given source metadata if it is of the desired class.
     * This method is equivalent to {@link #fetch(Class, Object, Function)} but for a collection.
     *
     * @param  <S>     the type of the source metadata.
     * @param  <E>     the type of metadata element provided by the source.
     * @param  <T>     the type of the desired metadata element.
     * @param  target  the type of the desired metadata element.
     * @param  source  the source metadata, or {@code null} if none.
     * @param  getter  the getter to use for fetching elements from the source metadata.
     * @return the metadata element from the source, or {@code null} if none.
     */
    private static <S extends ISOMetadata, E, T extends E> T last(final Class<T> target, final S source,
            final Function<S,Collection<E>> getter)
    {
        if (source != null) {
            // If not a sequenced collection, the iteration may be in any order.
            for (final E last : JDK21.reversed(getter.apply(source))) {
                if (target.isInstance(last)) {
                    return target.cast(last);
                }
            }
        }
        return null;
    }

    /**
     * Writes all pending metadata objects into the {@link DefaultMetadata} root class.
     * Then all {@link #identification}, {@link #gridRepresentation}, <i>etc.</i> fields
     * except {@link #metadata} are set to {@code null}.
     */
    private void flush() {
        newIdentification();
        newGridRepresentation(GridType.UNSPECIFIED);
        newFeatureTypes();
        newCoverage(false);
        newAcquisition();
        newDistribution();
        newLineage();
    }

    /**
     * Returns the metadata as a modifiable object.
     *
     * @return the metadata (never {@code null}).
     */
    public final DefaultMetadata build() {
        flush();
        final DefaultMetadata md = metadata();
        if (standardISO != 0) {
            List<Citation> c = Citations.ISO_19115;
            if (standardISO == 1) {
                c = Collections.singletonList(c.get(0));
            }
            md.setMetadataStandards(c);
        }
        return md;
    }

    /**
     * Returns the metadata as an unmodifiable object.
     *
     * @return the metadata (never {@code null}).
     */
    public final DefaultMetadata buildAndFreeze() {
        final DefaultMetadata md = build();
        md.transitionTo(DefaultMetadata.State.FINAL);
        return md;
    }

    /**
     * Returns a shared instance of the given object if it already exists.
     * If the given object is new, then it is added to the cache and returned.
     *
     * <p>It is caller's responsibility to ensure that the type given in argument
     * does not conflict with one of the type documented in {@link #sharedValues}.</p>
     */
    private <T> T shared(final Class<T> type, final T value) {
        final T existing = type.cast(sharedValues.putIfAbsent(value, value));
        return (existing != null) ? existing : value;
    }

    /**
     * Returns a shared instance of the given value.
     * This is a helper method for callers who want to set themselves some additional
     * metadata values on the instance returned by {@link #build()}.
     *
     * @param   value  a double value.
     * @return  the given value, but as an existing instance if possible.
     */
    protected final Double shared(final double value) {
        final Double n = value;
        final Object existing = sharedValues.putIfAbsent(n, n);
        return (existing != null) ? (Double) existing : n;
    }

    /**
     * Returns a shared instance of the given value.
     * This is a helper method for callers who want to set themselves some additional
     * metadata values on the instance returned by {@link #build()}.
     *
     * @param   value  an integer value.
     * @return  the same value, but as an existing instance if possible.
     */
    protected final Integer shared(final int value) {
        final Integer n = value;
        final Object existing = sharedValues.putIfAbsent(n, n);
        return (existing != null) ? (Integer) existing : n;
    }
}<|MERGE_RESOLUTION|>--- conflicted
+++ resolved
@@ -106,7 +106,6 @@
 import org.apache.sis.measure.Units;
 
 // Specific to the main branch:
-import org.opengis.referencing.ReferenceIdentifier;
 import org.apache.sis.feature.DefaultFeatureType;
 
 
@@ -3187,25 +3186,10 @@
      * @param driver   driver name to be wrapped in a "Read by {0} version {1}" text, or {@code null} for no-operation.
      * @param version  the library version, or {@code null} if unknown.
      */
-<<<<<<< HEAD
-    public final void addFormatReader(final ReferenceIdentifier driver, final Version version) {
-        CharSequence title = null;
-        Citation authority = driver.getAuthority();
-        if (authority != null) {
-            title = authority.getTitle();
-            if (title != null) {
-                for (CharSequence t : authority.getAlternateTitles()) {
-                    if (t.length() < title.length()) {
-                        title = t;      // Alternate titles are often abbreviations.
-                    }
-                }
-            }
-=======
     public final void addFormatReader(final CharSequence driver, final Version version) {
         if (driver != null) {
             addFormatCitationDetails(Resources.formatInternational(Resources.Keys.ReadBy_2, driver,
                     (version != null) ? version : Vocabulary.formatInternational(Vocabulary.Keys.Unspecified)));
->>>>>>> 0704b92b
         }
     }
 
