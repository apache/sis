/*
 * Licensed to the Apache Software Foundation (ASF) under one or more
 * contributor license agreements.  See the NOTICE file distributed with
 * this work for additional information regarding copyright ownership.
 * The ASF licenses this file to You under the Apache License, Version 2.0
 * (the "License"); you may not use this file except in compliance with
 * the License.  You may obtain a copy of the License at
 *
 *     http://www.apache.org/licenses/LICENSE-2.0
 *
 * Unless required by applicable law or agreed to in writing, software
 * distributed under the License is distributed on an "AS IS" BASIS,
 * WITHOUT WARRANTIES OR CONDITIONS OF ANY KIND, either express or implied.
 * See the License for the specific language governing permissions and
 * limitations under the License.
 */
package org.apache.sis.storage.base;

import java.time.Instant;
import java.util.Date;
import java.util.Locale;
import java.util.Optional;
import java.util.Iterator;
import java.util.Arrays;
import java.util.Collection;
import java.util.Collections;
import java.util.LinkedHashSet;
import java.util.HashMap;
import java.util.List;
import java.util.Map;
import java.util.Objects;
import java.util.function.Function;
import java.util.logging.Level;
import java.net.URI;
import java.nio.charset.Charset;
import javax.measure.Unit;
import javax.measure.quantity.Length;
import org.opengis.util.MemberName;
import org.opengis.util.GenericName;
import org.opengis.util.InternationalString;
import org.opengis.geometry.Envelope;
import org.opengis.geometry.Geometry;
import org.opengis.geometry.DirectPosition;
import org.opengis.metadata.*;
import org.opengis.metadata.acquisition.*;
import org.opengis.metadata.citation.*;
import org.opengis.metadata.constraint.*;
import org.opengis.metadata.content.*;
import org.opengis.metadata.distribution.*;
import org.opengis.metadata.extent.*;
import org.opengis.metadata.identification.*;
import org.opengis.metadata.lineage.*;
import org.opengis.metadata.maintenance.*;
import org.opengis.metadata.quality.Element;
import org.opengis.metadata.spatial.*;
import org.opengis.referencing.ReferenceSystem;
import org.opengis.referencing.cs.CoordinateSystem;
import org.opengis.referencing.crs.VerticalCRS;
import org.opengis.referencing.crs.CoordinateReferenceSystem;
import org.opengis.referencing.operation.TransformException;
import org.apache.sis.util.AbstractInternationalString;
import org.apache.sis.util.CharSequences;
import org.apache.sis.util.Characters;
import org.apache.sis.util.iso.Names;
import org.apache.sis.util.iso.Types;
import org.apache.sis.util.logging.Logging;
import org.apache.sis.util.internal.CollectionsExt;
import org.apache.sis.util.internal.Strings;
import org.apache.sis.util.resources.Vocabulary;
import org.apache.sis.geometry.AbstractEnvelope;
import org.apache.sis.metadata.ModifiableMetadata;
import org.apache.sis.metadata.iso.*;
import org.apache.sis.metadata.iso.acquisition.*;
import org.apache.sis.metadata.iso.citation.*;
import org.apache.sis.metadata.iso.constraint.*;
import org.apache.sis.metadata.iso.content.*;
import org.apache.sis.metadata.iso.distribution.*;
import org.apache.sis.metadata.iso.extent.*;
import org.apache.sis.metadata.iso.identification.*;
import org.apache.sis.metadata.iso.lineage.*;
import org.apache.sis.metadata.iso.maintenance.*;
import org.apache.sis.metadata.iso.spatial.*;
import org.apache.sis.metadata.sql.MetadataStoreException;
import org.apache.sis.metadata.sql.MetadataSource;
import org.apache.sis.metadata.internal.Merger;
import org.apache.sis.storage.Resource;
import org.apache.sis.storage.AbstractResource;
import org.apache.sis.storage.AbstractFeatureSet;
import org.apache.sis.storage.AbstractGridCoverageResource;
import org.apache.sis.storage.DataStoreException;
import org.apache.sis.storage.event.StoreListeners;
import org.apache.sis.storage.internal.Resources;
import org.apache.sis.coverage.SampleDimension;
import org.apache.sis.coverage.grid.GridGeometry;
import org.apache.sis.coverage.grid.GridExtent;
import org.apache.sis.pending.jdk.JDK21;
import org.apache.sis.measure.Units;

// Specific to the geoapi-3.1 and geoapi-4.0 branches:
import org.opengis.temporal.Duration;
import org.opengis.feature.FeatureType;
import org.apache.sis.metadata.simple.SimpleDuration;


/**
 * Helper methods for the metadata created by {@code DataStore} implementations.
 * This is not a general-purpose builder suitable for public API, since the
 * methods provided in this class are tailored for Apache SIS data store needs.
 * API of this class may change in any future SIS versions.
 *
 * @author  Martin Desruisseaux (Geomatys)
 * @author  Rémi Maréchal (Geomatys)
 * @author  Thi Phuong Hao Nguyen (VNSC)
 * @author  Alexis Manin (Geomatys)
 */
public class MetadataBuilder {
    /**
     * Whether the next party to create should be an instance of {@link DefaultIndividual} or {@link DefaultOrganisation}.
     *
     * @see #party()
     * @see #newParty(PartyType)
     */
    private PartyType partyType = PartyType.UNKNOWN;

    /**
     * Whether the next grid should be an instance of {@link DefaultGeorectified} or {@link DefaultGeoreferenceable}.
     *
     * @see #gridRepresentation()
     * @see #newGridRepresentation(GridType)
     */
    private GridType gridType = GridType.UNSPECIFIED;

    /**
     * {@code true} if the next {@code CoverageDescription} to create will be a description of measurements
     * in the electromagnetic spectrum. In that case, the coverage description will actually be an instance
     * of {@code ImageDescription}.
     *
     * @see #coverageDescription()
     * @see #newCoverage(boolean)
     */
    private boolean electromagnetic;

    /**
     * For using the same instance of {@code Integer} or {@code Double} when the value is the same.
     * Also used for reusing {@link Citation} instances already created for a given title.
     * Keys and values can be:
     *
     * <table class="sis">
     *   <tr><th>Key</th>                          <th>Value</th>               <th>Method</th></tr>
     *   <tr><td>{@link Integer}</td>              <td>{@link Integer}</td>     <td>{@link #shared(int)}</td></tr>
     *   <tr><td>{@link Double}</td>               <td>{@link Double}</td>      <td>{@link #shared(double)}</td></tr>
     *   <tr><td>{@link Identifier}</td>           <td>{@link Identifier}</td>  <td>{@link #sharedIdentifier(CharSequence, String)}</td></tr>
     *   <tr><td>{@link InternationalString}</td>  <td>{@link Citation}</td>    <td>{@link #sharedCitation(InternationalString)}</td></tr>
     *   <tr><td>Other</td>                        <td>Same as key</td>         <td>{@link #shared(Class, Object)}</td></tr>
     * </table>
     */
    private final Map<Object,Object> sharedValues = new HashMap<>();

    /**
     * Whether to add ISO 19115-1 and ISO 19115-2 entries in "metadata standards" node.
     * Those entries will be added only if the metadata object would be otherwise non-empty.
     * A value of 1 will add ISO 19115-1. A value of 2 will add both ISO 19115-1 and ISO 19115-2.
     *
     * @see #setISOStandards(boolean)
     */
    private byte standardISO;

    // Other fields declared below together with closely related methods.

    /**
     * Creates a new metadata builder.
     */
    public MetadataBuilder() {
    }

    /**
     * Creates a new metadata builder for completing an existing metadata.
     * The given metadata shall may be modifiable. When a metadata element accepts many instances,
     * the instance which will be modified is the last one.
     *
     * @param  edit  the metadata to modify, or {@code null} if none.
     */
    public MetadataBuilder(final Metadata edit) {
        metadata = DefaultMetadata.castOrCopy(edit);
        useParentElements();
    }

    /**
     * The metadata created by this builder, or {@code null} if not yet created.
     */
    private DefaultMetadata metadata;

    /**
     * Creates the metadata object if it does not already exists, then returns it.
     *
     * @return the metadata (never {@code null}).
     * @see #build()
     */
    private DefaultMetadata metadata() {
        if (metadata == null) {
            metadata = new DefaultMetadata();
        }
        return metadata;
    }

    /**
     * The identification information that are part of {@linkplain #metadata}, or {@code null} if none.
     */
    private DefaultDataIdentification identification;

    /**
     * Creates the identification information object if it does not already exists, then returns it.
     *
     * @return the identification information (never {@code null}).
     * @see #newIdentification()
     */
    private DefaultDataIdentification identification() {
        if (identification == null) {
            identification = new DefaultDataIdentification();
        }
        return identification;
    }

    /**
     * The citation of data {@linkplain #identification}, or {@code null} if none.
     */
    private DefaultCitation citation;

    /**
     * Creates the citation object if it does not already exists, then returns it.
     *
     * @return the citation information (never {@code null}).
     */
    private DefaultCitation citation() {
        if (citation == null) {
            citation = new DefaultCitation();
        }
        return citation;
    }

    /**
     * Returns the information about the series, or aggregate dataset, of which the dataset is a part.
     */
    private DefaultSeries series() {
        @SuppressWarnings("LocalVariableHidesMemberVariable")
        final DefaultCitation citation = citation();
        DefaultSeries series = DefaultSeries.castOrCopy(citation.getSeries());
        if (series == null) {
            series = new DefaultSeries();
            citation.setSeries(series);
        }
        return series;
    }

    /**
     * Part of the responsible party of the {@linkplain #citation}, or {@code null} if none.
     */
    private DefaultResponsibleParty responsibility;

    /**
     * Creates the responsibility object if it does not already exists, then returns it.
     *
     * @return the responsibility party (never {@code null}).
     */
    private DefaultResponsibleParty responsibility() {
        if (responsibility == null) {
            responsibility = new DefaultResponsibleParty();
        }
        return responsibility;
    }

    /**
     * Part of the responsible party of the {@linkplain #citation}, or {@code null} if none.
     */
    private AbstractParty party;

    /**
     * Creates the individual or organization information object if it does not already exists, then returns it.
     *
     * <h4>Limitations</h4>
     * If the party type is unknown, then this method creates an {@code AbstractParty} instead of one of the subtypes.
     * This is not valid, but we currently have no way to guess if a party is an individual or an organization.
     * For now we prefer to let users know that the type is unknown rather than to pick a potentially wrong type.
     *
     * @return the individual or organization information (never {@code null}).
     * @see #newParty(MetadataBuilder.PartyType)
     */
    private AbstractParty party() {
        if (party == null) {
            switch (partyType) {
                case UNKNOWN:      party = new AbstractParty();       break;
                case INDIVIDUAL:   party = new DefaultIndividual();   break;
                case ORGANISATION: party = new DefaultOrganisation(); break;
                default:           throw new AssertionError(partyType);
            }
        }
        return party;
    }

    /**
     * Copyright information, or {@code null} if none.
     */
    private DefaultLegalConstraints constraints;

    /**
     * Creates the constraints information object if it does not already exists, then returns it.
     *
     * @return the constraints information (never {@code null}).
     */
    private DefaultLegalConstraints constraints() {
        if (constraints == null) {
            constraints = new DefaultLegalConstraints();
        }
        return constraints;
    }

    /**
     * The extent information that are part of {@linkplain #identification}, or {@code null} if none.
     */
    private DefaultExtent extent;

    /**
     * Creates the extent information object if it does not already exists, then returns it.
     *
     * @return the extent information (never {@code null}).
     */
    private DefaultExtent extent() {
        if (extent == null) {
            extent = new DefaultExtent();
        }
        return extent;
    }

    /**
     * Information about the platforms and sensors that collected the data, or {@code null} if none.
     */
    private DefaultAcquisitionInformation acquisition;

    /**
     * Creates the acquisition information object if it does not already exists, then returns it.
     *
     * @return the acquisition information (never {@code null}).
     * @see #newAcquisition()
     */
    private DefaultAcquisitionInformation acquisition() {
        if (acquisition == null) {
            acquisition = new DefaultAcquisitionInformation();
        }
        return acquisition;
    }

    /**
     * Platform where are installed the sensors that collected the data, or {@code null} if none.
     */
    private DefaultPlatform platform;

    /**
     * Creates a platform object if it does not already exists, then returns it.
     *
     * @return the platform information (never {@code null}).
     */
    private DefaultPlatform platform() {
        if (platform == null) {
            platform = new DefaultPlatform();
        }
        return platform;
    }

    /**
     * Information about the feature types, or {@code null} if none.
     */
    private DefaultFeatureCatalogueDescription featureDescription;

    /**
     * Creates the feature descriptions object if it does not already exists, then returns it.
     * This method sets the {@code includedWithDataset} property to {@code true} because the
     * metadata built by this helper class are typically encoded together with the data.
     *
     * @return the feature descriptions (never {@code null}).
     * @see #newFeatureTypes()
     */
    private DefaultFeatureCatalogueDescription featureDescription() {
        if (featureDescription == null) {
            featureDescription = new DefaultFeatureCatalogueDescription();
            featureDescription.setIncludedWithDataset(true);
        }
        return featureDescription;
    }

    /**
     * Information about the content of a grid data cell, or {@code null} if none.
     * May also be an instance of {@link DefaultImageDescription} if {@link #electromagnetic} is {@code true}.
     */
    private DefaultCoverageDescription coverageDescription;

    /**
     * Creates the coverage description object if it does not already exists, then returns it.
     *
     * @return the coverage description (never {@code null}).
     * @see #newCoverage(boolean)
     */
    private DefaultCoverageDescription coverageDescription() {
        if (coverageDescription == null) {
            coverageDescription = electromagnetic ? new DefaultImageDescription() : new DefaultCoverageDescription();
        }
        return coverageDescription;
    }

    /**
     * Information about content type for groups of attributes for a specific range dimension, or {@code null} if none.
     */
    private DefaultAttributeGroup attributeGroup;

    /**
     * Creates the attribute group object if it does not already exists, then returns it.
     *
     * @return the attribute group (never {@code null}).
     */
    private DefaultAttributeGroup attributeGroup() {
        if (attributeGroup == null) {
            attributeGroup = new DefaultAttributeGroup();
        }
        return attributeGroup;
    }

    /**
     * The characteristic of each dimension (layer) included in the resource, or {@code null} if none.
     */
    private DefaultSampleDimension sampleDimension;

    /**
     * Creates the sample dimension object if it does not already exists, then returns it.
     *
     * @return the sample dimension (never {@code null}).
     * @see #newSampleDimension()
     */
    private DefaultSampleDimension sampleDimension() {
        if (sampleDimension == null) {
            sampleDimension = electromagnetic ? new DefaultBand() : new DefaultSampleDimension();
        }
        return sampleDimension;
    }

    /**
     * Information about the grid shape, or {@code null} if none.
     */
    private DefaultGridSpatialRepresentation gridRepresentation;

    /**
     * Creates a grid representation object if it does not already exists, then returns it.
     *
     * @return the grid representation object (never {@code null}).
     * @see #newGridRepresentation(GridType)
     */
    private DefaultGridSpatialRepresentation gridRepresentation() {
        if (gridRepresentation == null) {
            switch (gridType) {
                case GEORECTIFIED:     gridRepresentation = new DefaultGeorectified(); break;
                case GEOREFERENCEABLE: gridRepresentation = new DefaultGeoreferenceable(); break;
                default:               gridRepresentation = new DefaultGridSpatialRepresentation(); break;
            }
        }
        return gridRepresentation;
    }

    /**
     * Collection of ground control points.
     */
    private DefaultGCPCollection groundControlPoints;

    /**
     * Creates the collection of ground control points if it does not already exists, then returns it.
     *
     * @return the ground control points (never {@code null}).
     */
    private DefaultGCPCollection groundControlPoints() {
        if (groundControlPoints == null) {
            groundControlPoints = new DefaultGCPCollection();
        }
        return groundControlPoints;
    }

    /**
     * Information about the distributor of and options for obtaining the resource.
     */
    private DefaultDistribution distribution;

    /**
     * Creates the distribution information object if it does not already exists, then returns it.
     *
     * @return the distribution information (never {@code null}).
     * @see #newDistribution()
     */
    private DefaultDistribution distribution() {
        if (distribution == null) {
            distribution = new DefaultDistribution();
        }
        return distribution;
    }

    /**
     * The distribution format, or {@code null} if none.
     * This is part of the resource {@linkplain #identification}.
     */
    private Format format;

    /**
     * Creates the distribution format object if it does not already exists, then returns it.
     *
     * @return the distribution format (never {@code null}).
     */
    private DefaultFormat format() {
        DefaultFormat df = DefaultFormat.castOrCopy(format);
        if (df == null) {
            df = new DefaultFormat();
        }
        format = df;
        return df;
    }

    /**
     * Information about the events or source data used in constructing the data specified by the
     * {@linkplain DefaultLineage#getScope() scope}.
     */
    private DefaultLineage lineage;

    /**
     * Creates the lineage object if it does not already exists, then returns it.
     *
     * @return the lineage (never {@code null}).
     * @see #newLineage()
     */
    private DefaultLineage lineage() {
        if (lineage == null) {
            lineage = new DefaultLineage();
        }
        return lineage;
    }

    /**
     * Information about an event or transformation in the life of a resource.
     * This is part of {@link #lineage}.
     */
    private DefaultProcessStep processStep;

    /**
     * Creates the process step object if it does not already exists, then returns it.
     *
     * @return the process step (never {@code null}).
     */
    private DefaultProcessStep processStep() {
        if (processStep == null) {
            processStep = new DefaultProcessStep();
        }
        return processStep;
    }

    /**
     * Information about the procedures, processes and algorithms applied in the process step.
     * This is part of {@link #processStep}.
     */
    private DefaultProcessing processing;

    /**
     * Creates the processing object if it does not already exists, then returns it.
     *
     * @return the processing (never {@code null}).
     */
    private DefaultProcessing processing() {
        if (processing == null) {
            processing = new DefaultProcessing();
        }
        return processing;
    }

    /**
     * Adds the given element in the given collection if not already present. This method is used only for
     * properties that are usually stored in {@code List} rather than {@code Set} and for which we do not
     * keep a reference in this {@code MetadataBuilder} after the element has been added. This method is
     * intended for adding elements that despite being modifiable, are not going to be modified by this
     * {@code MetadataBuilder} class. Performance should not be a concern since the given list is usually
     * very short (0 or 1 element).
     *
     * <p>The given element should be non-null. The check for null value should be done by the caller instead
     * than by this method in order to avoid unneeded creation of collections. Such creation are implicitly
     * done by calls to {@code metadata.getFoos()} methods.</p>
     */
    private static <E> void addIfNotPresent(final Collection<E> collection, final E element) {
        if (!collection.contains(element)) {
            collection.add(element);
        }
    }

    /**
     * The type of party to create (individual, organization or unknown).
     */
    public enum PartyType {
        /**
         * Instructs {@link #newParty(PartyType)} that the next party to create should be an instance of
         * {@link DefaultIndividual}.
         */
        INDIVIDUAL,

        /**
         * Instructs {@link #newParty(PartyType)} that the next party to create should be an instance of
         * {@link DefaultOrganisation}.
         */
        ORGANISATION,

        /**
         * Instructs {@link #newParty(PartyType)} that the next party to create if of unknown type.
         */
        UNKNOWN
    }

    /**
     * Commits all pending information under the "responsible party" node (author, address, <i>etc</i>).
     * If there is no pending party information, then invoking this method has no effect
     * except setting the {@code type} flag.
     * If new party information are added after this method call, they will be stored in a new element.
     *
     * <p>This method does not need to be invoked unless a new "responsible party" node,
     * separated from the previous one, is desired.</p>
     *
     * @param  type  whether the party to create is an individual or an organization.
     */
    public final void newParty(final PartyType type) {
        if (party != null) {
            addIfNotPresent(responsibility().getParties(), party);
            party = null;
        }
        partyType = Objects.requireNonNull(type);
    }

    /**
     * Commits all pending information under the metadata "identification info" node (author, bounding box, <i>etc</i>).
     * If there is no pending identification information, then invoking this method has no effect.
     * If new identification info are added after this method call, they will be stored in a new element.
     *
     * <p>This method does not need to be invoked unless a new "identification info" node,
     * separated from the previous one, is desired.</p>
     */
    public final void newIdentification() {
        /*
         * Construction shall be ordered from children to parents.
         */
        newParty(PartyType.UNKNOWN);
        if (responsibility != null) {
            addIfNotPresent(citation().getCitedResponsibleParties(), responsibility);
            responsibility = null;
        }
        if (citation != null) {
            identification().setCitation(citation);
            citation = null;
        }
        if (extent != null) {
            addIfNotPresent(identification().getExtents(), extent);
            extent = null;
        }
        if (format != null) {
            addIfNotPresent(identification().getResourceFormats(), format);
            format = null;
        }
        if (constraints != null) {
            addIfNotPresent(identification().getResourceConstraints(), constraints);
            constraints = null;
        }
        if (identification != null) {
            addIfNotPresent(metadata().getIdentificationInfo(), identification);
            identification = null;
        }
    }

    /**
     * Commits all pending information under the metadata "acquisition" node (station, sensors, <i>etc</i>).
     * If there is no pending acquisition information, then invoking this method has no effect.
     * If new acquisition info are added after this method call, they will be stored in a new element.
     *
     * <p>This method does not need to be invoked unless a new "acquisition info" node,
     * separated from the previous one, is desired.</p>
     */
    public final void newAcquisition() {
        if (platform != null) {
            addIfNotPresent(acquisition().getPlatforms(), platform);
        }
        if (acquisition != null) {
            addIfNotPresent(metadata().getAcquisitionInformation(), acquisition);
            acquisition = null;
        }
    }

    /**
     * Commits all pending information under metadata "distribution" node.
     * If there is no pending distribution information, then invoking this method has no effect.
     * If new distribution info are added after this method call, they will be stored in a new element.
     *
     * <p>This method does not need to be invoked unless a new "distribution info" node,
     * separated from the previous one, is desired.</p>
     */
    public final void newDistribution() {
        if (distribution != null) {
            metadata().setDistributionInfo(distribution);
            distribution = null;
        }
    }

    /**
     * Commits all pending information under the metadata "feature catalog" node.
     * If there is no pending feature description, then invoking this method has no effect.
     * If new feature descriptions are added after this method call, they will be stored in a new element.
     *
     * <p>This method does not need to be invoked unless a new "feature catalog description" node is desired.</p>
     */
    public final void newFeatureTypes() {
        if (featureDescription != null) {
            addIfNotPresent(metadata().getContentInfo(), featureDescription);
            featureDescription = null;
        }
    }

    /**
     * Commits all pending information under the metadata "content info" node (bands, <i>etc</i>).
     * If there is no pending coverage description, then invoking this method has no effect
     * except setting the {@code electromagnetic} flag.
     * If new coverage descriptions are added after this method call, they will be stored in a new element.
     *
     * <p>This method does not need to be invoked unless a new "coverage description" node is desired,
     * or the {@code electromagnetic} flag needs to be set to {@code true}.</p>
     *
     * @param  electromagnetic  {@code true} if the next {@code CoverageDescription} to create
     *         will be a description of measurements in the electromagnetic spectrum.
     */
    public final void newCoverage(final boolean electromagnetic) {
        newSampleDimension();
        if (attributeGroup != null) {
            addIfNotPresent(coverageDescription().getAttributeGroups(), attributeGroup);
            attributeGroup = null;
        }
        if (coverageDescription != null) {
            addIfNotPresent(metadata().getContentInfo(), coverageDescription);
            coverageDescription = null;
        }
        this.electromagnetic = electromagnetic;
    }

    /**
     * Commits all pending information under the coverage "attribute group" node.
     * If there is no pending sample dimension description, then invoking this method has no effect.
     * If new sample dimensions are added after this method call, they will be stored in a new element.
     *
     * <p>This method does not need to be invoked unless a new "sample dimension" node is desired.</p>
     */
    public final void newSampleDimension() {
        if (sampleDimension != null) {
            addIfNotPresent(attributeGroup().getAttributes(), sampleDimension);
            sampleDimension = null;
        }
    }

    /**
     * The type of grid spatial representation (georectified, georeferenceable or unspecified).
     */
    public enum GridType {
        /**
         * Grid is an instance of {@link org.opengis.metadata.spatial.Georectified}.
         */
        GEORECTIFIED,

        /**
         * Grid is an instance of {@link org.opengis.metadata.spatial.Georeferenceable}.
         */
        GEOREFERENCEABLE,

        /**
         * Grid is neither georectified or georeferenceable.
         * A plain {@link org.opengis.metadata.spatial.GridSpatialRepresentation} instance will be used.
         */
        UNSPECIFIED
    }

    /**
     * Commits all pending information under the metadata "spatial representation" node (dimensions, <i>etc</i>).
     * If there is no pending spatial representation information, then invoking this method has no effect.
     * If new spatial representation info are added after this method call, they will be stored in a new element.
     *
     * <p>This method does not need to be invoked unless a new "spatial representation info" node,
     * separated from the previous one, is desired.</p>
     *
     * @param type  whether the next grid should be an instance of {@link DefaultGeorectified} or {@link DefaultGeoreferenceable}.
     */
    public final void newGridRepresentation(final GridType type) {
        if (gridRepresentation != null) {
            final int n = gridRepresentation.getAxisDimensionProperties().size();
            if (n != 0) {
                gridRepresentation.setNumberOfDimensions(shared(n));
            }
            if (groundControlPoints != null && gridRepresentation instanceof DefaultGeoreferenceable) {
                addIfNotPresent(((DefaultGeoreferenceable) gridRepresentation).getGeolocationInformation(), groundControlPoints);
                groundControlPoints = null;
            }
            addIfNotPresent(metadata.getSpatialRepresentationInfo(), gridRepresentation);
            gridRepresentation = null;
        }
        gridType = Objects.requireNonNull(type);
    }

    /**
     * Commits all pending information under the metadata "lineage" node (process steps, <i>etc</i>).
     * If there is no pending lineage information, then invoking this method has no effect.
     * If new lineage information are added after this method call, they will be stored in a new element.
     *
     * <p>This method does not need to be invoked unless a new "lineage" node,
     * separated from the previous one, is desired.</p>
     */
    public final void newLineage() {
        if (processing != null) {
            processStep().setProcessingInformation(processing);
            processing = null;
        }
        if (processStep != null) {
            addIfNotPresent(lineage().getProcessSteps(), processStep);
            processStep = null;
        }
        if (lineage != null) {
            addIfNotPresent(metadata().getResourceLineages(), lineage);
            lineage = null;
        }
    }

    /**
     * Adds default metadata for the specified resource.
     * This is used for default implementation of {@link AbstractResource#createMetadata()}.
     *
     * @param  resource   the resource for which to add metadata.
     * @param  listeners  the listeners to notify in case of warning, or {@code null} if none.
     * @throws DataStoreException if an error occurred while reading metadata from the data store.
     *
     * @see #addTitleOrIdentifier(Resource)
     */
    public final void addDefaultMetadata(final AbstractResource resource, final StoreListeners listeners) throws DataStoreException {
        // Note: title is mandatory in ISO metadata, contrarily to the identifier.
        resource.getIdentifier().ifPresent((name) -> addTitle(new Sentence(name)));
        resource.getEnvelope().ifPresent((envelope) -> addExtent(envelope, listeners));
    }

    /**
     * Adds default metadata for the specified resource.
     * This is used for default implementation of {@link AbstractFeatureSet#createMetadata()}.
     *
     * @param  resource   the resource for which to add metadata.
     * @param  listeners  the listeners to notify in case of warning, or {@code null} if none.
     * @throws DataStoreException if an error occurred while reading metadata from the data store.
     */
    public final void addDefaultMetadata(final AbstractFeatureSet resource, final StoreListeners listeners) throws DataStoreException {
        addDefaultMetadata((AbstractResource) resource, listeners);
        addFeatureType(resource.getType(), resource.getFeatureCount().orElse(-1));
    }

    /**
     * Adds default metadata for the specified resource.
     * This is used for default implementation of {@link AbstractGridCoverageResource#createMetadata()}.
     *
     * @param  resource   the resource for which to add metadata.
     * @param  listeners  the listeners to notify in case of warning, or {@code null} if none.
     * @throws DataStoreException if an error occurred while reading metadata from the data store.
     */
    public final void addDefaultMetadata(final AbstractGridCoverageResource resource, final StoreListeners listeners) throws DataStoreException {
        addDefaultMetadata((AbstractResource) resource, listeners);
        addSpatialRepresentation(null, resource.getGridGeometry(), false);
        for (final SampleDimension band : resource.getSampleDimensions()) {
            addNewBand(band);
        }
    }

    /**
     * An international string where localized identifiers are formatted more like an English sentence.
     * This is used for wrapping {@link GenericName#toInternationalString()} representation for use as
     * a citation title.
     */
    private static final class Sentence extends AbstractInternationalString {
        /** The generic name localized representation. */
        private final InternationalString name;

        /** Returns a new wrapper for the given generic name. */
        Sentence(final GenericName name) {
            this.name = name.toInternationalString();
        }

        /** Returns the generic name as an English-like sentence. */
        @Override public String toString(final Locale locale) {
            return CharSequences.camelCaseToSentence(name.toString(locale)).toString();
        }

        /** Returns a hash code value for this sentence. */
        @Override public int hashCode() {
            return ~name.hashCode();
        }

        /** Compares the given object with this sentence for equality. */
        @Override public boolean equals(final Object other) {
            return (other instanceof Sentence) && name.equals(((Sentence) other).name);
        }
    }

    /**
     * Creates or fetches a citation for the given title. The same citation may be shared by many metadata objects,
     * for example identifiers or groups of keywords. Current implementation creates a {@link DefaultCitation} for
     * the given title and caches the result. Future implementations may return predefined citation constants from
     * the SQL database when applicable.
     *
     * @param  title  the citation title, or {@code null} if none.
     * @return a (potentially shared) citation for the given title, or {@code null} if the given title was null.
     */
    private Citation sharedCitation(final InternationalString title) {
        if (title == null) return null;
        return (Citation) sharedValues.computeIfAbsent(title, k -> new DefaultCitation((CharSequence) k));
    }

    /**
     * Creates or fetches an identifier for the given authority and code. This method may query the metadata
     * database for fetching a more complete {@link Citation} for the given {@code authority}.
     * This method may return a shared {@code Identifier} instance.
     *
     * @param  authority  the authority tile, or {@code null} if none.
     * @param  code       the identifier code (mandatory).
     */
    private Identifier sharedIdentifier(final CharSequence authority, final String code) {
        final var id = new DefaultIdentifier(sharedCitation(trim(authority)), code);
        return (Identifier) sharedValues.getOrDefault(id, id);
    }

    /**
     * Specify if an information apply to data, to metadata or to both.
     * This is used for setting the locale or character encoding.
     */
    public enum Scope {
        /**
         * Information applies only to the resource (data).
         */
        RESOURCE,

        /**
         * Information applies only to metadata.
         */
        METADATA,

        /**
         * Information applies to both resource and metadata.
         */
        ALL
    }

    /**
     * Adds a data and/or metadata identifier. This method performs the same work as
     * {@link #addIdentifier(CharSequence, String, Scope)} for situations where the
     * identifier instance is already available.
     *
     * @param  id     the identifier, or {@code null} if none.
     * @param  scope  whether the date applies to data, to metadata or to both.
     *
     * @see #addIdentifier(CharSequence, String, Scope)
     */
    public final void addIdentifier(Identifier id, final Scope scope) {
        if (id != null) {
            id = (Identifier) sharedValues.getOrDefault(id, id);
            if (scope != Scope.RESOURCE) metadata().setMetadataIdentifier(id);
            if (scope != Scope.METADATA) addIfNotPresent(citation().getIdentifiers(), id);
        }
    }

    /**
     * Adds a resource (data) identifier, a metadata identifier, or both as they are often the same.
     * The identifier is added only if {@code code} is non-null, regardless other argument values.
     * Empty strings (ignoring spaces) are considered as null.
     * The identifier is not added if already presents.
     * Storage locations are:
     *
     * <ul>
     *   <li><b>Metadata:</b> {@code metadata/metadataIdentifier}</li>
     *   <li><b>Resource:</b> {@code metadata/identificationInfo/citation/identifier}</li>
     * </ul>
     *
     * @param  authority  the person or party responsible for maintenance of the namespace, or {@code null} if none.
     * @param  code       the identifier code, or {@code null} for no-operation.
     * @param  scope      whether the date applies to data, to metadata or to both.
     *
     * @see #addTitle(CharSequence)
     * @see #addTitleOrIdentifier(String, Scope)
     * @see #addIdentifier(Identifier, Scope)
     */
    public final void addIdentifier(final CharSequence authority, String code, final Scope scope) {
        code = Strings.trimOrNull(code);
        if (code != null) {
            final Identifier id = sharedIdentifier(authority, code);
            if (scope != Scope.RESOURCE) metadata().setMetadataIdentifier(id);
            if (scope != Scope.METADATA) addIfNotPresent(citation().getIdentifiers(), id);
        }
    }

    /**
     * Sets the file format. The given name should be a short name like "GeoTIFF".
     * The long name will be inferred from the given short name, if possible.
     * Storage location is:
     *
     * <ul>
     *   <li>{@code metadata/identificationInfo/resourceFormat}</li>
     * </ul>
     *
     * This method should be invoked <strong>before</strong> any other method writing in the
     * {@code identificationInfo/resourceFormat} node. If this exception throws an exception,
     * than that exception should be reported as a warning. Example:
     *
     * {@snippet lang="java" :
     *     try {
     *         metadata.setPredefinedFormat("MyFormat");
     *     } catch (MetadataStoreException e) {
     *         metadata.addFormatName("MyFormat");
     *         listeners.warning(null, e);
     *     }
     *     metadata.addCompression("decompression technique");
     *     }
     *
     * @param  abbreviation  the format short name or abbreviation, or {@code null} for no-operation.
     * @throws MetadataStoreException  if this method cannot connect to the {@code jdbc/SpatialMetadata} database.
     *         Callers should generally handle this exception as a recoverable one (i.e. log a warning and continue).
     *
     * @see #addCompression(CharSequence)
     * @see #addFormatName(CharSequence)
     */
    public final void setPredefinedFormat(final String abbreviation) throws MetadataStoreException {
        if (abbreviation != null && abbreviation.length() != 0) {
            if (format == null) {
                format = MetadataSource.getProvided().lookup(Format.class, abbreviation);
            } else {
                addFormatName(abbreviation);
            }
        }
    }

    /**
     * Adds a language used for documenting data and/or metadata.
     * Storage locations are:
     *
     * <ul>
     *   <li><b>Metadata:</b> {@code metadata/defaultLocale} or {@code metadata/otherLocale}</li>
     *   <li><b>Resource:</b> {@code metadata/identificationInfo/defaultLocale} or
     *                        {@code metadata/identificationInfo/otherLocale}</li>
     * </ul>
     *
     * @param  language  a language used for documenting data and/or metadata, or {@code null} for no-operation.
     * @param  encoding  the encoding associated to the locale, or {@code null} if unspecified.
     * @param  scope     whether the language applies to data, to metadata or to both.
     */
    public final void addLanguage(final Locale language, final Charset encoding, final Scope scope) {
        if (language != null) {
            if (scope != Scope.RESOURCE) metadata().getLocalesAndCharsets().put(language, encoding);
            if (scope != Scope.METADATA) identification().getLocalesAndCharsets().put(language, encoding);
        }
    }

    /**
     * Adds information about the scope of the resource.
     * The scope is typically (but not restricted to) {@link ScopeCode#COVERAGE},
     * {@link ScopeCode#FEATURE} or the more generic {@link ScopeCode#DATASET}.
     * Storage locations are:
     *
     * <ul>
     *   <li>{@code metadata/metadataScope/resourceScope}</li>
     *   <li>{@code metadata/metadataScope/name}</li>
     * </ul>
     *
     * @param  scope  the scope of the resource, or {@code null} if none.
     * @param  name   description of the scope, or {@code null} if none.
     */
    public final void addResourceScope(final ScopeCode scope, final CharSequence name) {
        if (scope != null || name != null) {
            addIfNotPresent(metadata().getMetadataScopes(), new DefaultMetadataScope(scope, name));
        }
    }

    /**
     * Adds a date of the given type. This is not the data acquisition time, but rather the metadata creation
     * or last update time. With {@link Scope#METADATA}, this is the creation of the metadata file as a whole.
     * With {@link Scope#RESOURCE}, this is the creation of the metadata for a particular "identification info".
     * They are often the same, since there is typically only one "identification info" per file.
     * Storage locations are:
     *
     * <ul>
     *   <li><b>Metadata:</b> {@code metadata/dateInfo/*}</li>
     *   <li><b>Resource:</b> {@code metadata/identificationInfo/citation/date/*}</li>
     * </ul>
     *
     * If a date already exists for the given type, then the earliest date is retained (oldest date are discarded)
     * except for {@link DateType#LAST_REVISION}, {@link DateType#LAST_UPDATE LAST_UPDATE} or any other date type
     * prefixed by {@code "LATE_"}, where only the latest date is kept.
     *
     * @param  date   the date to add, or {@code null} for no-operation..
     * @param  type   the type of the date to add, or {@code null} if none (not legal but tolerated).
     * @param  scope  whether the date applies to data, to metadata or to both.
     *
     * @see #addAcquisitionTime(Date)
     */
    public final void addCitationDate(final Date date, final DateType type, final Scope scope) {
        if (date != null) {
            final var cd = new DefaultCitationDate(date, type);
            if (scope != Scope.RESOURCE) addEarliest(metadata().getDateInfo(), cd, type);
            if (scope != Scope.METADATA) addEarliest(citation().getDates(),    cd, type);
        }
    }

    /**
     * Adds a date in the given collection, making sure that there is no two dates of the same type.
     * If two dates are of the same type, retains the latest one if the type name starts with {@code "LATE_"}
     * or retains the earliest date otherwise.
     */
    private static void addEarliest(final Collection<CitationDate> dates, final CitationDate cd, final DateType type) {
        for (final Iterator<CitationDate> it = dates.iterator(); it.hasNext();) {
            final CitationDate co = it.next();
            if (type.equals(co.getDateType())) {
                final Date oldDate = co.getDate();
                final Date newDate = cd.getDate();
                if (type.name().startsWith("LATE_") ? oldDate.before(newDate) : oldDate.after(newDate)) {
                    it.remove();
                    break;
                }
                return;
            }
        }
        dates.add(cd);
    }

    /**
     * Returns the given character sequence as a non-empty character string with leading and trailing spaces removed.
     * If the given character sequence is null, empty or blank, then this method returns {@code null}.
     */
    private static InternationalString trim(CharSequence value) {
        value = CharSequences.trimWhitespaces(value);
        if (value != null && value.length() != 0) {
            return Types.toInternationalString(value);
        } else {
            return null;
        }
    }

    /**
     * Returns the concatenation of the given strings. The previous string may be {@code null}.
     * This method does nothing if the previous string already contains the one to append.
     */
    private static InternationalString append(final InternationalString previous, final InternationalString toAdd) {
        if (previous == null) {
            return toAdd;
        }
        final String p = previous.toString();
        final String a = toAdd.toString();
        if (p.contains(a)) {
            return previous;
        }
        return Types.toInternationalString(p + System.lineSeparator() + a);
    }

    /**
     * Returns {@code true} if the given character sequences have equal content.
     */
    private static boolean equals(final CharSequence s1, final CharSequence s2) {
        if (s1 == s2) {
            return true;
        }
        if (s1 == null || s2 == null) {
            return false;
        }
        return s1.toString().equals(s2.toString());
    }

    /**
     * Adds a title or alternate title of the resource, if not already present.
     * This operation does nothing if the title is already defined and the given
     * title is already used as an identifier (this policy is a complement of the
     * {@link #addTitleOrIdentifier(String, Scope)} behavior).
     * Storage locations are:
     *
     * <ul>
     *   <li>{@code metadata/identificationInfo/citation/title} if not yet used</li>
     *   <li>{@code metadata/identificationInfo/citation/alternateTitle} otherwise</li>
     * </ul>
     *
     * @param title  the resource title or alternate title, or {@code null} for no-operation.
     *
     * @see #addAbstract(CharSequence)
     */
    public final void addTitle(final CharSequence title) {
        final InternationalString i18n = trim(title);
        if (i18n != null) {
            @SuppressWarnings("LocalVariableHidesMemberVariable")
            final DefaultCitation citation = citation();
            final InternationalString current = citation.getTitle();
            if (current == null) {
                citation.setTitle(i18n);
            } else if (!equals(current, i18n)) {
                for (final Identifier id : citation.getIdentifiers()) {
                    if (CharSequences.equalsFiltered(title, id.getCode(), Characters.Filter.LETTERS_AND_DIGITS, true)) {
                        return;
                    }
                }
                addIfNotPresent(citation.getAlternateTitles(), i18n);
            }
        }
    }

    /**
     * Adds the given code as a title if the current citation has no title, or as an identifier otherwise.
     * This method is invoked when adding an identifier to a metadata that may have no title. Because the
     * title is mandatory, adding only an identifier would make an invalid metadata.
     *
     * @param  code   the identifier code, or {@code null} for no-operation.
     * @param  scope  whether the date applies to data, to metadata or to both.
     *
     * @see #addTitle(CharSequence)
     * @see #addIdentifier(CharSequence, String, Scope)
     */
    public final void addTitleOrIdentifier(final String code, Scope scope) {
        if (scope != Scope.METADATA) {
            if (citation == null || citation.getTitle() == null) {
                addTitle(code);
                if (scope == Scope.RESOURCE) {
                    return;
                }
                scope = Scope.METADATA;
            }
        }
        addIdentifier(null, code, scope);
    }

    /**
     * Adds a version of the resource.
     * If a version already exists, the new one will be appended after a new line.
     * Storage location is:
     *
     * <ul>
     *   <li>{@code metadata/identificationInfo/citation/edition}</li>
     * </ul>
     *
     * @param version  the version of resource(s), or {@code null} for no-operation.
     */
    public final void addEdition(final CharSequence version) {
        final InternationalString i18n = trim(version);
        if (i18n != null) {
            @SuppressWarnings("LocalVariableHidesMemberVariable")
            final DefaultCitation citation = citation();
            citation.setEdition(append(citation.getEdition(), i18n));
        }
    }

    /**
     * Adds the name of the series, or aggregate dataset, of which the dataset is a part.
     * Storage location is:
     *
     * <ul>
     *   <li>{@code metadata/identificationInfo/citation/series/name}</li>
     * </ul>
     *
     * @param  name  name of the series, or {@code null} for no-operation.
     */
    public final void addSeries(final CharSequence name) {
        final InternationalString i18n = trim(name);
        if (i18n != null) {
            final DefaultSeries series = series();
            series.setName(append(series.getName(), i18n));
        }
    }

    /**
     * Adds details on which pages of the publication the article was published.
     * Storage location is:
     *
     * <ul>
     *   <li>{@code metadata/identificationInfo/citation/series/page}</li>
     * </ul>
     *
     * @param  page  the page, or {@code null} for no-operation.
     */
    public final void addPage(final CharSequence page) {
        if (page != null) {
            final DefaultSeries series = series();
            series.setPage(page.toString());
        }
    }

    /**
     * Adds details on which pages of the publication the article was published.
     * Storage location is:
     *
     * <ul>
     *   <li>{@code metadata/identificationInfo/citation/series/page}</li>
     * </ul>
     *
     * @param  page   the page number, or 0 or negative for no-operation.
     * @param  total  the total number of pages, or 0 or negative if unknown.
     */
    public final void addPage(final int page, final int total) {
        if (page > 0) {
            addPage(Vocabulary.formatInternational(
                    (total > 0) ? Vocabulary.Keys.Page_2 : Vocabulary.Keys.Page_1, page, total));
        }
    }

    /**
     * Adds a brief narrative summary of the resource(s).
     * If a summary already exists, the new one will be appended after a new line.
     * Storage location is:
     *
     * <ul>
     *   <li>{@code metadata/identificationInfo/abstract}</li>
     * </ul>
     *
     * @param description  the summary of resource(s), or {@code null} for no-operation.
     *
     * @see #addTitle(CharSequence)
     * @see #addPurpose(CharSequence)
     */
    public final void addAbstract(final CharSequence description) {
        final InternationalString i18n = trim(description);
        if (i18n != null) {
            @SuppressWarnings("LocalVariableHidesMemberVariable")
            final DefaultDataIdentification identification = identification();
            identification.setAbstract(append(identification.getAbstract(), i18n));
        }
    }

    /**
     * Adds a summary of the intentions with which the resource(s) was developed.
     * If a purpose already exists, the new one will be appended after a new line.
     * Storage location is:
     *
     * <ul>
     *   <li>{@code metadata/identificationInfo/purpose}</li>
     * </ul>
     *
     * @param intention  the summary of intention(s), or {@code null} for no-operation.
     *
     * @see #addAbstract(CharSequence)
     */
    public final void addPurpose(final CharSequence intention) {
        final InternationalString i18n = trim(intention);
        if (i18n != null) {
            @SuppressWarnings("LocalVariableHidesMemberVariable")
            final DefaultDataIdentification identification = identification();
            identification.setPurpose(append(identification.getPurpose(), i18n));
        }
    }

    /**
     * Adds other information required to complete the citation that is not recorded elsewhere.
     * Storage location is:
     *
     * <ul>
     *   <li>{@code metadata/identificationInfo/citation/otherCitationDetails}</li>
     * </ul>
     *
     * @param  details  other details, or {@code null} for no-operation.
     */
    public final void addOtherCitationDetails(final CharSequence details) {
        final InternationalString i18n = trim(details);
        if (i18n != null) {
            final DefaultCitation citation = citation();
            citation.setOtherCitationDetails(append(citation.getOtherCitationDetails(), i18n));
        }
    }

    /**
     * Adds any other descriptive information about the resource.
     * If information already exists, the new one will be appended after a new line.
     * Storage location is:
     *
     * <ul>
     *   <li>{@code metadata/identificationInfo/supplementalInformation}</li>
     * </ul>
     *
     * @param info  any other descriptive information about the resource, or {@code null} for no-operation.
     */
    public final void addSupplementalInformation(final CharSequence info) {
        final InternationalString i18n = trim(info);
        if (i18n != null) {
            @SuppressWarnings("LocalVariableHidesMemberVariable")
            final DefaultDataIdentification identification = identification();
            identification.setSupplementalInformation(append(identification.getSupplementalInformation(), i18n));
        }
    }

    /**
     * Adds a main theme of the resource.
     * Storage location is:
     *
     * <ul>
     *   <li>{@code metadata/identificationInfo/topicCategory}</li>
     * </ul>
     *
     * @param  topic  main theme of the resource, or {@code null} for no-operation.
     */
    public final void addTopicCategory(final TopicCategory topic) {
        if (topic != null) {
            // No need to use `addIfNotPresent(…)` for enumerations.
            identification().getTopicCategories().add(topic);
        }
    }

    /**
     * Adds keywords if at least one non-empty element exists in the {@code keywords} array.
     * Other arguments have no impact on whether keywords are added or not because only the
     * {@code MD_Keywords.keyword} property is mandatory.
     * Storage locations are:
     *
     * <ul>
     *   <li>{@code metadata/identificationInfo/descriptiveKeywords}</li>
     *   <li>{@code metadata/identificationInfo/thesaurusName/title}</li>
     *   <li>{@code metadata/identificationInfo/type}</li>
     * </ul>
     *
     * @param  keywords       word(s) used to describe the subject, or {@code null} for no-operation.
     * @param  type           subject matter used to group similar keywords, or {@code null} if none.
     * @param  thesaurusName  name of the formally registered thesaurus, or {@code null} if none.
     */
    public final void addKeywords(final Iterable<? extends CharSequence> keywords, final KeywordType type,
            final CharSequence thesaurusName)
    {
        if (keywords != null) {
            DefaultKeywords group = null;
            Collection<InternationalString> list = null;
            for (final CharSequence kw : keywords) {
                final InternationalString i18n = trim(kw);
                if (i18n != null) {
                    if (list == null) {
                        group = new DefaultKeywords();
                        group.setType(type);
                        group.setThesaurusName(sharedCitation(trim(thesaurusName)));
                        list = group.getKeywords();
                    }
                    list.add(i18n);
                }
            }
            if (group != null) {
                addIfNotPresent(identification().getDescriptiveKeywords(), group);
            }
        }
    }

    /**
     * Adds an author name. If an author was already defined with a different name,
     * then a new party instance is created.
     * Storage location is:
     *
     * <ul>
     *   <li>{@code metadata/identificationInfo/citation/party/name}</li>
     * </ul>
     *
     * @param  name  the name of the author or publisher, or {@code null} for no-operation.
     */
    public final void addAuthor(final CharSequence name) {
        final InternationalString i18n = trim(name);
        if (i18n != null) {
            if (party != null) {
                final InternationalString current = party.getName();
                if (current != null) {
                    if (equals(current, name)) {
                        return;
                    }
                    newParty(partyType);
                }
            }
            party().setName(i18n);
        }
    }

    /**
     * Adds role, name, contact and position information for an individual or organization that is responsible
     * for the resource. This method can be used as an alternative to {@link #addAuthor(CharSequence)} when the
     * caller needs to create the responsibly party itself.
     *
     * <p>If the given {@code role} is non-null, then this method will ensure that the added party has the given
     * role. A copy of the given party will be created if needed (the given party will never be modified).</p>
     *
     * Storage locations are:
     *
     * <ul>
     *   <li>{@code metadata/identificationInfo/citation/citedResponsibleParty}</li>
     *   <li>{@code metadata/identificationInfo/citation/citedResponsibleParty/role}</li>
     * </ul>
     *
     * @param  party  the individual or organization that is responsible, or {@code null} for no-operation.
     * @param  role   the role to set, or {@code null} for leaving it unchanged.
     */
    public final void addCitedResponsibleParty(ResponsibleParty party, final Role role) {
        if (party != null) {
            if (role != null && !role.equals(party.getRole())) {
                party = new DefaultResponsibleParty(party);
                ((DefaultResponsibility) party).setRole(role);
            }
            addIfNotPresent(citation().getCitedResponsibleParties(), party);
        }
    }

    /**
     * Adds a means of communication with person(s) and organizations(s) associated with the resource(s).
     * This is often the same party as the above cited responsibly party, with only the role changed.
     * Storage locations are:
     *
     * <ul>
     *   <li><b>Metadata</b> {@code metadata/contact}</li>
     *   <li><b>Resource</b> {@code metadata/identificationInfo/pointOfContact}</li>
     * </ul>
     *
     * @param  contact  means of communication with party associated with the resource, or {@code null} for no-operation.
     * @param  scope    whether the contact applies to data, to metadata or to both.
     */
    public final void addPointOfContact(final ResponsibleParty contact, final Scope scope) {
        if (contact != null) {
            if (scope != Scope.RESOURCE) addIfNotPresent(metadata().getContacts(), contact);
            if (scope != Scope.METADATA) addIfNotPresent(identification().getPointOfContacts(), contact);
        }
    }

    /**
     * Adds a distributor. This is often the same as the above responsible party.
     * Storage location is:
     *
     * <ul>
     *   <li>{@code metadata/distributionInfo/distributor/distributorContact}</li>
     * </ul>
     *
     * @param  distributor  the distributor, or {@code null} for no-operation.
     */
    public final void addDistributor(final ResponsibleParty distributor) {
        if (distributor != null) {
            addIfNotPresent(distribution().getDistributors(), new DefaultDistributor(distributor));
        }
    }

    /**
     * Adds recognition of those who contributed to the resource(s).
     * Storage location is:
     *
     * <ul>
     *   <li>{@code metadata/identificationInfo/credit}</li>
     * </ul>
     *
     * @param  credit  recognition of those who contributed to the resource, or {@code null} for no-operation.
     */
    public final void addCredits(final CharSequence credit) {
        if (credit != null) {
            final String c = CharSequences.trimWhitespaces(credit).toString();
            if (!c.isEmpty()) {
                addIfNotPresent(identification().getCredits(), c);
            }
        }
    }

    /**
     * Parses the legal notice. The method expects a string of the form
     * “Copyright, John Smith, 1992. All rights reserved.”
     * The result of above example will be:
     *
     * <pre class="text">
     *   Metadata
     *     └─Identification info
     *         └─Resource constraints
     *             ├─Use constraints……………………………… Copyright
     *             └─Reference
     *                 ├─Title……………………………………………… Copyright (C), John Smith, 1992. All rights reserved.
     *                 ├─Date
     *                 │   ├─Date……………………………………… 1992-01-01
     *                 │   └─Date type………………………… In force
     *                 └─Cited responsible party
     *                     ├─Party
     *                     │   └─Name…………………………… John Smith
     *                     └─Role……………………………………… Owner</pre>
     *
     * Storage location is:
     *
     * <ul>
     *   <li>{@code metadata/identificationInfo/resourceConstraint}</li>
     * </ul>
     *
     * @param  notice  the legal notice, or {@code null} for no-operation.
     */
    public final void parseLegalNotice(final String notice) {
        if (notice != null) {
            LegalSymbols.parse(notice, constraints());
        }
    }

    /**
     * Adds an access constraint applied to assure the protection of privacy or intellectual property,
     * and any special restrictions or limitations on obtaining the resource.
     * Storage location is:
     *
     * <ul>
     *   <li>{@code metadata/identificationInfo/resourceConstraint/accessConstraints}</li>
     * </ul>
     *
     * @param  restriction  access constraints applied, or {@code null} for no-operation.
     */
    public final void addAccessConstraint(final Restriction restriction) {
        if (restriction != null) {
            // No need to use `addIfNotPresent(…)` for code lists.
            constraints().getAccessConstraints().add(restriction);
        }
    }

    /**
     * Adds a limitation affecting the fitness for use of the resource.
     * Storage location is:
     *
     * <ul>
     *   <li>{@code metadata/identificationInfo/resourceConstraint/useLimitation}</li>
     * </ul>
     *
     * @param  limitation  limitation affecting the fitness for use, or {@code null} for no-operation.
     */
    public final void addUseLimitation(final CharSequence limitation) {
        final InternationalString i18n = trim(limitation);
        if (i18n != null) {
            addIfNotPresent(constraints().getUseLimitations(), i18n);
        }
    }

    /**
     * Adds the given coordinate reference system to metadata, if it does not already exists.
     * This method ensures that there is no duplicated values.
     * Storage location is:
     *
     * <ul>
     *   <li>{@code metadata/referenceSystemInfo}</li>
     * </ul>
     *
     * @param  crs  the coordinate reference system to add to the metadata, or {@code null} for no-operation.
     */
    public final void addReferenceSystem(final ReferenceSystem crs) {
        if (crs != null) {
            addIfNotPresent(metadata().getReferenceSystemInfo(), crs);
        }
    }

    /**
     * Adds the given geometry as a bounding polygon.
     * Storage locations is:
     *
     * <ul>
     *   <li>{@code metadata/identificationInfo/extent/geographicElement/polygon}</li>
     * </ul>
     *
     * @param  bounds  the bounding polygon, or {@code null} if none.
     */
    public final void addBoundingPolygon(final Geometry bounds) {
        if (bounds != null) {
            addIfNotPresent(extent().getGeographicElements(), new DefaultBoundingPolygon(bounds));
        }
    }

    /**
     * Adds a geographic extent described by an identifier. The given identifier is stored as-is as
     * the natural language description, and possibly in a modified form as the geographic identifier.
     * See {@link DefaultGeographicDescription#DefaultGeographicDescription(CharSequence)} for details.
     * Storage locations are:
     *
     * <ul>
     *   <li>{@code metadata/identificationInfo/extent/geographicElement/description}</li>
     *   <li>{@code metadata/identificationInfo/extent/geographicElement/identifier}</li>
     * </ul>
     *
     * @param  identifier  identifier or description of spatial and temporal extent, or {@code null} for no-operation.
     */
    public final void addExtent(final CharSequence identifier) {
        final InternationalString i18n = trim(identifier);
        if (i18n != null) {
            addIfNotPresent(extent().getGeographicElements(), new DefaultGeographicDescription(identifier));
        }
    }

    /**
     * Adds the given envelope, including its CRS, to the metadata. If the metadata already contains a geographic
     * bounding box, then a new bounding box is added; this method does not compute the union of the two boxes.
     * Storage location is:
     *
     * <ul>
     *   <li>{@code metadata/identificationInfo/extent/geographicElement}</li>
     * </ul>
     *
     * @param  envelope   the extent to add in the metadata, or {@code null} for no-operation.
     * @param  listeners  the listeners to notify in case of warning, or {@code null} if none.
     */
    public final void addExtent(final Envelope envelope, final StoreListeners listeners) {
        if (envelope != null) {
            final CoordinateReferenceSystem crs = envelope.getCoordinateReferenceSystem();
            addReferenceSystem(crs);
            if (!(envelope instanceof AbstractEnvelope && ((AbstractEnvelope) envelope).isAllNaN())) {
                if (crs != null) try {
                    extent().addElements(envelope);
                } catch (TransformException e) {
                    final boolean ignorable = (e instanceof NotSpatioTemporalException);
                    if (listeners != null) {
                        if (ignorable) {
                            listeners.warning(Level.FINE, null, e);
                        } else {
                            listeners.warning(e);
                        }
                    } else {
                        Logging.recoverableException(StoreUtilities.LOGGER, null, null, e);
                    }
                }
                // Future version could add as a geometry in unspecified CRS.
            }
        }
    }

    /**
     * Adds a geographic bounding box initialized to the values in the given array.
     * The array must contains at least 4 values starting at the given index in this exact order:
     *
     * <ul>
     *   <li>{@code westBoundLongitude} (the minimal λ value), or {@code NaN}</li>
     *   <li>{@code eastBoundLongitude} (the maximal λ value), or {@code NaN}</li>
     *   <li>{@code southBoundLatitude} (the minimal φ value), or {@code NaN}</li>
     *   <li>{@code northBoundLatitude} (the maximal φ value), or {@code NaN}</li>
     * </ul>
     *
     * Storage location is:
     *
     * <ul>
     *   <li>{@code metadata/identificationInfo/extent/geographicElement}</li>
     * </ul>
     *
     * @param  coordinates  the geographic coordinates, or {@code null} for no-operation.
     * @param  index        index of the first value to use in the given array.
     */
    public final void addExtent(final double[] coordinates, int index) {
        if (coordinates != null) {
            final var bbox = new DefaultGeographicBoundingBox(
                        coordinates[index], coordinates[++index], coordinates[++index], coordinates[++index]);
            if (!bbox.isEmpty()) {
                addIfNotPresent(extent().getGeographicElements(), bbox);
            }
        }
    }

    /**
     * Adds a vertical extent covered by the data.
     * Storage location is:
     *
     * <ul>
     *   <li>{@code metadata/identificationInfo/extent/verticalElement}</li>
     * </ul>
     *
     * @param  minimumValue  the lowest vertical extent contained in the dataset, or {@link Double#NaN} if none.
     * @param  maximumValue  the highest vertical extent contained in the dataset, or {@link Double#NaN} if none.
     * @param  verticalCRS   the information about the vertical coordinate reference system, or {@code null}.
     */
    public final void addVerticalExtent(final double minimumValue,
                                        final double maximumValue,
                                        final VerticalCRS verticalCRS)
    {
        if (!Double.isNaN(minimumValue) || !Double.isNaN(maximumValue) || verticalCRS != null) {
            addIfNotPresent(extent().getVerticalElements(),
                            new DefaultVerticalExtent(minimumValue, maximumValue, verticalCRS));
        }
    }

    /**
     * Adds a temporal extent covered by the data.
     * Storage location is:
     *
     * <ul>
     *   <li>{@code metadata/identificationInfo/extent/temporalElement}</li>
     * </ul>
     *
     * @param  startTime  when the data begins, or {@code null} if unbounded.
     * @param  endTime    when the data ends, or {@code null} if unbounded.
     *
     * @see #addAcquisitionTime(Date)
     */
    public final void addTemporalExtent(final Date startTime, final Date endTime) {
        if (startTime != null || endTime != null) {
            final var t = new DefaultTemporalExtent();
            t.setBounds(startTime, endTime);
            addIfNotPresent(extent().getTemporalElements(), t);
        }
    }

    /**
     * Adds descriptions for the given feature.
     * Storage locations are:
     *
     * <ul>
     *   <li>{@code metadata/contentInfo/featureTypes/featureTypeName}</li>
     *   <li>{@code metadata/contentInfo/featureTypes/featureInstanceCount}</li>
     * </ul>
     *
     * This method returns the feature name for more convenient chaining with
     * {@link org.apache.sis.storage.FeatureNaming#add FeatureNaming.add(…)}.
     * Note that the {@link FeatureCatalogBuilder} subclasses can also be used for that chaining.
     *
     * @param  type         the feature type to add, or {@code null} for no-operation.
     * @param  occurrences  number of instances of the given feature type, or a negative value if unknown.
     *         Note that ISO-19115 considers 0 as an invalid value. Consequently, if 0, the feature is not added.
     * @return the name of the added feature (even if not added to the metadata), or {@code null} if none.
     *
     * @see FeatureCatalogBuilder#define(FeatureType)
     */
    public final GenericName addFeatureType(final FeatureType type, final long occurrences) {
        if (type == null) {
            return null;
        }
        final GenericName name = type.getName();
        addFeatureType(name, occurrences);
        return name;
    }

    /**
     * Adds descriptions for a feature of the given name.
     * Storage locations are:
     *
     * <ul>
     *   <li>{@code metadata/contentInfo/featureTypes/featureTypeName}</li>
     *   <li>{@code metadata/contentInfo/featureTypes/featureInstanceCount}</li>
     * </ul>
     *
     * @param  name         name of the feature type to add, or {@code null} for no-operation.
     * @param  occurrences  number of instances of the given feature type, or a negative value if unknown.
     *         Note that ISO-19115 considers 0 as an invalid value. Consequently, if 0, the feature is not added.
     */
    public final void addFeatureType(final GenericName name, final long occurrences) {
        if (name != null && occurrences != 0) {
            final var info = new DefaultFeatureTypeInfo(name);
            if (occurrences > 0) {
                info.setFeatureInstanceCount(shared((int) Math.min(occurrences, Integer.MAX_VALUE)));
            }
            addIfNotPresent(featureDescription().getFeatureTypeInfo(), info);
        }
    }

    /**
     * Adds a method used to spatially represent geographic information.
     * Storage location is:
     *
     * <ul>
     *   <li>{@code metadata/identificationInfo/spatialRepresentationType}</li>
     * </ul>
     *
     * @param  type  method used to spatially represent geographic information, or {@code null} for no-operation.
     */
    public final void addSpatialRepresentation(final SpatialRepresentationType type) {
        if (type != null) {
            // No need to use `addIfNotPresent(…)` for code lists.
            identification().getSpatialRepresentationTypes().add(type);
        }
    }

    /**
     * Adds and populates a "spatial representation info" node using the given grid geometry.
     * This method invokes implicitly {@link #newGridRepresentation(GridType)}, unless this
     * method returns {@code false} in which case nothing has been done.
     * Storage locations are:
     *
     * <ul>
     *   <li>{@code metadata/spatialRepresentationInfo/transformationDimensionDescription}</li>
     *   <li>{@code metadata/spatialRepresentationInfo/transformationParameterAvailability}</li>
     *   <li>{@code metadata/spatialRepresentationInfo/axisDimensionProperties/dimensionName}</li>
     *   <li>{@code metadata/spatialRepresentationInfo/axisDimensionProperties/dimensionSize}</li>
     *   <li>{@code metadata/spatialRepresentationInfo/axisDimensionProperties/resolution}</li>
     *   <li>{@code metadata/identificationInfo/spatialRepresentationType}</li>
     *   <li>{@code metadata/referenceSystemInfo}</li>
     * </ul>
     *
     * This method does not add the envelope provided by {@link GridGeometry#getEnvelope()}.
     * That envelope appears in a separated node, which can be added by {@link #addExtent(Envelope, StoreListeners)}.
     * This separation is required by {@link AbstractGridCoverageResource} for instance.
     *
     * @param  description    a general description of the "grid to CRS" transformation, or {@code null} if none.
     *                        Can also be specified later by a call to {@link #setGridToCRS(CharSequence)}.
     * @param  grid           the grid extent, "grid to CRS" transform and target CRS, or {@code null} if none.
     * @param  addResolution  whether to declare the resolutions. Callers should set this argument to {@code false} if they intend
     *                        to provide the resolution themselves, or if grid axes are not in the same order as CRS axes.
     * @return whether a "spatial representation info" node has been added.
     */
    public final boolean addSpatialRepresentation(final String description, final GridGeometry grid, final boolean addResolution) {
        final GridType type;
        if (grid == null) {
            if (description == null) {
                return false;
            }
            type = GridType.UNSPECIFIED;
        } else {
            type = grid.isConversionLinear(0, 1) ? GridType.GEORECTIFIED : GridType.GEOREFERENCEABLE;
        }
        addSpatialRepresentation(SpatialRepresentationType.GRID);
        newGridRepresentation(type);
        setGridToCRS(description);
        if (grid != null) {
            setGeoreferencingAvailability(grid.isDefined(GridGeometry.GRID_TO_CRS), false, false);
            CoordinateSystem cs = null;
            if (grid.isDefined(GridGeometry.CRS)) {
                final CoordinateReferenceSystem crs = grid.getCoordinateReferenceSystem();
                cs = crs.getCoordinateSystem();
                addReferenceSystem(crs);
            }
            if (grid.isDefined(GridGeometry.EXTENT)) {
                final GridExtent gex = grid.getExtent();
                final int dimension = gex.getDimension();
                for (int i=0; i<dimension; i++) {
                    final Optional<DimensionNameType> axisType = gex.getAxisType(i);
                    if (axisType.isPresent()) {
                        setAxisName(i, axisType.get());
                    }
                    setAxisSize(i, gex.getSize(i));
                }
            }
            if (addResolution && grid.isDefined(GridGeometry.RESOLUTION)) {
                final double[] resolution = grid.getResolution(false);
                for (int i=0; i<resolution.length; i++) {
                    setAxisResolution(i, resolution[i], (cs != null) ? cs.getAxis(i).getUnit() : null);
                }
            }
        }
        return true;
    }

    /**
     * Adds a linear resolution in metres.
     * Storage location is:
     *
     * <ul>
     *   <li>{@code metadata/identificationInfo/spatialResolution/distance}</li>
     * </ul>
     *
     * @param  distance  the resolution in metres, or {@code NaN} for no-operation.
     */
    public final void addResolution(final double distance) {
        if (!Double.isNaN(distance)) {
            final var r = new DefaultResolution();
            r.setDistance(shared(distance));
            addIfNotPresent(identification().getSpatialResolutions(), r);
        }
    }

    /**
     * Adds a temporal resolution in days.
     * Storage location is:
     *
     * <ul>
     *   <li>{@code metadata/identificationInfo/temporalResolution}</li>
     * </ul>
     *
     * @param  duration  the resolution in days, or {@code NaN} for no-operation.
     */
    public final void addTemporalResolution(final double duration) {
        if (!Double.isNaN(duration)) {
            addIfNotPresent(identification().getTemporalResolutions(), new SimpleDuration(duration));
        }
    }

    /**
     * Sets identification of grid data as point or cell.
     * Storage location is:
     *
     * <ul>
     *   <li>{@code metadata/spatialRepresentationInfo/cellGeometry}</li>
     * </ul>
     *
     * @param  value   whether the data represent point or area, or {@code null} for no-operation.
     */
    public final void setCellGeometry(final CellGeometry value) {
        if (value != null) {
            gridRepresentation().setCellGeometry(value);
        }
    }

    /**
     * Sets the point in a pixel corresponding to the Earth location of the pixel.
     * Storage location is:
     *
     * <ul>
     *   <li>{@code metadata/spatialRepresentationInfo/pointInPixel}</li>
     * </ul>
     *
     * @param  value   whether the data represent point or area, or {@code null} for no-operation.
     */
    public final void setPointInPixel(final PixelOrientation value) {
        if (value != null) {
            @SuppressWarnings("LocalVariableHidesMemberVariable")
            final DefaultGridSpatialRepresentation gridRepresentation = gridRepresentation();
            if (gridRepresentation instanceof DefaultGeorectified) {
                ((DefaultGeorectified) gridRepresentation).setPointInPixel(value);
            }
        }
    }

    /**
     * Sets whether parameters for transformation, control/check point(s) or orientation parameters are available.
     * Storage locations are:
     *
     * <ul>
     *   <li>If georeferenceable:<ul>
     *     <li>{@code metadata/spatialRepresentationInfo/transformationParameterAvailability}</li>
     *     <li>{@code metadata/spatialRepresentationInfo/controlPointAvailability}</li>
     *     <li>{@code metadata/spatialRepresentationInfo/orientationParameterAvailability}</li>
     *   </ul></li>
     *   <li>If georeferenced:<ul>
     *     <li>{@code metadata/spatialRepresentationInfo/transformationParameterAvailability}</li>
     *     <li>{@code metadata/spatialRepresentationInfo/checkPointAvailability}</li>
     *   </ul></li>
     * </ul>
     *
     * @param  transformationParameterAvailability  indication of whether or not parameters for transformation exists.
     * @param  controlPointAvailability             indication of whether or not control or check point(s) exists.
     * @param  orientationParameterAvailability     indication of whether or not orientation parameters are available.
     */
    public final void setGeoreferencingAvailability(final boolean transformationParameterAvailability,
                                                    final boolean controlPointAvailability,
                                                    final boolean orientationParameterAvailability)
    {
        @SuppressWarnings("LocalVariableHidesMemberVariable")
        final DefaultGridSpatialRepresentation gridRepresentation = gridRepresentation();
        gridRepresentation.setTransformationParameterAvailable(transformationParameterAvailability);
        if (gridRepresentation instanceof DefaultGeorectified) {
            ((DefaultGeorectified) gridRepresentation).setCheckPointAvailable(controlPointAvailability);
        } else if (gridRepresentation instanceof DefaultGeoreferenceable) {
            ((DefaultGeoreferenceable) gridRepresentation).setControlPointAvailable(controlPointAvailability);
            ((DefaultGeoreferenceable) gridRepresentation).setOrientationParameterAvailable(orientationParameterAvailability);
        }
    }

    /**
     * Adds information about the geolocation of an image.
     * Storage location is:
     *
     * <ul>
     *   <li>{@code metadata/spatialRepresentationInfo/geolocationInformation}</li>
     * </ul>
     *
     * @param  info  the geolocation information to add, or {@code null} if none.
     */
    public final void addGeolocation(final GeolocationInformation info) {
        if (info != null) {
            @SuppressWarnings("LocalVariableHidesMemberVariable")
            final DefaultGridSpatialRepresentation gridRepresentation = gridRepresentation();
            if (gridRepresentation instanceof DefaultGeoreferenceable) {
                addIfNotPresent(((DefaultGeoreferenceable) gridRepresentation).getGeolocationInformation(), info);
            }
        }
    }

    /**
     * Adds <i>check points</i> (if georectified) or <i>ground control points</i> (if georeferenceable).
     * Ground control points (GCP) are large marked targets on the ground. GCP should not be used for storing the
     * localization grid (e.g. "model tie points" in a GeoTIFF file).
     * Storage locations are:
     *
     * <ul>
     *   <li>{@code metadata/spatialRepresentationInfo/checkPoint/geographicCoordinates} if georectified</li>
     *   <li>{@code metadata/spatialRepresentationInfo/geolocationInformation/gcp/geographicCoordinates} if georeferenceable</li>
     * </ul>
     *
     * @param  geographicCoordinates  the geographic or map position of the control point, in either two or three dimensions.
     * @param  accuracyReport         the accuracy of a ground control point, or {@code null} if none.
     *                                Ignored if {@code geographicCoordinates} is null.
     */
    public final void addControlPoints(final DirectPosition geographicCoordinates, final Element accuracyReport) {
        if (geographicCoordinates != null) {
            @SuppressWarnings("LocalVariableHidesMemberVariable")
            final DefaultGridSpatialRepresentation gridRepresentation = gridRepresentation();
            final Collection<GCP> points;
            if (gridRepresentation instanceof DefaultGeorectified) {
                points = ((DefaultGeorectified) gridRepresentation).getCheckPoints();
            } else if (gridRepresentation instanceof DefaultGeoreferenceable) {
                points = groundControlPoints().getGCPs();
            } else {
                return;
            }
            final var gcp = new DefaultGCP();
            gcp.setGeographicCoordinates(geographicCoordinates);
            if (accuracyReport != null) {
                addIfNotPresent(gcp.getAccuracyReports(), accuracyReport);
            }
            addIfNotPresent(points, gcp);
        }
    }

    /**
     * Sets a general description of the transformation from grid coordinates to "real world" coordinates.
     * Storage location is:
     *
     * <ul>
     *   <li>{@code metadata/spatialRepresentationInfo/transformationDimensionDescription}</li>
     * </ul>
     *
     * @param  value  a general description of the "grid to CRS" transformation, or {@code null} for no-operation.
     */
    public final void setGridToCRS(final CharSequence value) {
        final InternationalString i18n = trim(value);
        if (i18n != null) {
            final DefaultGridSpatialRepresentation r = gridRepresentation();
            if (r instanceof DefaultGeorectified) {
                ((DefaultGeorectified) r).setTransformationDimensionDescription(i18n);
            }
        }
    }

    /**
     * Returns the axis at the given dimension index. All previous dimensions are created if needed.
     *
     * @param  index  index of the desired dimension.
     * @return dimension at the given index.
     */
    private DefaultDimension axis(final int index) {
        final List<Dimension> axes = gridRepresentation().getAxisDimensionProperties();
        for (int i=axes.size(); i <= index; i++) {
            axes.add(new DefaultDimension());
        }
        return (DefaultDimension) axes.get(index);
    }

    /**
     * Sets the number of cells along the given dimension.
     * Storage location is:
     *
     * <ul>
     *   <li>{@code metadata/spatialRepresentationInfo/axisDimensionProperties/dimensionName}</li>
     * </ul>
     *
     * @param  dimension  the axis dimension.
     * @param  name       the name to set for the given dimension.
     */
    public final void setAxisName(final int dimension, final DimensionNameType name) {
        axis(dimension).setDimensionName(name);
    }

    /**
     * Sets the number of cells along the given dimension.
     * Storage location is:
     *
     * <ul>
     *   <li>{@code metadata/spatialRepresentationInfo/axisDimensionProperties/dimensionSize}</li>
     * </ul>
     *
     * @param  dimension  the axis dimension.
     * @param  length     number of cell values along the given dimension.
     */
    public final void setAxisSize(final int dimension, final long length) {
        if (length >= 0) {
            axis(dimension).setDimensionSize(shared(length > Integer.MAX_VALUE ? Integer.MAX_VALUE : (int) length));
        }
    }

    /**
     * Sets the degree of detail in the given dimension.
     * This method does nothing if the given resolution if NaN or infinite.
     * Storage location is:
     *
     * <ul>
     *   <li>{@code metadata/spatialRepresentationInfo/axisDimensionProperties/resolution}</li>
     * </ul>
     *
     * @param  dimension   the axis dimension.
     * @param  resolution  the degree of detail in the grid dataset, or NaN for no-operation.
     * @param  unit        the resolution unit, of {@code null} if unknown.
     */
    public final void setAxisResolution(final int dimension, double resolution, final Unit<?> unit) {
        if (Double.isFinite(resolution)) {
            /*
             * Value should be a Quantity<?>. Since GeoAPI does not yet allow that,
             * we convert to metres for now. Future version should store the value
             * as-is with its unit of measurement (TODO).
             */
            if (Units.isLinear(unit)) {
                resolution = unit.asType(Length.class).getConverterTo(Units.METRE).convert(resolution);
            }
            axis(dimension).setResolution(shared(resolution));
        }
    }

    /**
     * Adds type of information represented in the cell.
     * Storage location is:
     *
     * <ul>
     *   <li>{@code metadata/contentInfo/attributeGroup/contentType}</li>
     * </ul>
     *
     * @param  type  type of information represented in the cell, or {@code null} for no-operation.
     */
    public final void addContentType(final CoverageContentType type) {
        if (type != null) {
            attributeGroup().getContentTypes().add(type);
        }
    }

    /**
     * Sets the sequence identifier, sample value ranges, transfer function and units of measurement
     * from the given sample dimension. This method dispatch its work to other methods in this class.
     * Before to set any value, this method starts a new band by calling {@link #newSampleDimension()}.
     * Storage locations are:
     *
     * <ul>
     *   <li>{@code metadata/contentInfo/attributeGroup/attribute/sequenceIdentifier}</li>
     *   <li>{@code metadata/contentInfo/attributeGroup/attribute/minValue}</li>
     *   <li>{@code metadata/contentInfo/attributeGroup/attribute/maxValue}</li>
     *   <li>{@code metadata/contentInfo/attributeGroup/attribute/scale}</li>
     *   <li>{@code metadata/contentInfo/attributeGroup/attribute/offset}</li>
     *   <li>{@code metadata/contentInfo/attributeGroup/attribute/transferFunctionType}</li>
     *   <li>{@code metadata/contentInfo/attributeGroup/attribute/unit}</li>
     * </ul>
     *
     * @param  band  the sample dimension to describe in metadata, or {@code null} if none.
     */
    public final void addNewBand(final SampleDimension band) {
        if (band != null) {
            newSampleDimension();
            setBandIdentifier(band.getName());
            // Really `getMeasurementRange()`, not `getSampleRange()`.
            band.getMeasurementRange().ifPresent((range) -> {
                addMinimumSampleValue(range.getMinDouble());
                addMaximumSampleValue(range.getMaxDouble());
            });
            band.getTransferFunctionFormula().ifPresent((tr) -> {
                setTransferFunction(tr.getScale(), tr.getOffset());
                sampleDimension().setTransferFunctionType(tr.getType());
            });
            band.getUnits().ifPresent((unit) -> setSampleUnits(unit));
        }
    }

    /**
     * Sets the name or number that uniquely identifies instances of bands of wavelengths on which a sensor operates.
     * If a coverage contains more than one band, additional bands can be created by calling
     * {@link #newSampleDimension()} before to call this method.
     * Storage location is:
     *
     * <ul>
     *   <li>{@code metadata/contentInfo/attributeGroup/attribute/sequenceIdentifier}</li>
     * </ul>
     *
     * @param  sequenceIdentifier  the band name or number, or {@code null} for no-operation.
     */
    public final void setBandIdentifier(final GenericName sequenceIdentifier) {
        if (sequenceIdentifier != null) {
            final MemberName name;
            if (sequenceIdentifier instanceof MemberName) {
                name = (MemberName) sequenceIdentifier;
            } else {
                name = Names.createMemberName(null, null, sequenceIdentifier.tip().toString(), Integer.class);
            }
            sampleDimension().setSequenceIdentifier(name);
        }
    }

    /**
     * Sets the number that uniquely identifies instances of bands of wavelengths on which a sensor operates.
     * This is a convenience method for {@link #setBandIdentifier(MemberName)} when the band is specified only
     * by a number. Storage location is:
     *
     * <ul>
     *   <li>{@code metadata/contentInfo/attributeGroup/attribute/sequenceIdentifier}</li>
     * </ul>
     *
     * @param  sequenceIdentifier  the band number, or 0 or negative if none.
     */
    public final void setBandIdentifier(final int sequenceIdentifier) {
        if (sequenceIdentifier > 0) {
            sampleDimension().setSequenceIdentifier(Names.createMemberName(null, null, sequenceIdentifier));
        }
    }

    /**
     * Adds an identifier for the current band.
     * These identifiers can be used to provide names for the attribute from a standard set of names.
     * If a coverage contains more than one band, additional bands can be created by calling
     * {@link #newSampleDimension()} before to call this method.
     * Storage location is:
     *
     * <ul>
     *   <li>{@code metadata/contentInfo/attributeGroup/attribute/name}</li>
     * </ul>
     *
     * @param  authority  identifies which controlled list of name is used, or {@code null} if none.
     * @param  name       the band name, or {@code null} for no-operation.
     */
    public final void addBandName(final CharSequence authority, String name) {
        name = Strings.trimOrNull(name);
        if (name != null) {
            addIfNotPresent(sampleDimension().getNames(), sharedIdentifier(authority, name));
        }
    }

    /**
     * Adds a description of the current band.
     * If a coverage contains more than one band, additional bands can be created by calling
     * {@link #newSampleDimension()} before to call this method.
     * Storage location is:
     *
     * <ul>
     *   <li>{@code metadata/contentInfo/attributeGroup/attribute/description}</li>
     * </ul>
     *
     * @param  description  the band description, or {@code null} for no-operation.
     */
    public final void addBandDescription(final CharSequence description) {
        final InternationalString i18n = trim(description);
        if (i18n != null) {
            @SuppressWarnings("LocalVariableHidesMemberVariable")
            final DefaultSampleDimension sampleDimension = sampleDimension();
            sampleDimension.setDescription(append(sampleDimension.getDescription(), i18n));
        }
    }

    /**
     * Adds a description of a particular sample value.
     * ISO 19115 range elements are approximately equivalent to
     * {@code org.apache.sis.coverage.Category} in the {@code sis-coverage} module.
     * Storage location is:
     *
     * <ul>
     *   <li>{@code metadata/contentInfo/rangeElementDescription}</li>
     * </ul>
     *
     * @param  name        designation associated with a set of range elements, or {@code null} if none.
     * @param  definition  description of a set of specific range elements, or {@code null} if none.
     */
    public void addSampleValueDescription(final CharSequence name, final CharSequence definition) {
        final InternationalString i18n = trim(name);
        final InternationalString def  = trim(definition);
        if (i18n != null && def != null) {
            final var element = new DefaultRangeElementDescription();
            element.setName(i18n);
            element.setDefinition(def);
            addIfNotPresent(coverageDescription().getRangeElementDescriptions(), element);
        }
    }

    /**
     * Adds a minimal value for the current sample dimension. The value should be in the unit of measurement
     * specified by {@link #setSampleUnits(Unit)}. If a minimal value was already defined, then the new value
     * will be set only if it is smaller than the existing one. {@code NaN} values are ignored.
     * Storage location is:
     *
     * <ul>
     *   <li>{@code metadata/contentInfo/attributeGroup/attribute/minValue}</li>
     * </ul>
     *
     * If a coverage contains more than one band, additional bands can be created by calling
     * {@link #newSampleDimension()} before to call this method.
     *
     * @param value  the minimal value to add to the existing range of sample values, or {@code NaN} for no-operation.
     */
    public final void addMinimumSampleValue(final double value) {
        if (!Double.isNaN(value)) {
            @SuppressWarnings("LocalVariableHidesMemberVariable")
            final DefaultSampleDimension sampleDimension = sampleDimension();
            final Double current = sampleDimension.getMinValue();
            if (current == null || value < current) {
                sampleDimension.setMinValue(shared(value));
            }
        }
    }

    /**
     * Adds a maximal value for the current sample dimension. The value should be in the unit of measurement
     * specified by {@link #setSampleUnits(Unit)}. If a maximal value was already defined, then the new value
     * will be set only if it is greater than the existing one. {@code NaN} values are ignored.
     * Storage location is:
     *
     * <ul>
     *   <li>{@code metadata/contentInfo/attributeGroup/attribute/maxValue}</li>
     * </ul>
     *
     * If a coverage contains more than one band, additional bands can be created by calling
     * {@link #newSampleDimension()} before to call this method.
     *
     * @param value  the maximal value to add to the existing range of sample values, or {@code NaN} for no-operation.
     */
    public final void addMaximumSampleValue(final double value) {
        if (!Double.isNaN(value)) {
            @SuppressWarnings("LocalVariableHidesMemberVariable")
            final DefaultSampleDimension sampleDimension = sampleDimension();
            final Double current = sampleDimension.getMaxValue();
            if (current == null || value > current) {
                sampleDimension.setMaxValue(shared(value));
            }
        }
    }

    /**
     * Returns {@code true} if current band has the minimum or maximum value defined.
     *
     * @return whether minimum or maximum value is defined for current band.
     */
    public final boolean hasSampleValueRange() {
        return (sampleDimension != null)
                && (sampleDimension.getMinValue() != null || sampleDimension.getMaxValue() != null);
    }

    /**
     * Sets the units of data in the current band.
     * Storage location is:
     *
     * <ul>
     *   <li>{@code metadata/contentInfo/attributeGroup/attribute/unit}</li>
     * </ul>
     *
     * If a coverage contains more than one band, additional bands can be created by calling
     * {@link #newSampleDimension()} before to call this method.
     *
     * @param  unit  units of measurement of sample values.
     */
    public final void setSampleUnits(final Unit<?> unit) {
        if (unit != null) {
            sampleDimension().setUnits(unit);
        }
    }

    /**
     * Sets the scale factor and offset which have been applied to the cell value.
     * The transfer function type is declared {@linkplain TransferFunctionType#LINEAR linear}
     * Storage locations are:
     *
     * <ul>
     *   <li>{@code metadata/contentInfo/attributeGroup/attribute/scale}</li>
     *   <li>{@code metadata/contentInfo/attributeGroup/attribute/offset}</li>
     *   <li>{@code metadata/contentInfo/attributeGroup/attribute/transferFunctionType}</li>
     * </ul>
     *
     * If a coverage contains more than one band, additional bands can be created by calling
     * {@link #newSampleDimension()} before to call this method.
     *
     * @param scale   the scale factor which has been applied to the cell value.
     * @param offset  the physical value corresponding to a cell value of zero.
     */
    public final void setTransferFunction(final double scale, final double offset) {
        if (!Double.isNaN(scale) || !Double.isNaN(offset)) {
            final DefaultSampleDimension sd = sampleDimension();
            if (!Double.isNaN(scale))  sd.setScaleFactor(scale);
            if (!Double.isNaN(offset)) sd.setOffset(offset);
            sd.setTransferFunctionType(TransferFunctionType.LINEAR);
        }
    }

    /**
     * Sets the maximum number of significant bits in the uncompressed representation for the value in current band.
     * Storage location is:
     *
     * <ul>
     *   <li>{@code metadata/contentInfo/attributeGroup/attribute/bitsPerValue}</li>
     * </ul>
     *
     * @param  bits  the new maximum number of significant bits.
     * @throws IllegalArgumentException if the given value is zero or negative.
     */
    public final void setBitPerSample(final int bits) {
        sampleDimension().setBitsPerValue(bits);
    }

    /**
     * Sets an identifier for the level of processing that has been applied to the coverage.
     * For image descriptions, this is the image distributor's code that identifies the level
     * of radiometric and geometric processing that has been applied.
     * Storage location is:
     *
     * <ul>
     *   <li>{@code metadata/contentInfo/processingLevelCode}</li>
     * </ul>
     *
     * Note that another storage location exists at {@code metadata/identificationInfo/processingLevel}
     * but is currently not used.
     *
     * @param  authority        identifies which controlled list of code is used, or {@code null} if none.
     * @param  processingLevel  identifier for the level of processing that has been applied to the resource,
     *                          or {@code null} for no-operation.
     */
    public final void setProcessingLevelCode(final CharSequence authority, String processingLevel) {
        processingLevel = Strings.trimOrNull(processingLevel);
        if (processingLevel != null) {
            coverageDescription().setProcessingLevelCode(sharedIdentifier(authority, processingLevel));
        }
    }

    /**
     * Sets the area of the dataset obscured by clouds, expressed as a percentage of the spatial extent.
     * This method does nothing if the given value is {@link Double#NaN}.
     *
     * <p>This method is available only if {@link #newCoverage(boolean)} has been invoked
     * with the {@code electromagnetic} parameter set to {@code true}. Storage location is:</p>
     *
     * <ul>
     *   <li>{@code metadata/contentInfo/cloudCoverPercentage}</li>
     * </ul>
     *
     * @param  value  the new cloud percentage, or {@code NaN} for no-operation.
     * @throws IllegalArgumentException if the given value is out of range.
     */
    public final void setCloudCoverPercentage(final double value) {
        if (!Double.isNaN(value)) {
            ((DefaultImageDescription) coverageDescription()).setCloudCoverPercentage(shared(value));
        }
    }

    /**
     * Sets the illumination azimuth measured in degrees clockwise from true north at the time the image is taken.
     * For images from a scanning device, refer to the centre pixel of the image.
     * This method does nothing if the given value is {@link Double#NaN}.
     *
     * <p>This method is available only if {@link #newCoverage(boolean)} has been invoked
     * with the {@code electromagnetic} parameter set to {@code true}. Storage location is:</p>
     *
     * <ul>
     *   <li>{@code metadata/contentInfo/illuminationAzimuthAngle}</li>
     * </ul>
     *
     * @param  value  the new illumination azimuth angle, or {@code NaN} for no-operation.
     * @throws IllegalArgumentException if the given value is out of range.
     */
    public final void setIlluminationAzimuthAngle(final double value) {
        if (!Double.isNaN(value)) {
            ((DefaultImageDescription) coverageDescription()).setIlluminationAzimuthAngle(shared(value));
        }
    }

    /**
     * Sets the illumination elevation measured in degrees clockwise from the target plane
     * at intersection of the optical line of sight with the Earth's surface.
     * For images from a canning device, refer to the centre pixel of the image.
     * This method does nothing if the given value is {@link Double#NaN}.
     *
     * <p>This method is available only if {@link #newCoverage(boolean)} has been invoked
     * with the {@code electromagnetic} parameter set to {@code true}. Storage location is:</p>
     *
     * <ul>
     *   <li>{@code metadata/contentInfo/illuminationElevationAngle}</li>
     * </ul>
     *
     * @param  value  the new illumination azimuth angle, or {@code NaN} for no-operation.
     * @throws IllegalArgumentException if the given value is out of range.
     */
    public final void setIlluminationElevationAngle(final double value) {
        if (!Double.isNaN(value)) {
            ((DefaultImageDescription) coverageDescription()).setIlluminationElevationAngle(shared(value));
        }
    }

    /**
     * Adds a platform on which instrument are installed. If a platform was already defined
     * with a different identifier, then a new platform instance will be created.
     * Storage location is:
     *
     * <ul>
     *   <li>{@code metadata/acquisitionInformation/platform/identifier}</li>
     * </ul>
     *
     * @param  authority   identifiers the authority that define platform codes, or {@code null} if none.
     * @param  identifier  identifier of the platform to add, or {@code null} for no-operation.
     */
    public final void addPlatform(final CharSequence authority, String identifier) {
        identifier = Strings.trimOrNull(identifier);
        if (identifier != null) {
            if (platform != null) {
                final Identifier current = platform.getIdentifier();
                if (current != null) {
                    if (identifier.equals(current.getCode())) {
                        return;
                    }
                    acquisition().getPlatforms().add(platform);
                    platform = null;
                }
            }
            platform().setIdentifier(sharedIdentifier(authority, identifier));
        }
    }

    /**
     * Adds an instrument or sensor on the platform.
     * Storage location is:
     *
     * <ul>
     *   <li>{@code metadata/acquisitionInformation/platform/instrument/identifier}</li>
     * </ul>
     *
     * @param  authority   identifiers the authority that define instrument codes, or {@code null} if none.
     * @param  identifier  identifier of the sensor to add, or {@code null} for no-operation.
     */
    public final void addInstrument(final CharSequence authority, String identifier) {
        identifier = Strings.trimOrNull(identifier);
        if (identifier != null) {
            final var instrument = new DefaultInstrument();
            instrument.setIdentifier(sharedIdentifier(authority, identifier));
            addIfNotPresent(platform().getInstruments(), instrument);
        }
    }

    /**
     * Adds an event that describe the time at which data were acquired.
     * Storage location is:
     *
     * <ul>
     *   <li>{@code metadata/acquisitionInformation/operation/significantEvent/time}</li>
     * </ul>
     *
     * @param  time  the acquisition time, or {@code null} for no-operation.
     *
     * @see #addTemporalExtent(Date, Date)
     */
    public final void addAcquisitionTime(final Date time) {
        if (time != null) {
            final var event = new DefaultEvent();
            event.setContext(Context.ACQUISITION);
            event.setTime(time);
            final var op = new DefaultOperation();
            op.setSignificantEvents(Collections.singleton(event));
            op.setType(OperationType.REAL);
            op.setStatus(Progress.COMPLETED);
            addIfNotPresent(acquisition().getOperations(), op);
        }
    }

    /**
     * Adds an event that describe the range of time at which data were acquired.
     * Current implementation computes the average of given instants.
     * Storage location is:
     *
     * <ul>
     *   <li>{@code metadata/acquisitionInformation/operation/significantEvent/time}</li>
     * </ul>
     *
     * @param  startTime  start time, or {@code null} if unknown.
     * @param  endTime    end time, or {@code null} if unknown.
     */
    public final void addAcquisitionTime(final Instant startTime, final Instant endTime) {
        final Date time;
        if (startTime == null) {
            if (endTime == null) return;
            time = Date.from(endTime);
        } else if (endTime == null) {
            time = Date.from(startTime);
        } else {
            // Divide by 2 before to add in order to avoid overflow.
            time = new Date((startTime.toEpochMilli() >> 1) + (endTime.toEpochMilli() >> 1));
        }
        addAcquisitionTime(time);
    }

    /**
     * Adds the identifier of the operation used to acquire the dataset.
     * Examples: "GHRSST", "NOAA CDR", "NASA EOS", "JPSS", "GOES-R".
     * Storage location is:
     *
     * <ul>
     *   <li>{@code metadata/acquisitionInformation/operation/identifier}</li>
     * </ul>
     *
     * @param  program     identification of the mission, or {@code null} if none.
     * @param  identifier  unique identification of the operation, or {@code null} for no-operation.
     */
    public final void addAcquisitionOperation(final CharSequence program, String identifier) {
        identifier = Strings.trimOrNull(identifier);
        if (identifier != null) {
            final var r = new DefaultOperation();
            r.setIdentifier(sharedIdentifier(program, identifier));
            addIfNotPresent(acquisition().getOperations(), r);
        }
    }

    /**
     * Adds the identifier of the requirement to be satisfied by data acquisition.
     * Storage location is:
     *
     * <ul>
     *   <li>{@code metadata/acquisitionInformation/acquisitionRequirement/identifier}</li>
     * </ul>
     *
     * @param  authority   specifies the authority that define requirement codes, or {@code null} if none.
     * @param  identifier  unique name or code for the requirement, or {@code null} for no-operation.
     */
    public final void addAcquisitionRequirement(final CharSequence authority, String identifier) {
        identifier = Strings.trimOrNull(identifier);
        if (identifier != null) {
            final var r = new DefaultRequirement();
            r.setIdentifier(sharedIdentifier(authority, identifier));
            addIfNotPresent(acquisition().getAcquisitionRequirements(), r);
        }
    }

    /**
     * Adds a general explanation of the data producer's knowledge about the lineage of a dataset.
     * If a statement already exists, the new one will be appended after a new line.
     * Storage location is:
     *
     * <ul>
     *   <li>{@code metadata/resourceLineage/statement}</li>
     * </ul>
     *
     * @param statement  explanation of the data producer's knowledge about the lineage, or {@code null} for no-operation.
     *
     * @see #addProcessDescription(CharSequence)
     */
    public final void addLineage(final CharSequence statement) {
        final InternationalString i18n = trim(statement);
        if (i18n != null) {
            @SuppressWarnings("LocalVariableHidesMemberVariable")
            final DefaultLineage lineage = lineage();
            lineage.setStatement(append(lineage.getStatement(), i18n));
        }
    }

    /**
     * Adds a source described by the given metadata.
     * Storage locations are:
     *
     * <ul>
     *   <li>{@code metadata/resourceLineage/source/description}</li>
     *   <li>{@code metadata/resourceLineage/source/citation}</li>
     *   <li>{@code metadata/resourceLineage/source/scope/level}</li>
     *   <li>{@code metadata/resourceLineage/source/scope/extent}</li>
     *   <li>{@code metadata/resourceLineage/source/sourceReferenceSystem}</li>
     *   <li>{@code metadata/resourceLineage/source/sourceSpatialResolution}</li>
     * </ul>
     *
     * @param  source  metadata about a source of the resource for which to describe the lineage.
     *
     * @see #addLineage(CharSequence)
     * @see #addProcessDescription(CharSequence)
     */
    public final void addSource(final Metadata source) {
        if (source != null) {
            final ResourceLineage r = new ResourceLineage(source);
            if (!r.isEmpty()) {
                addIfNotPresent(lineage().getSources(), r.build());
            }
        }
    }

    /**
     * Adds information about a source of data used for producing the resource.
     * Storage locations are:
     *
     * <ul>
     *   <li>{@code metadata/resourceLineage/source/description}</li>
     *   <li>{@code metadata/resourceLineage/source/scope/level}</li>
     *   <li>{@code metadata/resourceLineage/source/scope/levelDescription/features}</li>
     * </ul>
     *
     * <h4>Example</h4>
     * If a Landsat image uses the "GTOPO30" digital elevation model, then it can declare the source
     * with "GTOPO30" description, {@link ScopeCode#MODEL} and feature "Digital Elevation Model".
     *
     * @param  description  a detailed description of the level of the source data, or {@code null} if none.
     * @param  level        hierarchical level of the source (e.g. model), or {@code null} if unspecified.
     * @param  feature      more detailed name for {@code level}, or {@code null} if none.
     *
     * @see #addSource(Metadata)
     * @see #addProcessing(CharSequence, String)
     * @see #addProcessDescription(CharSequence)
     */
    public final void addSource(final CharSequence description, final ScopeCode level, final CharSequence feature) {
        final InternationalString i18n = trim(description);
        if (i18n != null) {
            final var source = new DefaultSource(description);
            if (level != null || feature != null) {
                final var scope = new DefaultScope(level);
                if (feature != null) {
<<<<<<< HEAD
                    final DefaultScopeDescription sd = new DefaultScopeDescription();
                    sd.getFeatures().add(new org.apache.sis.metadata.iso.maintenance.LegacyFeatureType(feature));
=======
                    final var sd = new DefaultScopeDescription();
                    sd.getFeatures().add(feature);
>>>>>>> 1355d5ca
                    scope.getLevelDescription().add(sd);
                }
            }
            addIfNotPresent(lineage().getSources(), source);
        }
    }

    /**
     * Adds information about a source of data used for producing the resource.
     * Storage locations are:
     *
     * <ul>
     *   <li>{@code metadata/resourceLineage/source/scope/level}</li>
     *   <li>{@code metadata/resourceLineage/source/scope/extent}</li>
     *   <li>{@code metadata/resourceLineage/source/scope/levelDescription/*}</li>
     *   <li>{@code metadata/resourceLineage/source/citation}</li>
     *   <li>{@code metadata/resourceLineage/source/sourceReferenceSystem}</li>
     *   <li>{@code metadata/resourceLineage/source/sourceSpatialResolution}</li>
     * </ul>
     *
     * <h4>Example</h4>
     * If a {@code FeatureSet} is the aggregation of two other {@code FeatureSet} resources,
     * then this method can be invoked twice with the metadata of each source {@code FeatureSet}.
     * If the aggregated data are features, then {@code level} should be {@link ScopeCode#FEATURE}.
     *
     * @param  metadata  the metadata of the source, or {@code null} if none.
     * @param  level     hierarchical level of the source (e.g. feature). Should not be null.
     * @param  features  names of dataset, features or attributes used in the source.
     *
     * @see #addSource(Metadata)
     */
    public final void addSource(final Metadata metadata, final ScopeCode level, final CharSequence... features) {
        if (metadata != null) {
            final var source = new DefaultSource();
            final var scope  = new DefaultScope(level);
            source.setSourceReferenceSystem(CollectionsExt.first(metadata.getReferenceSystemInfo()));
            for (final Identification id : metadata.getIdentificationInfo()) {
                source.setSourceCitation(id.getCitation());
                source.setSourceSpatialResolution(CollectionsExt.first(id.getSpatialResolutions()));
                scope.setExtents(id.getExtents());
                if (features != null && features.length != 0) {
                    /*
                     * Note: the same ScopeDescription may be shared by many Source instances
                     * in the common case where many sources contain features of the same type.
                     */
                    final var sd = new DefaultScopeDescription();
                    sd.setLevelDescription(level, new LinkedHashSet<>(Arrays.asList(features)));
                    scope.getLevelDescription().add(shared(DefaultScopeDescription.class, sd));
                }
                source.setScope(scope.isEmpty() ? null : scope);
                if (!source.isEmpty()) {
                    addIfNotPresent(lineage().getSources(), source);
                    break;
                }
            }
        }
    }

    /**
     * Adds information about the procedure, process and algorithm applied in a process step.
     * If a processing was already defined with a different identifier, then a new processing
     * instance will be created. Storage location is:
     *
     * <ul>
     *   <li>{@code metadata/resourceLineage/processStep/processingInformation/identifier}</li>
     * </ul>
     *
     * @param  authority   identifies the authority that defines processing code, or {@code null} if none.
     * @param  identifier  processing package that produced the data, or {@code null} for no-operation.
     *
     * @see #addSoftwareReference(CharSequence)
     * @see #addHostComputer(CharSequence)
     * @see #addProcessDescription(CharSequence)
     * @see #addSource(CharSequence, ScopeCode, CharSequence)
     */
    public final void addProcessing(final CharSequence authority, String identifier) {
        identifier = Strings.trimOrNull(identifier);
        if (identifier != null) {
            if (processing != null) {
                final Identifier current = processing.getIdentifier();
                if (current != null) {
                    if (identifier.equals(current.getCode())) {
                        return;
                    }
                    processStep().setProcessingInformation(processing);
                    addIfNotPresent(lineage().getProcessSteps(), processStep);
                    processing  = null;
                    processStep = null;
                }
            }
            processing().setIdentifier(sharedIdentifier(authority, identifier));
        }
    }

    /**
     * Adds a reference to document describing processing software.
     * This is added to the processing identified by last call to {@link #addProcessing(CharSequence, String)}.
     * Storage location is:
     *
     * <ul>
     *   <li>{@code metadata/resourceLineage/processStep/processingInformation/softwareReference/title}</li>
     * </ul>
     *
     * @param  title  title of the document that describe the software, or {@code null} for no-operation.
     *
     * @see #addProcessing(CharSequence, String)
     * @see #addSource(CharSequence, ScopeCode, CharSequence)
     */
    public final void addSoftwareReference(final CharSequence title) {
        final InternationalString i18n = trim(title);
        if (i18n != null) {
            addIfNotPresent(processing().getSoftwareReferences(), sharedCitation(i18n));
        }
    }

    /**
     * Adds information about the computer and/or operating system in use at the processing time.
     * This is added to the processing identified by last call to {@link #addProcessing(CharSequence, String)}.
     * Storage location is:
     *
     * <ul>
     *   <li>{@code metadata/resourceLineage/processStep/processingInformation/procedureDescription}</li>
     * </ul>
     *
     * @param  platform  name of the system on which the processing has been executed, or {@code null} for no-operation.
     *
     * @see #addProcessing(CharSequence, String)
     * @see #addSource(CharSequence, ScopeCode, CharSequence)
     */
    public final void addHostComputer(final CharSequence platform) {
        InternationalString i18n = trim(platform);
        if (i18n != null) {
            i18n = Resources.formatInternational(Resources.Keys.ProcessingExecutedOn_1, i18n);
            final DefaultProcessing p = processing();
            p.setProcedureDescription(append(p.getProcedureDescription(), i18n));
        }
    }

    /**
     * Adds additional details about the process step.
     * If a description already exists, the new one will be added on a new line.
     * Storage location is:
     *
     * <ul>
     *   <li>{@code metadata/resourceLineage/processStep/description}</li>
     * </ul>
     *
     * @param  description  additional details about the process step, or {@code null} for no-operation.
     *
     * @see #addProcessing(CharSequence, String)
     * @see #addSource(CharSequence, ScopeCode, CharSequence)
     * @see #addLineage(CharSequence)
     */
    public final void addProcessDescription(final CharSequence description) {
        final InternationalString i18n = trim(description);
        if (i18n != null) {
            final DefaultProcessStep ps = processStep();
            ps.setDescription(append(ps.getDescription(), i18n));
        }
    }

    /**
     * Adds a name to the resource format. Note that this method does not add a new format,
     * but only an alternative name to current format. Storage location is:
     *
     * <ul>
     *   <li>{@code metadata/identificationInfo/resourceFormat/formatSpecificationCitation/alternateTitle}</li>
     * </ul>
     *
     * If this method is used together with {@link #setPredefinedFormat(String)},
     * then {@code setPredefinedFormat(…)} should be invoked <strong>before</strong> this method.
     *
     * @param value  the format name, or {@code null} for no-operation.
     *
     * @see #setPredefinedFormat(String)
     * @see #setFormatEdition(CharSequence)
     * @see #addCompression(CharSequence)
     */
    public final void addFormatName(final CharSequence value) {
        final InternationalString i18n = trim(value);
        if (i18n != null) {
            @SuppressWarnings("LocalVariableHidesMemberVariable")
            final DefaultFormat format = format();
            DefaultCitation c = DefaultCitation.castOrCopy(format.getFormatSpecificationCitation());
            if (c == null) {
                c = new DefaultCitation(i18n);
            } else {
                addIfNotPresent(c.getAlternateTitles(), i18n);
            }
            format.setFormatSpecificationCitation(c);
        }
    }

    /**
     * Sets a version number for the resource format. Storage location is:
     *
     * <ul>
     *   <li>{@code metadata/identificationInfo/resourceFormat/formatSpecificationCitation/edition}</li>
     * </ul>
     *
     * If this method is used together with {@link #setPredefinedFormat(String)},
     * then {@code setPredefinedFormat(…)} should be invoked <strong>before</strong> this method.
     *
     * @param value  the format edition, or {@code null} for no-operation.
     *
     * @see #setPredefinedFormat(String)
     * @see #addFormatName(CharSequence)
     */
    public final void setFormatEdition(final CharSequence value) {
        final InternationalString i18n = trim(value);
        if (i18n != null) {
            @SuppressWarnings("LocalVariableHidesMemberVariable")
            final DefaultFormat format = format();
            DefaultCitation c = DefaultCitation.castOrCopy(format.getFormatSpecificationCitation());
            if (c == null) {
                c = new DefaultCitation();
                format.setFormatSpecificationCitation(c);
            }
            c.setEdition(i18n);
        }
    }

    /**
     * Adds a compression name.
     * Storage location is:
     *
     * <ul>
     *   <li>{@code metadata/identificationInfo/resourceFormat/fileDecompressionTechnique}</li>
     * </ul>
     *
     * If this method is used together with {@link #setPredefinedFormat(String)},
     * then {@code setPredefinedFormat(…)} should be invoked <strong>before</strong> this method.
     *
     * @param value  the compression name, or {@code null} for no-operation.
     *
     * @see #setPredefinedFormat(String)
     * @see #addFormatName(CharSequence)
     */
    public final void addCompression(final CharSequence value) {
        final InternationalString i18n = trim(value);
        if (i18n != null) {
            @SuppressWarnings("LocalVariableHidesMemberVariable")
            final DefaultFormat format = format();
            format.setFileDecompressionTechnique(append(format.getFileDecompressionTechnique(), i18n));
        }
    }

    /**
     * Adds a URL to a more complete description of the metadata.
     * Storage location is:
     *
     * <ul>
     *   <li>{@code metadata/metadataLinkage/linkage}
     *     with {@code function} set to {@link OnLineFunction#COMPLETE_METADATA}</li>
     * </ul>
     *
     * @param  link  URL to a more complete description of the metadata, or {@code null}.
     */
    public final void addCompleteMetadata(final URI link) {
        if (link != null) {
            final var ln = new DefaultOnlineResource(link);
            ln.setFunction(OnLineFunction.COMPLETE_METADATA);
            ln.setProtocol(link.getScheme());
            addIfNotPresent(metadata().getMetadataLinkages(), ln);
        }
    }

    /**
     * Sets the metadata standards to ISO 19115-1, and optionally to ISO 19115-2 too.
     * Those metadata citations are added only if the metadata object is otherwise non-empty.
     * Storage location is:
     *
     * <ul>
     *   <li>{@code metadata/metadataStandards}</li>
     * </ul>
     *
     * @param  part2  whether to set ISO 19115-2 in addition to ISO 19115-1.
     */
    public final void setISOStandards(final boolean part2) {
        standardISO = part2 ? (byte) 2 : (byte) 1;
    }

    /**
     * Appends information from the metadata of a component.
     * This is an helper method for building the metadata of an aggregate.
     * Aggregate metadata should be set before to invoke this method, in particular:
     *
     * <ul>
     *   <li>The aggregated resource {@linkplain #addTitle(CharSequence) title}.</li>
     *   <li>The {@linkplain #addFormatName format} (may not be the same as component format).</li>
     * </ul>
     *
     * This method applies the following heuristic rules (may change in any future version).
     * Those rules assume that the component metadata was built with {@code MetadataBuilder}
     * (this assumption determines which metadata elements are inspected).
     *
     * <ul>
     *   <li>Content information is added verbatim. There is usually one instance per component.</li>
     *   <li>Extents are added as one {@link Extent} per component, but without duplicated values.</li>
     *   <li>All Coordinate Reference System information are added without duplicated values.</li>
     *   <li>Some citation information are merged in a single citation.
     *       The following information are ignored because considered too specific to the component:<ul>
     *         <li>titles (except if no title has been set, in which case the first title is used)</li>
     *         <li>identifiers</li>
     *         <li>series (includes page numbers).</li>
     *       </ul></li>
     *   <li>{@linkplain #addCompression Compression} are added (without duplicated value) but not the
     *       other format information (because the aggregate is assumed to have its own format name).</li>
     *   <li>Distributor names, but not the other distribution information because the aggregated resource
     *       may not be distributed in the same way then the components.</li>
     * </ul>
     *
     * @param  component  the component from which to append metadata.
     */
    public final void addFromComponent(final Metadata component) {
        /*
         * Note: this method contains many loops like below:
         *
         *     for (Foo r : info.getFoos()) {
         *         addIfNotPresent(bla().getFoos(), r);
         *     }
         *
         * We could easily factor out the above pattern in a method, but we don't do that because
         * it would invoke `bla().getFoos()` before the loop. We want that call to happen only if
         * the collection contains at least one element. Usually there is only 0 or 1 element.
         */
        for (final Identification info : component.getIdentificationInfo()) {
            final Citation c = info.getCitation();
            if (c != null) {
                // Title (except first one), identifiers and series are assumed to not apply (see Javadoc).
                @SuppressWarnings("LocalVariableHidesMemberVariable")
                final DefaultCitation citation = citation();
                if (citation.getTitle() == null) {
                    citation.setTitle(c.getTitle());
                }
                for (ResponsibleParty r : c.getCitedResponsibleParties()) {
                    addIfNotPresent(citation.getCitedResponsibleParties(), r);
                }
                for (OnlineResource r : c.getOnlineResources()) {
                    addIfNotPresent(citation.getOnlineResources(), r);
                }
                citation.getPresentationForms().addAll(c.getPresentationForms());
            }
            @SuppressWarnings("LocalVariableHidesMemberVariable")
            final DefaultDataIdentification identification = identification();
            for (Extent e : info.getExtents()) {
                addIfNotPresent(identification.getExtents(), e);
            }
            for (Resolution r : info.getSpatialResolutions()) {
                addIfNotPresent(identification.getSpatialResolutions(), r);
            }
            for (Duration r : info.getTemporalResolutions()) {
                addIfNotPresent(identification.getTemporalResolutions(), r);
            }
            for (Format r : info.getResourceFormats()) {
                addCompression(r.getFileDecompressionTechnique());
                // Ignore format name (see Javadoc).
            }
            for (Constraints r : info.getResourceConstraints()) {
                addIfNotPresent(identification.getResourceConstraints(), r);
            }
            identification.getTopicCategories().addAll(info.getTopicCategories());
            identification.getSpatialRepresentationTypes().addAll(info.getSpatialRepresentationTypes());
        }
        @SuppressWarnings("LocalVariableHidesMemberVariable")
        final DefaultMetadata metadata = metadata();
        for (ContentInformation info : component.getContentInfo()) {
            addIfNotPresent(metadata.getContentInfo(), info);
        }
        for (final ReferenceSystem crs : component.getReferenceSystemInfo()) {
            addReferenceSystem(crs);
        }
        for (SpatialRepresentation info : component.getSpatialRepresentationInfo()) {
            addIfNotPresent(metadata.getSpatialRepresentationInfo(), info);
        }
        for (AcquisitionInformation info : component.getAcquisitionInformation()) {
            addIfNotPresent(metadata.getAcquisitionInformation(), info);
        }
        Distribution di = component.getDistributionInfo();
        if (di != null) {
            // See Javadoc about why we copy only the distributors.
            for (Distributor r : di.getDistributors()) {
                addIfNotPresent(distribution().getDistributors(), r);
            }
        }
        for (Lineage info : component.getResourceLineages()) {
            addIfNotPresent(metadata.getResourceLineages(), info);
        }
    }

    /**
     * Merges the given metadata into the metadata created by this builder.
     * The given source should be an instance of {@link Metadata},
     * but some types of metadata components are accepted as well.
     *
     * <p>This method should be invoked last, just before the call to {@link #build()}.
     * Any identification information, responsible party, extent, coverage description, <i>etc.</i>
     * added after this method call will be stored in new metadata object (not merged).</p>
     *
     * @param  source  the source metadata to merge. Will never be modified.
     * @param  locale  the locale to use for error message in exceptions, or {@code null} for the default locale.
     * @return {@code true} if the given source has been merged,
     *         or {@code false} if its type is not managed by this builder.
     * @throws RuntimeException if the merge failed (may be {@link IllegalArgumentException},
     *         {@link ClassCastException}, {@link org.apache.sis.metadata.InvalidMetadataException}…)
     *
     * @see Merger
     */
    public boolean mergeMetadata(final Object source, final Locale locale) {
        flush();
        final ModifiableMetadata target;
        /*
         * In the following `instanceof` checks, objects closer to root should be tested first.
         * For example, we should finish the checks of all `Metadata` elements before to check
         * if the object is a sub-element of a `Metadata` element. This ordering is because an
         * implementation may implement many interfaces: the main element together with some of
         * its sub-elements. We want to use the object with most information. Furthermore, the
         * main object may not use a type (e.g. `Citation`) for the same sub-element than what
         * the code below assumes.
         */
             if (source instanceof Metadata)                    target = metadata();
        else if (source instanceof DataIdentification)          target = identification();
        else if (source instanceof GridSpatialRepresentation)   target = gridRepresentation();
        else if (source instanceof CoverageDescription)         target = coverageDescription();
        else if (source instanceof FeatureCatalogueDescription) target = featureDescription();
        else if (source instanceof AcquisitionInformation)      target = acquisition();
        else if (source instanceof Lineage)                     target = lineage();
        else if (source instanceof Distribution)                target = distribution();
        else if (source instanceof Citation)                    target = citation();
        else if (source instanceof Extent)                      target = extent();
        else if (source instanceof LegalConstraints)            target = constraints();
        else if (source instanceof Series)                      target = series();
        else if (source instanceof Responsibility)              target = responsibility();
        else if (source instanceof Party)                       target = party();
        else if (source instanceof AttributeGroup)              target = attributeGroup();
        else if (source instanceof SampleDimension)             target = sampleDimension();
        else if (source instanceof GCPCollection)               target = groundControlPoints();
        else if (source instanceof Format)                      target = format();
        else if (source instanceof Platform)                    target = platform();
        else if (source instanceof ProcessStep)                 target = processStep();
        else if (source instanceof Processing)                  target = processing();
        else if (source instanceof ReferenceSystem) {
            addReferenceSystem((ReferenceSystem) source);
            return true;
        } else {
            return false;
        }
        final Merger merger = new Merger(locale);
        merger.copy(source, target);
        useParentElements();
        return true;
    }

    /**
     * Replaces any null metadata element by the last element from the parent.
     * This is used for continuing the edition of an existing metadata.
     */
    private void useParentElements() {
        if (identification      == null) identification      = last (DefaultDataIdentification.class,          metadata,            DefaultMetadata::getIdentificationInfo);
        if (gridRepresentation  == null) gridRepresentation  = last (DefaultGridSpatialRepresentation.class,   metadata,            DefaultMetadata::getSpatialRepresentationInfo);
        if (coverageDescription == null) coverageDescription = last (DefaultCoverageDescription.class,         metadata,            DefaultMetadata::getContentInfo);
        if (featureDescription  == null) featureDescription  = last (DefaultFeatureCatalogueDescription.class, metadata,            DefaultMetadata::getContentInfo);
        if (acquisition         == null) acquisition         = last (DefaultAcquisitionInformation.class,      metadata,            DefaultMetadata::getAcquisitionInformation);
        if (lineage             == null) lineage             = last (DefaultLineage.class,                     metadata,            DefaultMetadata::getResourceLineages);
        if (distribution        == null) distribution        = fetch(DefaultDistribution.class,                metadata,            DefaultMetadata::getDistributionInfo);
        if (citation            == null) citation            = fetch(DefaultCitation.class,                    identification,      AbstractIdentification::getCitation);
        if (extent              == null) extent              = last (DefaultExtent.class,                      identification,      AbstractIdentification::getExtents);
        if (constraints         == null) constraints         = last (DefaultLegalConstraints.class,            identification,      AbstractIdentification::getResourceConstraints);
        if (responsibility      == null) responsibility      = last (DefaultResponsibleParty.class,            citation,            DefaultCitation::getCitedResponsibleParties);
        if (party               == null) party               = last (AbstractParty.class,                      responsibility,      DefaultResponsibility::getParties);
        if (attributeGroup      == null) attributeGroup      = last (DefaultAttributeGroup.class,              coverageDescription, DefaultCoverageDescription::getAttributeGroups);
        if (sampleDimension     == null) sampleDimension     = last (DefaultSampleDimension.class,             attributeGroup,      DefaultAttributeGroup::getAttributes);
        if (format              == null) format              = last (DefaultFormat.class,                      distribution,        DefaultDistribution::getDistributionFormats);
        if (platform            == null) platform            = last (DefaultPlatform.class,                    acquisition,         DefaultAcquisitionInformation::getPlatforms);
        if (processStep         == null) processStep         = last (DefaultProcessStep.class,                 lineage,             DefaultLineage::getProcessSteps);
        if (processing          == null) processing          = fetch(DefaultProcessing.class,                  processStep,         DefaultProcessStep::getProcessingInformation);
    }

    /**
     * Returns the element of the given source metadata if it is of the desired class.
     * This method is equivalent to {@link #last(Class, Object, Function)} but for a singleton.
     *
     * @param  <S>     the type of the source metadata.
     * @param  <E>     the type of metadata element provided by the source.
     * @param  <T>     the type of the desired metadata element.
     * @param  target  the type of the desired metadata element.
     * @param  source  the source metadata, or {@code null} if none.
     * @param  getter  the getter to use for fetching elements from the source metadata.
     * @return the metadata element from the source, or {@code null} if none.
     */
    private static <S extends ISOMetadata, E, T extends E> T fetch(final Class<T> target, final S source,
            final Function<S,E> getter)
    {
        if (source != null) {
            final E last = getter.apply(source);
            if (target.isInstance(last)) {
                return target.cast(last);
            }
        }
        return null;
    }

    /**
     * Returns the element of the given source metadata if it is of the desired class.
     * This method is equivalent to {@link #fetch(Class, Object, Function)} but for a collection.
     *
     * @param  <S>     the type of the source metadata.
     * @param  <E>     the type of metadata element provided by the source.
     * @param  <T>     the type of the desired metadata element.
     * @param  target  the type of the desired metadata element.
     * @param  source  the source metadata, or {@code null} if none.
     * @param  getter  the getter to use for fetching elements from the source metadata.
     * @return the metadata element from the source, or {@code null} if none.
     */
    private static <S extends ISOMetadata, E, T extends E> T last(final Class<T> target, final S source,
            final Function<S,Collection<E>> getter)
    {
        if (source != null) {
            // If not a sequenced collection, the iteration may be in any order.
            for (final E last : JDK21.reversed(getter.apply(source))) {
                if (target.isInstance(last)) {
                    return target.cast(last);
                }
            }
        }
        return null;
    }

    /**
     * Writes all pending metadata objects into the {@link DefaultMetadata} root class.
     * Then all {@link #identification}, {@link #gridRepresentation}, <i>etc.</i> fields
     * except {@link #metadata} are set to {@code null}.
     */
    private void flush() {
        newIdentification();
        newGridRepresentation(GridType.UNSPECIFIED);
        newFeatureTypes();
        newCoverage(false);
        newAcquisition();
        newDistribution();
        newLineage();
    }

    /**
     * Returns the metadata as a modifiable object.
     *
     * @return the metadata (never {@code null}).
     */
    public final DefaultMetadata build() {
        flush();
        final DefaultMetadata md = metadata();
        if (standardISO != 0) {
            List<Citation> c = Citations.ISO_19115;
            if (standardISO == 1) {
                c = Collections.singletonList(c.get(0));
            }
            md.setMetadataStandards(c);
        }
        return md;
    }

    /**
     * Returns the metadata as an unmodifiable object.
     *
     * @return the metadata (never {@code null}).
     */
    public final DefaultMetadata buildAndFreeze() {
        final DefaultMetadata md = build();
        md.transitionTo(DefaultMetadata.State.FINAL);
        return md;
    }

    /**
     * Returns a shared instance of the given object if it already exists.
     * If the given object is new, then it is added to the cache and returned.
     *
     * <p>It is caller's responsibility to ensure that the type given in argument
     * does not conflict with one of the type documented in {@link #sharedValues}.</p>
     */
    private <T> T shared(final Class<T> type, final T value) {
        final T existing = type.cast(sharedValues.putIfAbsent(value, value));
        return (existing != null) ? existing : value;
    }

    /**
     * Returns a shared instance of the given value.
     * This is a helper method for callers who want to set themselves some additional
     * metadata values on the instance returned by {@link #build()}.
     *
     * @param   value  a double value.
     * @return  the given value, but as an existing instance if possible.
     */
    protected final Double shared(final double value) {
        final Double n = value;
        final Object existing = sharedValues.putIfAbsent(n, n);
        return (existing != null) ? (Double) existing : n;
    }

    /**
     * Returns a shared instance of the given value.
     * This is a helper method for callers who want to set themselves some additional
     * metadata values on the instance returned by {@link #build()}.
     *
     * @param   value  an integer value.
     * @return  the same value, but as an existing instance if possible.
     */
    protected final Integer shared(final int value) {
        final Integer n = value;
        final Object existing = sharedValues.putIfAbsent(n, n);
        return (existing != null) ? (Integer) existing : n;
    }
}<|MERGE_RESOLUTION|>--- conflicted
+++ resolved
@@ -2762,13 +2762,8 @@
             if (level != null || feature != null) {
                 final var scope = new DefaultScope(level);
                 if (feature != null) {
-<<<<<<< HEAD
-                    final DefaultScopeDescription sd = new DefaultScopeDescription();
+                    final var sd = new DefaultScopeDescription();
                     sd.getFeatures().add(new org.apache.sis.metadata.iso.maintenance.LegacyFeatureType(feature));
-=======
-                    final var sd = new DefaultScopeDescription();
-                    sd.getFeatures().add(feature);
->>>>>>> 1355d5ca
                     scope.getLevelDescription().add(sd);
                 }
             }
