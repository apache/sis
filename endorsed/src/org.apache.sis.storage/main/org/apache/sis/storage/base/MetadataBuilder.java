/*
 * Licensed to the Apache Software Foundation (ASF) under one or more
 * contributor license agreements.  See the NOTICE file distributed with
 * this work for additional information regarding copyright ownership.
 * The ASF licenses this file to You under the Apache License, Version 2.0
 * (the "License"); you may not use this file except in compliance with
 * the License.  You may obtain a copy of the License at
 *
 *     http://www.apache.org/licenses/LICENSE-2.0
 *
 * Unless required by applicable law or agreed to in writing, software
 * distributed under the License is distributed on an "AS IS" BASIS,
 * WITHOUT WARRANTIES OR CONDITIONS OF ANY KIND, either express or implied.
 * See the License for the specific language governing permissions and
 * limitations under the License.
 */
package org.apache.sis.storage.base;

import java.time.Instant;
import java.time.Duration;
import java.time.temporal.Temporal;
import java.time.temporal.TemporalAmount;
import java.util.Date;
import java.util.Locale;
import java.util.Optional;
import java.util.Iterator;
import java.util.Arrays;
import java.util.Collection;
import java.util.Collections;
import java.util.LinkedHashSet;
import java.util.HashMap;
import java.util.List;
import java.util.Map;
import java.util.Objects;
import java.util.function.Function;
import java.util.function.BiConsumer;
import java.util.logging.Level;
import java.net.URI;
import java.nio.charset.Charset;
import javax.measure.Unit;
import javax.measure.IncommensurableException;
import javax.measure.quantity.Length;
import org.opengis.util.MemberName;
import org.opengis.util.GenericName;
import org.opengis.util.InternationalString;
import org.opengis.geometry.Envelope;
import org.opengis.geometry.Geometry;
import org.opengis.geometry.DirectPosition;
import org.opengis.metadata.*;
import org.opengis.metadata.acquisition.*;
import org.opengis.metadata.citation.*;
import org.opengis.metadata.constraint.*;
import org.opengis.metadata.content.*;
import org.opengis.metadata.distribution.*;
import org.opengis.metadata.extent.*;
import org.opengis.metadata.identification.*;
import org.opengis.metadata.lineage.*;
import org.opengis.metadata.maintenance.*;
import org.opengis.metadata.quality.Element;
import org.opengis.metadata.spatial.*;
import org.opengis.referencing.ReferenceSystem;
import org.opengis.referencing.cs.CoordinateSystem;
import org.opengis.referencing.cs.CoordinateSystemAxis;
import org.opengis.referencing.crs.VerticalCRS;
import org.opengis.referencing.crs.CoordinateReferenceSystem;
import org.opengis.referencing.operation.TransformException;
import org.apache.sis.util.AbstractInternationalString;
import org.apache.sis.util.CharSequences;
import org.apache.sis.util.Characters;
import org.apache.sis.util.Version;
import org.apache.sis.util.iso.Names;
import org.apache.sis.util.iso.Types;
import org.apache.sis.util.logging.Logging;
import org.apache.sis.util.privy.CollectionsExt;
import org.apache.sis.util.privy.Constants;
import org.apache.sis.util.privy.Strings;
import org.apache.sis.util.resources.Vocabulary;
import org.apache.sis.metadata.ModifiableMetadata;
import org.apache.sis.metadata.iso.*;
import org.apache.sis.metadata.iso.acquisition.*;
import org.apache.sis.metadata.iso.citation.*;
import org.apache.sis.metadata.iso.constraint.*;
import org.apache.sis.metadata.iso.content.*;
import org.apache.sis.metadata.iso.distribution.*;
import org.apache.sis.metadata.iso.extent.*;
import org.apache.sis.metadata.iso.identification.*;
import org.apache.sis.metadata.iso.lineage.*;
import org.apache.sis.metadata.iso.maintenance.*;
import org.apache.sis.metadata.iso.spatial.*;
import org.apache.sis.metadata.sql.MetadataStoreException;
import org.apache.sis.metadata.sql.MetadataSource;
import org.apache.sis.metadata.privy.Merger;
import org.apache.sis.referencing.NamedIdentifier;
import org.apache.sis.referencing.ImmutableIdentifier;
import org.apache.sis.referencing.privy.AxisDirections;
import org.apache.sis.geometry.AbstractEnvelope;
import org.apache.sis.storage.AbstractResource;
import org.apache.sis.storage.AbstractFeatureSet;
import org.apache.sis.storage.AbstractGridCoverageResource;
import org.apache.sis.storage.DataStoreException;
import org.apache.sis.storage.event.StoreListeners;
import org.apache.sis.storage.internal.Resources;
import org.apache.sis.coverage.SampleDimension;
import org.apache.sis.coverage.grid.GridGeometry;
import org.apache.sis.coverage.grid.GridExtent;
import org.apache.sis.pending.jdk.JDK21;
import org.apache.sis.measure.Units;

// Specific to the main branch:
import org.apache.sis.feature.DefaultFeatureType;


/**
 * Helper methods for the metadata created by {@code DataStore} implementations.
 * This is not a general-purpose builder suitable for public API, since the
 * methods provided in this class are tailored for Apache SIS data store needs.
 * API of this class may change in any future SIS versions.
 *
 * @author  Martin Desruisseaux (Geomatys)
 * @author  Rémi Maréchal (Geomatys)
 * @author  Thi Phuong Hao Nguyen (VNSC)
 * @author  Alexis Manin (Geomatys)
 */
public class MetadataBuilder {
    /**
     * Whether the next party to create should be an instance of {@link DefaultIndividual} or {@link DefaultOrganisation}.
     *
     * @see #party()
     * @see #newParty(PartyType)
     */
    private PartyType partyType = PartyType.UNKNOWN;

    /**
     * Whether the next grid should be an instance of {@link DefaultGeorectified} or {@link DefaultGeoreferenceable}.
     *
     * @see #gridRepresentation()
     * @see #newGridRepresentation(GridType)
     */
    private GridType gridType = GridType.UNSPECIFIED;

    /**
     * {@code true} if the next {@code CoverageDescription} to create will be a description of measurements
     * in the electromagnetic spectrum. In that case, the coverage description will actually be an instance
     * of {@code ImageDescription}.
     *
     * @see #coverageDescription()
     * @see #newCoverage(boolean)
     */
    private boolean electromagnetic;

    /**
     * For using the same instance of {@code Integer} or {@code Double} when the value is the same.
     * Also used for reusing {@link Citation} instances already created for a given title.
     * Keys and values can be:
     *
     * <table class="sis">
     *   <tr><th>Key</th>                          <th>Value</th>               <th>Method</th></tr>
     *   <tr><td>{@link Integer}</td>              <td>{@link Integer}</td>     <td>{@link #shared(int)}</td></tr>
     *   <tr><td>{@link Double}</td>               <td>{@link Double}</td>      <td>{@link #shared(double)}</td></tr>
     *   <tr><td>{@link Identifier}</td>           <td>{@link Identifier}</td>  <td>{@link #sharedIdentifier(CharSequence, String)}</td></tr>
     *   <tr><td>{@link InternationalString}</td>  <td>{@link Citation}</td>    <td>{@link #sharedCitation(InternationalString)}</td></tr>
     *   <tr><td>Other</td>                        <td>Same as key</td>         <td>{@link #shared(Class, Object)}</td></tr>
     * </table>
     */
    private final Map<Object,Object> sharedValues = new HashMap<>();

    /**
     * Whether to add ISO 19115-1 and ISO 19115-2 entries in "metadata standards" node.
     * Those entries will be added only if the metadata object would be otherwise non-empty.
     * A value of 1 will add ISO 19115-1. A value of 2 will add both ISO 19115-1 and ISO 19115-2.
     *
     * @see #setISOStandards(boolean)
     */
    private byte standardISO;

    // Other fields declared below together with closely related methods.

    /**
     * Creates a new metadata builder.
     */
    public MetadataBuilder() {
    }

    /**
     * Creates a new metadata builder for completing an existing metadata.
     * The given metadata shall may be modifiable. When a metadata element accepts many instances,
     * the instance which will be modified is the last one.
     *
     * @param  edit  the metadata to modify, or {@code null} if none.
     */
    public MetadataBuilder(final Metadata edit) {
        metadata = DefaultMetadata.castOrCopy(edit);
        useParentElements();
    }

    /**
     * The metadata created by this builder, or {@code null} if not yet created.
     */
    private DefaultMetadata metadata;

    /**
     * Creates the metadata object if it does not already exists, then returns it.
     *
     * @return the metadata (never {@code null}).
     * @see #build()
     */
    private DefaultMetadata metadata() {
        if (metadata == null) {
            metadata = new DefaultMetadata();
        }
        return metadata;
    }

    /**
     * The identification information that are part of {@linkplain #metadata}, or {@code null} if none.
     */
    private DefaultDataIdentification identification;

    /**
     * Creates the identification information object if it does not already exists, then returns it.
     *
     * @return the identification information (never {@code null}).
     * @see #newIdentification()
     */
    private DefaultDataIdentification identification() {
        if (identification == null) {
            identification = new DefaultDataIdentification();
        }
        return identification;
    }

    /**
     * The citation of data {@linkplain #identification}, or {@code null} if none.
     */
    private DefaultCitation citation;

    /**
     * Creates the citation object if it does not already exists, then returns it.
     *
     * @return the citation information (never {@code null}).
     */
    private DefaultCitation citation() {
        if (citation == null) {
            citation = new DefaultCitation();
        }
        return citation;
    }

    /**
     * Returns the information about the series, or aggregate dataset, of which the dataset is a part.
     */
    private DefaultSeries series() {
        @SuppressWarnings("LocalVariableHidesMemberVariable")
        final DefaultCitation citation = citation();
        DefaultSeries series = DefaultSeries.castOrCopy(citation.getSeries());
        if (series == null) {
            series = new DefaultSeries();
            citation.setSeries(series);
        }
        return series;
    }

    /**
     * Part of the responsible party of the {@linkplain #citation}, or {@code null} if none.
     */
    private DefaultResponsibleParty responsibility;

    /**
     * Creates the responsibility object if it does not already exists, then returns it.
     *
     * @return the responsibility party (never {@code null}).
     */
    private DefaultResponsibleParty responsibility() {
        if (responsibility == null) {
            responsibility = new DefaultResponsibleParty();
        }
        return responsibility;
    }

    /**
     * Part of the responsible party of the {@linkplain #citation}, or {@code null} if none.
     */
    private AbstractParty party;

    /**
     * Creates the individual or organization information object if it does not already exists, then returns it.
     *
     * <h4>Limitations</h4>
     * If the party type is unknown, then this method creates an {@code AbstractParty} instead of one of the subtypes.
     * This is not valid, but we currently have no way to guess if a party is an individual or an organization.
     * For now we prefer to let users know that the type is unknown rather than to pick a potentially wrong type.
     *
     * @return the individual or organization information (never {@code null}).
     * @see #newParty(MetadataBuilder.PartyType)
     */
    private AbstractParty party() {
        if (party == null) {
            switch (partyType) {
                case UNKNOWN:      party = new AbstractParty();       break;
                case INDIVIDUAL:   party = new DefaultIndividual();   break;
                case ORGANISATION: party = new DefaultOrganisation(); break;
                default:           throw new AssertionError(partyType);
            }
        }
        return party;
    }

    /**
     * Copyright information, or {@code null} if none.
     */
    private DefaultLegalConstraints constraints;

    /**
     * Creates the constraints information object if it does not already exists, then returns it.
     *
     * @return the constraints information (never {@code null}).
     */
    private DefaultLegalConstraints constraints() {
        if (constraints == null) {
            constraints = new DefaultLegalConstraints();
        }
        return constraints;
    }

    /**
     * The extent information that are part of {@linkplain #identification}, or {@code null} if none.
     */
    private DefaultExtent extent;

    /**
     * Creates the extent information object if it does not already exists, then returns it.
     *
     * @return the extent information (never {@code null}).
     */
    private DefaultExtent extent() {
        if (extent == null) {
            extent = new DefaultExtent();
        }
        return extent;
    }

    /**
     * Information about the platforms and sensors that collected the data, or {@code null} if none.
     */
    private DefaultAcquisitionInformation acquisition;

    /**
     * Creates the acquisition information object if it does not already exists, then returns it.
     *
     * @return the acquisition information (never {@code null}).
     * @see #newAcquisition()
     */
    private DefaultAcquisitionInformation acquisition() {
        if (acquisition == null) {
            acquisition = new DefaultAcquisitionInformation();
        }
        return acquisition;
    }

    /**
     * Platform where are installed the sensors that collected the data, or {@code null} if none.
     */
    private DefaultPlatform platform;

    /**
     * Creates a platform object if it does not already exists, then returns it.
     *
     * @return the platform information (never {@code null}).
     */
    private DefaultPlatform platform() {
        if (platform == null) {
            platform = new DefaultPlatform();
        }
        return platform;
    }

    /**
     * Information about the feature types, or {@code null} if none.
     */
    private DefaultFeatureCatalogueDescription featureDescription;

    /**
     * Creates the feature descriptions object if it does not already exists, then returns it.
     * This method sets the {@code includedWithDataset} property to {@code true} because the
     * metadata built by this helper class are typically encoded together with the data.
     *
     * @return the feature descriptions (never {@code null}).
     * @see #newFeatureTypes()
     */
    private DefaultFeatureCatalogueDescription featureDescription() {
        if (featureDescription == null) {
            featureDescription = new DefaultFeatureCatalogueDescription();
            featureDescription.setIncludedWithDataset(true);
        }
        return featureDescription;
    }

    /**
     * Information about the content of a grid data cell, or {@code null} if none.
     * May also be an instance of {@link DefaultImageDescription} if {@link #electromagnetic} is {@code true}.
     */
    private DefaultCoverageDescription coverageDescription;

    /**
     * Creates the coverage description object if it does not already exists, then returns it.
     *
     * @return the coverage description (never {@code null}).
     * @see #newCoverage(boolean)
     */
    private DefaultCoverageDescription coverageDescription() {
        if (coverageDescription == null) {
            coverageDescription = electromagnetic ? new DefaultImageDescription() : new DefaultCoverageDescription();
        }
        return coverageDescription;
    }

    /**
     * Information about content type for groups of attributes for a specific range dimension, or {@code null} if none.
     */
    private DefaultAttributeGroup attributeGroup;

    /**
     * Creates the attribute group object if it does not already exists, then returns it.
     *
     * @return the attribute group (never {@code null}).
     */
    private DefaultAttributeGroup attributeGroup() {
        if (attributeGroup == null) {
            attributeGroup = new DefaultAttributeGroup();
        }
        return attributeGroup;
    }

    /**
     * The characteristic of each dimension (layer) included in the resource, or {@code null} if none.
     */
    private DefaultSampleDimension sampleDimension;

    /**
     * Creates the sample dimension object if it does not already exists, then returns it.
     *
     * @return the sample dimension (never {@code null}).
     * @see #newSampleDimension()
     */
    private DefaultSampleDimension sampleDimension() {
        if (sampleDimension == null) {
            sampleDimension = electromagnetic ? new DefaultBand() : new DefaultSampleDimension();
        }
        return sampleDimension;
    }

    /**
     * Information about the grid shape, or {@code null} if none.
     */
    private DefaultGridSpatialRepresentation gridRepresentation;

    /**
     * Creates a grid representation object if it does not already exists, then returns it.
     *
     * @return the grid representation object (never {@code null}).
     * @see #newGridRepresentation(GridType)
     */
    private DefaultGridSpatialRepresentation gridRepresentation() {
        if (gridRepresentation == null) {
            switch (gridType) {
                case GEORECTIFIED:     gridRepresentation = new DefaultGeorectified(); break;
                case GEOREFERENCEABLE: gridRepresentation = new DefaultGeoreferenceable(); break;
                default:               gridRepresentation = new DefaultGridSpatialRepresentation(); break;
            }
        }
        return gridRepresentation;
    }

    /**
     * Collection of ground control points.
     */
    private DefaultGCPCollection groundControlPoints;

    /**
     * Creates the collection of ground control points if it does not already exists, then returns it.
     *
     * @return the ground control points (never {@code null}).
     */
    private DefaultGCPCollection groundControlPoints() {
        if (groundControlPoints == null) {
            groundControlPoints = new DefaultGCPCollection();
        }
        return groundControlPoints;
    }

    /**
     * Information about the distributor of and options for obtaining the resource.
     */
    private DefaultDistribution distribution;

    /**
     * Creates the distribution information object if it does not already exists, then returns it.
     *
     * @return the distribution information (never {@code null}).
     * @see #newDistribution()
     */
    private DefaultDistribution distribution() {
        if (distribution == null) {
            distribution = new DefaultDistribution();
        }
        return distribution;
    }

    /**
     * The distribution format, or {@code null} if none.
     * This is part of the resource {@linkplain #identification}.
     */
    private Format format;

    /**
     * Creates the distribution format object if it does not already exists, then returns it.
     *
     * @return the distribution format (never {@code null}).
     */
    private DefaultFormat format() {
        DefaultFormat df = DefaultFormat.castOrCopy(format);
        if (df == null) {
            df = new DefaultFormat();
        }
        format = df;
        return df;
    }

    /**
     * Information about the events or source data used in constructing the data specified by the scope.
     *
     * @see DefaultLineage#getScope()
     */
    private DefaultLineage lineage;

    /**
     * Creates the lineage object if it does not already exists, then returns it.
     *
     * @return the lineage (never {@code null}).
     * @see #newLineage()
     */
    private DefaultLineage lineage() {
        if (lineage == null) {
            lineage = new DefaultLineage();
        }
        return lineage;
    }

    /**
     * Information about an event or transformation in the life of a resource.
     * This is part of {@link #lineage}.
     */
    private DefaultProcessStep processStep;

    /**
     * Creates the process step object if it does not already exists, then returns it.
     *
     * @return the process step (never {@code null}).
     */
    private DefaultProcessStep processStep() {
        if (processStep == null) {
            processStep = new DefaultProcessStep();
        }
        return processStep;
    }

    /**
     * Information about the procedures, processes and algorithms applied in the process step.
     * This is part of {@link #processStep}.
     */
    private DefaultProcessing processing;

    /**
     * Creates the processing object if it does not already exists, then returns it.
     *
     * @return the processing (never {@code null}).
     */
    private DefaultProcessing processing() {
        if (processing == null) {
            processing = new DefaultProcessing();
        }
        return processing;
    }

    /**
     * Adds the given element in the given collection if not already present. This method is used only for
     * properties that are usually stored in {@code List} rather than {@code Set} and for which we do not
     * keep a reference in this {@code MetadataBuilder} after the element has been added. This method is
     * intended for adding elements that despite being modifiable, are not going to be modified by this
     * {@code MetadataBuilder} class. Performance should not be a concern since the given list is usually
     * very short (0 or 1 element).
     *
     * <p>The given element should be non-null. The check for null value should be done by the caller instead
     * than by this method in order to avoid unneeded creation of collections. Such creation are implicitly
     * done by calls to {@code metadata.getFoos()} methods.</p>
     */
    private static <E> void addIfNotPresent(final Collection<E> collection, final E element) {
        if (!collection.contains(element)) {
            collection.add(element);
        }
    }

    /**
     * The type of party to create (individual, organization or unknown).
     */
    public enum PartyType {
        /**
         * Instructs {@link #newParty(PartyType)} that the next party to create should be an instance of
         * {@link DefaultIndividual}.
         */
        INDIVIDUAL,

        /**
         * Instructs {@link #newParty(PartyType)} that the next party to create should be an instance of
         * {@link DefaultOrganisation}.
         */
        ORGANISATION,

        /**
         * Instructs {@link #newParty(PartyType)} that the next party to create if of unknown type.
         */
        UNKNOWN
    }

    /**
     * Commits all pending information under the "responsible party" node (author, address, <i>etc</i>).
     * If there is no pending party information, then invoking this method has no effect
     * except setting the {@code type} flag.
     * If new party information are added after this method call, they will be stored in a new element.
     *
     * <p>This method does not need to be invoked unless a new "responsible party" node,
     * separated from the previous one, is desired.</p>
     *
     * @param  type  whether the party to create is an individual or an organization.
     */
    public final void newParty(final PartyType type) {
        if (party != null) {
            addIfNotPresent(responsibility().getParties(), party);
            party = null;
        }
        partyType = Objects.requireNonNull(type);
    }

    /**
     * Commits all pending information under the metadata "identification info" node (author, bounding box, <i>etc</i>).
     * If there is no pending identification information, then invoking this method has no effect.
     * If new identification info are added after this method call, they will be stored in a new element.
     *
     * <p>This method does not need to be invoked unless a new "identification info" node,
     * separated from the previous one, is desired.</p>
     */
    public final void newIdentification() {
        /*
         * Construction shall be ordered from children to parents.
         */
        newParty(PartyType.UNKNOWN);
        if (responsibility != null) {
            addIfNotPresent(citation().getCitedResponsibleParties(), responsibility);
            responsibility = null;
        }
        if (citation != null) {
            identification().setCitation(citation);
            citation = null;
        }
        if (extent != null) {
            addIfNotPresent(identification().getExtents(), extent);
            extent = null;
        }
        if (format != null) {
            addIfNotPresent(identification().getResourceFormats(), format);
            format = null;
        }
        if (constraints != null) {
            addIfNotPresent(identification().getResourceConstraints(), constraints);
            constraints = null;
        }
        if (identification != null) {
            addIfNotPresent(metadata().getIdentificationInfo(), identification);
            identification = null;
        }
    }

    /**
     * Commits all pending information under the metadata "acquisition" node (station, sensors, <i>etc</i>).
     * If there is no pending acquisition information, then invoking this method has no effect.
     * If new acquisition info are added after this method call, they will be stored in a new element.
     *
     * <p>This method does not need to be invoked unless a new "acquisition info" node,
     * separated from the previous one, is desired.</p>
     */
    public final void newAcquisition() {
        if (platform != null) {
            addIfNotPresent(acquisition().getPlatforms(), platform);
        }
        if (acquisition != null) {
            addIfNotPresent(metadata().getAcquisitionInformation(), acquisition);
            acquisition = null;
        }
    }

    /**
     * Commits all pending information under metadata "distribution" node.
     * If there is no pending distribution information, then invoking this method has no effect.
     * If new distribution info are added after this method call, they will be stored in a new element.
     *
     * <p>This method does not need to be invoked unless a new "distribution info" node,
     * separated from the previous one, is desired.</p>
     */
    public final void newDistribution() {
        if (distribution != null) {
            metadata().setDistributionInfo(distribution);
            distribution = null;
        }
    }

    /**
     * Commits all pending information under the metadata "feature catalog" node.
     * If there is no pending feature description, then invoking this method has no effect.
     * If new feature descriptions are added after this method call, they will be stored in a new element.
     *
     * <p>This method does not need to be invoked unless a new "feature catalog description" node is desired.
     * It may also be useful when switching from writing feature types to writing coverage descriptions,
     * because both classes appear under the same "content information" node.
     * Invoking this method may avoid confusing ordering of those elements.</p>
     */
    public final void newFeatureTypes() {
        if (featureDescription != null) {
            addIfNotPresent(metadata().getContentInfo(), featureDescription);
            featureDescription = null;
        }
    }

    /**
     * Commits all pending information under the metadata "content info" node (bands, <i>etc</i>).
     * If there is no pending coverage description, then invoking this method has no effect
     * except setting the {@code electromagnetic} flag.
     * If new coverage descriptions are added after this method call, they will be stored in a new element.
     *
     * <p>This method does not need to be invoked unless a new "coverage description" node is desired,
     * or the {@code electromagnetic} flag needs to be set to {@code true}. It may also be useful when
     * switching from writing coverage descriptions to writing feature types,
     * because both classes appear under the same "content information" node.
     * Invoking this method may avoid confusing ordering of those elements.</p>
     *
     * @param  electromagnetic  {@code true} if the next {@code CoverageDescription} to create
     *         will be a description of measurements in the electromagnetic spectrum.
     */
    public final void newCoverage(final boolean electromagnetic) {
        newSampleDimension();
        if (attributeGroup != null) {
            addIfNotPresent(coverageDescription().getAttributeGroups(), attributeGroup);
            attributeGroup = null;
        }
        if (coverageDescription != null) {
            addIfNotPresent(metadata().getContentInfo(), coverageDescription);
            coverageDescription = null;
        }
        this.electromagnetic = electromagnetic;
    }

    /**
     * Commits all pending information under the coverage "attribute group" node.
     * If there is no pending sample dimension description, then invoking this method has no effect.
     * If new sample dimensions are added after this method call, they will be stored in a new element.
     *
     * <p>This method does not need to be invoked unless a new "sample dimension" node is desired.</p>
     */
    public final void newSampleDimension() {
        if (sampleDimension != null) {
            addIfNotPresent(attributeGroup().getAttributes(), sampleDimension);
            sampleDimension = null;
        }
    }

    /**
     * The type of grid spatial representation (georectified, georeferenceable or unspecified).
     */
    public enum GridType {
        /**
         * Grid is an instance of {@link org.opengis.metadata.spatial.Georectified}.
         */
        GEORECTIFIED,

        /**
         * Grid is an instance of {@link org.opengis.metadata.spatial.Georeferenceable}.
         */
        GEOREFERENCEABLE,

        /**
         * Grid is neither georectified or georeferenceable.
         * A plain {@link org.opengis.metadata.spatial.GridSpatialRepresentation} instance will be used.
         */
        UNSPECIFIED
    }

    /**
     * Commits all pending information under the metadata "spatial representation" node (dimensions, <i>etc</i>).
     * If there is no pending spatial representation information, then invoking this method has no effect.
     * If new spatial representation info are added after this method call, they will be stored in a new element.
     *
     * <p>This method does not need to be invoked unless a new "spatial representation info" node,
     * separated from the previous one, is desired.</p>
     *
     * @param type  whether the next grid should be an instance of {@link DefaultGeorectified} or {@link DefaultGeoreferenceable}.
     */
    public final void newGridRepresentation(final GridType type) {
        if (gridRepresentation != null) {
            final int n = gridRepresentation.getAxisDimensionProperties().size();
            if (n != 0) {
                gridRepresentation.setNumberOfDimensions(shared(n));
            }
            if (groundControlPoints != null && gridRepresentation instanceof DefaultGeoreferenceable) {
                addIfNotPresent(((DefaultGeoreferenceable) gridRepresentation).getGeolocationInformation(), groundControlPoints);
                groundControlPoints = null;
            }
            addIfNotPresent(metadata.getSpatialRepresentationInfo(), gridRepresentation);
            gridRepresentation = null;
        }
        gridType = Objects.requireNonNull(type);
    }

    /**
     * Commits all pending information under the metadata "lineage" node (process steps, <i>etc</i>).
     * If there is no pending lineage information, then invoking this method has no effect.
     * If new lineage information are added after this method call, they will be stored in a new element.
     *
     * <p>This method does not need to be invoked unless a new "lineage" node,
     * separated from the previous one, is desired.</p>
     */
    public final void newLineage() {
        if (processing != null) {
            processStep().setProcessingInformation(processing);
            processing = null;
        }
        if (processStep != null) {
            addIfNotPresent(lineage().getProcessSteps(), processStep);
            processStep = null;
        }
        if (lineage != null) {
            addIfNotPresent(metadata().getResourceLineages(), lineage);
            lineage = null;
        }
    }

    /**
     * Adds default metadata for the specified resource.
     * This is used for default implementation of {@link AbstractResource#createMetadata()}.
     *
     * @param  resource   the resource for which to add metadata.
     * @param  listeners  the listeners to notify in case of warning, or {@code null} if none.
     * @throws DataStoreException if an error occurred while reading metadata from the data store.
     */
    public final void addDefaultMetadata(final AbstractResource resource, final StoreListeners listeners) throws DataStoreException {
        if (!hasTitle()) {
            // Note: title is mandatory in ISO metadata, contrarily to the identifier.
            resource.getIdentifier().ifPresent((name) -> addTitle(new Sentence(name)));
        }
        resource.getEnvelope().ifPresent((envelope) -> addExtent(envelope, listeners));
    }

    /**
     * Adds default metadata for the specified resource.
     * This is used for default implementation of {@link AbstractFeatureSet#createMetadata()}.
     *
     * @param  resource   the resource for which to add metadata.
     * @param  listeners  the listeners to notify in case of warning, or {@code null} if none.
     * @throws DataStoreException if an error occurred while reading metadata from the data store.
     */
    public final void addDefaultMetadata(final AbstractFeatureSet resource, final StoreListeners listeners) throws DataStoreException {
        addDefaultMetadata((AbstractResource) resource, listeners);
        addFeatureType(resource.getType(), resource.getFeatureCount().orElse(-1));
    }

    /**
     * Adds default metadata for the specified resource.
     * This is used for default implementation of {@link AbstractGridCoverageResource#createMetadata()}.
     *
     * @param  resource   the resource for which to add metadata.
     * @param  listeners  the listeners to notify in case of warning, or {@code null} if none.
     * @throws DataStoreException if an error occurred while reading metadata from the data store.
     */
    public final void addDefaultMetadata(final AbstractGridCoverageResource resource, final StoreListeners listeners) throws DataStoreException {
        addDefaultMetadata((AbstractResource) resource, listeners);
        addSpatialRepresentation(null, resource.getGridGeometry(), false);
        for (final SampleDimension band : resource.getSampleDimensions()) {
            addNewBand(band);
        }
    }

    /**
     * An international string where localized identifiers are formatted more like an English sentence.
     * This is used for wrapping {@link GenericName#toInternationalString()} representation for use as
     * a citation title.
     */
    private static final class Sentence extends AbstractInternationalString {
        /** The generic name localized representation. */
        private final InternationalString name;

        /** Returns a new wrapper for the given generic name. */
        Sentence(final GenericName name) {
            this.name = name.toInternationalString();
        }

        /** Returns the generic name as an English-like sentence. */
        @Override public String toString(final Locale locale) {
            return CharSequences.camelCaseToSentence(name.toString(locale)).toString();
        }

        /** Returns a hash code value for this sentence. */
        @Override public int hashCode() {
            return ~name.hashCode();
        }

        /** Compares the given object with this sentence for equality. */
        @Override public boolean equals(final Object other) {
            return (other instanceof Sentence) && name.equals(((Sentence) other).name);
        }
    }

    /**
     * Creates or fetches a citation for the given title. The same citation may be shared by many metadata objects,
     * for example identifiers or groups of keywords. Current implementation creates a {@link DefaultCitation} for
     * the given title and caches the result. Future implementations may return predefined citation constants from
     * the SQL database when applicable.
     *
     * @param  title  the citation title, or {@code null} if none.
     * @return a (potentially shared) citation for the given title, or {@code null} if the given title was null.
     */
    private Citation sharedCitation(final InternationalString title) {
        if (title == null) return null;
        return (Citation) sharedValues.computeIfAbsent(title, k -> new DefaultCitation((CharSequence) k));
    }

    /**
     * Creates or fetches an identifier for the given authority and code. This method may query the metadata
     * database for fetching a more complete {@link Citation} for the given {@code authority}.
     * This method may return a shared {@code Identifier} instance.
     *
     * @param  authority  the authority tile, or {@code null} if none.
     * @param  code       the identifier code (mandatory).
     */
    private Identifier sharedIdentifier(final CharSequence authority, final String code) {
        final var id = new DefaultIdentifier(sharedCitation(trim(authority)), code);
        return (Identifier) sharedValues.getOrDefault(id, id);
    }

    /**
     * Specify if an information apply to data, to metadata or to both.
     * This is used for setting the locale or character encoding.
     */
    public enum Scope {
        /**
         * Information applies only to the resource (data).
         */
        RESOURCE,

        /**
         * Information applies only to metadata.
         */
        METADATA,

        /**
         * Information applies to both resource and metadata.
         */
        ALL
    }

    /**
     * Adds a data and/or metadata identifier. This method performs the same work as
     * {@link #addIdentifier(CharSequence, String, Scope)} for situations where the
     * identifier instance is already available.
     *
     * @param  id     the identifier, or {@code null} if none.
     * @param  scope  whether the date applies to data, to metadata or to both.
     *
     * @see #addIdentifier(CharSequence, String, Scope)
     */
    public final void addIdentifier(Identifier id, final Scope scope) {
        if (id != null) {
            id = (Identifier) sharedValues.getOrDefault(id, id);
            if (scope != Scope.RESOURCE) metadata().setMetadataIdentifier(id);
            if (scope != Scope.METADATA) addIfNotPresent(citation().getIdentifiers(), id);
        }
    }

    /**
     * Adds a data and/or metadata identifier provided as a generic name.
     *
     * @param  id     the identifier, or {@code null} if none.
     * @param  scope  whether the date applies to data, to metadata or to both.
     *
     * @see #addIdentifier(CharSequence, String, Scope)
     */
    public final void addIdentifier(final GenericName id, final Scope scope) {
        if (id != null) {
            addIdentifier((id instanceof Identifier) ? (Identifier) id : new NamedIdentifier(id), scope);
        }
    }

    /**
     * Adds a resource (data) identifier, a metadata identifier, or both as they are often the same.
     * The identifier is added only if {@code code} is non-null, regardless other argument values.
     * Empty strings (ignoring spaces) are considered as null.
     * The identifier is not added if already presents.
     * Storage locations are:
     *
     * <ul>
     *   <li><b>Metadata:</b> {@code metadata/metadataIdentifier}</li>
     *   <li><b>Resource:</b> {@code metadata/identificationInfo/citation/identifier}</li>
     * </ul>
     *
     * @param  authority  the person or party responsible for maintenance of the namespace, or {@code null} if none.
     * @param  code       the identifier code, or {@code null} for no-operation.
     * @param  scope      whether the date applies to data, to metadata or to both.
     *
     * @see #addTitle(CharSequence)
     * @see #addTitleOrIdentifier(String, Scope)
     * @see #addIdentifier(Identifier, Scope)
     */
    public final void addIdentifier(final CharSequence authority, String code, final Scope scope) {
        code = Strings.trimOrNull(code);
        if (code != null) {
            final Identifier id = sharedIdentifier(authority, code);
            if (scope != Scope.RESOURCE) metadata().setMetadataIdentifier(id);
            if (scope != Scope.METADATA) addIfNotPresent(citation().getIdentifiers(), id);
        }
    }

    /**
     * Sets the file format. The given name should be a short name like "GeoTIFF".
     * The long name will be inferred from the given short name, if possible.
     * Storage location is:
     *
     * <ul>
     *   <li>{@code metadata/identificationInfo/resourceFormat}</li>
     * </ul>
     *
     * This method should be invoked <strong>before</strong> any other method writing in the
     * {@code identificationInfo/resourceFormat} node.
     *
     * @param  abbreviation  the format short name or abbreviation, or {@code null} for no-operation.
     * @param  listeners     where to report a failure to connect to the {@code jdbc/SpatialMetadata} database.
     * @param  fallback      whether to fallback on {@link #addFormatName(String)} if the description was not found.
     * @return whether the format description has been added.
     *
     * @see #addCompression(CharSequence)
     * @see #addFormatName(CharSequence)
     */
    public boolean setPredefinedFormat(final String abbreviation, final StoreListeners listeners, boolean fallback) {
        if (abbreviation != null && abbreviation.length() != 0) {
            if (format == null) try {
                format = MetadataSource.getProvided().lookup(Format.class, abbreviation);
<<<<<<< HEAD
                /*
                 * Additional step for converting deprecated "name" and "specification" into non-deprecated properties.
                 * This step is not required on SIS branches that depend on development branches of GeoAPI 3.1 or 4.0.
                 */
                format = DefaultFormat.castOrCopy(format);
            } else {
=======
                return true;
            } catch (MetadataStoreException e) {
                if (listeners != null) {
                    listeners.warning(Level.FINE, null, e);
                } else {
                    Logging.recoverableException(StoreUtilities.LOGGER, null, null, e);
                }
            }
            if (fallback) {
>>>>>>> edc8e9e8
                addFormatName(abbreviation);
                return true;
            }
        }
        return false;
    }

    /**
     * Adds a language used for documenting data and/or metadata.
     * Storage locations are:
     *
     * <ul>
     *   <li><b>Metadata:</b> {@code metadata/defaultLocale} or {@code metadata/otherLocale}</li>
     *   <li><b>Resource:</b> {@code metadata/identificationInfo/defaultLocale} or
     *                        {@code metadata/identificationInfo/otherLocale}</li>
     * </ul>
     *
     * @param  language  a language used for documenting data and/or metadata, or {@code null} for no-operation.
     * @param  encoding  the encoding associated to the locale, or {@code null} if unspecified.
     * @param  scope     whether the language applies to data, to metadata or to both.
     */
    public final void addLanguage(final Locale language, final Charset encoding, final Scope scope) {
        if (language != null) {
            if (scope != Scope.RESOURCE) metadata().getLocalesAndCharsets().put(language, encoding);
            if (scope != Scope.METADATA) identification().getLocalesAndCharsets().put(language, encoding);
        }
    }

    /**
     * Adds information about the scope of the resource.
     * The scope is typically (but not restricted to) {@code ScopeCode.COVERAGE},
     * {@link ScopeCode#FEATURE} or the more generic {@link ScopeCode#DATASET}.
     * Storage locations are:
     *
     * <ul>
     *   <li>{@code metadata/metadataScope/resourceScope}</li>
     *   <li>{@code metadata/metadataScope/name}</li>
     * </ul>
     *
     * @param  scope  the scope of the resource, or {@code null} if none.
     * @param  name   description of the scope, or {@code null} if none.
     */
    public final void addResourceScope(final ScopeCode scope, final CharSequence name) {
        if (scope != null || name != null) {
            addIfNotPresent(metadata().getMetadataScopes(), new DefaultMetadataScope(scope, name));
        }
    }

    /**
     * Adds a date of the given type. This is not the data acquisition time, but rather the metadata creation
     * or last update time. With {@link Scope#METADATA}, this is the creation of the metadata file as a whole.
     * With {@link Scope#RESOURCE}, this is the creation of the metadata for a particular "identification info".
     * They are often the same, since there is typically only one "identification info" per file.
     * Storage locations are:
     *
     * <ul>
     *   <li><b>Metadata:</b> {@code metadata/dateInfo/*}</li>
     *   <li><b>Resource:</b> {@code metadata/identificationInfo/citation/date/*}</li>
     * </ul>
     *
     * If a date already exists for the given type, then the earliest date is retained (oldest date are discarded)
     * except for {@code DateType.LAST_REVISION}, {@code DateType.LAST_UPDATE LAST_UPDATE} or any other date type
     * prefixed by {@code "LATE_"}, where only the latest date is kept.
     *
     * @param  date   the date to add, or {@code null} for no-operation..
     * @param  type   the type of the date to add, or {@code null} if none (not legal but tolerated).
     * @param  scope  whether the date applies to data, to metadata or to both.
     *
     * @see #addAcquisitionTime(Temporal)
     */
    public final void addCitationDate(final Temporal date, final DateType type, final Scope scope) {
        if (date != null) {
            final var cd = new DefaultCitationDate(date, type);
            if (scope != Scope.RESOURCE) addEarliest(metadata().getDateInfo(), cd, type);
            if (scope != Scope.METADATA) addEarliest(citation().getDates(),    cd, type);
        }
    }

    /**
     * Adds a date in the given collection, making sure that there is no two dates of the same type.
     * If two dates are of the same type, retains the latest one if the type name starts with {@code "LATE_"}
     * or retains the earliest date otherwise.
     */
    private static void addEarliest(final Collection<CitationDate> dates, final CitationDate cd, final DateType type) {
        for (final Iterator<CitationDate> it = dates.iterator(); it.hasNext();) {
            final CitationDate co = it.next();
            if (type.equals(co.getDateType())) {
                final Date oldDate = co.getDate();
                final Date newDate = cd.getDate();
                if (type.name().startsWith("LATE_") ? oldDate.before(newDate) : oldDate.after(newDate)) {
                    it.remove();
                    break;
                }
                return;
            }
        }
        dates.add(cd);
    }

    /**
     * Returns the given character sequence as a non-empty character string with leading and trailing spaces removed.
     * If the given character sequence is null, empty or blank, then this method returns {@code null}.
     */
    private static InternationalString trim(CharSequence value) {
        value = CharSequences.trimWhitespaces(value);
        if (value != null && value.length() != 0) {
            return Types.toInternationalString(value);
        } else {
            return null;
        }
    }

    /**
     * Returns the concatenation of the given strings. The previous string may be {@code null}.
     * This method does nothing if the previous string already contains the one to append.
     */
    private static InternationalString append(final InternationalString previous, final InternationalString toAdd) {
        if (previous == null) {
            return toAdd;
        }
        final String p = previous.toString();
        final String a = toAdd.toString();
        if (p.contains(a)) {
            return previous;
        }
        return Types.toInternationalString(p + System.lineSeparator() + a);
    }

    /**
     * Returns {@code true} if the given character sequences have equal content.
     */
    private static boolean equals(final CharSequence s1, final CharSequence s2) {
        if (s1 == s2) {
            return true;
        }
        if (s1 == null || s2 == null) {
            return false;
        }
        return s1.toString().equals(s2.toString());
    }

    /**
     * Adds a title or alternate title of the resource, if not already present.
     * This operation does nothing if the title is already defined and the given
     * title is already used as an identifier (this policy is a complement of the
     * {@link #addTitleOrIdentifier(String, Scope)} behavior).
     * Storage locations are:
     *
     * <ul>
     *   <li>{@code metadata/identificationInfo/citation/title} if not yet used</li>
     *   <li>{@code metadata/identificationInfo/citation/alternateTitle} otherwise</li>
     * </ul>
     *
     * @param title  the resource title or alternate title, or {@code null} for no-operation.
     *
     * @see #addAbstract(CharSequence)
     */
    public final void addTitle(final CharSequence title) {
        final InternationalString i18n = trim(title);
        if (i18n != null) {
            @SuppressWarnings("LocalVariableHidesMemberVariable")
            final DefaultCitation citation = citation();
            final InternationalString current = citation.getTitle();
            if (current == null) {
                citation.setTitle(i18n);
            } else if (!equals(current, i18n)) {
                for (final Identifier id : citation.getIdentifiers()) {
                    if (CharSequences.equalsFiltered(title, id.getCode(), Characters.Filter.LETTERS_AND_DIGITS, true)) {
                        return;
                    }
                }
                addIfNotPresent(citation.getAlternateTitles(), i18n);
            }
        }
    }

    /**
     * Adds the given code as a title if the current citation has no title, or as an identifier otherwise.
     * This method is invoked when adding an identifier to a metadata that may have no title. Because the
     * title is mandatory, adding only an identifier would make an invalid metadata.
     *
     * @param  code   the identifier code, or {@code null} for no-operation.
     * @param  scope  whether the date applies to data, to metadata or to both.
     *
     * @see #addTitle(CharSequence)
     * @see #addIdentifier(CharSequence, String, Scope)
     */
    public final void addTitleOrIdentifier(final String code, Scope scope) {
        if (scope != Scope.METADATA) {
            if (!hasTitle()) {
                addTitle(code);
                if (scope == Scope.RESOURCE) {
                    return;
                }
                scope = Scope.METADATA;
            }
        }
        addIdentifier(null, code, scope);
    }

    /**
     * Returns whether the current citation has a title. This method is typically used for deciding
     * whether to use some fallback as title, because titles are mandatory in ISO 19115.
     *
     * @return whether a title is defined in the current citation.
     */
    public final boolean hasTitle() {
        return (citation != null) && citation.getTitle() != null;
    }

    /**
     * Adds a version of the resource.
     * If a version already exists, the new one will be appended after a new line.
     * Storage location is:
     *
     * <ul>
     *   <li>{@code metadata/identificationInfo/citation/edition}</li>
     * </ul>
     *
     * @param version  the version of resource(s), or {@code null} for no-operation.
     */
    public final void addEdition(final CharSequence version) {
        final InternationalString i18n = trim(version);
        if (i18n != null) {
            @SuppressWarnings("LocalVariableHidesMemberVariable")
            final DefaultCitation citation = citation();
            citation.setEdition(append(citation.getEdition(), i18n));
        }
    }

    /**
     * Adds the name of the series, or aggregate dataset, of which the dataset is a part.
     * Storage location is:
     *
     * <ul>
     *   <li>{@code metadata/identificationInfo/citation/series/name}</li>
     * </ul>
     *
     * @param  name  name of the series, or {@code null} for no-operation.
     */
    public final void addSeries(final CharSequence name) {
        final InternationalString i18n = trim(name);
        if (i18n != null) {
            final DefaultSeries series = series();
            series.setName(append(series.getName(), i18n));
        }
    }

    /**
     * Adds details on which pages of the publication the article was published.
     * Storage location is:
     *
     * <ul>
     *   <li>{@code metadata/identificationInfo/citation/series/page}</li>
     * </ul>
     *
     * @param  page  the page, or {@code null} for no-operation.
     */
    public final void addPage(final CharSequence page) {
        if (page != null) {
            final DefaultSeries series = series();
            series.setPage(page.toString());
        }
    }

    /**
     * Adds details on which pages of the publication the article was published.
     * Storage location is:
     *
     * <ul>
     *   <li>{@code metadata/identificationInfo/citation/series/page}</li>
     * </ul>
     *
     * @param  page   the page number, or 0 or negative for no-operation.
     * @param  total  the total number of pages, or 0 or negative if unknown.
     */
    public final void addPage(final int page, final int total) {
        if (page > 0) {
            addPage(Vocabulary.formatInternational(
                    (total > 0) ? Vocabulary.Keys.Page_2 : Vocabulary.Keys.Page_1, page, total));
        }
    }

    /**
     * Adds a brief narrative summary of the resource(s).
     * If a summary already exists, the new one will be appended after a new line.
     * Storage location is:
     *
     * <ul>
     *   <li>{@code metadata/identificationInfo/abstract}</li>
     * </ul>
     *
     * @param description  the summary of resource(s), or {@code null} for no-operation.
     *
     * @see #addTitle(CharSequence)
     * @see #addPurpose(CharSequence)
     */
    public final void addAbstract(final CharSequence description) {
        final InternationalString i18n = trim(description);
        if (i18n != null) {
            @SuppressWarnings("LocalVariableHidesMemberVariable")
            final DefaultDataIdentification identification = identification();
            identification.setAbstract(append(identification.getAbstract(), i18n));
        }
    }

    /**
     * Adds a summary of the intentions with which the resource(s) was developed.
     * If a purpose already exists, the new one will be appended after a new line.
     * Storage location is:
     *
     * <ul>
     *   <li>{@code metadata/identificationInfo/purpose}</li>
     * </ul>
     *
     * @param intention  the summary of intention(s), or {@code null} for no-operation.
     *
     * @see #addAbstract(CharSequence)
     */
    public final void addPurpose(final CharSequence intention) {
        final InternationalString i18n = trim(intention);
        if (i18n != null) {
            @SuppressWarnings("LocalVariableHidesMemberVariable")
            final DefaultDataIdentification identification = identification();
            identification.setPurpose(append(identification.getPurpose(), i18n));
        }
    }

    /**
     * Adds other information required to complete the citation that is not recorded elsewhere.
     * Storage location is:
     *
     * <ul>
     *   <li>{@code metadata/identificationInfo/citation/otherCitationDetails}</li>
     * </ul>
     *
     * @param  details  other details, or {@code null} for no-operation.
     */
    public final void addOtherCitationDetails(final CharSequence details) {
        final InternationalString i18n = trim(details);
        if (i18n != null) {
            final DefaultCitation citation = citation();
            citation.setOtherCitationDetails(append(citation.getOtherCitationDetails(), i18n));
        }
    }

    /**
     * Adds any other descriptive information about the resource.
     * If information already exists, the new one will be appended after a new line.
     * Storage location is:
     *
     * <ul>
     *   <li>{@code metadata/identificationInfo/supplementalInformation}</li>
     * </ul>
     *
     * @param info  any other descriptive information about the resource, or {@code null} for no-operation.
     */
    public final void addSupplementalInformation(final CharSequence info) {
        final InternationalString i18n = trim(info);
        if (i18n != null) {
            @SuppressWarnings("LocalVariableHidesMemberVariable")
            final DefaultDataIdentification identification = identification();
            identification.setSupplementalInformation(append(identification.getSupplementalInformation(), i18n));
        }
    }

    /**
     * Adds a main theme of the resource.
     * Storage location is:
     *
     * <ul>
     *   <li>{@code metadata/identificationInfo/topicCategory}</li>
     * </ul>
     *
     * @param  topic  main theme of the resource, or {@code null} for no-operation.
     */
    public final void addTopicCategory(final TopicCategory topic) {
        if (topic != null) {
            // No need to use `addIfNotPresent(…)` for enumerations.
            identification().getTopicCategories().add(topic);
        }
    }

    /**
     * Adds keywords if at least one non-empty element exists in the {@code keywords} array.
     * Other arguments have no impact on whether keywords are added or not because only the
     * {@code MD_Keywords.keyword} property is mandatory.
     * Storage locations are:
     *
     * <ul>
     *   <li>{@code metadata/identificationInfo/descriptiveKeywords}</li>
     *   <li>{@code metadata/identificationInfo/thesaurusName/title}</li>
     *   <li>{@code metadata/identificationInfo/type}</li>
     * </ul>
     *
     * @param  keywords       word(s) used to describe the subject, or {@code null} for no-operation.
     * @param  type           subject matter used to group similar keywords, or {@code null} if none.
     * @param  thesaurusName  name of the formally registered thesaurus, or {@code null} if none.
     */
    public final void addKeywords(final Iterable<? extends CharSequence> keywords, final KeywordType type,
            final CharSequence thesaurusName)
    {
        if (keywords != null) {
            DefaultKeywords group = null;
            Collection<InternationalString> list = null;
            for (final CharSequence kw : keywords) {
                final InternationalString i18n = trim(kw);
                if (i18n != null) {
                    if (list == null) {
                        group = new DefaultKeywords();
                        group.setType(type);
                        group.setThesaurusName(sharedCitation(trim(thesaurusName)));
                        list = group.getKeywords();
                    }
                    list.add(i18n);
                }
            }
            if (group != null) {
                addIfNotPresent(identification().getDescriptiveKeywords(), group);
            }
        }
    }

    /**
     * Adds an author name. If an author was already defined with a different name,
     * then a new party instance is created.
     * Storage location is:
     *
     * <ul>
     *   <li>{@code metadata/identificationInfo/citation/party/name}</li>
     * </ul>
     *
     * @param  name  the name of the author or publisher, or {@code null} for no-operation.
     */
    public final void addAuthor(final CharSequence name) {
        final InternationalString i18n = trim(name);
        if (i18n != null) {
            if (party != null) {
                final InternationalString current = party.getName();
                if (current != null) {
                    if (equals(current, name)) {
                        return;
                    }
                    newParty(partyType);
                }
            }
            party().setName(i18n);
        }
    }

    /**
     * Adds role, name, contact and position information for an individual or organization that is responsible
     * for the resource. This method can be used as an alternative to {@link #addAuthor(CharSequence)} when the
     * caller needs to create the responsibly party itself.
     *
     * <p>If the given {@code role} is non-null, then this method will ensure that the added party has the given
     * role. A copy of the given party will be created if needed (the given party will never be modified).</p>
     *
     * Storage locations are:
     *
     * <ul>
     *   <li>{@code metadata/identificationInfo/citation/citedResponsibleParty}</li>
     *   <li>{@code metadata/identificationInfo/citation/citedResponsibleParty/role}</li>
     * </ul>
     *
     * @param  party  the individual or organization that is responsible, or {@code null} for no-operation.
     * @param  role   the role to set, or {@code null} for leaving it unchanged.
     */
    public final void addCitedResponsibleParty(ResponsibleParty party, final Role role) {
        if (party != null) {
            if (role != null && !role.equals(party.getRole())) {
                party = new DefaultResponsibleParty(party);
                ((DefaultResponsibility) party).setRole(role);
            }
            addIfNotPresent(citation().getCitedResponsibleParties(), party);
        }
    }

    /**
     * Adds a means of communication with person(s) and organizations(s) associated with the resource(s).
     * This is often the same party as the above cited responsibly party, with only the role changed.
     * Storage locations are:
     *
     * <ul>
     *   <li><b>Metadata</b> {@code metadata/contact}</li>
     *   <li><b>Resource</b> {@code metadata/identificationInfo/pointOfContact}</li>
     * </ul>
     *
     * @param  contact  means of communication with party associated with the resource, or {@code null} for no-operation.
     * @param  scope    whether the contact applies to data, to metadata or to both.
     */
    public final void addPointOfContact(final ResponsibleParty contact, final Scope scope) {
        if (contact != null) {
            if (scope != Scope.RESOURCE) addIfNotPresent(metadata().getContacts(), contact);
            if (scope != Scope.METADATA) addIfNotPresent(identification().getPointOfContacts(), contact);
        }
    }

    /**
     * Adds a distributor. This is often the same as the above responsible party.
     * Storage location is:
     *
     * <ul>
     *   <li>{@code metadata/distributionInfo/distributor/distributorContact}</li>
     * </ul>
     *
     * @param  distributor  the distributor, or {@code null} for no-operation.
     */
    public final void addDistributor(final ResponsibleParty distributor) {
        if (distributor != null) {
            addIfNotPresent(distribution().getDistributors(), new DefaultDistributor(distributor));
        }
    }

    /**
     * Adds recognition of those who contributed to the resource(s).
     * Storage location is:
     *
     * <ul>
     *   <li>{@code metadata/identificationInfo/credit}</li>
     * </ul>
     *
     * @param  credit  recognition of those who contributed to the resource, or {@code null} for no-operation.
     */
    public final void addCredits(final CharSequence credit) {
        if (credit != null) {
            final String c = CharSequences.trimWhitespaces(credit).toString();
            if (!c.isEmpty()) {
                addIfNotPresent(identification().getCredits(), c);
            }
        }
    }

    /**
     * Parses the legal notice. The method expects a string of the form
     * “Copyright, John Smith, 1992. All rights reserved.”
     * The result of above example will be:
     *
     * <pre class="text">
     *   Metadata
     *     └─Identification info
     *         └─Resource constraints
     *             ├─Use constraints……………………………… Copyright
     *             └─Reference
     *                 ├─Title……………………………………………… Copyright (C), John Smith, 1992. All rights reserved.
     *                 ├─Date
     *                 │   ├─Date……………………………………… 1992-01-01
     *                 │   └─Date type………………………… In force
     *                 └─Cited responsible party
     *                     ├─Party
     *                     │   └─Name…………………………… John Smith
     *                     └─Role……………………………………… Owner</pre>
     *
     * Storage location is:
     *
     * <ul>
     *   <li>{@code metadata/identificationInfo/resourceConstraint}</li>
     * </ul>
     *
     * @param  notice  the legal notice, or {@code null} for no-operation.
     */
    public final void parseLegalNotice(final String notice) {
        if (notice != null) {
            LegalSymbols.parse(notice, constraints());
        }
    }

    /**
     * Adds an access constraint applied to assure the protection of privacy or intellectual property,
     * and any special restrictions or limitations on obtaining the resource.
     * Storage location is:
     *
     * <ul>
     *   <li>{@code metadata/identificationInfo/resourceConstraint/accessConstraints}</li>
     * </ul>
     *
     * @param  restriction  access constraints applied, or {@code null} for no-operation.
     */
    public final void addAccessConstraint(final Restriction restriction) {
        if (restriction != null) {
            // No need to use `addIfNotPresent(…)` for code lists.
            constraints().getAccessConstraints().add(restriction);
        }
    }

    /**
     * Adds a limitation affecting the fitness for use of the resource.
     * Storage location is:
     *
     * <ul>
     *   <li>{@code metadata/identificationInfo/resourceConstraint/useLimitation}</li>
     * </ul>
     *
     * @param  limitation  limitation affecting the fitness for use, or {@code null} for no-operation.
     */
    public final void addUseLimitation(final CharSequence limitation) {
        final InternationalString i18n = trim(limitation);
        if (i18n != null) {
            addIfNotPresent(constraints().getUseLimitations(), i18n);
        }
    }

    /**
     * Adds the given coordinate reference system to metadata, if it does not already exists.
     * This method ensures that there is no duplicated values.
     * Storage location is:
     *
     * <ul>
     *   <li>{@code metadata/referenceSystemInfo}</li>
     * </ul>
     *
     * @param  crs  the coordinate reference system to add to the metadata, or {@code null} for no-operation.
     */
    public final void addReferenceSystem(final ReferenceSystem crs) {
        if (crs != null) {
            addIfNotPresent(metadata().getReferenceSystemInfo(), crs);
        }
    }

    /**
     * Adds the given geometry as a bounding polygon.
     * Storage locations is:
     *
     * <ul>
     *   <li>{@code metadata/identificationInfo/extent/geographicElement/polygon}</li>
     * </ul>
     *
     * @param  bounds  the bounding polygon, or {@code null} if none.
     */
    public final void addBoundingPolygon(final Geometry bounds) {
        if (bounds != null) {
            addIfNotPresent(extent().getGeographicElements(), new DefaultBoundingPolygon(bounds));
        }
    }

    /**
     * Adds a geographic extent described by an identifier. The given identifier is stored as-is as
     * the natural language description, and possibly in a modified form as the geographic identifier.
     * See {@link DefaultGeographicDescription#DefaultGeographicDescription(CharSequence)} for details.
     * Storage locations are:
     *
     * <ul>
     *   <li>{@code metadata/identificationInfo/extent/geographicElement/description}</li>
     *   <li>{@code metadata/identificationInfo/extent/geographicElement/identifier}</li>
     * </ul>
     *
     * @param  identifier  identifier or description of spatial and temporal extent, or {@code null} for no-operation.
     */
    public final void addExtent(final CharSequence identifier) {
        final InternationalString i18n = trim(identifier);
        if (i18n != null) {
            addIfNotPresent(extent().getGeographicElements(), new DefaultGeographicDescription(identifier));
        }
    }

    /**
     * Adds the given envelope, including its CRS, to the metadata. If the metadata already contains a geographic
     * bounding box, then a new bounding box is added; this method does not compute the union of the two boxes.
     * Storage location is:
     *
     * <ul>
     *   <li>{@code metadata/identificationInfo/extent/geographicElement}</li>
     * </ul>
     *
     * @param  envelope   the extent to add in the metadata, or {@code null} for no-operation.
     * @param  listeners  the listeners to notify in case of warning, or {@code null} if none.
     */
    public final void addExtent(final Envelope envelope, final StoreListeners listeners) {
        if (envelope != null) {
            final CoordinateReferenceSystem crs = envelope.getCoordinateReferenceSystem();
            addReferenceSystem(crs);
            if (!(envelope instanceof AbstractEnvelope && ((AbstractEnvelope) envelope).isAllNaN())) {
                if (crs != null) try {
                    extent().addElements(envelope);
                } catch (TransformException e) {
                    final boolean ignorable = (e instanceof NotSpatioTemporalException);
                    if (listeners != null) {
                        if (ignorable) {
                            listeners.warning(Level.FINE, null, e);
                        } else {
                            listeners.warning(e);
                        }
                    } else {
                        Logging.recoverableException(StoreUtilities.LOGGER, null, null, e);
                    }
                }
                // Future version could add as a geometry in unspecified CRS.
            }
        }
    }

    /**
     * Adds a geographic bounding box initialized to the values in the given array.
     * The array must contains at least 4 values starting at the given index in this exact order:
     *
     * <ul>
     *   <li>{@code westBoundLongitude} (the minimal λ value), or {@code NaN}</li>
     *   <li>{@code eastBoundLongitude} (the maximal λ value), or {@code NaN}</li>
     *   <li>{@code southBoundLatitude} (the minimal φ value), or {@code NaN}</li>
     *   <li>{@code northBoundLatitude} (the maximal φ value), or {@code NaN}</li>
     * </ul>
     *
     * Storage location is:
     *
     * <ul>
     *   <li>{@code metadata/identificationInfo/extent/geographicElement}</li>
     * </ul>
     *
     * @param  coordinates  the geographic coordinates, or {@code null} for no-operation.
     * @param  index        index of the first value to use in the given array.
     */
    public final void addExtent(final double[] coordinates, int index) {
        if (coordinates != null) {
            final var bbox = new DefaultGeographicBoundingBox(
                        coordinates[index], coordinates[++index], coordinates[++index], coordinates[++index]);
            if (!bbox.isEmpty()) {
                addIfNotPresent(extent().getGeographicElements(), bbox);
            }
        }
    }

    /**
     * Adds a vertical extent covered by the data.
     * Storage location is:
     *
     * <ul>
     *   <li>{@code metadata/identificationInfo/extent/verticalElement}</li>
     * </ul>
     *
     * @param  minimumValue  the lowest vertical extent contained in the dataset, or {@link Double#NaN} if none.
     * @param  maximumValue  the highest vertical extent contained in the dataset, or {@link Double#NaN} if none.
     * @param  verticalCRS   the information about the vertical coordinate reference system, or {@code null}.
     */
    public final void addVerticalExtent(final double minimumValue,
                                        final double maximumValue,
                                        final VerticalCRS verticalCRS)
    {
        if (!Double.isNaN(minimumValue) || !Double.isNaN(maximumValue) || verticalCRS != null) {
            addIfNotPresent(extent().getVerticalElements(),
                            new DefaultVerticalExtent(minimumValue, maximumValue, verticalCRS));
        }
    }

    /**
     * Adds a temporal extent covered by the data.
     * Storage location is:
     *
     * <ul>
     *   <li>{@code metadata/identificationInfo/extent/temporalElement}</li>
     * </ul>
     *
     * @param  startTime  when the data begins, or {@code null} if unbounded.
     * @param  endTime    when the data ends, or {@code null} if unbounded.
     *
     * @see #addAcquisitionTime(Temporal)
     */
    public final void addTemporalExtent(final Temporal startTime, final Temporal endTime) {
        if (startTime != null || endTime != null) {
            final var t = new DefaultTemporalExtent(startTime, endTime);
            addIfNotPresent(extent().getTemporalElements(), t);
        }
    }

    /**
     * Adds descriptions for the given feature.
     * Storage locations are:
     *
     * <ul>
     *   <li>{@code metadata/contentInfo/featureTypes/featureTypeName}</li>
     *   <li>{@code metadata/contentInfo/featureTypes/featureInstanceCount}</li>
     * </ul>
     *
     * This method returns the feature name for more convenient chaining with
     * {@link org.apache.sis.storage.FeatureNaming#add FeatureNaming.add(…)}.
     * Note that the {@link FeatureCatalogBuilder} subclasses can also be used for that chaining.
     *
     * @param  type         the feature type to add, or {@code null} for no-operation.
     * @param  occurrences  number of instances of the given feature type, or a negative value if unknown.
     *         Note that ISO-19115 considers 0 as an invalid value. Consequently, if 0, the feature is not added.
     * @return the name of the added feature (even if not added to the metadata), or {@code null} if none.
     *
     * @see FeatureCatalogBuilder#define(DefaultFeatureType)
     */
    public final GenericName addFeatureType(final DefaultFeatureType type, final long occurrences) {
        if (type == null) {
            return null;
        }
        final GenericName name = type.getName();
        addFeatureType(name, occurrences);
        return name;
    }

    /**
     * Adds descriptions for a feature of the given name.
     * Storage locations are:
     *
     * <ul>
     *   <li>{@code metadata/contentInfo/featureTypes/featureTypeName}</li>
     *   <li>{@code metadata/contentInfo/featureTypes/featureInstanceCount}</li>
     * </ul>
     *
     * @param  name         name of the feature type to add, or {@code null} for no-operation.
     * @param  occurrences  number of instances of the given feature type, or a negative value if unknown.
     *         Note that ISO-19115 considers 0 as an invalid value. Consequently, if 0, the feature is not added.
     */
    public final void addFeatureType(final GenericName name, final long occurrences) {
        if (name != null && occurrences != 0) {
            final var info = new DefaultFeatureTypeInfo(name);
            if (occurrences > 0) {
                info.setFeatureInstanceCount(shared((int) Math.min(occurrences, Integer.MAX_VALUE)));
            }
            addIfNotPresent(featureDescription().getFeatureTypeInfo(), info);
        }
    }

    /**
     * Adds a method used to spatially represent geographic information.
     * Storage location is:
     *
     * <ul>
     *   <li>{@code metadata/identificationInfo/spatialRepresentationType}</li>
     * </ul>
     *
     * @param  type  method used to spatially represent geographic information, or {@code null} for no-operation.
     */
    public final void addSpatialRepresentation(final SpatialRepresentationType type) {
        if (type != null) {
            // No need to use `addIfNotPresent(…)` for code lists.
            identification().getSpatialRepresentationTypes().add(type);
        }
    }

    /**
     * Adds and populates a "spatial representation info" node using the given grid geometry.
     * This method invokes implicitly {@link #newGridRepresentation(GridType)}, unless this
     * method returns {@code false} in which case nothing has been done.
     * Storage locations are:
     *
     * <ul>
     *   <li>{@code metadata/spatialRepresentationInfo/transformationDimensionDescription}</li>
     *   <li>{@code metadata/spatialRepresentationInfo/transformationParameterAvailability}</li>
     *   <li>{@code metadata/spatialRepresentationInfo/axisDimensionProperties/dimensionName}</li>
     *   <li>{@code metadata/spatialRepresentationInfo/axisDimensionProperties/dimensionSize}</li>
     *   <li>{@code metadata/spatialRepresentationInfo/axisDimensionProperties/resolution}</li>
     *   <li>{@code metadata/identificationInfo/spatialResolution/distance}</li>
     *   <li>{@code metadata/identificationInfo/temporalResolution}</li>
     *   <li>{@code metadata/identificationInfo/spatialRepresentationType}</li>
     *   <li>{@code metadata/referenceSystemInfo}</li>
     * </ul>
     *
     * This method does not add the envelope provided by {@link GridGeometry#getEnvelope()}.
     * That envelope appears in a separated node, which can be added by {@link #addExtent(Envelope, StoreListeners)}.
     * This separation is required by {@link AbstractGridCoverageResource} for instance.
     *
     * @param  description    a general description of the "grid to CRS" transformation, or {@code null} if none.
     *                        Can also be specified later by a call to {@link #setGridToCRS(CharSequence)}.
     * @param  grid           the grid extent, "grid to CRS" transform and target CRS, or {@code null} if none.
     * @param  addResolution  whether to declare the resolutions. Callers should set this argument to {@code false} if they intend
     *                        to provide the resolution themselves, or if grid axes are not in the same order as CRS axes.
     * @return whether a "spatial representation info" node has been added.
     */
    public final boolean addSpatialRepresentation(final String description, final GridGeometry grid, final boolean addResolution) {
        final GridType type;
        if (grid == null) {
            if (description == null) {
                return false;
            }
            type = GridType.UNSPECIFIED;
        } else {
            type = grid.isConversionLinear(0, 1) ? GridType.GEORECTIFIED : GridType.GEOREFERENCEABLE;
        }
        addSpatialRepresentation(SpatialRepresentationType.GRID);
        newGridRepresentation(type);
        setGridToCRS(description);
        if (grid != null) {
            setGeoreferencingAvailability(grid.isDefined(GridGeometry.GRID_TO_CRS), false, false);
            CoordinateSystem cs = null;
            if (grid.isDefined(GridGeometry.CRS)) {
                final CoordinateReferenceSystem crs = grid.getCoordinateReferenceSystem();
                cs = crs.getCoordinateSystem();
                addReferenceSystem(crs);
            }
            if (grid.isDefined(GridGeometry.EXTENT)) {
                final GridExtent gex = grid.getExtent();
                final int dimension = gex.getDimension();
                for (int i=0; i<dimension; i++) {
                    final Optional<DimensionNameType> axisType = gex.getAxisType(i);
                    if (axisType.isPresent()) {
                        setAxisName(i, axisType.get());
                    }
                    setAxisSize(i, gex.getSize(i));
                }
            }
            if (addResolution && grid.isDefined(GridGeometry.RESOLUTION)) {
                final double[] resolution = grid.getResolution(false);
                for (int i=0; i<resolution.length; i++) {
                    setAxisResolution(i, resolution[i], (cs != null) ? cs.getAxis(i).getUnit() : null);
                }
                addSpatioTemporalResolution(resolution, cs);
            }
        }
        return true;
    }

    /**
     * Adds linear and temporal resolutions computed from an array of resolutions for each CRS axis.
     * This method tries to separate the horizontal, vertical and temporal components.
     * The horizontal components can be linear or angular.
     * Storage locations are:
     *
     * <ul>
     *   <li>{@code metadata/identificationInfo/spatialResolution/distance}</li>
     *   <li>{@code metadata/identificationInfo/temporalResolution}</li>
     * </ul>
     *
     * @param  resolution  the resolution for each coordinate system axis, or {@code null} if unknown.
     * @param  cs          the coordinate system, or {@code null} if unknown.
     */
    public final void addSpatioTemporalResolution(final double[] resolution, final CoordinateSystem cs) {
        if (resolution != null && cs != null) try {
            final int dimension = Math.min(resolution.length, cs.getDimension());
            for (int i=0; i<dimension; i++) {
                final CoordinateSystemAxis axis = cs.getAxis(i);
                final Unit<?> unit = axis.getUnit();
                final Unit<?> targetUnit;
                final BiConsumer<DefaultResolution,Double> setter;
                if (Units.isLinear(unit)) {
                    targetUnit = Units.METRE;
                    if (AxisDirections.isVertical(axis.getDirection())) {
                        setter = DefaultResolution::setVertical;
                    } else {
                        setter = DefaultResolution::setDistance;
                    }
                } else if (Units.isAngular(unit)) {
                    targetUnit = Units.DEGREE;
                    setter = DefaultResolution::setAngularDistance;
                } else if (Units.isTemporal(unit) && AxisDirections.isTemporal(axis.getDirection())) {
                    targetUnit = Units.DAY;
                    setter = null;
                } else {
                    continue;
                }
                final double distance = unit.getConverterToAny(targetUnit).convert(resolution[i]);
                if (setter == null) {
                    addTemporalResolution(distance);
                } else if (Double.isFinite(distance)) {
                    var r = new DefaultResolution();
                    setter.accept(r, shared(distance));
                    addIfNotPresent(identification().getSpatialResolutions(), r);
                }
            }
        } catch (IncommensurableException e) {
            // Should never happen because we verified that the unit was linear or temporal.
            Logging.unexpectedException(StoreUtilities.LOGGER, MetadataBuilder.class, "addSpatioTemporalResolution", e);
        }
    }

    /**
     * Adds a linear resolution in metres.
     * Storage location is:
     *
     * <ul>
     *   <li>{@code metadata/identificationInfo/spatialResolution/distance}</li>
     * </ul>
     *
     * @param  distance  the resolution in metres, or {@code NaN} for no-operation.
     */
    public final void addLinearResolution(final double distance) {
        if (Double.isFinite(distance)) {
            final var r = new DefaultResolution();
            r.setDistance(shared(distance));
            addIfNotPresent(identification().getSpatialResolutions(), r);
        }
    }

    /**
     * Adds a temporal resolution in days.
     * Storage location is:
     *
     * <ul>
     *   <li>{@code metadata/identificationInfo/temporalResolution}</li>
     * </ul>
     *
     * @param  duration  the resolution in days, or {@code NaN} for no-operation.
     */
    public final void addTemporalResolution(final double duration) {
        if (Double.isFinite(duration)) {
            addIfNotPresent(identification().getTemporalResolutions(),
                    Duration.ofNanos(Math.round(duration * Constants.NANOSECONDS_PER_DAY)));
        }
    }

    /**
     * Sets identification of grid data as point or cell.
     * Storage location is:
     *
     * <ul>
     *   <li>{@code metadata/spatialRepresentationInfo/cellGeometry}</li>
     * </ul>
     *
     * @param  value   whether the data represent point or area, or {@code null} for no-operation.
     */
    public final void setCellGeometry(final CellGeometry value) {
        if (value != null) {
            gridRepresentation().setCellGeometry(value);
        }
    }

    /**
     * Sets the point in a pixel corresponding to the Earth location of the pixel.
     * Storage location is:
     *
     * <ul>
     *   <li>{@code metadata/spatialRepresentationInfo/pointInPixel}</li>
     * </ul>
     *
     * @param  value   whether the data represent point or area, or {@code null} for no-operation.
     */
    public final void setPointInPixel(final PixelOrientation value) {
        if (value != null) {
            @SuppressWarnings("LocalVariableHidesMemberVariable")
            final DefaultGridSpatialRepresentation gridRepresentation = gridRepresentation();
            if (gridRepresentation instanceof DefaultGeorectified) {
                ((DefaultGeorectified) gridRepresentation).setPointInPixel(value);
            }
        }
    }

    /**
     * Sets whether parameters for transformation, control/check point(s) or orientation parameters are available.
     * Storage locations are:
     *
     * <ul>
     *   <li>If georeferenceable:<ul>
     *     <li>{@code metadata/spatialRepresentationInfo/transformationParameterAvailability}</li>
     *     <li>{@code metadata/spatialRepresentationInfo/controlPointAvailability}</li>
     *     <li>{@code metadata/spatialRepresentationInfo/orientationParameterAvailability}</li>
     *   </ul></li>
     *   <li>If georeferenced:<ul>
     *     <li>{@code metadata/spatialRepresentationInfo/transformationParameterAvailability}</li>
     *     <li>{@code metadata/spatialRepresentationInfo/checkPointAvailability}</li>
     *   </ul></li>
     * </ul>
     *
     * @param  transformationParameterAvailability  indication of whether or not parameters for transformation exists.
     * @param  controlPointAvailability             indication of whether or not control or check point(s) exists.
     * @param  orientationParameterAvailability     indication of whether or not orientation parameters are available.
     */
    public final void setGeoreferencingAvailability(final boolean transformationParameterAvailability,
                                                    final boolean controlPointAvailability,
                                                    final boolean orientationParameterAvailability)
    {
        @SuppressWarnings("LocalVariableHidesMemberVariable")
        final DefaultGridSpatialRepresentation gridRepresentation = gridRepresentation();
        gridRepresentation.setTransformationParameterAvailable(transformationParameterAvailability);
        if (gridRepresentation instanceof DefaultGeorectified) {
            ((DefaultGeorectified) gridRepresentation).setCheckPointAvailable(controlPointAvailability);
        } else if (gridRepresentation instanceof DefaultGeoreferenceable) {
            ((DefaultGeoreferenceable) gridRepresentation).setControlPointAvailable(controlPointAvailability);
            ((DefaultGeoreferenceable) gridRepresentation).setOrientationParameterAvailable(orientationParameterAvailability);
        }
    }

    /**
     * Adds information about the geolocation of an image.
     * Storage location is:
     *
     * <ul>
     *   <li>{@code metadata/spatialRepresentationInfo/geolocationInformation}</li>
     * </ul>
     *
     * @param  info  the geolocation information to add, or {@code null} if none.
     */
    public final void addGeolocation(final GeolocationInformation info) {
        if (info != null) {
            @SuppressWarnings("LocalVariableHidesMemberVariable")
            final DefaultGridSpatialRepresentation gridRepresentation = gridRepresentation();
            if (gridRepresentation instanceof DefaultGeoreferenceable) {
                addIfNotPresent(((DefaultGeoreferenceable) gridRepresentation).getGeolocationInformation(), info);
            }
        }
    }

    /**
     * Adds <i>check points</i> (if georectified) or <i>ground control points</i> (if georeferenceable).
     * Ground control points (GCP) are large marked targets on the ground. GCP should not be used for storing the
     * localization grid (e.g. "model tie points" in a GeoTIFF file).
     * Storage locations are:
     *
     * <ul>
     *   <li>{@code metadata/spatialRepresentationInfo/checkPoint/geographicCoordinates} if georectified</li>
     *   <li>{@code metadata/spatialRepresentationInfo/geolocationInformation/gcp/geographicCoordinates} if georeferenceable</li>
     * </ul>
     *
     * @param  geographicCoordinates  the geographic or map position of the control point, in either two or three dimensions.
     * @param  accuracyReport         the accuracy of a ground control point, or {@code null} if none.
     *                                Ignored if {@code geographicCoordinates} is null.
     */
    public final void addControlPoints(final DirectPosition geographicCoordinates, final Element accuracyReport) {
        if (geographicCoordinates != null) {
            @SuppressWarnings("LocalVariableHidesMemberVariable")
            final DefaultGridSpatialRepresentation gridRepresentation = gridRepresentation();
            final Collection<GCP> points;
            if (gridRepresentation instanceof DefaultGeorectified) {
                points = ((DefaultGeorectified) gridRepresentation).getCheckPoints();
            } else if (gridRepresentation instanceof DefaultGeoreferenceable) {
                points = groundControlPoints().getGCPs();
            } else {
                return;
            }
            final var gcp = new DefaultGCP();
            gcp.setGeographicCoordinates(geographicCoordinates);
            if (accuracyReport != null) {
                addIfNotPresent(gcp.getAccuracyReports(), accuracyReport);
            }
            addIfNotPresent(points, gcp);
        }
    }

    /**
     * Sets a general description of the transformation from grid coordinates to "real world" coordinates.
     * Storage location is:
     *
     * <ul>
     *   <li>{@code metadata/spatialRepresentationInfo/transformationDimensionDescription}</li>
     * </ul>
     *
     * @param  value  a general description of the "grid to CRS" transformation, or {@code null} for no-operation.
     */
    public final void setGridToCRS(final CharSequence value) {
        final InternationalString i18n = trim(value);
        if (i18n != null) {
            final DefaultGridSpatialRepresentation r = gridRepresentation();
            if (r instanceof DefaultGeorectified) {
                ((DefaultGeorectified) r).setTransformationDimensionDescription(i18n);
            }
        }
    }

    /**
     * Returns the axis at the given dimension index. All previous dimensions are created if needed.
     *
     * @param  index  index of the desired dimension.
     * @return dimension at the given index.
     */
    private DefaultDimension axis(final int index) {
        final List<Dimension> axes = gridRepresentation().getAxisDimensionProperties();
        for (int i=axes.size(); i <= index; i++) {
            axes.add(new DefaultDimension());
        }
        return (DefaultDimension) axes.get(index);
    }

    /**
     * Sets the number of cells along the given dimension.
     * Storage location is:
     *
     * <ul>
     *   <li>{@code metadata/spatialRepresentationInfo/axisDimensionProperties/dimensionName}</li>
     * </ul>
     *
     * @param  dimension  the axis dimension.
     * @param  name       the name to set for the given dimension.
     */
    public final void setAxisName(final int dimension, final DimensionNameType name) {
        axis(dimension).setDimensionName(name);
    }

    /**
     * Sets the number of cells along the given dimension.
     * Storage location is:
     *
     * <ul>
     *   <li>{@code metadata/spatialRepresentationInfo/axisDimensionProperties/dimensionSize}</li>
     * </ul>
     *
     * @param  dimension  the axis dimension.
     * @param  length     number of cell values along the given dimension.
     */
    public final void setAxisSize(final int dimension, final long length) {
        if (length >= 0) {
            axis(dimension).setDimensionSize(shared(length > Integer.MAX_VALUE ? Integer.MAX_VALUE : (int) length));
        }
    }

    /**
     * Sets the degree of detail in the given dimension.
     * This method does nothing if the given resolution if NaN or infinite.
     * Storage location is:
     *
     * <ul>
     *   <li>{@code metadata/spatialRepresentationInfo/axisDimensionProperties/resolution}</li>
     * </ul>
     *
     * @param  dimension   the axis dimension.
     * @param  resolution  the degree of detail in the grid dataset, or NaN for no-operation.
     * @param  unit        the resolution unit, of {@code null} if unknown.
     */
    public final void setAxisResolution(final int dimension, double resolution, final Unit<?> unit) {
        if (Double.isFinite(resolution)) {
            /*
             * Value should be a Quantity<?>. Since GeoAPI does not yet allow that,
             * we convert to metres for now. Future version should store the value
             * as-is with its unit of measurement (TODO).
             */
            if (Units.isLinear(unit)) {
                resolution = unit.asType(Length.class).getConverterTo(Units.METRE).convert(resolution);
            }
            axis(dimension).setResolution(shared(resolution));
        }
    }

    /**
     * Adds type of information represented in the cell.
     * Storage location is:
     *
     * <ul>
     *   <li>{@code metadata/contentInfo/attributeGroup/contentType}</li>
     * </ul>
     *
     * @param  type  type of information represented in the cell, or {@code null} for no-operation.
     */
    public final void addContentType(final CoverageContentType type) {
        if (type != null) {
            attributeGroup().getContentTypes().add(type);
        }
    }

    /**
     * Sets the sequence identifier, sample value ranges, transfer function and units of measurement
     * from the given sample dimension. This method dispatch its work to other methods in this class.
     * Before to set any value, this method starts a new band by calling {@link #newSampleDimension()}.
     * Storage locations are:
     *
     * <ul>
     *   <li>{@code metadata/contentInfo/attributeGroup/attribute/sequenceIdentifier}</li>
     *   <li>{@code metadata/contentInfo/attributeGroup/attribute/minValue}</li>
     *   <li>{@code metadata/contentInfo/attributeGroup/attribute/maxValue}</li>
     *   <li>{@code metadata/contentInfo/attributeGroup/attribute/scale}</li>
     *   <li>{@code metadata/contentInfo/attributeGroup/attribute/offset}</li>
     *   <li>{@code metadata/contentInfo/attributeGroup/attribute/transferFunctionType}</li>
     *   <li>{@code metadata/contentInfo/attributeGroup/attribute/unit}</li>
     * </ul>
     *
     * @param  band  the sample dimension to describe in metadata, or {@code null} if none.
     */
    public final void addNewBand(final SampleDimension band) {
        if (band != null) {
            newSampleDimension();
            setBandIdentifier(band.getName());
            // Really `getMeasurementRange()`, not `getSampleRange()`.
            band.getMeasurementRange().ifPresent((range) -> {
                addMinimumSampleValue(range.getMinDouble());
                addMaximumSampleValue(range.getMaxDouble());
            });
            band.getTransferFunctionFormula().ifPresent((tr) -> {
                setTransferFunction(tr.getScale(), tr.getOffset());
                sampleDimension().setTransferFunctionType(tr.getType());
            });
            band.getUnits().ifPresent((unit) -> setSampleUnits(unit));
        }
    }

    /**
     * Sets the name or number that uniquely identifies instances of bands of wavelengths on which a sensor operates.
     * If a coverage contains more than one band, additional bands can be created by calling
     * {@link #newSampleDimension()} before to call this method.
     * Storage location is:
     *
     * <ul>
     *   <li>{@code metadata/contentInfo/attributeGroup/attribute/sequenceIdentifier}</li>
     * </ul>
     *
     * @param  sequenceIdentifier  the band name or number, or {@code null} for no-operation.
     */
    public final void setBandIdentifier(final GenericName sequenceIdentifier) {
        if (sequenceIdentifier != null) {
            final MemberName name;
            if (sequenceIdentifier instanceof MemberName) {
                name = (MemberName) sequenceIdentifier;
            } else {
                name = Names.createMemberName(null, null, sequenceIdentifier.tip().toString(), Integer.class);
            }
            sampleDimension().setSequenceIdentifier(name);
        }
    }

    /**
     * Sets the number that uniquely identifies instances of bands of wavelengths on which a sensor operates.
     * This is a convenience method for {@link #setBandIdentifier(MemberName)} when the band is specified only
     * by a number. Storage location is:
     *
     * <ul>
     *   <li>{@code metadata/contentInfo/attributeGroup/attribute/sequenceIdentifier}</li>
     * </ul>
     *
     * @param  sequenceIdentifier  the band number, or 0 or negative if none.
     */
    public final void setBandIdentifier(final int sequenceIdentifier) {
        if (sequenceIdentifier > 0) {
            sampleDimension().setSequenceIdentifier(Names.createMemberName(null, null, sequenceIdentifier));
        }
    }

    /**
     * Adds an identifier for the current band.
     * These identifiers can be used to provide names for the attribute from a standard set of names.
     * If a coverage contains more than one band, additional bands can be created by calling
     * {@link #newSampleDimension()} before to call this method.
     * Storage location is:
     *
     * <ul>
     *   <li>{@code metadata/contentInfo/attributeGroup/attribute/name}</li>
     * </ul>
     *
     * @param  authority  identifies which controlled list of name is used, or {@code null} if none.
     * @param  name       the band name, or {@code null} for no-operation.
     */
    public final void addBandName(final CharSequence authority, String name) {
        name = Strings.trimOrNull(name);
        if (name != null) {
            addIfNotPresent(sampleDimension().getNames(), sharedIdentifier(authority, name));
        }
    }

    /**
     * Adds a description of the current band.
     * If a coverage contains more than one band, additional bands can be created by calling
     * {@link #newSampleDimension()} before to call this method.
     * Storage location is:
     *
     * <ul>
     *   <li>{@code metadata/contentInfo/attributeGroup/attribute/description}</li>
     * </ul>
     *
     * @param  description  the band description, or {@code null} for no-operation.
     */
    public final void addBandDescription(final CharSequence description) {
        final InternationalString i18n = trim(description);
        if (i18n != null) {
            @SuppressWarnings("LocalVariableHidesMemberVariable")
            final DefaultSampleDimension sampleDimension = sampleDimension();
            sampleDimension.setDescription(append(sampleDimension.getDescription(), i18n));
        }
    }

    /**
     * Adds a description of a particular sample value.
     * ISO 19115 range elements are approximately equivalent to
     * {@code org.apache.sis.coverage.Category} in the {@code sis-coverage} module.
     * Storage location is:
     *
     * <ul>
     *   <li>{@code metadata/contentInfo/rangeElementDescription}</li>
     * </ul>
     *
     * @param  name        designation associated with a set of range elements, or {@code null} if none.
     * @param  definition  description of a set of specific range elements, or {@code null} if none.
     */
    public void addSampleValueDescription(final CharSequence name, final CharSequence definition) {
        final InternationalString i18n = trim(name);
        final InternationalString def  = trim(definition);
        if (i18n != null && def != null) {
            final var element = new DefaultRangeElementDescription();
            element.setName(i18n);
            element.setDefinition(def);
            addIfNotPresent(coverageDescription().getRangeElementDescriptions(), element);
        }
    }

    /**
     * Adds a minimal value for the current sample dimension. The value should be in the unit of measurement
     * specified by {@link #setSampleUnits(Unit)}. If a minimal value was already defined, then the new value
     * will be set only if it is smaller than the existing one. {@code NaN} values are ignored.
     * Storage location is:
     *
     * <ul>
     *   <li>{@code metadata/contentInfo/attributeGroup/attribute/minValue}</li>
     * </ul>
     *
     * If a coverage contains more than one band, additional bands can be created by calling
     * {@link #newSampleDimension()} before to call this method.
     *
     * @param value  the minimal value to add to the existing range of sample values, or {@code NaN} for no-operation.
     */
    public final void addMinimumSampleValue(final double value) {
        if (!Double.isNaN(value)) {
            @SuppressWarnings("LocalVariableHidesMemberVariable")
            final DefaultSampleDimension sampleDimension = sampleDimension();
            final Double current = sampleDimension.getMinValue();
            if (current == null || value < current) {
                sampleDimension.setMinValue(shared(value));
            }
        }
    }

    /**
     * Adds a maximal value for the current sample dimension. The value should be in the unit of measurement
     * specified by {@link #setSampleUnits(Unit)}. If a maximal value was already defined, then the new value
     * will be set only if it is greater than the existing one. {@code NaN} values are ignored.
     * Storage location is:
     *
     * <ul>
     *   <li>{@code metadata/contentInfo/attributeGroup/attribute/maxValue}</li>
     * </ul>
     *
     * If a coverage contains more than one band, additional bands can be created by calling
     * {@link #newSampleDimension()} before to call this method.
     *
     * @param value  the maximal value to add to the existing range of sample values, or {@code NaN} for no-operation.
     */
    public final void addMaximumSampleValue(final double value) {
        if (!Double.isNaN(value)) {
            @SuppressWarnings("LocalVariableHidesMemberVariable")
            final DefaultSampleDimension sampleDimension = sampleDimension();
            final Double current = sampleDimension.getMaxValue();
            if (current == null || value > current) {
                sampleDimension.setMaxValue(shared(value));
            }
        }
    }

    /**
     * Returns {@code true} if current band has the minimum or maximum value defined.
     *
     * @return whether minimum or maximum value is defined for current band.
     */
    public final boolean hasSampleValueRange() {
        return (sampleDimension != null)
                && (sampleDimension.getMinValue() != null || sampleDimension.getMaxValue() != null);
    }

    /**
     * Sets the units of data in the current band.
     * Storage location is:
     *
     * <ul>
     *   <li>{@code metadata/contentInfo/attributeGroup/attribute/unit}</li>
     * </ul>
     *
     * If a coverage contains more than one band, additional bands can be created by calling
     * {@link #newSampleDimension()} before to call this method.
     *
     * @param  unit  units of measurement of sample values.
     */
    public final void setSampleUnits(final Unit<?> unit) {
        if (unit != null) {
            sampleDimension().setUnits(unit);
        }
    }

    /**
     * Sets the scale factor and offset which have been applied to the cell value.
     * The transfer function type is declared {@linkplain TransferFunctionType#LINEAR linear}
     * Storage locations are:
     *
     * <ul>
     *   <li>{@code metadata/contentInfo/attributeGroup/attribute/scale}</li>
     *   <li>{@code metadata/contentInfo/attributeGroup/attribute/offset}</li>
     *   <li>{@code metadata/contentInfo/attributeGroup/attribute/transferFunctionType}</li>
     * </ul>
     *
     * If a coverage contains more than one band, additional bands can be created by calling
     * {@link #newSampleDimension()} before to call this method.
     *
     * @param scale   the scale factor which has been applied to the cell value.
     * @param offset  the physical value corresponding to a cell value of zero.
     */
    public final void setTransferFunction(final double scale, final double offset) {
        if (!Double.isNaN(scale) || !Double.isNaN(offset)) {
            final DefaultSampleDimension sd = sampleDimension();
            if (!Double.isNaN(scale))  sd.setScaleFactor(scale);
            if (!Double.isNaN(offset)) sd.setOffset(offset);
            sd.setTransferFunctionType(TransferFunctionType.LINEAR);
        }
    }

    /**
     * Sets the maximum number of significant bits in the uncompressed representation for the value in current band.
     * Storage location is:
     *
     * <ul>
     *   <li>{@code metadata/contentInfo/attributeGroup/attribute/bitsPerValue}</li>
     * </ul>
     *
     * @param  bits  the new maximum number of significant bits.
     * @throws IllegalArgumentException if the given value is zero or negative.
     */
    public final void setBitPerSample(final int bits) {
        sampleDimension().setBitsPerValue(bits);
    }

    /**
     * Sets an identifier for the level of processing that has been applied to the coverage.
     * For image descriptions, this is the image distributor's code that identifies the level
     * of radiometric and geometric processing that has been applied.
     * Storage location is:
     *
     * <ul>
     *   <li>{@code metadata/contentInfo/processingLevelCode}</li>
     * </ul>
     *
     * Note that another storage location exists at {@code metadata/identificationInfo/processingLevel}
     * but is currently not used.
     *
     * @param  authority        identifies which controlled list of code is used, or {@code null} if none.
     * @param  processingLevel  identifier for the level of processing that has been applied to the resource,
     *                          or {@code null} for no-operation.
     */
    public final void setProcessingLevelCode(final CharSequence authority, String processingLevel) {
        processingLevel = Strings.trimOrNull(processingLevel);
        if (processingLevel != null) {
            coverageDescription().setProcessingLevelCode(sharedIdentifier(authority, processingLevel));
        }
    }

    /**
     * Sets the area of the dataset obscured by clouds, expressed as a percentage of the spatial extent.
     * This method does nothing if the given value is {@link Double#NaN}.
     *
     * <p>This method is available only if {@link #newCoverage(boolean)} has been invoked
     * with the {@code electromagnetic} parameter set to {@code true}. Storage location is:</p>
     *
     * <ul>
     *   <li>{@code metadata/contentInfo/cloudCoverPercentage}</li>
     * </ul>
     *
     * @param  value  the new cloud percentage, or {@code NaN} for no-operation.
     * @throws IllegalArgumentException if the given value is out of range.
     */
    public final void setCloudCoverPercentage(final double value) {
        if (!Double.isNaN(value)) {
            ((DefaultImageDescription) coverageDescription()).setCloudCoverPercentage(shared(value));
        }
    }

    /**
     * Sets the illumination azimuth measured in degrees clockwise from true north at the time the image is taken.
     * For images from a scanning device, refer to the centre pixel of the image.
     * This method does nothing if the given value is {@link Double#NaN}.
     *
     * <p>This method is available only if {@link #newCoverage(boolean)} has been invoked
     * with the {@code electromagnetic} parameter set to {@code true}. Storage location is:</p>
     *
     * <ul>
     *   <li>{@code metadata/contentInfo/illuminationAzimuthAngle}</li>
     * </ul>
     *
     * @param  value  the new illumination azimuth angle, or {@code NaN} for no-operation.
     * @throws IllegalArgumentException if the given value is out of range.
     */
    public final void setIlluminationAzimuthAngle(final double value) {
        if (!Double.isNaN(value)) {
            ((DefaultImageDescription) coverageDescription()).setIlluminationAzimuthAngle(shared(value));
        }
    }

    /**
     * Sets the illumination elevation measured in degrees clockwise from the target plane
     * at intersection of the optical line of sight with the Earth's surface.
     * For images from a canning device, refer to the centre pixel of the image.
     * This method does nothing if the given value is {@link Double#NaN}.
     *
     * <p>This method is available only if {@link #newCoverage(boolean)} has been invoked
     * with the {@code electromagnetic} parameter set to {@code true}. Storage location is:</p>
     *
     * <ul>
     *   <li>{@code metadata/contentInfo/illuminationElevationAngle}</li>
     * </ul>
     *
     * @param  value  the new illumination azimuth angle, or {@code NaN} for no-operation.
     * @throws IllegalArgumentException if the given value is out of range.
     */
    public final void setIlluminationElevationAngle(final double value) {
        if (!Double.isNaN(value)) {
            ((DefaultImageDescription) coverageDescription()).setIlluminationElevationAngle(shared(value));
        }
    }

    /**
     * Adds a platform on which instrument are installed. If a platform was already defined
     * with a different identifier, then a new platform instance will be created.
     * Storage location is:
     *
     * <ul>
     *   <li>{@code metadata/acquisitionInformation/platform/identifier}</li>
     * </ul>
     *
     * @param  authority   identifiers the authority that define platform codes, or {@code null} if none.
     * @param  identifier  identifier of the platform to add, or {@code null} for no-operation.
     */
    public final void addPlatform(final CharSequence authority, String identifier) {
        identifier = Strings.trimOrNull(identifier);
        if (identifier != null) {
            if (platform != null) {
                final Identifier current = platform.getIdentifier();
                if (current != null) {
                    if (identifier.equals(current.getCode())) {
                        return;
                    }
                    acquisition().getPlatforms().add(platform);
                    platform = null;
                }
            }
            platform().setIdentifier(sharedIdentifier(authority, identifier));
        }
    }

    /**
     * Adds an instrument or sensor on the platform.
     * Storage location is:
     *
     * <ul>
     *   <li>{@code metadata/acquisitionInformation/platform/instrument/identifier}</li>
     * </ul>
     *
     * @param  authority   identifiers the authority that define instrument codes, or {@code null} if none.
     * @param  identifier  identifier of the sensor to add, or {@code null} for no-operation.
     */
    public final void addInstrument(final CharSequence authority, String identifier) {
        identifier = Strings.trimOrNull(identifier);
        if (identifier != null) {
            final var instrument = new DefaultInstrument();
            instrument.setIdentifier(sharedIdentifier(authority, identifier));
            addIfNotPresent(platform().getInstruments(), instrument);
        }
    }

    /**
     * Adds an event that describe the time at which data were acquired.
     * Storage location is:
     *
     * <ul>
     *   <li>{@code metadata/acquisitionInformation/operation/significantEvent/time}</li>
     * </ul>
     *
     * @param  time  the acquisition time, or {@code null} for no-operation.
     *
     * @see #addTemporalExtent(Temporal, Temporal)
     */
    public final void addAcquisitionTime(final Temporal time) {
        if (time != null) {
            final var event = new DefaultEvent();
            event.setContext(Context.ACQUISITION);
            event.setDateOfOccurrence(time);
            final var op = new DefaultOperation();
            op.setSignificantEvents(Collections.singleton(event));
            op.setType(OperationType.REAL);
            op.setStatus(Progress.COMPLETED);
            addIfNotPresent(acquisition().getOperations(), op);
        }
    }

    /**
     * Adds an event that describe the range of time at which data were acquired.
     * Current implementation computes the average of given instants.
     * Storage location is:
     *
     * <ul>
     *   <li>{@code metadata/acquisitionInformation/operation/significantEvent/time}</li>
     * </ul>
     *
     * @param  startTime  start time, or {@code null} if unknown.
     * @param  endTime    end time, or {@code null} if unknown.
     */
    public final void addAcquisitionTime(final Instant startTime, final Instant endTime) {
        final Temporal time;
        if (startTime == null) {
            if (endTime == null) return;
            time = endTime;
        } else if (endTime == null) {
            time = startTime;
        } else {
            // Divide by 2 before to add in order to avoid overflow.
            time = Instant.ofEpochMilli((startTime.toEpochMilli() >> 1) + (endTime.toEpochMilli() >> 1));
        }
        addAcquisitionTime(time);
    }

    /**
     * Adds the identifier of the operation used to acquire the dataset.
     * Examples: "GHRSST", "NOAA CDR", "NASA EOS", "JPSS", "GOES-R".
     * Storage location is:
     *
     * <ul>
     *   <li>{@code metadata/acquisitionInformation/operation/identifier}</li>
     * </ul>
     *
     * @param  program     identification of the mission, or {@code null} if none.
     * @param  identifier  unique identification of the operation, or {@code null} for no-operation.
     */
    public final void addAcquisitionOperation(final CharSequence program, String identifier) {
        identifier = Strings.trimOrNull(identifier);
        if (identifier != null) {
            final var r = new DefaultOperation();
            r.setIdentifier(sharedIdentifier(program, identifier));
            addIfNotPresent(acquisition().getOperations(), r);
        }
    }

    /**
     * Adds the identifier of the requirement to be satisfied by data acquisition.
     * Storage location is:
     *
     * <ul>
     *   <li>{@code metadata/acquisitionInformation/acquisitionRequirement/identifier}</li>
     * </ul>
     *
     * @param  authority   specifies the authority that define requirement codes, or {@code null} if none.
     * @param  identifier  unique name or code for the requirement, or {@code null} for no-operation.
     */
    public final void addAcquisitionRequirement(final CharSequence authority, String identifier) {
        identifier = Strings.trimOrNull(identifier);
        if (identifier != null) {
            final var r = new DefaultRequirement();
            r.setIdentifier(sharedIdentifier(authority, identifier));
            addIfNotPresent(acquisition().getAcquisitionRequirements(), r);
        }
    }

    /**
     * Adds a general explanation of the data producer's knowledge about the lineage of a dataset.
     * If a statement already exists, the new one will be appended after a new line.
     * Storage location is:
     *
     * <ul>
     *   <li>{@code metadata/resourceLineage/statement}</li>
     * </ul>
     *
     * @param statement  explanation of the data producer's knowledge about the lineage, or {@code null} for no-operation.
     *
     * @see #addProcessDescription(CharSequence)
     */
    public final void addLineage(final CharSequence statement) {
        final InternationalString i18n = trim(statement);
        if (i18n != null) {
            @SuppressWarnings("LocalVariableHidesMemberVariable")
            final DefaultLineage lineage = lineage();
            lineage.setStatement(append(lineage.getStatement(), i18n));
        }
    }

    /**
     * Adds a source described by the given metadata.
     * Storage locations are:
     *
     * <ul>
     *   <li>{@code metadata/resourceLineage/source/description}</li>
     *   <li>{@code metadata/resourceLineage/source/citation}</li>
     *   <li>{@code metadata/resourceLineage/source/scope/level}</li>
     *   <li>{@code metadata/resourceLineage/source/scope/extent}</li>
     *   <li>{@code metadata/resourceLineage/source/sourceReferenceSystem}</li>
     *   <li>{@code metadata/resourceLineage/source/sourceSpatialResolution}</li>
     * </ul>
     *
     * @param  source  metadata about a source of the resource for which to describe the lineage.
     *
     * @see #addLineage(CharSequence)
     * @see #addProcessDescription(CharSequence)
     */
    public final void addSource(final Metadata source) {
        if (source != null) {
            final ResourceLineage r = new ResourceLineage(source);
            if (!r.isEmpty()) {
                addIfNotPresent(lineage().getSources(), r.build());
            }
        }
    }

    /**
     * Adds information about a source of data used for producing the resource.
     * Storage locations are:
     *
     * <ul>
     *   <li>{@code metadata/resourceLineage/source/description}</li>
     *   <li>{@code metadata/resourceLineage/source/scope/level}</li>
     *   <li>{@code metadata/resourceLineage/source/scope/levelDescription/features}</li>
     * </ul>
     *
     * <h4>Example</h4>
     * If a Landsat image uses the "GTOPO30" digital elevation model, then it can declare the source
     * with "GTOPO30" description, {@link ScopeCode#MODEL} and feature "Digital Elevation Model".
     *
     * @param  description  a detailed description of the level of the source data, or {@code null} if none.
     * @param  level        hierarchical level of the source (e.g. model), or {@code null} if unspecified.
     * @param  feature      more detailed name for {@code level}, or {@code null} if none.
     *
     * @see #addSource(Metadata)
     * @see #addProcessing(CharSequence, String)
     * @see #addProcessDescription(CharSequence)
     */
    @SuppressWarnings("deprecation")
    public final void addSource(final CharSequence description, final ScopeCode level, final CharSequence feature) {
        final InternationalString i18n = trim(description);
        if (i18n != null) {
            final var source = new DefaultSource(description);
            if (level != null || feature != null) {
                final var scope = new DefaultScope(level);
                if (feature != null) {
                    final var sd = new DefaultScopeDescription();
                    sd.getFeatures().add(new org.apache.sis.metadata.iso.maintenance.LegacyFeatureType(feature));
                    scope.getLevelDescription().add(sd);
                }
            }
            addIfNotPresent(lineage().getSources(), source);
        }
    }

    /**
     * Adds information about a source of data used for producing the resource.
     * Storage locations are:
     *
     * <ul>
     *   <li>{@code metadata/resourceLineage/source/scope/level}</li>
     *   <li>{@code metadata/resourceLineage/source/scope/extent}</li>
     *   <li>{@code metadata/resourceLineage/source/scope/levelDescription/*}</li>
     *   <li>{@code metadata/resourceLineage/source/citation}</li>
     *   <li>{@code metadata/resourceLineage/source/sourceReferenceSystem}</li>
     *   <li>{@code metadata/resourceLineage/source/sourceSpatialResolution}</li>
     * </ul>
     *
     * <h4>Example</h4>
     * If a {@code FeatureSet} is the aggregation of two other {@code FeatureSet} resources,
     * then this method can be invoked twice with the metadata of each source {@code FeatureSet}.
     * If the aggregated data are features, then {@code level} should be {@link ScopeCode#FEATURE}.
     *
     * @param  metadata  the metadata of the source, or {@code null} if none.
     * @param  level     hierarchical level of the source (e.g. feature). Should not be null.
     * @param  features  names of dataset, features or attributes used in the source.
     *
     * @see #addSource(Metadata)
     */
    public final void addSource(final Metadata metadata, final ScopeCode level, final CharSequence... features) {
        if (metadata != null) {
            final var source = new DefaultSource();
            final var scope  = new DefaultScope(level);
            source.setSourceReferenceSystem(CollectionsExt.first(metadata.getReferenceSystemInfo()));
            for (final Identification id : metadata.getIdentificationInfo()) {
                source.setSourceCitation(id.getCitation());
                if (id instanceof AbstractIdentification) {
                    final AbstractIdentification aid = (AbstractIdentification) id;
                    source.setSourceSpatialResolution(CollectionsExt.first(aid.getSpatialResolutions()));
                    scope.setExtents(aid.getExtents());
                }
                if (features != null && features.length != 0) {
                    /*
                     * Note: the same ScopeDescription may be shared by many Source instances
                     * in the common case where many sources contain features of the same type.
                     */
                    final var sd = new DefaultScopeDescription();
                    sd.setLevelDescription(level, new LinkedHashSet<>(Arrays.asList(features)));
                    scope.getLevelDescription().add(shared(DefaultScopeDescription.class, sd));
                }
                source.setScope(scope.isEmpty() ? null : scope);
                if (!source.isEmpty()) {
                    addIfNotPresent(lineage().getSources(), source);
                    break;
                }
            }
        }
    }

    /**
     * Adds information about the procedure, process and algorithm applied in a process step.
     * If a processing was already defined with a different identifier, then a new processing
     * instance will be created. Storage location is:
     *
     * <ul>
     *   <li>{@code metadata/resourceLineage/processStep/processingInformation/identifier}</li>
     * </ul>
     *
     * @param  authority   identifies the authority that defines processing code, or {@code null} if none.
     * @param  identifier  processing package that produced the data, or {@code null} for no-operation.
     *
     * @see #addSoftwareReference(CharSequence)
     * @see #addHostComputer(CharSequence)
     * @see #addProcessDescription(CharSequence)
     * @see #addSource(CharSequence, ScopeCode, CharSequence)
     */
    public final void addProcessing(final CharSequence authority, String identifier) {
        identifier = Strings.trimOrNull(identifier);
        if (identifier != null) {
            if (processing != null) {
                final Identifier current = processing.getIdentifier();
                if (current != null) {
                    if (identifier.equals(current.getCode())) {
                        return;
                    }
                    processStep().setProcessingInformation(processing);
                    addIfNotPresent(lineage().getProcessSteps(), processStep);
                    processing  = null;
                    processStep = null;
                }
            }
            processing().setIdentifier(sharedIdentifier(authority, identifier));
        }
    }

    /**
     * Adds a reference to document describing processing software.
     * This is added to the processing identified by last call to {@link #addProcessing(CharSequence, String)}.
     * Storage location is:
     *
     * <ul>
     *   <li>{@code metadata/resourceLineage/processStep/processingInformation/softwareReference/title}</li>
     * </ul>
     *
     * @param  title  title of the document that describe the software, or {@code null} for no-operation.
     *
     * @see #addProcessing(CharSequence, String)
     * @see #addSource(CharSequence, ScopeCode, CharSequence)
     */
    public final void addSoftwareReference(final CharSequence title) {
        final InternationalString i18n = trim(title);
        if (i18n != null) {
            addIfNotPresent(processing().getSoftwareReferences(), sharedCitation(i18n));
        }
    }

    /**
     * Adds information about the computer and/or operating system in use at the processing time.
     * This is added to the processing identified by last call to {@link #addProcessing(CharSequence, String)}.
     * Storage location is:
     *
     * <ul>
     *   <li>{@code metadata/resourceLineage/processStep/processingInformation/procedureDescription}</li>
     * </ul>
     *
     * @param  platform  name of the system on which the processing has been executed, or {@code null} for no-operation.
     *
     * @see #addProcessing(CharSequence, String)
     * @see #addSource(CharSequence, ScopeCode, CharSequence)
     */
    public final void addHostComputer(final CharSequence platform) {
        InternationalString i18n = trim(platform);
        if (i18n != null) {
            i18n = Resources.formatInternational(Resources.Keys.ProcessingExecutedOn_1, i18n);
            final DefaultProcessing p = processing();
            p.setProcedureDescription(append(p.getProcedureDescription(), i18n));
        }
    }

    /**
     * Adds additional details about the process step.
     * If a description already exists, the new one will be added on a new line.
     * Storage location is:
     *
     * <ul>
     *   <li>{@code metadata/resourceLineage/processStep/description}</li>
     * </ul>
     *
     * @param  description  additional details about the process step, or {@code null} for no-operation.
     *
     * @see #addProcessing(CharSequence, String)
     * @see #addSource(CharSequence, ScopeCode, CharSequence)
     * @see #addLineage(CharSequence)
     */
    public final void addProcessDescription(final CharSequence description) {
        final InternationalString i18n = trim(description);
        if (i18n != null) {
            final DefaultProcessStep ps = processStep();
            ps.setDescription(append(ps.getDescription(), i18n));
        }
    }

    /**
     * Adds a name to the resource format. If no format citation has been created yet,
     * then the given value is used as the format title. Otherwise, the given value is
     * used as an alternative name of the current formaT. Storage location is:
     *
     * <ul>
     *   <li>{@code metadata/identificationInfo/resourceFormat/formatSpecificationCitation/alternateTitle}</li>
     * </ul>
     *
     * If this method is used together with {@link #setPredefinedFormat setPredefinedFormat(…)},
     * then the predefined format should be set <strong>before</strong> this method.
     *
     * @param value  the format name, or {@code null} for no-operation.
     *
     * @see #setFormatEdition(CharSequence)
     * @see #addCompression(CharSequence)
     */
    public final void addFormatName(final CharSequence value) {
        final InternationalString i18n = trim(value);
        if (i18n != null) {
            @SuppressWarnings("LocalVariableHidesMemberVariable")
            final DefaultFormat format = format();
            DefaultCitation c = DefaultCitation.castOrCopy(format.getFormatSpecificationCitation());
            if (c == null) {
                c = new DefaultCitation(i18n);
            } else {
                addIfNotPresent(c.getAlternateTitles(), i18n);
            }
            format.setFormatSpecificationCitation(c);
        }
    }

    /**
     * Returns the citation of the format as a modifiable object for allowing the caller to set properties.
     */
    private DefaultCitation getFormatCitation() {
        @SuppressWarnings("LocalVariableHidesMemberVariable")
        final DefaultFormat format = format();
        DefaultCitation c = DefaultCitation.castOrCopy(format.getFormatSpecificationCitation());
        if (c == null) {
            c = new DefaultCitation();
        }
        format.setFormatSpecificationCitation(c);   // Unconditional because may replace a proxy.
        return c;
    }

    /**
     * Sets a version number for the resource format. Storage location is:
     *
     * <ul>
     *   <li>{@code metadata/identificationInfo/resourceFormat/formatSpecificationCitation/edition}</li>
     * </ul>
     *
     * If this method is used together with {@link #setPredefinedFormat setPredefinedFormat(…)},
     * then the predefined format should be set <strong>before</strong> this method.
     *
     * @param value  the format edition, or {@code null} for no-operation.
     *
     * @see #addFormatName(CharSequence)
     */
    public final void setFormatEdition(final CharSequence value) {
        final InternationalString i18n = trim(value);
        if (i18n != null) {
            getFormatCitation().setEdition(i18n);
        }
    }

    /**
     * Adds a note about which reader is used. This method should not be invoked before
     * the {@linkplain #addFormatName format name} has been set. Storage location is:
     *
     * <ul>
     *   <li>{@code metadata/identificationInfo/resourceFormat/formatSpecificationCitation/identifier}</li>
     *   <li>{@code metadata/identificationInfo/resourceFormat/formatSpecificationCitation/otherCitationDetails}</li>
     * </ul>
     *
     * If this method is used together with {@link #setPredefinedFormat setPredefinedFormat(…)},
     * then the predefined format should be set <strong>before</strong> this method.
     *
     * @param driver   library-specific way to identify the format (mandatory).
     * @param version  the library version, or {@code null} if unknown.
     */
    public final void addFormatReader(final Identifier driver, final Version version) {
        CharSequence title = null;
        Citation authority = driver.getAuthority();
        if (authority != null) {
            title = authority.getTitle();
            if (title != null) {
                for (CharSequence t : authority.getAlternateTitles()) {
                    if (t.length() < title.length()) {
                        title = t;      // Alternate titles are often abbreviations.
                    }
                }
            }
        }
        final DefaultCitation c = getFormatCitation();
        addIfNotPresent(c.getIdentifiers(), driver);
        c.setOtherCitationDetails(
                Resources.formatInternational(Resources.Keys.ReadBy_2, (title != null) ? title : driver.getCodeSpace(),
                        (version != null) ? version : Vocabulary.formatInternational(Vocabulary.Keys.Unspecified)));
    }

    /**
     * Adds a note saying that Apache <abbr>SIS</abbr> has been used for decoding the format.
     * This method should not be invoked before the {@linkplain #addFormatName format name} has been set.
     *
     * @param  name  the format name, or {@code null} if unspecified.
     */
    public void addFormatReaderSIS(final String name) {
        if (name != null) {
            addFormatReader(new ImmutableIdentifier(Citations.SIS, Constants.SIS, name), Version.SIS);
        }
    }

    /**
     * Adds a compression name.
     * Storage location is:
     *
     * <ul>
     *   <li>{@code metadata/identificationInfo/resourceFormat/fileDecompressionTechnique}</li>
     * </ul>
     *
     * If this method is used together with {@link #setPredefinedFormat setPredefinedFormat(…)},
     * then the predefined format should be set <strong>before</strong> this method.
     *
     * @param value  the compression name, or {@code null} for no-operation.
     *
     * @see #addFormatName(CharSequence)
     */
    public final void addCompression(final CharSequence value) {
        final InternationalString i18n = trim(value);
        if (i18n != null) {
            @SuppressWarnings("LocalVariableHidesMemberVariable")
            final DefaultFormat format = format();
            format.setFileDecompressionTechnique(append(format.getFileDecompressionTechnique(), i18n));
        }
    }

    /**
     * Adds a URL to a more complete description of the metadata.
     * Storage location is:
     *
     * <ul>
     *   <li>{@code metadata/metadataLinkage/linkage}
     *     with {@code function} set to {@code OnLineFunction.COMPLETE_METADATA}</li>
     * </ul>
     *
     * @param  link  URL to a more complete description of the metadata, or {@code null}.
     */
    public final void addCompleteMetadata(final URI link) {
        if (link != null) {
            final var ln = new DefaultOnlineResource(link);
            ln.setFunction(OnLineFunction.valueOf("COMPLETE_METADATA"));
            ln.setProtocol(link.getScheme());
            addIfNotPresent(metadata().getMetadataLinkages(), ln);
        }
    }

    /**
     * Sets the metadata standards to ISO 19115-1, and optionally to ISO 19115-2 too.
     * Those metadata citations are added only if the metadata object is otherwise non-empty.
     * Storage location is:
     *
     * <ul>
     *   <li>{@code metadata/metadataStandards}</li>
     * </ul>
     *
     * @param  part2  whether to set ISO 19115-2 in addition to ISO 19115-1.
     */
    public final void setISOStandards(final boolean part2) {
        standardISO = part2 ? (byte) 2 : (byte) 1;
    }

    /**
     * Appends information from the metadata of a component.
     * This is a helper method for building the metadata of an aggregate.
     * Aggregate metadata should be set before to invoke this method, in particular:
     *
     * <ul>
     *   <li>The aggregated resource {@linkplain #addTitle(CharSequence) title}.</li>
     *   <li>The {@linkplain #addFormatName format} (may not be the same as component format).</li>
     * </ul>
     *
     * This method applies the following heuristic rules (may change in any future version).
     * Those rules assume that the component metadata was built with {@code MetadataBuilder}
     * (this assumption determines which metadata elements are inspected).
     *
     * <ul>
     *   <li>Content information is added verbatim. There is usually one instance per component.</li>
     *   <li>Extents are added as one {@link Extent} per component, but without duplicated values.</li>
     *   <li>All Coordinate Reference System information are added without duplicated values.</li>
     *   <li>Some citation information are merged in a single citation.
     *       The following information are ignored because considered too specific to the component:<ul>
     *         <li>titles (except if no title has been set, in which case the first title is used)</li>
     *         <li>identifiers</li>
     *         <li>series (includes page numbers).</li>
     *       </ul></li>
     *   <li>{@linkplain #addCompression Compression} are added (without duplicated value) but not the
     *       other format information (because the aggregate is assumed to have its own format name).</li>
     *   <li>Distributor names, but not the other distribution information because the aggregated resource
     *       may not be distributed in the same way then the components.</li>
     * </ul>
     *
     * @param  component  the component from which to append metadata.
     */
    public final void addFromComponent(final Metadata component) {
        /*
         * Note: this method contains many loops like below:
         *
         *     for (Foo r : info.getFoos()) {
         *         addIfNotPresent(bla().getFoos(), r);
         *     }
         *
         * We could easily factor out the above pattern in a method, but we don't do that because
         * it would invoke `bla().getFoos()` before the loop. We want that call to happen only if
         * the collection contains at least one element. Usually there is only 0 or 1 element.
         */
        for (final Identification info : component.getIdentificationInfo()) {
            final Citation c = info.getCitation();
            if (c != null) {
                // Title (except first one), identifiers and series are assumed to not apply (see Javadoc).
                @SuppressWarnings("LocalVariableHidesMemberVariable")
                final DefaultCitation citation = citation();
                if (citation.getTitle() == null) {
                    citation.setTitle(c.getTitle());
                }
                for (ResponsibleParty r : c.getCitedResponsibleParties()) {
                    addIfNotPresent(citation.getCitedResponsibleParties(), r);
                }
                citation.getPresentationForms().addAll(c.getPresentationForms());
            }
            @SuppressWarnings("LocalVariableHidesMemberVariable")
            final DefaultDataIdentification identification = identification();
            for (Format r : info.getResourceFormats()) {
                addCompression(r.getFileDecompressionTechnique());
                // Ignore format name (see Javadoc).
            }
            for (Constraints r : info.getResourceConstraints()) {
                addIfNotPresent(identification.getResourceConstraints(), r);
            }
            if (info instanceof DataIdentification) {
                final var di = (DataIdentification) info;
                for (Extent e : di.getExtents()) {
                    addIfNotPresent(identification.getExtents(), e);
                }
                for (Resolution r : di.getSpatialResolutions()) {
                    addIfNotPresent(identification.getSpatialResolutions(), r);
                }
                identification.getTopicCategories().addAll(di.getTopicCategories());
                identification.getSpatialRepresentationTypes().addAll(di.getSpatialRepresentationTypes());
            }
            if (info instanceof AbstractIdentification) {
                final var di = (AbstractIdentification) info;
                for (TemporalAmount r : di.getTemporalResolutions()) {
                    addIfNotPresent(identification.getTemporalResolutions(), r);
                }
            }
        }
        @SuppressWarnings("LocalVariableHidesMemberVariable")
        final DefaultMetadata metadata = metadata();
        for (ContentInformation info : component.getContentInfo()) {
            addIfNotPresent(metadata.getContentInfo(), info);
        }
        for (final ReferenceSystem crs : component.getReferenceSystemInfo()) {
            addReferenceSystem(crs);
        }
        for (SpatialRepresentation info : component.getSpatialRepresentationInfo()) {
            addIfNotPresent(metadata.getSpatialRepresentationInfo(), info);
        }
        for (AcquisitionInformation info : component.getAcquisitionInformation()) {
            addIfNotPresent(metadata.getAcquisitionInformation(), info);
        }
        Distribution di = component.getDistributionInfo();
        if (di != null) {
            // See Javadoc about why we copy only the distributors.
            for (Distributor r : di.getDistributors()) {
                addIfNotPresent(distribution().getDistributors(), r);
            }
        }
    }

    /**
     * Merges the given metadata into the metadata created by this builder.
     * The given source should be an instance of {@link Metadata},
     * but some types of metadata components are accepted as well.
     *
     * <p>This method should be invoked last, just before the call to {@link #build()}.
     * Any identification information, responsible party, extent, coverage description, <i>etc.</i>
     * added after this method call will be stored in new metadata object (not merged).</p>
     *
     * @param  source  the source metadata to merge. Will never be modified.
     * @param  locale  the locale to use for error message in exceptions, or {@code null} for the default locale.
     * @return {@code true} if the given source has been merged,
     *         or {@code false} if its type is not managed by this builder.
     * @throws RuntimeException if the merge failed (may be {@link IllegalArgumentException},
     *         {@link ClassCastException}, {@link org.apache.sis.metadata.InvalidMetadataException}…)
     *
     * @see Merger
     */
    public boolean mergeMetadata(final Object source, final Locale locale) {
        flush();
        final ModifiableMetadata target;
        /*
         * In the following `instanceof` checks, objects closer to root should be tested first.
         * For example, we should finish the checks of all `Metadata` elements before to check
         * if the object is a sub-element of a `Metadata` element. This ordering is because an
         * implementation may implement many interfaces: the main element together with some of
         * its sub-elements. We want to use the object with most information. Furthermore, the
         * main object may not use a type (e.g. `Citation`) for the same sub-element than what
         * the code below assumes.
         */
             if (source instanceof Metadata)                    target = metadata();
        else if (source instanceof DataIdentification)          target = identification();
        else if (source instanceof GridSpatialRepresentation)   target = gridRepresentation();
        else if (source instanceof CoverageDescription)         target = coverageDescription();
        else if (source instanceof FeatureCatalogueDescription) target = featureDescription();
        else if (source instanceof AcquisitionInformation)      target = acquisition();
        else if (source instanceof Lineage)                     target = lineage();
        else if (source instanceof Distribution)                target = distribution();
        else if (source instanceof Citation)                    target = citation();
        else if (source instanceof Extent)                      target = extent();
        else if (source instanceof LegalConstraints)            target = constraints();
        else if (source instanceof Series)                      target = series();
        else if (source instanceof DefaultResponsibleParty)     target = responsibility();
        else if (source instanceof AbstractParty)               target = party();
        else if (source instanceof DefaultAttributeGroup)       target = attributeGroup();
        else if (source instanceof SampleDimension)             target = sampleDimension();
        else if (source instanceof GCPCollection)               target = groundControlPoints();
        else if (source instanceof Format)                      target = format();
        else if (source instanceof Platform)                    target = platform();
        else if (source instanceof ProcessStep)                 target = processStep();
        else if (source instanceof Processing)                  target = processing();
        else if (source instanceof ReferenceSystem) {
            addReferenceSystem((ReferenceSystem) source);
            return true;
        } else {
            return false;
        }
        final Merger merger = new Merger(locale);
        merger.copy(source, target);
        useParentElements();
        return true;
    }

    /**
     * Replaces any null metadata element by the last element from the parent.
     * This is used for continuing the edition of an existing metadata.
     */
    private void useParentElements() {
        if (identification      == null) identification      = last (DefaultDataIdentification.class,          metadata,            DefaultMetadata::getIdentificationInfo);
        if (gridRepresentation  == null) gridRepresentation  = last (DefaultGridSpatialRepresentation.class,   metadata,            DefaultMetadata::getSpatialRepresentationInfo);
        if (coverageDescription == null) coverageDescription = last (DefaultCoverageDescription.class,         metadata,            DefaultMetadata::getContentInfo);
        if (featureDescription  == null) featureDescription  = last (DefaultFeatureCatalogueDescription.class, metadata,            DefaultMetadata::getContentInfo);
        if (acquisition         == null) acquisition         = last (DefaultAcquisitionInformation.class,      metadata,            DefaultMetadata::getAcquisitionInformation);
        if (lineage             == null) lineage             = last (DefaultLineage.class,                     metadata,            DefaultMetadata::getResourceLineages);
        if (distribution        == null) distribution        = fetch(DefaultDistribution.class,                metadata,            DefaultMetadata::getDistributionInfo);
        if (citation            == null) citation            = fetch(DefaultCitation.class,                    identification,      AbstractIdentification::getCitation);
        if (extent              == null) extent              = last (DefaultExtent.class,                      identification,      AbstractIdentification::getExtents);
        if (constraints         == null) constraints         = last (DefaultLegalConstraints.class,            identification,      AbstractIdentification::getResourceConstraints);
        if (responsibility      == null) responsibility      = last (DefaultResponsibleParty.class,            citation,            DefaultCitation::getCitedResponsibleParties);
        if (party               == null) party               = last (AbstractParty.class,                      responsibility,      DefaultResponsibility::getParties);
        if (attributeGroup      == null) attributeGroup      = last (DefaultAttributeGroup.class,              coverageDescription, DefaultCoverageDescription::getAttributeGroups);
        if (sampleDimension     == null) sampleDimension     = last (DefaultSampleDimension.class,             attributeGroup,      DefaultAttributeGroup::getAttributes);
        if (format              == null) format              = last (DefaultFormat.class,                      distribution,        DefaultDistribution::getDistributionFormats);
        if (platform            == null) platform            = last (DefaultPlatform.class,                    acquisition,         DefaultAcquisitionInformation::getPlatforms);
        if (processStep         == null) processStep         = last (DefaultProcessStep.class,                 lineage,             DefaultLineage::getProcessSteps);
        if (processing          == null) processing          = fetch(DefaultProcessing.class,                  processStep,         DefaultProcessStep::getProcessingInformation);
    }

    /**
     * Returns the element of the given source metadata if it is of the desired class.
     * This method is equivalent to {@link #last(Class, Object, Function)} but for a singleton.
     *
     * @param  <S>     the type of the source metadata.
     * @param  <E>     the type of metadata element provided by the source.
     * @param  <T>     the type of the desired metadata element.
     * @param  target  the type of the desired metadata element.
     * @param  source  the source metadata, or {@code null} if none.
     * @param  getter  the getter to use for fetching elements from the source metadata.
     * @return the metadata element from the source, or {@code null} if none.
     */
    private static <S extends ISOMetadata, E, T extends E> T fetch(final Class<T> target, final S source,
            final Function<S,E> getter)
    {
        if (source != null) {
            final E last = getter.apply(source);
            if (target.isInstance(last)) {
                return target.cast(last);
            }
        }
        return null;
    }

    /**
     * Returns the element of the given source metadata if it is of the desired class.
     * This method is equivalent to {@link #fetch(Class, Object, Function)} but for a collection.
     *
     * @param  <S>     the type of the source metadata.
     * @param  <E>     the type of metadata element provided by the source.
     * @param  <T>     the type of the desired metadata element.
     * @param  target  the type of the desired metadata element.
     * @param  source  the source metadata, or {@code null} if none.
     * @param  getter  the getter to use for fetching elements from the source metadata.
     * @return the metadata element from the source, or {@code null} if none.
     */
    private static <S extends ISOMetadata, E, T extends E> T last(final Class<T> target, final S source,
            final Function<S,Collection<E>> getter)
    {
        if (source != null) {
            // If not a sequenced collection, the iteration may be in any order.
            for (final E last : JDK21.reversed(getter.apply(source))) {
                if (target.isInstance(last)) {
                    return target.cast(last);
                }
            }
        }
        return null;
    }

    /**
     * Writes all pending metadata objects into the {@link DefaultMetadata} root class.
     * Then all {@link #identification}, {@link #gridRepresentation}, <i>etc.</i> fields
     * except {@link #metadata} are set to {@code null}.
     */
    private void flush() {
        newIdentification();
        newGridRepresentation(GridType.UNSPECIFIED);
        newFeatureTypes();
        newCoverage(false);
        newAcquisition();
        newDistribution();
        newLineage();
    }

    /**
     * Returns the metadata as a modifiable object.
     *
     * @return the metadata (never {@code null}).
     */
    public final DefaultMetadata build() {
        flush();
        final DefaultMetadata md = metadata();
        if (standardISO != 0) {
            List<Citation> c = Citations.ISO_19115;
            if (standardISO == 1) {
                c = Collections.singletonList(c.get(0));
            }
            md.setMetadataStandards(c);
        }
        return md;
    }

    /**
     * Returns the metadata as an unmodifiable object.
     *
     * @return the metadata (never {@code null}).
     */
    public final DefaultMetadata buildAndFreeze() {
        final DefaultMetadata md = build();
        md.transitionTo(DefaultMetadata.State.FINAL);
        return md;
    }

    /**
     * Returns a shared instance of the given object if it already exists.
     * If the given object is new, then it is added to the cache and returned.
     *
     * <p>It is caller's responsibility to ensure that the type given in argument
     * does not conflict with one of the type documented in {@link #sharedValues}.</p>
     */
    private <T> T shared(final Class<T> type, final T value) {
        final T existing = type.cast(sharedValues.putIfAbsent(value, value));
        return (existing != null) ? existing : value;
    }

    /**
     * Returns a shared instance of the given value.
     * This is a helper method for callers who want to set themselves some additional
     * metadata values on the instance returned by {@link #build()}.
     *
     * @param   value  a double value.
     * @return  the given value, but as an existing instance if possible.
     */
    protected final Double shared(final double value) {
        final Double n = value;
        final Object existing = sharedValues.putIfAbsent(n, n);
        return (existing != null) ? (Double) existing : n;
    }

    /**
     * Returns a shared instance of the given value.
     * This is a helper method for callers who want to set themselves some additional
     * metadata values on the instance returned by {@link #build()}.
     *
     * @param   value  an integer value.
     * @return  the same value, but as an existing instance if possible.
     */
    protected final Integer shared(final int value) {
        final Integer n = value;
        final Object existing = sharedValues.putIfAbsent(n, n);
        return (existing != null) ? (Integer) existing : n;
    }
}<|MERGE_RESOLUTION|>--- conflicted
+++ resolved
@@ -108,6 +108,7 @@
 
 // Specific to the main branch:
 import org.apache.sis.feature.DefaultFeatureType;
+import org.opengis.referencing.ReferenceIdentifier;
 
 
 /**
@@ -1050,14 +1051,11 @@
         if (abbreviation != null && abbreviation.length() != 0) {
             if (format == null) try {
                 format = MetadataSource.getProvided().lookup(Format.class, abbreviation);
-<<<<<<< HEAD
                 /*
                  * Additional step for converting deprecated "name" and "specification" into non-deprecated properties.
                  * This step is not required on SIS branches that depend on development branches of GeoAPI 3.1 or 4.0.
                  */
                 format = DefaultFormat.castOrCopy(format);
-            } else {
-=======
                 return true;
             } catch (MetadataStoreException e) {
                 if (listeners != null) {
@@ -1067,7 +1065,6 @@
                 }
             }
             if (fallback) {
->>>>>>> edc8e9e8
                 addFormatName(abbreviation);
                 return true;
             }
@@ -3115,7 +3112,7 @@
      * @param driver   library-specific way to identify the format (mandatory).
      * @param version  the library version, or {@code null} if unknown.
      */
-    public final void addFormatReader(final Identifier driver, final Version version) {
+    public final void addFormatReader(final ReferenceIdentifier driver, final Version version) {
         CharSequence title = null;
         Citation authority = driver.getAuthority();
         if (authority != null) {
