--- conflicted
+++ resolved
@@ -3375,21 +3375,9 @@
         else if (source instanceof Extent)                      target = extent();
         else if (source instanceof LegalConstraints)            target = constraints();
         else if (source instanceof Series)                      target = series();
-<<<<<<< HEAD
         else if (source instanceof DefaultResponsibleParty)     target = responsibility();
         else if (source instanceof AbstractParty)               target = party();
-        else if (source instanceof LegalConstraints)            target = constraints();
-        else if (source instanceof Extent)                      target = extent();
-        else if (source instanceof AcquisitionInformation)      target = acquisition();
-        else if (source instanceof Platform)                    target = platform();
-        else if (source instanceof FeatureCatalogueDescription) target = featureDescription();
-        else if (source instanceof CoverageDescription)         target = coverageDescription();
         else if (source instanceof DefaultAttributeGroup)       target = attributeGroup();
-=======
-        else if (source instanceof Responsibility)              target = responsibility();
-        else if (source instanceof Party)                       target = party();
-        else if (source instanceof AttributeGroup)              target = attributeGroup();
->>>>>>> eb20f53e
         else if (source instanceof SampleDimension)             target = sampleDimension();
         else if (source instanceof GCPCollection)               target = groundControlPoints();
         else if (source instanceof Format)                      target = format();
