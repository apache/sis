--- conflicted
+++ resolved
@@ -2936,16 +2936,11 @@
             source.setSourceReferenceSystem(Containers.peekFirst(metadata.getReferenceSystemInfo()));
             for (final Identification id : metadata.getIdentificationInfo()) {
                 source.setSourceCitation(id.getCitation());
-<<<<<<< HEAD
                 if (id instanceof AbstractIdentification) {
-                    final AbstractIdentification aid = (AbstractIdentification) id;
-                    source.setSourceSpatialResolution(CollectionsExt.first(aid.getSpatialResolutions()));
+                    final var aid = (AbstractIdentification) id;
+                    source.setSourceSpatialResolution(Containers.peekFirst(aid.getSpatialResolutions()));
                     scope.setExtents(aid.getExtents());
                 }
-=======
-                source.setSourceSpatialResolution(Containers.peekFirst(id.getSpatialResolutions()));
-                scope.setExtents(id.getExtents());
->>>>>>> a2c13a94
                 if (features != null && features.length != 0) {
                     /*
                      * Note: the same ScopeDescription may be shared by many Source instances
