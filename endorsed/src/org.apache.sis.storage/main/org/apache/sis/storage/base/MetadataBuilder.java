--- conflicted
+++ resolved
@@ -3134,12 +3134,7 @@
             }
         }
         final DefaultCitation c = getFormatCitation();
-<<<<<<< HEAD
-        addIfNotPresent(c.getIdentifiers(), driver);
         c.setOtherCitationDetails(
-=======
-        addIfNotPresent(c.getOtherCitationDetails(),
->>>>>>> f797799d
                 Resources.formatInternational(Resources.Keys.ReadBy_2, (title != null) ? title : driver.getCodeSpace(),
                         (version != null) ? version : Vocabulary.formatInternational(Vocabulary.Keys.Unspecified)));
     }
