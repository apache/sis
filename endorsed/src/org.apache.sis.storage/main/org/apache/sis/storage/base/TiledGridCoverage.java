--- conflicted
+++ resolved
@@ -52,17 +52,10 @@
 
 // Specific to the main and geoapi-3.1 branches:
 import org.opengis.geometry.MismatchedDimensionException;
-<<<<<<< HEAD
 
 // Specific to the main branch:
 import org.apache.sis.coverage.CannotEvaluateException;
 
-=======
-
-// Specific to the geoapi-3.1 and geoapi-4.0 branches:
-import org.opengis.coverage.CannotEvaluateException;
-
->>>>>>> 91600185
 
 /**
  * Base class of grid coverage read from a resource where data are stored in tiles.
