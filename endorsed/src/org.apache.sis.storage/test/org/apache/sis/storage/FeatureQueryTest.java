/*
 * Licensed to the Apache Software Foundation (ASF) under one or more
 * contributor license agreements.  See the NOTICE file distributed with
 * this work for additional information regarding copyright ownership.
 * The ASF licenses this file to You under the Apache License, Version 2.0
 * (the "License"); you may not use this file except in compliance with
 * the License.  You may obtain a copy of the License at
 *
 *     http://www.apache.org/licenses/LICENSE-2.0
 *
 * Unless required by applicable law or agreed to in writing, software
 * distributed under the License is distributed on an "AS IS" BASIS,
 * WITHOUT WARRANTIES OR CONDITIONS OF ANY KIND, either express or implied.
 * See the License for the specific language governing permissions and
 * limitations under the License.
 */
package org.apache.sis.storage;

import java.util.List;
import java.util.Arrays;
import java.util.Set;
import java.util.HashSet;
import java.util.Iterator;
import java.util.stream.Collectors;
import java.awt.geom.Point2D;
import org.opengis.metadata.acquisition.GeometryType;
import org.apache.sis.feature.Features;
import org.apache.sis.feature.builder.FeatureTypeBuilder;
import org.apache.sis.feature.builder.AttributeRole;
import org.apache.sis.feature.internal.shared.AttributeConvention;
import org.apache.sis.filter.DefaultFilterFactory;
import org.apache.sis.geometry.WraparoundMethod;
import org.apache.sis.geometry.wrapper.Geometries;
import org.apache.sis.geometry.wrapper.GeometryWrapper;
import org.apache.sis.setup.GeometryLibrary;
import org.apache.sis.util.iso.Names;

// Test dependencies
import org.junit.jupiter.api.Test;
import org.junit.jupiter.api.Disabled;
import static org.junit.jupiter.api.Assertions.*;
import org.apache.sis.referencing.crs.HardCodedCRS;
import org.apache.sis.test.TestCase;
import static org.apache.sis.test.Assertions.assertSetEquals;
import static org.apache.sis.test.Assertions.assertSingleton;
import static org.apache.sis.test.Assertions.assertMessageContains;

<<<<<<< HEAD
// Specific to the main branch:
import org.apache.sis.feature.AbstractFeature;
import org.apache.sis.feature.DefaultFeatureType;
import org.apache.sis.feature.DefaultAttributeType;
import org.apache.sis.feature.AbstractIdentifiedType;
import org.apache.sis.feature.AbstractOperation;
import org.apache.sis.filter.Expression;
=======
// Specific to the geoapi-3.1 and geoapi-4.0 branches:
import org.opengis.feature.Feature;
import org.opengis.feature.FeatureType;
import org.opengis.feature.PropertyType;
import org.opengis.feature.AttributeType;
import org.opengis.feature.IdentifiedType;
import org.opengis.feature.Operation;
import org.opengis.feature.Attribute;
import org.opengis.filter.Expression;
import org.opengis.filter.Filter;
import org.opengis.filter.FilterFactory;
import org.opengis.filter.MatchAction;
import org.opengis.filter.SortOrder;
import org.opengis.filter.SortProperty;
>>>>>>> 27274f37


/**
 * Tests {@link FeatureQuery} and (indirectly) {@link FeatureSubset}.
 *
 * @author  Johann Sorel (Geomatys)
 * @author  Alexis Manin (Geomatys)
 * @author  Martin Desruisseaux (Geomatys)
 */
@SuppressWarnings("exports")
public final class FeatureQueryTest extends TestCase {
    /**
     * An arbitrary number of features, all of the same type.
     */
    private AbstractFeature[] features;

    /**
     * The {@link #features} array wrapped in a in-memory feature set.
     */
    private FeatureSet featureSet;

    /**
     * The query to be executed.
     */
    private final FeatureQuery query;

    /**
     * Creates a new test case.
     */
    public FeatureQueryTest() {
        query = new FeatureQuery();
    }

    /**
     * Creates a simple feature with a property flagged as an identifier.
     */
    private void createFeatureWithIdentifier() {
        final FeatureTypeBuilder ftb = new FeatureTypeBuilder().setName("Test");
        ftb.addAttribute(String.class).setName("id").addRole(AttributeRole.IDENTIFIER_COMPONENT);
        final DefaultFeatureType type = ftb.build();
        features = new AbstractFeature[] {
            type.newInstance()
        };
        features[0].setPropertyValue("id", "id-0");
        featureSet = new MemoryFeatureSet(null, type, Arrays.asList(features));
    }

    /**
     * Creates a set of features with a geometry object.
     * The points use (latitude, longitude) coordinates on a diagonal.
     * The geometry library is specified by the {@link #library} field.
     *
     * @param  library  the library to use for creating geometry objects.
     * @return the points created by this method in no particular order.
     */
    private Set<Point2D.Double> createFeaturesWithGeometry(final GeometryLibrary library) {
        final FeatureTypeBuilder ftb = new FeatureTypeBuilder(null, library, null).setName("Test");
        ftb.addAttribute(GeometryType.POINT).setCRS(HardCodedCRS.WGS84_LATITUDE_FIRST).setName("point");
        final FeatureType type = ftb.build();
        final var points = new HashSet<Point2D.Double>();
        final Geometries<?> factory = Geometries.factory(library);
        @SuppressWarnings("LocalVariableHidesMemberVariable")
        final var features = new Feature[4];
        for (int i=0; i < features.length; i++) {
            final var point = new Point2D.Double(-10 - i, 20 + i);
            assertTrue(points.add(point));
            final Feature f = type.newInstance();
            f.setPropertyValue("point", factory.createPoint(point.x, point.y));
            features[i] = f;
        };
        this.features = features;
        featureSet = new MemoryFeatureSet(null, type, Arrays.asList(features));
        return points;
    }

    /**
     * Creates a set of features common to most tests.
     * The feature type is composed of two attributes and one association.
     */
    private void createFeaturesWithAssociation() {
        FeatureTypeBuilder ftb;

        // A dependency of the test feature type.
        ftb = new FeatureTypeBuilder().setName("Dependency");
        ftb.addAttribute(Integer.class).setName("value3");
        final DefaultFeatureType dependency = ftb.build();

        // Test feature type with attributes and association.
        ftb = new FeatureTypeBuilder().setName("Test");
        ftb.addAttribute(Integer.class).setName("value1");
        ftb.addAttribute(Integer.class).setName("value2");
        ftb.addAssociation(dependency).setName("dependency");
        final DefaultFeatureType type = ftb.build();
        features = new AbstractFeature[] {
            feature(type, null,       3, 1,  0),
            feature(type, null,       2, 2,  0),
            feature(type, dependency, 2, 1, 25),
            feature(type, dependency, 1, 1, 18),
            feature(type, null,       4, 1,  0)
        };
        featureSet = new MemoryFeatureSet(null, type, Arrays.asList(features));
    }

    /**
     * Creates an instance of the test feature type with the given values.
     * The {@code value3} is stored only if {@code dependency} is non-null.
     */
    private static AbstractFeature feature(final DefaultFeatureType type, final DefaultFeatureType dependency,
                                   final int value1, final int value2, final int value3)
    {
        final AbstractFeature f = type.newInstance();
        f.setPropertyValue("value1", value1);
        f.setPropertyValue("value2", value2);
        if (dependency != null) {
            final AbstractFeature d = dependency.newInstance();
            d.setPropertyValue("value3", value3);
            f.setPropertyValue("dependency", d);
        }
        return f;
    }

    /**
     * Configures the query for returning a single instance and returns that instance.
     */
    private AbstractFeature executeAndGetFirst() throws DataStoreException {
        query.setLimit(1);
        final FeatureSet subset = query.execute(featureSet);
        return assertSingleton(subset.features(false).collect(Collectors.toList()));
    }

    /**
     * Executes the query and verify that the result is equal to the features at the given indices.
     *
     * @param  indices  indices of expected features.
     * @throws DataStoreException if an error occurred while executing the query.
     */
    private void verifyQueryResult(final int... indices) throws DataStoreException {
        final FeatureSet fs = query.execute(featureSet);
        final List<AbstractFeature> result = fs.features(false).collect(Collectors.toList());
        assertEquals(indices.length, result.size());
        for (int i=0; i<indices.length; i++) {
            final AbstractFeature expected = features[indices[i]];
            final AbstractFeature actual   = result.get(i);
            if (!expected.equals(actual)) {
                fail(String.format("Unexpected feature at index %d%n"
                                 + "Expected:%n%s%n"
                                 + "Actual:%n%s%n", i, expected, actual));
            }
        }
    }

    /**
     * Verifies that the XPath set contains all the given elements.
     *
     * @param expected the expected XPaths.
     */
    private void assertXPathsEqual(final String... expected) {
        assertSetEquals(Arrays.asList(expected), query.getXPaths());
    }

    /**
     * Verifies the effect of {@link FeatureQuery#setLimit(long)}.
     *
     * @throws DataStoreException if an error occurred while executing the query.
     */
    @Test
    public void testLimit() throws DataStoreException {
        createFeaturesWithAssociation();
        query.setLimit(2);
        assertXPathsEqual();
        verifyQueryResult(0, 1);
    }

    /**
     * Verifies the effect of {@link FeatureQuery#setOffset(long)}.
     *
     * @throws DataStoreException if an error occurred while executing the query.
     */
    @Test
    public void testOffset() throws DataStoreException {
        createFeaturesWithAssociation();
        query.setOffset(2);
        assertXPathsEqual();
        verifyQueryResult(2, 3, 4);
    }

    /**
     * Verifies the effect of {@link FeatureQuery#setSelection(Filter)}.
     *
     * @throws DataStoreException if an error occurred while executing the query.
     */
    @Test
    public void testSelection() throws DataStoreException {
        createFeaturesWithAssociation();
        final DefaultFilterFactory<AbstractFeature,?,?> ff = DefaultFilterFactory.forFeatures();
        query.setSelection(ff.equal(ff.property("value1", Integer.class),
                                    ff.literal(2)));
        assertXPathsEqual("value1");
        verifyQueryResult(1, 2);
    }

    /**
     * Tests {@link FeatureQuery#setSelection(Filter)} on complex features
     * with a filter that follows associations.
     *
     * @throws DataStoreException if an error occurred while executing the query.
     */
    @Test
    public void testSelectionThroughAssociation() throws DataStoreException {
        createFeaturesWithAssociation();
        final DefaultFilterFactory<AbstractFeature,?,?> ff = DefaultFilterFactory.forFeatures();
        query.setSelection(ff.equal(ff.property("dependency/value3"), ff.literal(18)));
        assertXPathsEqual("dependency/value3");
        verifyQueryResult(3);
    }

    /**
     * Verifies the effect of {@link FeatureQuery#setProjection(FeatureQuery.Column[])}.
     *
     * @throws DataStoreException if an error occurred while executing the query.
     */
    @Test
    public void testProjection() throws DataStoreException {
        createFeaturesWithAssociation();
        final DefaultFilterFactory<AbstractFeature,?,?> ff = DefaultFilterFactory.forFeatures();
        query.setProjection(new FeatureQuery.NamedExpression(ff.property("value1", Integer.class), (String) null),
                            new FeatureQuery.NamedExpression(ff.property("value1", Integer.class), "renamed1"),
                            new FeatureQuery.NamedExpression(ff.literal("a literal"), "computed"));
        assertXPathsEqual("value1");

        // Check result type.
        final AbstractFeature instance = executeAndGetFirst();
        final DefaultFeatureType resultType = instance.getType();
        assertEquals("Test", resultType.getName().toString());
        assertEquals(3, resultType.getProperties(true).size());
<<<<<<< HEAD
        final AbstractIdentifiedType pt1 = resultType.getProperty("value1");
        final AbstractIdentifiedType pt2 = resultType.getProperty("renamed1");
        final AbstractIdentifiedType pt3 = resultType.getProperty("computed");
        assertTrue(pt1 instanceof DefaultAttributeType);
        assertTrue(pt2 instanceof DefaultAttributeType);
        assertTrue(pt3 instanceof DefaultAttributeType);
        assertEquals(Integer.class, ((DefaultAttributeType) pt1).getValueClass());
        assertEquals(Integer.class, ((DefaultAttributeType) pt2).getValueClass());
        assertEquals(String.class,  ((DefaultAttributeType) pt3).getValueClass());
=======
        final PropertyType pt1 = resultType.getProperty("value1");
        final PropertyType pt2 = resultType.getProperty("renamed1");
        final PropertyType pt3 = resultType.getProperty("computed");
        assertEquals(Integer.class, assertInstanceOf(AttributeType.class, pt1).getValueClass());
        assertEquals(Integer.class, assertInstanceOf(AttributeType.class, pt2).getValueClass());
        assertEquals(String.class,  assertInstanceOf(AttributeType.class, pt3).getValueClass());
>>>>>>> 27274f37

        // Check feature instance.
        assertEquals(3, instance.getPropertyValue("value1"));
        assertEquals(3, instance.getPropertyValue("renamed1"));
        assertEquals("a literal", instance.getPropertyValue("computed"));
    }

    /**
     * Verifies the effect of {@link FeatureQuery#setProjection(String[])}.
     *
     * @throws DataStoreException if an error occurred while executing the query.
     */
    @Test
    public void testProjectionByNames() throws DataStoreException {
        createFeaturesWithAssociation();
        query.setProjection("value2");
        assertXPathsEqual("value2");
        final AbstractFeature instance = executeAndGetFirst();
        final AbstractIdentifiedType p = assertSingleton(instance.getType().getProperties(true));
        assertEquals("value2", p.getName().toString());
    }

    /**
     * Tests the creation of default column names when no alias where explicitly specified.
     * Note that the string representations of default names shall be unlocalized.
     *
     * @throws DataStoreException if an error occurred while executing the query.
     */
    @Test
    public void testDefaultColumnName() throws DataStoreException {
        createFeaturesWithAssociation();
        final DefaultFilterFactory<AbstractFeature,?,?> ff = DefaultFilterFactory.forFeatures();
        query.setLimit(1);
        query.setProjection(
                ff.add(ff.property("value1", Number.class), ff.literal(1)),
                ff.add(ff.property("value2", Number.class), ff.literal(1)));
        assertXPathsEqual("value1", "value2");
        final FeatureSet subset = featureSet.subset(query);
        final DefaultFeatureType type = subset.getType();
        final Iterator<? extends AbstractIdentifiedType> properties = type.getProperties(true).iterator();
        assertEquals("Unnamed #1", properties.next().getName().toString());
        assertEquals("Unnamed #2", properties.next().getName().toString());
        assertFalse(properties.hasNext());

        final AbstractFeature instance = assertSingleton(subset.features(false).collect(Collectors.toList()));
        assertSame(type, instance.getType());
    }

    /**
     * Tests {@link FeatureQuery#setProjection(FeatureQuery.NamedExpression...)} on an abstract feature type.
     * We expect the column to be defined even if the property name is undefined on the feature type.
     * This case happens when the {@link FeatureSet} contains features with inherited types.
     *
     * @throws DataStoreException if an error occurred while executing the query.
     */
    @Test
    public void testProjectionOfAbstractType() throws DataStoreException {
        createFeaturesWithAssociation();
        final DefaultFilterFactory<AbstractFeature,?,?> ff = DefaultFilterFactory.forFeatures();
        query.setProjection(new FeatureQuery.NamedExpression(ff.property("value1"),  (String) null),
                            new FeatureQuery.NamedExpression(ff.property("/*/unknown"), "unexpected"));
        assertXPathsEqual("value1", "/*/unknown");

        // Check result type.
        final AbstractFeature instance = executeAndGetFirst();
        final DefaultFeatureType resultType = instance.getType();
        assertEquals("Test", resultType.getName().toString());
        assertEquals(2, resultType.getProperties(true).size());
<<<<<<< HEAD
        final AbstractIdentifiedType pt1 = resultType.getProperty("value1");
        final AbstractIdentifiedType pt2 = resultType.getProperty("unexpected");
        assertTrue(pt1 instanceof DefaultAttributeType<?>);
        assertTrue(pt2 instanceof DefaultAttributeType<?>);
        assertEquals(Integer.class, ((DefaultAttributeType<?>) pt1).getValueClass());
        assertEquals(Object.class,  ((DefaultAttributeType<?>) pt2).getValueClass());
=======
        final PropertyType pt1 = resultType.getProperty("value1");
        final PropertyType pt2 = resultType.getProperty("unexpected");
        assertEquals(Integer.class, assertInstanceOf(AttributeType.class, pt1).getValueClass());
        assertEquals( Object.class, assertInstanceOf(AttributeType.class, pt2).getValueClass());
>>>>>>> 27274f37

        // Check feature property values.
        assertEquals(3, instance.getPropertyValue("value1"));
        assertNull(instance.getPropertyValue("unexpected"));
    }

    /**
     * Tests {@link FeatureQuery#setProjection(FeatureQuery.NamedExpression...)} on complex features
     * with a filter that follows associations.
     *
     * @throws DataStoreException if an error occurred while executing the query.
     */
    @Test
    public void testProjectionThroughAssociation() throws DataStoreException {
        createFeaturesWithAssociation();
        final DefaultFilterFactory<AbstractFeature,?,?> ff = DefaultFilterFactory.forFeatures();
        query.setProjection(new FeatureQuery.NamedExpression(ff.property("value1"),  (String) null),
                            new FeatureQuery.NamedExpression(ff.property("dependency/value3"), "value3"));
        assertXPathsEqual("value1", "dependency/value3");
        query.setOffset(2);
        final AbstractFeature instance = executeAndGetFirst();
        assertEquals( 2, instance.getPropertyValue("value1"));
        assertEquals(25, instance.getPropertyValue("value3"));
    }

    /**
     * Tests {@link FeatureQuery#setProjection(FeatureQuery.NamedExpression...)} on a field
     * which is a link, ensuring that the link name is preserved.
     *
     * @throws DataStoreException if an error occurred while executing the query.
     */
    @Test
    public void testProjectionOfLink() throws DataStoreException {
        createFeatureWithIdentifier();
        query.setProjection(AttributeConvention.IDENTIFIER);
        assertXPathsEqual(AttributeConvention.IDENTIFIER);
        final AbstractFeature instance = executeAndGetFirst();
        assertEquals("id-0", instance.getPropertyValue(AttributeConvention.IDENTIFIER));
    }

    /**
     * Shortcut for creating expression for a projection computed on-the-fly.
     */
    private static FeatureQuery.NamedExpression virtualProjection(final Expression<AbstractFeature, ?> expression, final String alias) {
        return new FeatureQuery.NamedExpression(expression, Names.createLocalName(null, null, alias), FeatureQuery.ProjectionType.COMPUTING);
    }

    /**
     * Verifies the effect of virtual projections.
     *
     * @throws DataStoreException if an error occurred while executing the query.
     */
    @Test
    public void testVirtualProjection() throws DataStoreException {
        createFeaturesWithAssociation();
        final DefaultFilterFactory<AbstractFeature,?,?> ff = DefaultFilterFactory.forFeatures();
        query.setProjection(
                new FeatureQuery.NamedExpression(ff.property("value1", Integer.class), (String) null),
                virtualProjection(ff.property("value1", Integer.class), "renamed1"),
                virtualProjection(ff.literal("a literal"), "computed"));
        assertXPathsEqual("value1");

        // Check result type.
        final AbstractFeature instance = executeAndGetFirst();
        final DefaultFeatureType resultType = instance.getType();
        assertEquals("Test", resultType.getName().toString());
        assertEquals(3, resultType.getProperties(true).size());
<<<<<<< HEAD
        final AbstractIdentifiedType pt1 = resultType.getProperty("value1");
        final AbstractIdentifiedType pt2 = resultType.getProperty("renamed1");
        final AbstractIdentifiedType pt3 = resultType.getProperty("computed");
        assertTrue(pt1 instanceof DefaultAttributeType<?>);
        assertTrue(pt2 instanceof AbstractOperation);
        assertTrue(pt3 instanceof AbstractOperation);
        final AbstractIdentifiedType result2 = ((AbstractOperation) pt2).getResult();
        final AbstractIdentifiedType result3 = ((AbstractOperation) pt3).getResult();
        assertEquals(Integer.class, ((DefaultAttributeType<?>) pt1).getValueClass());
        assertTrue(result2 instanceof DefaultAttributeType<?>);
        assertTrue(result3 instanceof DefaultAttributeType<?>);
        assertEquals(Integer.class, ((DefaultAttributeType<?>) result2).getValueClass());
        assertEquals(String.class,  ((DefaultAttributeType<?>) result3).getValueClass());
=======
        final PropertyType pt1 = resultType.getProperty("value1");
        final PropertyType pt2 = resultType.getProperty("renamed1");
        final PropertyType pt3 = resultType.getProperty("computed");
        final IdentifiedType result2 = assertInstanceOf(Operation.class, pt2).getResult();
        final IdentifiedType result3 = assertInstanceOf(Operation.class, pt3).getResult();
        assertEquals(Integer.class, assertInstanceOf(AttributeType.class, pt1).getValueClass());
        assertEquals(Integer.class, assertInstanceOf(AttributeType.class, result2).getValueClass());
        assertEquals( String.class, assertInstanceOf(AttributeType.class, result3).getValueClass());
>>>>>>> 27274f37

        // Check feature instance.
        assertEquals(3, instance.getPropertyValue("value1"));
        assertEquals(3, instance.getPropertyValue("renamed1"));
        assertEquals("a literal", instance.getPropertyValue("computed"));

        // The `ValueReference` operation should have been optimized as a link.
        assertEquals("value1", Features.getLinkTarget(pt2).get());
        assertTrue(Features.getLinkTarget(pt1).isEmpty());
        assertTrue(Features.getLinkTarget(pt3).isEmpty());
    }

    /**
     * Verifies that a virtual projection on a missing field causes an exception.
     *
     * @throws DataStoreException if an error occurred while executing the query.
     */
    @Test
    public void testIncorrectVirtualProjection() throws DataStoreException {
        createFeaturesWithAssociation();
        final DefaultFilterFactory<AbstractFeature,?,?> ff = DefaultFilterFactory.forFeatures();
        query.setProjection(new FeatureQuery.NamedExpression(ff.property("value1", Integer.class), (String) null),
                            virtualProjection(ff.property("valueMissing", Integer.class), "renamed1"));
        assertXPathsEqual("value1", "valueMissing");

        var exception = assertThrows(UnsupportedQueryException.class, this::executeAndGetFirst);
        assertMessageContains(exception);
    }

    /**
     * Tests {@code ST_Transform} with the <abbr>JTS</abbr> library.
     *
     * @throws DataStoreException if an error occurred while executing the query.
     */
    public void testST_Transform_WithJTS() throws DataStoreException {
        testST_Transform(GeometryLibrary.JTS);
    }

    /**
     * Tests {@code ST_Transform} with the <abbr>ESRI</abbr> library.
     *
     * @throws DataStoreException if an error occurred while executing the query.
     */
    @Disabled("Pending implementation of GeometryWrapper.transform in ESRI wrappers.")
    public void testST_Transform_WithESRI() throws DataStoreException {
        testST_Transform(GeometryLibrary.ESRI);
    }

    /**
     * Tests {@code ST_Transform} with the geometry library specified by {@link #library}.
     *
     * @param  library  the library to use for creating geometry objects.
     * @throws DataStoreException if an error occurred while executing the query.
     */
    private void testST_Transform(final GeometryLibrary library) throws DataStoreException {
        final Set<Point2D.Double> points = createFeaturesWithGeometry(library);
        final Geometries<?> factory = Geometries.factory(library);
        final var ff = new DefaultFilterFactory.Features<>(factory.rootClass, Object.class, WraparoundMethod.NONE);
        final var transform = ff.function("ST_Transform", ff.property("point"), ff.literal(HardCodedCRS.WGS84));
        query.setProjection(new FeatureQuery.NamedExpression(transform));
        final FeatureSet subset = query.execute(featureSet);
        subset.features(false).forEach((f) -> {
            final var property = (Attribute<?>) f.getProperty("point");
            final GeometryWrapper point = factory.castOrWrap(property.getValue());
            assertEquals(HardCodedCRS.WGS84, point.getCoordinateReferenceSystem());
            final double[] coordinates = point.getPointCoordinates();
            assertEquals(2, coordinates.length);
            // Coordinate order should be swapped compared to the points created by `createFeaturesWithGeometry(…)`.
            assertTrue(points.remove(new Point2D.Double(coordinates[1], coordinates[0])));
        });
        assertTrue(points.isEmpty());   // All points should have been found.
    }
}<|MERGE_RESOLUTION|>--- conflicted
+++ resolved
@@ -45,30 +45,14 @@
 import static org.apache.sis.test.Assertions.assertSingleton;
 import static org.apache.sis.test.Assertions.assertMessageContains;
 
-<<<<<<< HEAD
 // Specific to the main branch:
 import org.apache.sis.feature.AbstractFeature;
+import org.apache.sis.feature.AbstractAttribute;
 import org.apache.sis.feature.DefaultFeatureType;
 import org.apache.sis.feature.DefaultAttributeType;
 import org.apache.sis.feature.AbstractIdentifiedType;
 import org.apache.sis.feature.AbstractOperation;
 import org.apache.sis.filter.Expression;
-=======
-// Specific to the geoapi-3.1 and geoapi-4.0 branches:
-import org.opengis.feature.Feature;
-import org.opengis.feature.FeatureType;
-import org.opengis.feature.PropertyType;
-import org.opengis.feature.AttributeType;
-import org.opengis.feature.IdentifiedType;
-import org.opengis.feature.Operation;
-import org.opengis.feature.Attribute;
-import org.opengis.filter.Expression;
-import org.opengis.filter.Filter;
-import org.opengis.filter.FilterFactory;
-import org.opengis.filter.MatchAction;
-import org.opengis.filter.SortOrder;
-import org.opengis.filter.SortProperty;
->>>>>>> 27274f37
 
 
 /**
@@ -127,15 +111,15 @@
     private Set<Point2D.Double> createFeaturesWithGeometry(final GeometryLibrary library) {
         final FeatureTypeBuilder ftb = new FeatureTypeBuilder(null, library, null).setName("Test");
         ftb.addAttribute(GeometryType.POINT).setCRS(HardCodedCRS.WGS84_LATITUDE_FIRST).setName("point");
-        final FeatureType type = ftb.build();
+        final DefaultFeatureType type = ftb.build();
         final var points = new HashSet<Point2D.Double>();
         final Geometries<?> factory = Geometries.factory(library);
         @SuppressWarnings("LocalVariableHidesMemberVariable")
-        final var features = new Feature[4];
+        final var features = new AbstractFeature[4];
         for (int i=0; i < features.length; i++) {
             final var point = new Point2D.Double(-10 - i, 20 + i);
             assertTrue(points.add(point));
-            final Feature f = type.newInstance();
+            final AbstractFeature f = type.newInstance();
             f.setPropertyValue("point", factory.createPoint(point.x, point.y));
             features[i] = f;
         };
@@ -304,24 +288,12 @@
         final DefaultFeatureType resultType = instance.getType();
         assertEquals("Test", resultType.getName().toString());
         assertEquals(3, resultType.getProperties(true).size());
-<<<<<<< HEAD
         final AbstractIdentifiedType pt1 = resultType.getProperty("value1");
         final AbstractIdentifiedType pt2 = resultType.getProperty("renamed1");
         final AbstractIdentifiedType pt3 = resultType.getProperty("computed");
-        assertTrue(pt1 instanceof DefaultAttributeType);
-        assertTrue(pt2 instanceof DefaultAttributeType);
-        assertTrue(pt3 instanceof DefaultAttributeType);
-        assertEquals(Integer.class, ((DefaultAttributeType) pt1).getValueClass());
-        assertEquals(Integer.class, ((DefaultAttributeType) pt2).getValueClass());
-        assertEquals(String.class,  ((DefaultAttributeType) pt3).getValueClass());
-=======
-        final PropertyType pt1 = resultType.getProperty("value1");
-        final PropertyType pt2 = resultType.getProperty("renamed1");
-        final PropertyType pt3 = resultType.getProperty("computed");
-        assertEquals(Integer.class, assertInstanceOf(AttributeType.class, pt1).getValueClass());
-        assertEquals(Integer.class, assertInstanceOf(AttributeType.class, pt2).getValueClass());
-        assertEquals(String.class,  assertInstanceOf(AttributeType.class, pt3).getValueClass());
->>>>>>> 27274f37
+        assertEquals(Integer.class, assertInstanceOf(DefaultAttributeType.class, pt1).getValueClass());
+        assertEquals(Integer.class, assertInstanceOf(DefaultAttributeType.class, pt2).getValueClass());
+        assertEquals(String.class,  assertInstanceOf(DefaultAttributeType.class, pt3).getValueClass());
 
         // Check feature instance.
         assertEquals(3, instance.getPropertyValue("value1"));
@@ -390,19 +362,10 @@
         final DefaultFeatureType resultType = instance.getType();
         assertEquals("Test", resultType.getName().toString());
         assertEquals(2, resultType.getProperties(true).size());
-<<<<<<< HEAD
         final AbstractIdentifiedType pt1 = resultType.getProperty("value1");
         final AbstractIdentifiedType pt2 = resultType.getProperty("unexpected");
-        assertTrue(pt1 instanceof DefaultAttributeType<?>);
-        assertTrue(pt2 instanceof DefaultAttributeType<?>);
-        assertEquals(Integer.class, ((DefaultAttributeType<?>) pt1).getValueClass());
-        assertEquals(Object.class,  ((DefaultAttributeType<?>) pt2).getValueClass());
-=======
-        final PropertyType pt1 = resultType.getProperty("value1");
-        final PropertyType pt2 = resultType.getProperty("unexpected");
-        assertEquals(Integer.class, assertInstanceOf(AttributeType.class, pt1).getValueClass());
-        assertEquals( Object.class, assertInstanceOf(AttributeType.class, pt2).getValueClass());
->>>>>>> 27274f37
+        assertEquals(Integer.class, assertInstanceOf(DefaultAttributeType.class, pt1).getValueClass());
+        assertEquals( Object.class, assertInstanceOf(DefaultAttributeType.class, pt2).getValueClass());
 
         // Check feature property values.
         assertEquals(3, instance.getPropertyValue("value1"));
@@ -470,30 +433,14 @@
         final DefaultFeatureType resultType = instance.getType();
         assertEquals("Test", resultType.getName().toString());
         assertEquals(3, resultType.getProperties(true).size());
-<<<<<<< HEAD
         final AbstractIdentifiedType pt1 = resultType.getProperty("value1");
         final AbstractIdentifiedType pt2 = resultType.getProperty("renamed1");
         final AbstractIdentifiedType pt3 = resultType.getProperty("computed");
-        assertTrue(pt1 instanceof DefaultAttributeType<?>);
-        assertTrue(pt2 instanceof AbstractOperation);
-        assertTrue(pt3 instanceof AbstractOperation);
-        final AbstractIdentifiedType result2 = ((AbstractOperation) pt2).getResult();
-        final AbstractIdentifiedType result3 = ((AbstractOperation) pt3).getResult();
-        assertEquals(Integer.class, ((DefaultAttributeType<?>) pt1).getValueClass());
-        assertTrue(result2 instanceof DefaultAttributeType<?>);
-        assertTrue(result3 instanceof DefaultAttributeType<?>);
-        assertEquals(Integer.class, ((DefaultAttributeType<?>) result2).getValueClass());
-        assertEquals(String.class,  ((DefaultAttributeType<?>) result3).getValueClass());
-=======
-        final PropertyType pt1 = resultType.getProperty("value1");
-        final PropertyType pt2 = resultType.getProperty("renamed1");
-        final PropertyType pt3 = resultType.getProperty("computed");
-        final IdentifiedType result2 = assertInstanceOf(Operation.class, pt2).getResult();
-        final IdentifiedType result3 = assertInstanceOf(Operation.class, pt3).getResult();
-        assertEquals(Integer.class, assertInstanceOf(AttributeType.class, pt1).getValueClass());
-        assertEquals(Integer.class, assertInstanceOf(AttributeType.class, result2).getValueClass());
-        assertEquals( String.class, assertInstanceOf(AttributeType.class, result3).getValueClass());
->>>>>>> 27274f37
+        final AbstractIdentifiedType result2 = assertInstanceOf(AbstractOperation.class, pt2).getResult();
+        final AbstractIdentifiedType result3 = assertInstanceOf(AbstractOperation.class, pt3).getResult();
+        assertEquals(Integer.class, assertInstanceOf(DefaultAttributeType.class, pt1).getValueClass());
+        assertEquals(Integer.class, assertInstanceOf(DefaultAttributeType.class, result2).getValueClass());
+        assertEquals( String.class, assertInstanceOf(DefaultAttributeType.class, result3).getValueClass());
 
         // Check feature instance.
         assertEquals(3, instance.getPropertyValue("value1"));
@@ -556,7 +503,7 @@
         query.setProjection(new FeatureQuery.NamedExpression(transform));
         final FeatureSet subset = query.execute(featureSet);
         subset.features(false).forEach((f) -> {
-            final var property = (Attribute<?>) f.getProperty("point");
+            final var property = (AbstractAttribute<?>) f.getProperty("point");
             final GeometryWrapper point = factory.castOrWrap(property.getValue());
             assertEquals(HardCodedCRS.WGS84, point.getCoordinateReferenceSystem());
             final double[] coordinates = point.getPointCoordinates();
