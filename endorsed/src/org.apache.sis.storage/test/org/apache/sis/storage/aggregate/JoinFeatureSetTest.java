/*
 * Licensed to the Apache Software Foundation (ASF) under one or more
 * contributor license agreements.  See the NOTICE file distributed with
 * this work for additional information regarding copyright ownership.
 * The ASF licenses this file to You under the Apache License, Version 2.0
 * (the "License"); you may not use this file except in compliance with
 * the License.  You may obtain a copy of the License at
 *
 *     http://www.apache.org/licenses/LICENSE-2.0
 *
 * Unless required by applicable law or agreed to in writing, software
 * distributed under the License is distributed on an "AS IS" BASIS,
 * WITHOUT WARRANTIES OR CONDITIONS OF ANY KIND, either express or implied.
 * See the License for the specific language governing permissions and
 * limitations under the License.
 */
package org.apache.sis.storage.aggregate;

import java.util.Map;
import java.util.HashMap;
import java.util.List;
import java.util.Iterator;
import java.util.stream.Collectors;
import java.util.stream.Stream;
import org.apache.sis.filter.DefaultFilterFactory;
import org.apache.sis.feature.builder.FeatureTypeBuilder;
import org.apache.sis.feature.internal.AttributeConvention;
import org.apache.sis.storage.DataStoreException;
import org.apache.sis.storage.FeatureSet;
import org.apache.sis.storage.base.MemoryFeatureSet;

// Test dependencies
import org.junit.jupiter.api.Test;
import static org.junit.jupiter.api.Assertions.*;
import org.apache.sis.test.DependsOnMethod;
import org.apache.sis.test.TestCase;

// Specific to the main branch:
import org.apache.sis.filter.Filter;
import org.apache.sis.feature.AbstractAttribute;
import org.apache.sis.feature.AbstractFeature;
import org.apache.sis.feature.DefaultFeatureType;
import org.apache.sis.pending.geoapi.filter.BinaryComparisonOperator;


/**
 * Tests {@link JoinFeatureSet}.
 *
 * @author  Johann Sorel (Geomatys)
 * @author  Martin Desruisseaux (Geomatys)
 */
public final class JoinFeatureSetTest extends TestCase {
    /**
     * The set of features to be joined together.
     */
    private final FeatureSet featureSet1, featureSet2;

    /**
     * {@code true} if testing parallel execution, or {@code false} for testing sequential execution.
     * Parallel execution will be tested only if all sequential execution succeed.
     */
    private boolean parallel;

    /**
     * Creates a new test case.
     */
    public JoinFeatureSetTest() {
        FeatureTypeBuilder builder = new FeatureTypeBuilder().setName("Type1");
        builder.addAttribute( String.class).setName(AttributeConvention.IDENTIFIER_PROPERTY);
        builder.addAttribute( String.class).setName("myNameSpace", "att1");
        builder.addAttribute(Integer.class).setName("myNameSpace", "att2");
        final DefaultFeatureType type1 = builder.build();
        featureSet1 = new MemoryFeatureSet(null, type1, List.of(
                newFeature1(type1, "fid_1_0", "str1",   1),
                newFeature1(type1, "fid_1_1", "str2",   2),
                newFeature1(type1, "fid_1_2", "str3",   3),
                newFeature1(type1, "fid_1_3", "str50", 50),
                newFeature1(type1, "fid_1_4", "str51", 51)));

        builder = new FeatureTypeBuilder().setName("Type2");
        builder.addAttribute( String.class).setName(AttributeConvention.IDENTIFIER_PROPERTY);
        builder.addAttribute(Integer.class).setName("otherNameSpace", "att3");
        builder.addAttribute( Double.class).setName("otherNameSpace", "att4");
        final DefaultFeatureType type2 = builder.build();
        featureSet2 = new MemoryFeatureSet(null, type2, List.of(
                newFeature2(type2, "fid_2_0",  1, 10),
                newFeature2(type2, "fid_2_1",  2, 20),
                newFeature2(type2, "fid_2_2",  2, 30),
                newFeature2(type2, "fid_2_3",  3, 40),
                newFeature2(type2, "fid_2_4", 60, 60),
                newFeature2(type2, "fid_2_5", 61, 61)));
    }

    /**
     * Creates a new feature of type 1 with the given identifier and attribute values.
     * This is a helper method for the constructor only.
     */
    private static AbstractFeature newFeature1(final DefaultFeatureType type, final String id, final String att1, final int att2) {
        final AbstractFeature f = type.newInstance();
        f.setPropertyValue(AttributeConvention.IDENTIFIER, id);
        f.setPropertyValue("att1", att1);
        f.setPropertyValue("att2", att2);
        return f;
    }

    /**
     * Creates a new feature of type 2 with the given identifier and attribute values.
     * This is a helper method for the constructor only.
     */
    private static AbstractFeature newFeature2(final DefaultFeatureType type, final String id, final int att3, final double att4) {
        final AbstractFeature f = type.newInstance();
        f.setPropertyValue(AttributeConvention.IDENTIFIER, id);
        f.setPropertyValue("att3", att3);
        f.setPropertyValue("att4", att4);
        return f;
    }

    /**
     * Creates a new join feature set of the given type using the {@link #featureSet1} and {@link #featureSet2}.
     */
    private FeatureSet create(final JoinFeatureSet.Type type) throws DataStoreException {
        final DefaultFilterFactory<AbstractFeature, Object, ?> factory = DefaultFilterFactory.forFeatures();
        final Filter<AbstractFeature> condition = factory.equal(
                factory.property("att2", String.class),
                factory.property("att3", String.class));
        final Map<String,Object> properties = new HashMap<>(4);
        assertNull(properties.put("name", "JoinSet"));
        assertNull(properties.put("identifierDelimiter", " "));
        return new JoinFeatureSet(null, featureSet1, "s1", featureSet2, "s2", type,
                (BinaryComparisonOperator<AbstractFeature>) condition, properties);
    }

    /**
     * Creates a stream over the features from the given set. If parallelization is enabled,
     * then this method copies the features in a temporary list using parallelized paths
     * before to return the stream of that list.
     */
    private Stream<AbstractFeature> stream(final FeatureSet col) throws DataStoreException {
        if (parallel) {
            return col.features(true).collect(Collectors.toList()).stream();
        } else {
            return col.features(false);
        }
    }

    /**
     * Returns the identifier of the given feature.
     */
    private static String getId(final AbstractFeature feature) {
        return String.valueOf(feature.getPropertyValue(AttributeConvention.IDENTIFIER));
    }

    /**
     * Tests inner join feature set.
     *
     * @throws DataStoreException if an error occurred while creating the feature set.
     */
    @Test
    public void testInnerJoin() throws DataStoreException {
        final FeatureSet col = create(JoinFeatureSet.Type.INNER);
        try (Stream<AbstractFeature> stream = stream(col)) {
            final Iterator<AbstractFeature> ite = stream.iterator();
            int count = 0;
            while (ite.hasNext()) {
                count++;
                final AbstractFeature f = ite.next();
                final String att1;          // Expected value of "att1".
                final int    join;          // Expected value of "att2" and "att3", on which the join operation is done.
                final double att4;          // Expected value of "att4".
                switch (getId(f)) {
                    case "fid_1_0 fid_2_0":  att1 = "str1"; join = 1; att4 = 10; break;
                    case "fid_1_1 fid_2_1":  att1 = "str2"; join = 2; att4 = 20; break;
                    case "fid_1_1 fid_2_2":  att1 = "str2"; join = 2; att4 = 30; break;
                    case "fid_1_2 fid_2_3":  att1 = "str3"; join = 3; att4 = 40; break;
                    default: fail("unexpected feature"); continue;
                }
<<<<<<< HEAD
                final AbstractFeature c1 = (AbstractFeature) f.getPropertyValue("s1");
                final AbstractFeature c2 = (AbstractFeature) f.getPropertyValue("s2");
                assertEquals("att1", att1, ((AbstractAttribute) c1.getProperty("att1")).getValue());
                assertEquals("att2", join, ((AbstractAttribute) c1.getProperty("att2")).getValue());
                assertEquals("att3", join, ((AbstractAttribute) c2.getProperty("att3")).getValue());
                assertEquals("att4", att4, ((AbstractAttribute) c2.getProperty("att4")).getValue());
=======
                final Feature c1 = (Feature) f.getPropertyValue("s1");
                final Feature c2 = (Feature) f.getPropertyValue("s2");
                assertEquals(att1, c1.getProperty("att1").getValue());
                assertEquals(join, c1.getProperty("att2").getValue());
                assertEquals(join, c2.getProperty("att3").getValue());
                assertEquals(att4, c2.getProperty("att4").getValue());
>>>>>>> 84992dfb
            }
            assertEquals(4, count, "Unexpected number of features.");
        }
    }

    /**
     * Tests outer join feature set.
     *
     * @throws DataStoreException if an error occurred while creating the feature set.
     */
    @Test
    public void testOuterLeft() throws DataStoreException {
        final FeatureSet col = create(JoinFeatureSet.Type.LEFT_OUTER);
        testOuter(col, 1, 0);
    }

    /**
     * Tests outer join feature set.
     *
     * @throws DataStoreException if an error occurred while creating the feature set.
     */
    @Test
    public void testOuterRight() throws DataStoreException {
        final FeatureSet col = create(JoinFeatureSet.Type.RIGHT_OUTER);
        testOuter(col, 0, 1);
    }

    /**
     * Implementation of {@link #testOuterLeft()} and {@link #testOuterRight()}.
     *
     * @param  nl  1 if testing outer left,  0 otherwise.
     * @param  nr  1 if testing outer right, 0 otherwise.
     */
    private void testOuter(final FeatureSet col, final int nl, final int nr) throws DataStoreException {
        try (Stream<AbstractFeature> stream = stream(col)) {
            final Iterator<AbstractFeature> ite = stream.iterator();
            int foundStr1 = 0, foundStr20 = 0, foundStr50 = 0, foundStr60 = 0,
                foundStr3 = 0, foundStr21 = 0, foundStr51 = 0, foundStr61 = 0, count = 0;
            while (ite.hasNext()) {
                final AbstractFeature f  = ite.next();
                final AbstractFeature c1 = (AbstractFeature) f.getPropertyValue("s1");
                final AbstractFeature c2 = (AbstractFeature) f.getPropertyValue("s2");
                if (c1 != null) {
                    switch ((String) ((AbstractAttribute) c1.getProperty("att1")).getValue()) {
                        case "str1": {
<<<<<<< HEAD
                            assertEquals("att2",  1,  ((AbstractAttribute) c1.getProperty("att2")).getValue());
                            assertEquals("att3",  1,  ((AbstractAttribute) c2.getProperty("att3")).getValue());
                            assertEquals("att4", 10d, ((AbstractAttribute) c2.getProperty("att4")).getValue());
=======
                            assertEquals( 1,  c1.getProperty("att2").getValue());
                            assertEquals( 1,  c2.getProperty("att3").getValue());
                            assertEquals(10d, c2.getProperty("att4").getValue());
>>>>>>> 84992dfb
                            foundStr1++;
                            break;
                        }
                        case "str2": {
<<<<<<< HEAD
                            assertEquals("att2", 2, ((AbstractAttribute) c1.getProperty("att2")).getValue());
                            assertEquals("att3", 2, ((AbstractAttribute) c2.getProperty("att3")).getValue());
                            double att4 = (Double)  ((AbstractAttribute) c2.getProperty("att4")).getValue();
=======
                            assertEquals(2, c1.getProperty("att2").getValue());
                            assertEquals(2, c2.getProperty("att3").getValue());
                            double att4 = (Double)  c2.getProperty("att4").getValue();
>>>>>>> 84992dfb
                            if (att4 == 20) foundStr20++;
                            if (att4 == 30) foundStr21++;
                            break;
                        }
                        case "str3": {
<<<<<<< HEAD
                            assertEquals("att2",  3,  ((AbstractAttribute) c1.getProperty("att2")).getValue());
                            assertEquals("att3",  3,  ((AbstractAttribute) c2.getProperty("att3")).getValue());
                            assertEquals("att4", 40d, ((AbstractAttribute) c2.getProperty("att4")).getValue());
=======
                            assertEquals( 3,  c1.getProperty("att2").getValue());
                            assertEquals( 3,  c2.getProperty("att3").getValue());
                            assertEquals(40d, c2.getProperty("att4").getValue());
>>>>>>> 84992dfb
                            foundStr3++;
                            break;
                        }
                        case "str50": {
<<<<<<< HEAD
                            assertEquals("att2", 50, ((AbstractAttribute) c1.getProperty("att2")).getValue());
                            assertNull("right", c2);
=======
                            assertEquals(50, c1.getProperty("att2").getValue());
                            assertNull(c2);
>>>>>>> 84992dfb
                            foundStr50++;
                            break;
                        }
                        case "str51": {
<<<<<<< HEAD
                            assertEquals("att2", 51, ((AbstractAttribute) c1.getProperty("att2")).getValue());
                            assertNull("right", c2);
=======
                            assertEquals(51, c1.getProperty("att2").getValue());
                            assertNull(c2);
>>>>>>> 84992dfb
                            foundStr51++;
                            break;
                        }
                        default: {
                            fail("unexpected feature");
                            break;
                        }
                    }
                } else {
                    switch ((Integer) ((AbstractAttribute) c2.getProperty("att3")).getValue()) {
                        case 60: {
                            assertEquals(((AbstractAttribute) c2.getProperty("att4")).getValue(), 60d);
                            foundStr60++;
                            break;
                        }
                        case 61: {
                            assertEquals(((AbstractAttribute) c2.getProperty("att4")).getValue(), 61d);
                            foundStr61++;
                            break;
                        }
                        default: {
                            fail("unexpected feature");
                            break;
                        }
                    }
                }
                count++;
            }
            assertEquals(1,  foundStr1);
            assertEquals(1,  foundStr20);
            assertEquals(1,  foundStr21);
            assertEquals(1,  foundStr3);
            assertEquals(nl, foundStr50);
            assertEquals(nl, foundStr51);
            assertEquals(nr, foundStr60);
            assertEquals(nr, foundStr61);
            assertEquals(6, count, "Unexpected number of features.");
        }
    }

    /**
     * Tests inner join, outer left and outer right using parallelized paths. This will test the
     * {@code Spliterator.trySplit()} / {@code forEachRemaining(Consumer)} implementations of
     * {@link JoinFeatureSet}.
     *
     * @throws DataStoreException if an error occurred while creating the feature set.
     */
    @Test
    @DependsOnMethod({"testInnerJoin", "testOuterLeft", "testOuterRight"})
    public void testParallelization() throws DataStoreException {
        parallel = true;
        testInnerJoin();
        testOuterLeft();
        testOuterRight();
    }
}<|MERGE_RESOLUTION|>--- conflicted
+++ resolved
@@ -174,21 +174,12 @@
                     case "fid_1_2 fid_2_3":  att1 = "str3"; join = 3; att4 = 40; break;
                     default: fail("unexpected feature"); continue;
                 }
-<<<<<<< HEAD
                 final AbstractFeature c1 = (AbstractFeature) f.getPropertyValue("s1");
                 final AbstractFeature c2 = (AbstractFeature) f.getPropertyValue("s2");
-                assertEquals("att1", att1, ((AbstractAttribute) c1.getProperty("att1")).getValue());
-                assertEquals("att2", join, ((AbstractAttribute) c1.getProperty("att2")).getValue());
-                assertEquals("att3", join, ((AbstractAttribute) c2.getProperty("att3")).getValue());
-                assertEquals("att4", att4, ((AbstractAttribute) c2.getProperty("att4")).getValue());
-=======
-                final Feature c1 = (Feature) f.getPropertyValue("s1");
-                final Feature c2 = (Feature) f.getPropertyValue("s2");
-                assertEquals(att1, c1.getProperty("att1").getValue());
-                assertEquals(join, c1.getProperty("att2").getValue());
-                assertEquals(join, c2.getProperty("att3").getValue());
-                assertEquals(att4, c2.getProperty("att4").getValue());
->>>>>>> 84992dfb
+                assertEquals(att1, ((AbstractAttribute) c1.getProperty("att1")).getValue());
+                assertEquals(join, ((AbstractAttribute) c1.getProperty("att2")).getValue());
+                assertEquals(join, ((AbstractAttribute) c2.getProperty("att3")).getValue());
+                assertEquals(att4, ((AbstractAttribute) c2.getProperty("att4")).getValue());
             }
             assertEquals(4, count, "Unexpected number of features.");
         }
@@ -234,64 +225,36 @@
                 if (c1 != null) {
                     switch ((String) ((AbstractAttribute) c1.getProperty("att1")).getValue()) {
                         case "str1": {
-<<<<<<< HEAD
-                            assertEquals("att2",  1,  ((AbstractAttribute) c1.getProperty("att2")).getValue());
-                            assertEquals("att3",  1,  ((AbstractAttribute) c2.getProperty("att3")).getValue());
-                            assertEquals("att4", 10d, ((AbstractAttribute) c2.getProperty("att4")).getValue());
-=======
-                            assertEquals( 1,  c1.getProperty("att2").getValue());
-                            assertEquals( 1,  c2.getProperty("att3").getValue());
-                            assertEquals(10d, c2.getProperty("att4").getValue());
->>>>>>> 84992dfb
+                            assertEquals( 1,  ((AbstractAttribute) c1.getProperty("att2")).getValue());
+                            assertEquals( 1,  ((AbstractAttribute) c2.getProperty("att3")).getValue());
+                            assertEquals(10d, ((AbstractAttribute) c2.getProperty("att4")).getValue());
                             foundStr1++;
                             break;
                         }
                         case "str2": {
-<<<<<<< HEAD
-                            assertEquals("att2", 2, ((AbstractAttribute) c1.getProperty("att2")).getValue());
-                            assertEquals("att3", 2, ((AbstractAttribute) c2.getProperty("att3")).getValue());
+                            assertEquals(2, ((AbstractAttribute) c1.getProperty("att2")).getValue());
+                            assertEquals(2, ((AbstractAttribute) c2.getProperty("att3")).getValue());
                             double att4 = (Double)  ((AbstractAttribute) c2.getProperty("att4")).getValue();
-=======
-                            assertEquals(2, c1.getProperty("att2").getValue());
-                            assertEquals(2, c2.getProperty("att3").getValue());
-                            double att4 = (Double)  c2.getProperty("att4").getValue();
->>>>>>> 84992dfb
                             if (att4 == 20) foundStr20++;
                             if (att4 == 30) foundStr21++;
                             break;
                         }
                         case "str3": {
-<<<<<<< HEAD
-                            assertEquals("att2",  3,  ((AbstractAttribute) c1.getProperty("att2")).getValue());
-                            assertEquals("att3",  3,  ((AbstractAttribute) c2.getProperty("att3")).getValue());
-                            assertEquals("att4", 40d, ((AbstractAttribute) c2.getProperty("att4")).getValue());
-=======
-                            assertEquals( 3,  c1.getProperty("att2").getValue());
-                            assertEquals( 3,  c2.getProperty("att3").getValue());
-                            assertEquals(40d, c2.getProperty("att4").getValue());
->>>>>>> 84992dfb
+                            assertEquals( 3,  ((AbstractAttribute) c1.getProperty("att2")).getValue());
+                            assertEquals( 3,  ((AbstractAttribute) c2.getProperty("att3")).getValue());
+                            assertEquals(40d, ((AbstractAttribute) c2.getProperty("att4")).getValue());
                             foundStr3++;
                             break;
                         }
                         case "str50": {
-<<<<<<< HEAD
-                            assertEquals("att2", 50, ((AbstractAttribute) c1.getProperty("att2")).getValue());
-                            assertNull("right", c2);
-=======
-                            assertEquals(50, c1.getProperty("att2").getValue());
+                            assertEquals(50, ((AbstractAttribute) c1.getProperty("att2")).getValue());
                             assertNull(c2);
->>>>>>> 84992dfb
                             foundStr50++;
                             break;
                         }
                         case "str51": {
-<<<<<<< HEAD
-                            assertEquals("att2", 51, ((AbstractAttribute) c1.getProperty("att2")).getValue());
-                            assertNull("right", c2);
-=======
-                            assertEquals(51, c1.getProperty("att2").getValue());
+                            assertEquals(51, ((AbstractAttribute) c1.getProperty("att2")).getValue());
                             assertNull(c2);
->>>>>>> 84992dfb
                             foundStr51++;
                             break;
                         }
