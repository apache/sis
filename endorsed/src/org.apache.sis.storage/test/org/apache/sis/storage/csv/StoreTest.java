/*
 * Licensed to the Apache Software Foundation (ASF) under one or more
 * contributor license agreements.  See the NOTICE file distributed with
 * this work for additional information regarding copyright ownership.
 * The ASF licenses this file to You under the Apache License, Version 2.0
 * (the "License"); you may not use this file except in compliance with
 * the License.  You may obtain a copy of the License at
 *
 *     http://www.apache.org/licenses/LICENSE-2.0
 *
 * Unless required by applicable law or agreed to in writing, software
 * distributed under the License is distributed on an "AS IS" BASIS,
 * WITHOUT WARRANTIES OR CONDITIONS OF ANY KIND, either express or implied.
 * See the License for the specific language governing permissions and
 * limitations under the License.
 */
package org.apache.sis.storage.csv;

import java.util.List;
import java.util.Iterator;
import java.time.Instant;
import java.io.StringReader;
import com.esri.core.geometry.Point2D;
import com.esri.core.geometry.Polyline;
import org.opengis.metadata.Metadata;
import org.opengis.metadata.extent.Extent;
import org.opengis.metadata.extent.GeographicBoundingBox;
import org.apache.sis.feature.FoliationRepresentation;
import org.apache.sis.storage.DataStoreException;
import org.apache.sis.storage.StorageConnector;
import org.apache.sis.storage.DataOptionKey;
import org.apache.sis.setup.OptionKey;
import org.apache.sis.setup.GeometryLibrary;

// Test dependencies
import org.junit.jupiter.api.Test;
import static org.junit.jupiter.api.Assertions.*;
import org.apache.sis.test.TestCase;
import static org.apache.sis.test.Assertions.assertSingletonBBox;
import static org.apache.sis.test.Assertions.assertSingletonExtent;

// Specific to the main branch:
import org.apache.sis.feature.AbstractFeature;
import org.apache.sis.feature.AbstractIdentifiedType;
import org.apache.sis.feature.DefaultAttributeType;
import org.apache.sis.feature.DefaultFeatureType;
import org.apache.sis.metadata.iso.identification.AbstractIdentification;


/**
 * Tests {@link Store}.
 *
 * @author  Martin Desruisseaux (Geomatys)
 */
public final class StoreTest extends TestCase {
    /**
     * {@code true} if testing a moving feature, or {@code false} (the default) if testing a static feature.
     */
    private boolean isMovingFeature;

    /**
     * Creates a new test case.
     */
    public StoreTest() {
    }

    /**
     * An example of Moving Features file.
     * Derived from the example provided in OGC 14-084r2.
     */
    static StringReader testData() {
        return new StringReader(
            "@stboundedby, urn:ogc:def:crs:CRS:1.3:84, 2D,  50.23 9.23,  50.31 9.27,  2012-01-17T12:33:41Z, 2012-01-17T12:37:00Z, sec\n" +
            "@columns, mfidref, trajectory, state,xsd:string, \"\"\"type\"\" code\",xsd:integer\n" +
            "@foliation,Time\n" +
            "a,  10, 150, 11.0 2.0 12.0 3.0, walking, 1\n" +
            "b,  10, 190, 10.0 2.0 11.0 3.0, walking, 2\n" +
            "a, 150, 190, 12.0 3.0 10.0 3.0\n" +                        // Omitted values are same as previous line.
            "c,  10, 190, 12.0 1.0 10.0 2.0 11.0 3.0, vehicle, 1\n");
    }

    /**
     * Returns the instant for the given time at the day of the test.
     */
    private static Instant instant(final String time) {
        return Instant.parse("2012-01-17T" + time + 'Z');
    }

    /**
     * Opens a CSV store on the test data for reading the lines as-is, without assembling them in a single trajectory.
     */
    private static Store open(final boolean fragmented) throws DataStoreException {
        final var connector = new StorageConnector(testData());
        if (fragmented) {
            connector.setOption(DataOptionKey.FOLIATION_REPRESENTATION, FoliationRepresentation.FRAGMENTED);
        }
        connector.setOption(OptionKey.GEOMETRY_LIBRARY, GeometryLibrary.ESRI);
        return new Store(null, connector);
    }

    /**
     * Tests {@link Store#getMetadata()}.
     *
     * @throws DataStoreException if an error occurred while parsing the data.
     */
    @Test
    public void testGetMetadata() throws DataStoreException {
        final Metadata metadata;
        try (Store store = open(true)) {
            metadata = store.getMetadata();
        }
<<<<<<< HEAD
        final Extent extent = getSingleton(((AbstractIdentification) getSingleton(metadata.getIdentificationInfo())).getExtents());
        final GeographicBoundingBox bbox = (GeographicBoundingBox) getSingleton(extent.getGeographicElements());
=======
        final Extent extent = assertSingletonExtent(metadata);
        final GeographicBoundingBox bbox = assertSingletonBBox(extent);
>>>>>>> 5d62feec
        assertEquals(50.23, bbox.getWestBoundLongitude());
        assertEquals(50.31, bbox.getEastBoundLongitude());
        assertEquals( 9.23, bbox.getSouthBoundLatitude());
        assertEquals( 9.27, bbox.getNorthBoundLatitude());
        assertTrue(extent.getVerticalElements().isEmpty());
    }

    /**
     * Verifies the feature type, then tests {@link Store#features(boolean)}.
     *
     * @throws DataStoreException if an error occurred while parsing the data.
     */
    @Test
    public void testStaticFeatures() throws DataStoreException {
        try (Store store = open(true)) {
            verifyFeatureType(store.featureType, double[].class, 1);
            assertEquals(Foliation.TIME, store.foliation);
            final Iterator<AbstractFeature> it = store.features(false).iterator();
            assertPropertyEquals(it.next(), "a", "12:33:51", "12:36:11", new double[] {11, 2, 12, 3},        "walking", 1);
            assertPropertyEquals(it.next(), "b", "12:33:51", "12:36:51", new double[] {10, 2, 11, 3},        "walking", 2);
            assertPropertyEquals(it.next(), "a", "12:36:11", "12:36:51", new double[] {12, 3, 10, 3},        "walking", 2);
            assertPropertyEquals(it.next(), "c", "12:33:51", "12:36:51", new double[] {12, 1, 10, 2, 11, 3}, "vehicle", 1);
            assertFalse(it.hasNext());
        }
    }

    /**
     * Tests reading the data as a moving features. In the following data:
     *
     * {@snippet lang="csv" :
     *     a,  10, 150, 11.0 2.0 12.0 3.0, walking, 1
     *     b,  10, 190, 10.0 2.0 11.0 3.0, walking, 2
     *     a, 150, 190, 12.0 3.0 10.0 3.0
     *     c,  10, 190, 12.0 1.0 10.0 2.0 11.0 3.0, vehicle, 1
     *     }
     *
     * the two rows for the "a" features shall be merged in a single trajectory.
     *
     * @throws DataStoreException if an error occurred while parsing the data.
     */
    @Test
    public void testMovingFeatures() throws DataStoreException {
        isMovingFeature = true;
        try (Store store = open(false)) {
            verifyFeatureType(store.featureType, Polyline.class, Integer.MAX_VALUE);
            assertEquals(Foliation.TIME, store.foliation);
            final Iterator<AbstractFeature> it = store.features(false).iterator();
            assertPropertyEquals(it.next(), "a", "12:33:51", "12:36:51", new double[] {11, 2, 12, 3, 10, 3}, List.of("walking"), List.of(1, 2));
            assertPropertyEquals(it.next(), "b", "12:33:51", "12:36:51", new double[] {10, 2, 11, 3},        List.of("walking"), List.of(2));
            assertPropertyEquals(it.next(), "c", "12:33:51", "12:36:51", new double[] {12, 1, 10, 2, 11, 3}, List.of("vehicle"), List.of(1));
            assertFalse(it.hasNext());
        }
    }

    /**
     * Verifies that the feature type is equal to the expected one.
     */
    private static void verifyFeatureType(final DefaultFeatureType type, final Class<?> geometryType, final int maxOccurs) {
        final Iterator<? extends AbstractIdentifiedType> it = type.getProperties(true).iterator();
        assertPropertyTypeEquals((DefaultAttributeType<?>) it.next(), "mfidref",       String.class,   1, 1);
        assertPropertyTypeEquals((DefaultAttributeType<?>) it.next(), "startTime",     Instant.class,  1, 1);
        assertPropertyTypeEquals((DefaultAttributeType<?>) it.next(), "endTime",       Instant.class,  1, 1);
        assertPropertyTypeEquals((DefaultAttributeType<?>) it.next(), "trajectory",    geometryType,   1, 1);
        assertPropertyTypeEquals((DefaultAttributeType<?>) it.next(), "state",         String.class,   0, maxOccurs);
        assertPropertyTypeEquals((DefaultAttributeType<?>) it.next(), "\"type\" code", Integer.class,  0, maxOccurs);
        assertFalse(it.hasNext());
    }

    /**
     * Asserts that the given property type has the given information.
     */
    private static void assertPropertyTypeEquals(final DefaultAttributeType<?> p,
            final String name, final Class<?> valueClass, final int minOccurs, final int maxOccurs)
    {
        assertEquals(name,       p.getName().toString());
        assertEquals(valueClass, p.getValueClass());
        assertEquals(minOccurs,  p.getMinimumOccurs());
        assertEquals(maxOccurs,  p.getMaximumOccurs());
    }

    /**
     * Asserts that the property of the given name in the given feature has expected information.
     */
    private void assertPropertyEquals(final AbstractFeature f, final String mfidref,
            final String startTime, final String endTime, final double[] trajectory,
            final Object state, final Object typeCode)
    {
        assertEquals(mfidref,            f.getPropertyValue("mfidref"));
        assertEquals(instant(startTime), f.getPropertyValue("startTime"));
        assertEquals(instant(endTime),   f.getPropertyValue("endTime"));
        assertEquals(state,              f.getPropertyValue("state"));
        assertEquals(typeCode,           f.getPropertyValue("\"type\" code"));
        if (isMovingFeature) {
            assertPolylineEquals(trajectory, (Polyline) f.getPropertyValue("trajectory"));
        } else {
            assertArrayEquals(trajectory, (double[]) f.getPropertyValue("trajectory"));
        }
    }

    /**
     * Asserts that the given polyline contains the expected coordinate values.
     */
    private static void assertPolylineEquals(final double[] trajectory, final Polyline polyline) {
        assertEquals(trajectory.length / 2, polyline.getPointCount());
        for (int i=0; i < trajectory.length;) {
            final Point2D xy = polyline.getXY(i / 2);
            assertEquals(trajectory[i++], xy.x, "x");
            assertEquals(trajectory[i++], xy.y, "y");
        }
    }
}<|MERGE_RESOLUTION|>--- conflicted
+++ resolved
@@ -44,7 +44,6 @@
 import org.apache.sis.feature.AbstractIdentifiedType;
 import org.apache.sis.feature.DefaultAttributeType;
 import org.apache.sis.feature.DefaultFeatureType;
-import org.apache.sis.metadata.iso.identification.AbstractIdentification;
 
 
 /**
@@ -109,13 +108,8 @@
         try (Store store = open(true)) {
             metadata = store.getMetadata();
         }
-<<<<<<< HEAD
-        final Extent extent = getSingleton(((AbstractIdentification) getSingleton(metadata.getIdentificationInfo())).getExtents());
-        final GeographicBoundingBox bbox = (GeographicBoundingBox) getSingleton(extent.getGeographicElements());
-=======
         final Extent extent = assertSingletonExtent(metadata);
         final GeographicBoundingBox bbox = assertSingletonBBox(extent);
->>>>>>> 5d62feec
         assertEquals(50.23, bbox.getWestBoundLongitude());
         assertEquals(50.31, bbox.getEastBoundLongitude());
         assertEquals( 9.23, bbox.getSouthBoundLatitude());
