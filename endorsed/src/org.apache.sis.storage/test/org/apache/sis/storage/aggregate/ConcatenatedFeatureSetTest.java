--- conflicted
+++ resolved
@@ -75,15 +75,9 @@
 
         final Metadata md = cfs.getMetadata();
         assertNotNull(md);
-<<<<<<< HEAD
-        assertContentInfoEquals("City", 3, (FeatureCatalogueDescription) getSingleton(md.getContentInfo()));
-        final Lineage lineage = getSingleton(((DefaultMetadata) md).getResourceLineages());
-        assertFeatureSourceEquals("City", new String[] {"City"}, getSingleton(lineage.getSources()));
-=======
         assertContentInfoEquals("City", 3, assertSingletonFeature(md));
-        final Lineage lineage = assertSingleton(md.getResourceLineages());
+        final Lineage lineage = assertSingleton(assertInstanceOf(DefaultMetadata.class, md).getResourceLineages());
         assertFeatureSourceEquals("City", new String[] {"City"}, assertSingleton(lineage.getSources()));
->>>>>>> 5d62feec
     }
 
     /**
