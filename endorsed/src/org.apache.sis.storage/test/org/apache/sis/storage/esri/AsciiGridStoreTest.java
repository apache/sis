--- conflicted
+++ resolved
@@ -36,7 +36,6 @@
 import static org.apache.sis.test.Assertions.assertSingleton;
 import static org.apache.sis.test.Assertions.assertSingletonBBox;
 import static org.apache.sis.test.Assertions.assertSingletonReferenceSystem;
-import static org.apache.sis.test.Assertions.assertSingletonResourceFormat;
 import org.apache.sis.test.TestCase;
 
 // Specific to the main branch:
@@ -96,13 +95,9 @@
              * Format information is hard-coded in "SpatialMetadata" database. Complete string should
              * be "ESRI ArcInfo ASCII Grid format" but it depends on the presence of Derby dependency.
              */
-<<<<<<< HEAD
-            final DataIdentification id = (DataIdentification) getSingleton(metadata.getIdentificationInfo());
-=======
-            final Identification id = assertSingleton(metadata.getIdentificationInfo());
-            final String format = assertSingletonResourceFormat(id);
-            assertTrue(format.contains("ASCII Grid"), format);
->>>>>>> 5d62feec
+            final DataIdentification id = assertInstanceOf(
+                    DataIdentification.class,
+                    assertSingleton(metadata.getIdentificationInfo()));
             /*
              * This information should have been read from the PRJ file.
              */
