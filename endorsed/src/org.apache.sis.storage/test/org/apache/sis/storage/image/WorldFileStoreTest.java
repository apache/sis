/*
 * Licensed to the Apache Software Foundation (ASF) under one or more
 * contributor license agreements.  See the NOTICE file distributed with
 * this work for additional information regarding copyright ownership.
 * The ASF licenses this file to You under the Apache License, Version 2.0
 * (the "License"); you may not use this file except in compliance with
 * the License.  You may obtain a copy of the License at
 *
 *     http://www.apache.org/licenses/LICENSE-2.0
 *
 * Unless required by applicable law or agreed to in writing, software
 * distributed under the License is distributed on an "AS IS" BASIS,
 * WITHOUT WARRANTIES OR CONDITIONS OF ANY KIND, either express or implied.
 * See the License for the specific language governing permissions and
 * limitations under the License.
 */
package org.apache.sis.storage.image;

import java.io.IOException;
import java.nio.file.Path;
import java.nio.file.Files;
import java.nio.file.DirectoryStream;
import java.nio.file.StandardOpenOption;
import org.opengis.metadata.Metadata;
import org.opengis.metadata.extent.GeographicBoundingBox;
import org.apache.sis.coverage.grid.GridCoverage;
import org.apache.sis.storage.DataStoreException;
import org.apache.sis.storage.GridCoverageResource;
import org.apache.sis.storage.StorageConnector;
import org.apache.sis.storage.ProbeResult;
import org.apache.sis.storage.ResourceAlreadyExistsException;
import org.apache.sis.setup.OptionKey;
import org.apache.sis.util.ArraysExt;

// Test dependencies
import org.junit.jupiter.api.Test;
import static org.junit.jupiter.api.Assertions.*;
import static org.apache.sis.test.Assertions.assertMessageContains;
import org.apache.sis.test.TestCase;
import static org.apache.sis.test.TestUtilities.getSingleton;

// Specific to the main branch:
import org.opengis.metadata.identification.DataIdentification;


/**
 * Tests {@link WorldFileStore} and {@link WorldFileStoreProvider}.
 *
 * @author  Martin Desruisseaux (Geomatys)
 */
public final class WorldFileStoreTest extends TestCase {
    /**
     * Creates a new test case.
     */
    public WorldFileStoreTest() {
    }

    /**
     * Returns a storage connector with the URL to the test data.
     */
    private static StorageConnector testData() {
        return new StorageConnector(WorldFileStoreTest.class.getResource("gradient.png"));
    }

    /**
     * Tests {@link WorldFileStoreProvider#probeContent(StorageConnector)} method.
     *
     * @throws DataStoreException if en error occurred while reading the CSV file.
     */
    @Test
    public void testProbeContent() throws DataStoreException {
        final WorldFileStoreProvider provider = new WorldFileStoreProvider();
        final ProbeResult result = provider.probeContent(testData());
        assertTrue(result.isSupported());
        assertEquals("image/png", result.getMimeType());
    }

    /**
     * Tests the metadata of the {@code "gradient.png"} file.
     *
     * @throws DataStoreException if an error occurred during Image I/O or data store operations.
     */
    @Test
    public void testMetadata() throws DataStoreException {
        final WorldFileStoreProvider provider = new WorldFileStoreProvider();
        try (WorldFileStore store = provider.open(testData())) {
            /*
             * Opportunistic check of store type. Should be read-only,
             * and should have been simplified to the "single image" case.
             */
            assertFalse(store instanceof WritableStore);
            assertTrue(store instanceof SingleImageStore);
            /*
             * Verify format name and MIME type.
             */
            assertTrue(ArraysExt.contains(store.getImageFormat(false), "PNG"));
            assertTrue(ArraysExt.contains(store.getImageFormat(true), "image/png"));
            /*
             * Verify metadata content.
             */
            assertEquals("gradient", store.getIdentifier().get().toString());
            final Metadata metadata = store.getMetadata();
<<<<<<< HEAD
            final DataIdentification id = (DataIdentification) getSingleton(metadata.getIdentificationInfo());
=======
            final Identification id = getSingleton(metadata.getIdentificationInfo());
            final String format = getSingleton(id.getResourceFormats()).getFormatSpecificationCitation().getTitle().toString();
            assertTrue(format.contains("PNG"), format);
>>>>>>> 84992dfb
            assertEquals("WGS 84", getSingleton(metadata.getReferenceSystemInfo()).getName().getCode());
            final GeographicBoundingBox bbox = (GeographicBoundingBox)
                    getSingleton(getSingleton(id.getExtents()).getGeographicElements());
            assertEquals( -90, bbox.getSouthBoundLatitude());
            assertEquals( +90, bbox.getNorthBoundLatitude());
            assertEquals(-180, bbox.getWestBoundLongitude());
            assertEquals(+180, bbox.getEastBoundLongitude());
            /*
             * Verify that the metadata is cached.
             */
            assertSame(metadata, store.getMetadata());
        }
    }

    /**
     * Tests reading the coverage and writing it in a new file.
     * This test unconditionally open the data store as an aggregate,
     * i.e. it bypasses the simplification of PNG files as {@link SingleImageStore} view.
     *
     * @throws DataStoreException if an error occurred during Image I/O or data store operations.
     * @throws IOException if an error occurred when creating, reading or deleting temporary files.
     */
    @Test
    public void testReadWrite() throws DataStoreException, IOException {
        final Path directory = Files.createTempDirectory("SIS-");
        try {
            final WorldFileStoreProvider provider = new WorldFileStoreProvider(false);
            try (WorldFileStore source = provider.open(testData())) {
                assertFalse(source instanceof WritableStore);
                final GridCoverageResource resource = getSingleton(source.components());
                assertEquals("gradient:1", resource.getIdentifier().get().toString());
                /*
                 * Above `resource` is the content of "gradient.png" file.
                 * Write the resource in a new file using a different format.
                 */
                final Path targetPath = directory.resolve("copy.jpg");
                final StorageConnector connector = new StorageConnector(targetPath);
                connector.setOption(OptionKey.OPEN_OPTIONS, new StandardOpenOption[] {
                    StandardOpenOption.CREATE_NEW, StandardOpenOption.WRITE
                });
                try (WritableStore target = (WritableStore) provider.open(connector)) {
                    assertEquals(0, target.isMultiImages());
                    final WritableResource copy = (WritableResource) target.add(resource);
                    assertEquals(1, target.isMultiImages());
                    assertNotSame(resource, copy);
                    assertEquals (resource.getGridGeometry(),     copy.getGridGeometry());
                    assertEquals (resource.getSampleDimensions(), copy.getSampleDimensions());
                    /*
                     * Verify that attempt to write again without `REPLACE` mode fails.
                     */
                    final GridCoverage coverage = resource.read(null, null);
                    var e = assertThrows(ResourceAlreadyExistsException.class, () -> copy.write(coverage),
                                         "Should not have replaced existing resource.");
                    assertMessageContains(e, "1");      // "1" is the image identifier.
                    /*
                     * Try to write again in `REPLACE` mode.
                     */
                    copy.write(coverage, WritableResource.CommonOption.REPLACE);
                    assertEquals(1, target.isMultiImages());
                }
                /*
                 * Verify that the 3 files have been written. The JGW file content is verified,
                 * but the PRJ file content is not fully verified because it may vary.
                 */
                assertTrue(Files.size(targetPath) > 0);
                assertTrue(Files.readAllLines(directory.resolve("copy.prj"))
                                .stream().anyMatch((line) -> line.contains("WGS 84")));
                assertArrayEquals(new String[] {
                    "2.8125", "0.0", "0.0", "-2.8125", "-178.59375", "88.59375"
                }, Files.readAllLines(directory.resolve("copy.jgw")).toArray());
            }
        } finally {
            try (DirectoryStream<Path> entries = Files.newDirectoryStream(directory)) {
                for (Path entry : entries) {
                    Files.delete(entry);
                }
            }
            Files.delete(directory);
        }
    }
}<|MERGE_RESOLUTION|>--- conflicted
+++ resolved
@@ -100,13 +100,7 @@
              */
             assertEquals("gradient", store.getIdentifier().get().toString());
             final Metadata metadata = store.getMetadata();
-<<<<<<< HEAD
             final DataIdentification id = (DataIdentification) getSingleton(metadata.getIdentificationInfo());
-=======
-            final Identification id = getSingleton(metadata.getIdentificationInfo());
-            final String format = getSingleton(id.getResourceFormats()).getFormatSpecificationCitation().getTitle().toString();
-            assertTrue(format.contains("PNG"), format);
->>>>>>> 84992dfb
             assertEquals("WGS 84", getSingleton(metadata.getReferenceSystemInfo()).getName().getCode());
             final GeographicBoundingBox bbox = (GeographicBoundingBox)
                     getSingleton(getSingleton(id.getExtents()).getGeographicElements());
