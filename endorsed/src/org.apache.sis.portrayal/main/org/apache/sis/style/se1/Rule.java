/*
 * Licensed to the Apache Software Foundation (ASF) under one or more
 * contributor license agreements.  See the NOTICE file distributed with
 * this work for additional information regarding copyright ownership.
 * The ASF licenses this file to You under the Apache License, Version 2.0
 * (the "License"); you may not use this file except in compliance with
 * the License.  You may obtain a copy of the License at
 *
 *     http://www.apache.org/licenses/LICENSE-2.0
 *
 * Unless required by applicable law or agreed to in writing, software
 * distributed under the License is distributed on an "AS IS" BASIS,
 * WITHOUT WARRANTIES OR CONDITIONS OF ANY KIND, either express or implied.
 * See the License for the specific language governing permissions and
 * limitations under the License.
 */
package org.apache.sis.style.se1;

import java.util.List;
import java.util.ArrayList;
import java.util.Optional;
import jakarta.xml.bind.annotation.XmlType;
import jakarta.xml.bind.annotation.XmlElement;
import jakarta.xml.bind.annotation.XmlElementRef;
import jakarta.xml.bind.annotation.XmlRootElement;
import org.opengis.metadata.citation.OnlineResource;
import org.apache.sis.xml.bind.Context;
import org.apache.sis.util.ArgumentChecks;
import org.apache.sis.util.resources.Errors;

<<<<<<< HEAD
// Branch-dependent imports
import org.apache.sis.filter.Filter;
=======
// Specific to the geoapi-3.1 and geoapi-4.0 branches:
import org.opengis.filter.Filter;
>>>>>>> efcd672a


/**
 * Rendering instructions grouped by feature-property conditions and map scales.
 * A rule consists of two important parts: a {@linkplain Filter filter} and a list of symbols.
 * When drawing a given feature, the rendering engine examines each rule in the style,
 * first checking its filter. If the feature is accepted by the filter,
 * then all {@link Symbolizer} for that rule are applied to the given feature.
 *
 * <!-- Following list of authors contains credits to OGC GeoAPI 2 contributors. -->
 * @author  Johann Sorel (Geomatys)
 * @author  Chris Dillard (SYS Technologies)
 * @author  Martin Desruisseaux (Geomatys)
 * @version 1.5
 *
 * @param <R>  the type of data to style, such as {@code Feature} or {@code Coverage}.
 *
 * @since 1.5
 */
@XmlType(name = "RuleType", propOrder = {
    "name",
    "description",
    "legend",
//  "filter",           // XML encoding not yet available.
    "elseFilter",
    "minScale",
    "maxScale",
    "symbolizers"
})
@XmlRootElement(name = "Rule")
public class Rule<R> extends StyleElement<R> {
    /**
     * Name for this rule, or {@code null} if none.
     *
     * @see #getName()
     * @see #setName(String)
     */
    @XmlElement(name = "Name")
    protected String name;

    /**
     * Information for user interfaces, or {@code null} if none.
     *
     * @see #getDescription()
     * @see #setDescription(Description)
     */
    @XmlElement(name = "Description")
    protected Description<R> description;

    /**
     * Small graphic to draw in a legend window, or {@code null} if none.
     *
     * @see #getLegend()
     * @see #setLegend(LegendGraphic)
     */
    @XmlElement(name = "LegendGraphic")
    protected LegendGraphic<R> legend;

    /**
     * Filter that will limit the features, or {@code null} if none.
     *
     * @see #getFilter()
     * @see #setFilter(Filter)
     */
//  @XmlElement(name = "Filter", namespace = "http://www.opengis.net/ogc")
    protected Filter<R> filter;

    /**
     * Whether this {@code Rule} will be applied only if no other rules in the containing style apply.
     *
     * @see #isElseFilter()
     * @see #setElseFilter(boolean)
     */
    protected boolean isElseFilter;

    /**
     * Minimum value (inclusive) in the denominator of map scale at which this rule will apply.
     *
     * @see #getMinScaleDenominator()
     * @see #setMaxScaleDenominator(double)
     */
    protected double minScale;

    /**
     * Maximum value (exclusive) in the denominator of map scale at which this rule will apply.
     *
     * @see #getMaxScaleDenominator()
     * @see #setMaxScaleDenominator(double)
     */
    protected double maxScale;

    /**
     * Description of how a feature is to appear on a map.
     *
     * @see #symbolizers()
     */
    @XmlElementRef(name = "Symbolizer")
    private List<Symbolizer<R>> symbolizers;

    /**
     * If the style comes from an external XML file, the original source. Otherwise {@code null}.
     *
     * @see #getOnlineResource()
     * @see #setOnlineSource(OnlineResource)
     */
    protected OnlineResource onlineSource;

    /**
     * For JAXB unmarshalling only.
     */
    private Rule() {
        // Thread-local factory will be used.
    }

    /**
     * Creates an initially empty rule.
     *
     * @param  factory  the factory to use for creating expressions and child elements.
     */
    public Rule(final StyleFactory<R> factory) {
        super(factory);
        maxScale = Double.POSITIVE_INFINITY;
        symbolizers = new ArrayList<>();
    }

    /**
     * Creates a shallow copy of the given object.
     * For a deep copy, see {@link #clone()} instead.
     *
     * @param  source  the object to copy.
     */
    public Rule(final Rule<R> source) {
        super(source);
        name         = source.name;
        description  = source.description;
        legend       = source.legend;
        filter       = source.filter;
        minScale     = source.minScale;
        maxScale     = source.maxScale;
        onlineSource = source.onlineSource;
        symbolizers  = new ArrayList<>(source.symbolizers);
    }

    /**
     * Returns the name for this rule.
     * This can be any string that uniquely identifies this rule within a given canvas.
     * It is not meant to be human-friendly. For a human-friendly label,
     * see the {@linkplain Description#getTitle() title} instead.
     *
     * @return a name for this rule.
     */
    public Optional<String> getName() {
        return Optional.ofNullable(name);
    }

    /**
     * Sets a name for this rule.
     * If this method is never invoked, then the default value is absence.
     *
     * @param  value  new name for this rule, or {@code null} if none.
     */
    public void setName(final String value) {
        name = value;
    }

    /**
     * Returns the description of this rule.
     * The returned object is <em>live</em>:
     * changes in the returned instance will be reflected in this rule, and conversely.
     *
     * @return information for user interfaces.
     */
    public Optional<Description<R>> getDescription() {
        return Optional.ofNullable(description);
    }

    /**
     * Sets a description of this rule.
     * The given instance is stored by reference, it is not cloned.
     * If this method is never invoked, then the default value is absence.
     *
     * @param  value  new information for user interfaces, or {@code null} if none.
     */
    public void setDescription(final Description<R> value) {
        description = value;
    }

    /**
     * Returns a small graphic that could be used by the rendering engine to draw a legend window.
     * User interfaces may present the user with a legend that indicates how features of a given type are being portrayed.
     * Through its {@code LegendGraphic} property, a {@code Rule} can provide a custom picture to be used in such a legend window.
     *
     * <p>The returned object is <em>live</em>:
     * changes in the returned instance will be reflected in this rule, and conversely.</p>
     *
     * @return small graphic to draw in a legend window.
     */
    public Optional<LegendGraphic<R>> getLegend() {
        return Optional.ofNullable(legend);
    }

    /**
     * Sets a small graphic that could be used by the rendering engine to draw a legend window.
     * The given instance is stored by reference, it is not cloned.
     * If this method is never invoked, then the default value is absence.
     *
     * @param  value  new legend graphic, or {@code null} if none.
     */
    public void setLegend(final LegendGraphic<R> value) {
        legend = value;
    }

    /**
     * Returns the filter that will limit the features for which this rule will apply.
     * This value should be used only if {@link #isElseFilter()} returns {@code false},
     * in which case this rule applies to all features.
     *
     * @return the filter that will limit the features.
     */
    public Filter<R> getFilter() {
        if (isElseFilter) {
            return Filter.exclude();
        }
        final var value = filter;
        return (value != null) ? value : Filter.include();
    }

    /**
     * Sets the filter that will limit the features for which this rule will apply.
     * If this method is never invoked, then the default value is {@link Filter#include()}.
     * Invoking this method forces {@link #isElseFilter()} to {@code false}.
     *
     * @param  value  new filter that will limit the features, or {@code null} if none.
     */
    public void setFilter(final Filter<R> value) {
        isElseFilter = false;
        filter = value;
    }

    /**
     * Returns true if this {@code Rule} will be applied only if no other rules in the containing style apply.
     * If this is true, then the {@linkplain #getFilter() filter} should be ignored.
     *
     * <p>The "Else Filter" is implicitly a filter with a condition that depends on the enclosing style.
     * Consequently, it cannot be expressed as a standalone {@code Filter} expression in this rule.</p>
     *
     * @return true if the filter is an else filter.
     */
    public boolean isElseFilter() {
        return isElseFilter;
    }

    /**
     * Sets or unset this filter to an else filter.
     *
     * @param  value  whether the filter is the "else" filter.
     */
    public void setElseFilter(final boolean value) {
        isElseFilter = value;
    }

    /**
     * Invoked by JAXB at marshalling time for expressing the boolean {@code isElseFilter} value as an XML element.
     */
    @XmlElement(name = "ElseFilter")
    private ElseFilter getElseFilter() {
        return isElseFilter ? ElseFilter.INSTANCE : null;
    }

    /**
     * Invoked at JAXB unmarshalling time when an {@code <ElseFilter/>} element is found.
     */
    private void setElseFilter(final ElseFilter value) {
        isElseFilter = (value != null);
    }

    /**
     * Returns the minimum value (inclusive) in the denominator of map scale at which this rule will apply.
     * If, for example, this value was 10000, then this rule would only apply at scales of 1:<var>X</var>
     * where <var>X</var> is greater than 10000. A value of zero indicates that there is no minimum.
     *
     * <h4>Relationship with real world lengths</h4>
     * The values used are scale denominators relative to a “standardized rendering pixel size”.
     * That size is defined as a square with sides of 0.28 millimeters. If the real pixel size
     * is different or if the CRS uses angular units instead of linear, then the renderer shall
     * take those information in account as described in OGC 05-077r4 §10.2.
     *
     * @return minimum scale value, inclusive.
     */
    public double getMinScaleDenominator() {
        return minScale;
    }

    /**
     * Invoked by JAXB for marshalling the minimum scale denominator.
     * If both the minimum and maximum are the default values, then this property is omitted.
     * If a maximum value exists, then the zero minimum is explicitly written for clarity.
     */
    @XmlElement(name = "MinScaleDenominator")
    private Double getMinScale() {
        final var value = minScale;
        return (value > 0 || maxScale != Double.POSITIVE_INFINITY) ? value : null;
    }

    /**
     * Sets the minimum value (inclusive) in the denominator of map scale at which this rule will apply.
     * If the given value is greater than the maximum scale, then that maximum is discarded.
     * If this method is never invoked, then the default value is 0.
     *
     * @param  value  new minimum scale value (inclusive).
     */
    public void setMinScaleDenominator(final double value) {
        ArgumentChecks.ensurePositive("MinScaleDenominator", value);
        minScale = value;
        if (value > maxScale) {
            maxScale = Double.POSITIVE_INFINITY;
        }
    }

    /**
     * Invoked by JAXB for unmarshalling the minimum scale denominator.
     * The argument validity check assumes that this method is invoked only once.
     * If this assumption is violated, the check allows range restriction but not expansion.
     * If the given value is invalid, a warning is reported but the unmarshalling continue.
     */
    private void setMinScale(final Double value) {
        if (isValidScale("MinScaleDenominator", value)) {
            minScale = value;
        }
    }

    /**
     * Returns the maximum value (exclusive) in the denominator of map scale at which this rule will apply.
     * If, for example, this value was 10000, then this rule would only apply at scales of 1:<var>X</var>
     * where <var>X</var> is less than 10000.
     * An {@linkplain Double#POSITIVE_INFINITY infinite} value indicates that there is no maximum.
     *
     * <h4>Relationship with real world lengths</h4>
     * The same discussion than {@link #getMinScaleDenominator()} applies also to the maximum scale value.
     *
     * @return maximum scale value, exclusive.
     */
    public double getMaxScaleDenominator() {
        return maxScale;
    }

    /**
     * Invoked by JAXB for marshalling the maximum scale denominator.
     * If the value is positive infinity, then the property is omitted.
     */
    @XmlElement(name = "MaxScaleDenominator")
    private Double getMaxScale() {
        final var value = maxScale;
        return (value != Double.POSITIVE_INFINITY) ? value : null;
    }

    /**
     * Sets the maximum value (exclusive) in the denominator of map scale at which this rule will apply.
     * If the given value is less than the minimum scale, then that minimum is discarded.
     * If this method is never invoked, then the default value is {@link Double#POSITIVE_INFINITY}.
     *
     * @param  value  new maximum scale value (exclusive).
     */
    public void setMaxScaleDenominator(final double value) {
        ArgumentChecks.ensureStrictlyPositive("MaxScaleDenominator", value);
        maxScale = value;
        if (value < minScale) {
            minScale = 0;
        }
    }

    /**
     * Invoked by JAXB for unmarshalling the maximum scale denominator.
     * The argument validity check assumes that this method is invoked only once.
     * If this assumption is violated, the check allows range restriction but not expansion.
     * If the given value is invalid, a warning is reported but the unmarshalling continue.
     */
    private void setMaxScale(final Double value) {
        if (isValidScale("MaxScaleDenominator", value)) {
            maxScale = value;
        }
    }

    /**
     * Indicates whether an unmarshalled minimum or maximum scale denominator is inside the expected range of values.
     * If the given value is invalid, a warning is emitted to the JAXB unmarshaller and the caller will keep the default value.
     */
    private boolean isValidScale(final String name, final Double value) {
        boolean isValidScale = (value != null);
        if (isValidScale) {
            isValidScale = (value >= minScale && value <= maxScale);
            if (!isValidScale) {
                Context.warningOccured(Context.current(), Rule.class, "set".concat(name), Errors.class,
                                       Errors.Keys.ValueOutOfRange_4, name, minScale, maxScale, value);
            }
        }
        return isValidScale;
    }

    /**
     * Returns the description of how a feature is to appear on a map.
     * Each symbolizer describes how the shape should appear,
     * together with graphical properties such as color and opacity.
     * The predefined type of symbolizers are
     * {@linkplain LineSymbolizer line},
     * {@linkplain PolygonSymbolizer polygon},
     * {@linkplain PointSymbolizer point},
     * {@linkplain TextSymbolizer text}, and
     * {@linkplain RasterSymbolizer raster} symbolizers.
     *
     * <p>The returned collection is <em>live</em>:
     * changes in that collection are reflected into this object, and conversely.</p>
     *
     * @return the list of symbolizers, as a live collection.
     */
    @SuppressWarnings("ReturnOfCollectionOrArrayField")
    public List<Symbolizer<R>> symbolizers() {
        return symbolizers;
    }

    /**
     * If the style comes from an external XML file, the original source.
     * This property may be non-null if a XML document specified this rule
     * by a link to another XML document.
     *
     * @return the original source of this rule.
     */
    public Optional<OnlineResource> getOnlineSource() {
        return Optional.ofNullable(onlineSource);
    }

    /**
     * If the style comes from an external XML file, the original source.
     * If this method is never invoked, then the default value is absence.
     *
     * <h4>Effect on XML marshalling</h4>
     * Setting this property to a non-null value has the following effect:
     * When this rule is written in a XML document, then instead of writing
     * the XML elements describing this rule,
     * the specified link will be written instead.
     *
     * @todo Above-describing marshalling is not yet implemented.
     *
     * @param  value  new source of this rule, or {@code null} if none.
     */
    public void setOnlineSource(final OnlineResource value) {
        onlineSource = value;
    }

    /**
     * Returns all properties contained in this class.
     * This is used for {@link #equals(Object)} and {@link #hashCode()} implementations.
     */
    @Override
    final Object[] properties() {
        return new Object[] {name, description, legend, filter, minScale, maxScale, symbolizers, onlineSource};
    }

    /**
     * Returns a deep clone of this object. All style elements are cloned,
     * but expressions are not on the assumption that they are immutable.
     *
     * @return deep clone of all style elements.
     */
    @Override
    public Rule<R> clone() {
        final var clone = (Rule<R>) super.clone();
        clone.selfClone();
        return clone;
    }

    /**
     * Clones the mutable style fields of this element.
     */
    private void selfClone() {
        if (description != null) description = description.clone();
        if (legend      != null) legend      = legend.clone();
        symbolizers = new ArrayList<>(symbolizers);
        symbolizers.replaceAll(Symbolizer::clone);
    }
}<|MERGE_RESOLUTION|>--- conflicted
+++ resolved
@@ -28,13 +28,8 @@
 import org.apache.sis.util.ArgumentChecks;
 import org.apache.sis.util.resources.Errors;
 
-<<<<<<< HEAD
-// Branch-dependent imports
+// Specific to the main branch:
 import org.apache.sis.filter.Filter;
-=======
-// Specific to the geoapi-3.1 and geoapi-4.0 branches:
-import org.opengis.filter.Filter;
->>>>>>> efcd672a
 
 
 /**
