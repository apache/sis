/*
 * Licensed to the Apache Software Foundation (ASF) under one or more
 * contributor license agreements.  See the NOTICE file distributed with
 * this work for additional information regarding copyright ownership.
 * The ASF licenses this file to You under the Apache License, Version 2.0
 * (the "License"); you may not use this file except in compliance with
 * the License.  You may obtain a copy of the License at
 *
 *     http://www.apache.org/licenses/LICENSE-2.0
 *
 * Unless required by applicable law or agreed to in writing, software
 * distributed under the License is distributed on an "AS IS" BASIS,
 * WITHOUT WARRANTIES OR CONDITIONS OF ANY KIND, either express or implied.
 * See the License for the specific language governing permissions and
 * limitations under the License.
 */
package org.apache.sis.style.se1;

import java.util.Set;
import java.util.List;
import java.util.ArrayList;
import java.util.EnumSet;
import java.util.Optional;
import jakarta.xml.bind.Unmarshaller;
import jakarta.xml.bind.annotation.XmlType;
import jakarta.xml.bind.annotation.XmlElement;
import jakarta.xml.bind.annotation.XmlAttribute;
import org.opengis.util.GenericName;

<<<<<<< HEAD
// Branch-dependent imports
import org.apache.sis.filter.Filter;
=======
// Specific to the geoapi-3.1 and geoapi-4.0 branches:
import org.opengis.filter.ResourceId;
>>>>>>> efcd672a


/**
 * Defines the styling that is to be applied on data of some arbitrary type.
 * The type of data is specified by the {@code <R>} parameterized type and depends on the concrete subclass.
 * The two main types are {@link org.apache.sis.feature.AbstractFeature}
 * and {@link org.apache.sis.coverage.BandedCoverage}.
 *
 * <!-- Following list of authors contains credits to OGC GeoAPI 2 contributors. -->
 * @author  Johann Sorel (Geomatys)
 * @author  Chris Dillard (SYS Technologies)
 * @author  Martin Desruisseaux (Geomatys)
 * @version 1.5
 *
 * @param <R>  the type of data to style, such as {@code Feature} or {@code Coverage}.
 *
 * @since   1.5
 */
@XmlType(propOrder = {
    "name",
    "description",
    "featureTypeName",
//  "semanticTypeIdentifiers",
    "rules"
})
public abstract class AbstractStyle<R> extends StyleElement<R> {
    /**
     * Version number of the Symbology Encoding Implementation Specification standard currently implemented.
     * This version number may change in future Apache SIS releases if new standards are published.
     * The current value is {@value}.
     */
    public static final String VERSION = "1.1.0";

    /**
     * Version number of the Symbology Encoding standard used.
     * This value should not be changed, unless this style has been unmarshalled
     * from a XML document that specifies a different version number.
     *
     * @see #getVersion()
     */
    @XmlAttribute
    protected String version;

    /**
     * Name for this style, or {@code null} if none.
     *
     * @see #getName()
     * @see #setName(String)
     */
    @XmlElement(name = "Name")
    protected String name;

    /**
     * Information for user interfaces, or {@code null} if none.
     *
     * @see #getDescription()
     * @see #setDescription(Description)
     */
    @XmlElement(name = "Description")
    protected Description<R> description;

    /**
     * Identification of feature instances on which to apply the style, or {@code null} if none.
     *
     * @see #getFeatureInstanceIDs()
     * @see #setFeatureInstanceIDs(ResourceId)
     */
    protected Filter<? super R> featureInstanceIDs;

    /**
     * Name of the feature type that this style is meant to act upon, or {@code null} if none.
     *
     * @see #getFeatureTypeName()
     * @see #setFeatureTypeName(GenericName)
     */
    @XmlElement(name = "FeatureTypeName")
    protected GenericName featureTypeName;

    /**
     * Types of geometry that this style is meant to act upon, as a live collection.
     * May be empty but never null.
     *
     * @see #semanticTypeIdentifiers()
     */
//  @XmlElement(name = "SemanticTypeIdentifier")
    private EnumSet<SemanticType> semanticTypeIdentifiers;

    /**
     * List of rules.
     *
     * <h4>Online rules</h4>
     * A XML document may contain links to rules instead of a full definitions.
     * Such {@code se:OnlineResource} elements are handled at marshalling time.
     * When reading a XML document, the rule links are resolved automatically.
     * When writing a XML document, some rules may be replaced by online resources
     * if {@link Rule#getOnlineSource()} is provided.
     *
     * @todo JAXB adapter for handling the online case is not yet written.
     *
     * @see #rules()
     */
    @XmlElement(name = "Rule")
    private List<Rule<R>> rules;

    /**
     * Invoked by JAXB before unmarshalling this mark.
     * Avoid giving the false impression that the XML document contained a version string.
     */
    private void beforeUnmarshal(Unmarshaller caller, Object parent) {
        version = "unspecified";
    }

    /**
     * Creates an initially empty feature type style.
     * Callers should set the following properties after construction:
     *
     * <ul>
     *   <li>Either the {@linkplain #setFeatureTypeName feature type name}
     *       or {@linkplain #semanticTypeIdentifiers() semantic type identifiers}, or both.</li>
     *   <li>At least one {@linkplain #rules() rule} should be added.</li>
     * </ul>
     *
     * @param  factory  the factory to use for creating expressions and child elements.
     */
    public AbstractStyle(final StyleFactory<R> factory) {
        super(factory);
        version = VERSION;
        semanticTypeIdentifiers = EnumSet.noneOf(SemanticType.class);
        rules = new ArrayList<>();
    }

    /**
     * Creates a shallow copy of the given object.
     * For a deep copy, see {@link #clone()} instead.
     *
     * @param  source  the object to copy.
     */
    public AbstractStyle(final AbstractStyle<R> source) {
        super(source);
        version                 = source.version;
        name                    = source.name;
        description             = source.description;
        featureInstanceIDs      = source.featureInstanceIDs;
        featureTypeName         = source.featureTypeName;
        semanticTypeIdentifiers = source.semanticTypeIdentifiers.clone();
        rules                   = new ArrayList<>(source.rules);
    }

    /**
     * Returns the version number of the Symbology Encoding standard used.
     * This is fixed to {@value #VERSION} in current Apache SIS release.
     * This value cannot be changed, unless this style has been unmarshalled
     * from a XML document that specifies a different version number.
     *
     * @return version number of the Symbology Encoding standard used.
     */
    public String getVersion() {
        return version;
    }

    /**
     * Returns the name for this style.
     * This can be any string that uniquely identifies this style within a given canvas.
     * It is not meant to be human-friendly. For a human-friendly label,
     * see the {@linkplain Description#getTitle() title} instead.
     *
     * @return a name for this style.
     */
    public Optional<String> getName() {
        return Optional.ofNullable(name);
    }

    /**
     * Sets a name for this style.
     * If this method is never invoked, then the default value is absence.
     *
     * @param  value  new name for this style.
     */
    public void setName(final String value) {
        name = value;
    }

    /**
     * Returns the description of this style.
     * The returned object is <em>live</em>:
     * changes in the returned instance will be reflected in this style, and conversely.
     *
     * @return information for user interfaces.
     */
    public Optional<Description<R>> getDescription() {
        return Optional.ofNullable(description);
    }

    /**
     * Sets a description of this style.
     * The given instance is stored by reference, it is not cloned.
     * If this method is never invoked, then the default value is absence.
     *
     * @param  value  new information for user interfaces, or {@code null} if none.
     */
    public void setDescription(final Description<R> value) {
        description = value;
    }

    /**
     * Returns an identification of feature instances on which to apply the style.
     * This method enable the possibility to use a feature type style on a given list
     * of features only, instead of all instances of the feature type.
     *
     * @return identification of the feature instances.
     */
    public Optional<Filter<? super R>> getFeatureInstanceIDs() {
        return Optional.ofNullable(featureInstanceIDs);
    }

    /**
     * Sets an identification of feature instances on which to apply the style.
     * If this method is never invoked, then the default value is absence.
     *
     * @param  value  new identification of feature instances, or {@code null} if none.
     */
    public void setFeatureInstanceIDs(final Filter<? super R> value) {
        featureInstanceIDs = value;
    }

    /**
     * Returns the name of the feature type that this style is meant to act upon.
     * It is allowed to be null but only if the feature type can be inferred by other means,
     * for example from context or using {@link SemanticType} identifiers.
     *
     * @return name of the feature type that this style is meant to act upon.
     */
    public Optional<GenericName> getFeatureTypeName() {
        return Optional.ofNullable(featureTypeName);
    }

    /**
     * Sets the name of the feature type that this style is meant to act upon.
     * If this method is never invoked, then the default value is absence.
     *
     * @param  value  new name of the feature type, or {@code null} if none.
     */
    public void setFeatureTypeName(final GenericName value) {
        featureTypeName = value;
    }

    /**
     * Returns the most general types of geometry that this style is meant to act upon.
     * The syntax is currently undefined, but the following values are reserved to indicate
     * that the style applies to feature with default geometry of specific type:
     *
     * <ul>
     *   <li>{@code generic:point}</li>
     *   <li>{@code generic:line}</li>
     *   <li>{@code generic:polygon}</li>
     *   <li>{@code generic:text}</li>
     *   <li>{@code generic:raster}</li>
     *   <li>{@code generic:any}</li>
     * </ul>
     *
     * <p>The returned collection is <em>live</em>:
     * changes in that collection are reflected into this object, and conversely.</p>
     *
     * @return types of geometry that this style is meant to act upon, as a live collection.
     */
    @SuppressWarnings("ReturnOfCollectionOrArrayField")
    public Set<SemanticType> semanticTypeIdentifiers() {
        return semanticTypeIdentifiers;
    }

    /**
     * Returns the list of rules contained by this style.
     * Order matter: the first item in a list will be the
     * first item plotted and hence appears on the bottom.
     *
     * <p>The returned collection is <em>live</em>:
     * changes in that collection are reflected into this object, and conversely.</p>
     *
     * @return ordered list of rules, as a live collection.
     */
    @SuppressWarnings("ReturnOfCollectionOrArrayField")
    public List<Rule<R>> rules() {
        return rules;
    }

    /**
     * Returns all properties contained in this class.
     * This is used for {@link #equals(Object)} and {@link #hashCode()} implementations.
     */
    @Override
    final Object[] properties() {
        return new Object[] {name, description, featureInstanceIDs, featureTypeName, semanticTypeIdentifiers, rules};
    }

    /**
     * Returns a deep clone of this object. All style elements are cloned,
     * but expressions are not on the assumption that they are immutable.
     *
     * @return deep clone of all style elements.
     */
    @Override
    public AbstractStyle<R> clone() {
        final var clone = (AbstractStyle<R>) super.clone();
        clone.selfClone();
        return clone;
    }

    /**
     * Clones the mutable style fields of this element.
     */
    private void selfClone() {
        if (description != null) description = description.clone();
        semanticTypeIdentifiers = semanticTypeIdentifiers.clone();
        rules = new ArrayList<>(rules);
        rules.replaceAll(Rule::clone);
    }
}<|MERGE_RESOLUTION|>--- conflicted
+++ resolved
@@ -27,13 +27,8 @@
 import jakarta.xml.bind.annotation.XmlAttribute;
 import org.opengis.util.GenericName;
 
-<<<<<<< HEAD
-// Branch-dependent imports
+// Specific to the main branch:
 import org.apache.sis.filter.Filter;
-=======
-// Specific to the geoapi-3.1 and geoapi-4.0 branches:
-import org.opengis.filter.ResourceId;
->>>>>>> efcd672a
 
 
 /**
