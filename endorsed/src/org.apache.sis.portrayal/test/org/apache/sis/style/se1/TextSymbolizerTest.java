--- conflicted
+++ resolved
@@ -20,13 +20,8 @@
 
 import static org.junit.Assert.*;
 
-<<<<<<< HEAD
-// Branch-dependent imports
+// Specific to the main branch:
 import org.apache.sis.feature.AbstractFeature;
-=======
-// Specific to the geoapi-3.1 and geoapi-4.0 branches:
-import org.opengis.feature.Feature;
->>>>>>> efcd672a
 
 
 /**
