--- conflicted
+++ resolved
@@ -22,13 +22,8 @@
 
 import static org.junit.Assert.*;
 
-<<<<<<< HEAD
-// Branch-dependent imports
+// Specific to the main branch:
 import org.apache.sis.filter.Filter;
-=======
-// Specific to the geoapi-3.1 and geoapi-4.0 branches:
-import org.opengis.filter.Filter;
->>>>>>> efcd672a
 
 
 /**
