/*
 * Licensed to the Apache Software Foundation (ASF) under one or more
 * contributor license agreements.  See the NOTICE file distributed with
 * this work for additional information regarding copyright ownership.
 * The ASF licenses this file to You under the Apache License, Version 2.0
 * (the "License"); you may not use this file except in compliance with
 * the License.  You may obtain a copy of the License at
 *
 *     http://www.apache.org/licenses/LICENSE-2.0
 *
 * Unless required by applicable law or agreed to in writing, software
 * distributed under the License is distributed on an "AS IS" BASIS,
 * WITHOUT WARRANTIES OR CONDITIONS OF ANY KIND, either express or implied.
 * See the License for the specific language governing permissions and
 * limitations under the License.
 */
package org.apache.sis.coverage.grid;

import java.util.Arrays;
import java.io.Serializable;
import org.opengis.geometry.DirectPosition;
import org.opengis.referencing.operation.MathTransform;
import org.opengis.referencing.operation.TransformException;
import org.apache.sis.geometry.GeneralDirectPosition;
import org.apache.sis.feature.internal.Resources;
import org.apache.sis.util.StringBuilders;
import org.apache.sis.util.internal.shared.Strings;
import org.apache.sis.util.resources.Errors;

// Specific to the main branch:
import org.opengis.geometry.MismatchedDimensionException;
import org.opengis.referencing.crs.CoordinateReferenceSystem;
import org.apache.sis.coverage.PointOutsideCoverageException;


/**
 * Grid coordinates which may have fraction digits after the integer part.
 * Grid coordinates specify the location of a cell within a {@link GridCoverage}.
 * They are normally integer numbers, but fractional parts may exist for example
 * after converting a geospatial {@link DirectPosition} to grid coordinates.
 * Preserving that fractional part is needed for interpolations.
 * This class can store such fractional part and can also compute a {@link GridExtent}
 * containing the coordinates, which can be used for requesting data for interpolations.
 *
 * <p>Current implementation stores coordinate values as {@code double} precision floating-point numbers
 * and {@linkplain Math#round(double) rounds} them to 64-bits integers on the fly. If a {@code double}
 * cannot be {@linkplain #getCoordinateValue(int) returned} as a {@code long}, or if a {@code long}
 * cannot be {@linkplain #setCoordinateValue(int, long) stored} as a {@code double}, then an
 * {@link ArithmeticException} is thrown.</p>
 *
 * @author  Martin Desruisseaux (Geomatys)
 * @version 1.6
 *
 * @see GridCoverage.Evaluator#toGridCoordinates(DirectPosition)
 *
 * @since 1.1
 */
public class FractionalGridCoordinates implements Serializable {
    /**
     * For cross-version compatibility.
     */
    private static final long serialVersionUID = 5652265407347129550L;

    /**
     * The grid coordinates as floating-point numbers.
     */
    private final double[] coordinates;

    /**
     * Creates a new grid coordinates with the given number of dimensions.
     *
     * <h4>Usage note</h4>
     * {@code FractionalGridCoordinates} are usually not created directly, but are instead obtained
     * indirectly for example from the {@linkplain GridCoverage.Evaluator#toGridCoordinates(DirectPosition)
     * conversion of a geospatial position}.
     *
     * @param  dimension  the number of dimensions.
     */
    public FractionalGridCoordinates(final int dimension) {
        coordinates = new double[dimension];
    }

    /**
     * Creates a new grid coordinates with the given coordinates.
     * The array length is the number of dimensions.
     *
     * @param  coordinates  the grid coordinates.
     */
    FractionalGridCoordinates(final double[] coordinates) {
        this.coordinates = coordinates;
    }

    /**
     * Creates a new grid coordinates initialized to a copy of the given coordinates.
     *
     * @param  other  the coordinates to copy.
     */
    public FractionalGridCoordinates(final FractionalGridCoordinates other) {
        coordinates = other.coordinates.clone();
    }

    /**
     * Returns the number of dimension of this grid coordinates.
     *
     * @return  the number of dimensions.
     */
    public int getDimension() {
        return coordinates.length;
    }

    /**
     * Returns one integer value for each dimension of the grid.
     * The default implementation invokes {@link #getCoordinateValue(int)}
     * for each element in the returned array.
     *
     * @return a copy of the coordinates. Changes in the returned array will
     *         not be reflected back in this {@code GridCoordinates} object.
     * @throws ArithmeticException if a coordinate value is outside the range
     *         of values representable as a 64-bits integer value.
     */
    public long[] getCoordinateValues() {
        final long[] indices = new long[coordinates.length];
        for (int i=0; i<indices.length; i++) {
            indices[i] = getCoordinateValue(i);
        }
        return indices;
    }

    /**
     * Returns the grid coordinate value at the specified dimension.
     * Floating-point values are rounded to the nearest 64-bits integer values.
     * If the coordinate value is NaN or outside the range of {@code long} values,
     * then an {@link ArithmeticException} is thrown.
     *
     * @param  dimension  the dimension for which to obtain the coordinate value.
     * @return the coordinate value at the given dimension,
     *         {@linkplain Math#round(double) rounded} to nearest integer.
     * @throws IndexOutOfBoundsException if the given index is negative or is
     *         equal or greater than the {@linkplain #getDimension grid dimension}.
     * @throws ArithmeticException if the coordinate value is outside the range
     *         of values representable as a 64-bits integer value.
     */
    public long getCoordinateValue(final int dimension) {
        final double value = coordinates[dimension];
        if (value >= ValuesAtPointIterator.DOMAIN_MINIMUM && value <= ValuesAtPointIterator.DOMAIN_MAXIMUM) {
            return Math.round(value);
        }
        throw new ArithmeticException(Resources.format(Resources.Keys.UnconvertibleGridCoordinate_2, "long", value));
    }

    /**
     * Returns a grid coordinate value together with its fractional part, if any.
     *
     * @param  dimension  the dimension for which to obtain the coordinate value.
     * @return the coordinate value at the given dimension.
     * @throws IndexOutOfBoundsException if the given index is negative or is
     *         equal or greater than the {@linkplain #getDimension grid dimension}.
     */
    public double getCoordinateFractional(final int dimension) {
        return coordinates[dimension];
    }

    /**
     * Sets the coordinate value at the specified dimension.
     * The given value shall be convertible to {@code double} without precision lost.
     *
     * @param  dimension  the dimension for which to set the coordinate value.
     * @param  value      the new value.
     * @throws IndexOutOfBoundsException if the given index is negative or is
     *         equal or greater than the {@linkplain #getDimension grid dimension}.
     * @throws ArithmeticException if this method cannot store the given grid coordinate
     *         without precision lost.
     */
    public void setCoordinateValue(final int dimension, final long value) {
        if ((coordinates[dimension] = value) != value) {
            throw new ArithmeticException(Resources.format(Resources.Keys.UnconvertibleGridCoordinate_2, "double", value));
        }
    }

    /**
     * Creates a new grid extent around this grid coordinates. The returned extent will have the same number
     * of dimensions than this grid coordinates. For each dimension <var>i</var> the following relationships
     * will hold (where {@code extent} is the return value):
     *
     * <ol>
     *   <li>If <code>extent.{@linkplain GridExtent#getSize(int) getSize}(i)</code> ≥ 2 and no shift (see below) then:<ul>
     *      <li><code>extent.{@linkplain GridExtent#getLow(int)  getLow}(i)</code> ≤
     *          <code>{@linkplain #getCoordinateFractional(int)  getCoordinateFractional}(i)</code></li>
     *      <li><code>extent.{@linkplain GridExtent#getHigh(int) getHigh}(i)</code> ≥
     *          <code>{@linkplain #getCoordinateFractional(int)  getCoordinateFractional}(i)</code></li>
     *   </ul></li>
     *   <li>If {@code bounds.getSize(i)} ≥ {@code size[i]} and {@code size[i]} ≠ 0 then:<ul>
     *      <li><code>extent.{@linkplain GridExtent#getSize(int) getSize}(i)</code> = {@code size[i]}</li>
     *   </ul></li>
     * </ol>
     *
     * <p>The {@code size} argument is optional and can be incomplete (i.e. the number of {@code size} values can be
     * less than the number of dimensions). For each dimension <var>i</var>, if a {@code size[i]} value is provided
     * and is not zero, then this method tries to expand the extent in that dimension to the specified {@code size[i]}
     * value as shown in constraint #2 above. Otherwise the default size is the smallest possible extent that met
     * constraint #1 above, clipped to the {@code bounds}. This implies a size of 1 if the grid coordinate in that
     * dimension is an integer, or a size of 2 (before clipping to the bounds) if the grid coordinate has a fractional
     * part.</p>
     *
     * <p>The {@code bounds} argument is also optional.
     * If non-null, then this method enforces the following additional rules:</p>
     *
     * <ul>
     *   <li>Coordinates rounded to nearest integers must be inside the given bounds,
     *       otherwise a {@link PointOutsideCoverageException} is thrown.</li>
     *   <li>If the computed extent overlaps an area outside the bounds, then the extent will be shifted (if an explicit
     *       size was given) or clipped (if automatic size is used) in order to be be fully contained inside the bounds.</li>
     *   <li>If a given size is larger than the corresponding bounds {@linkplain GridExtent#getSize(int) size},
     *       then the returned extent will be clipped to the bounds.</li>
     * </ul>
     *
     * <p>In all cases, this method tries to keep the grid coordinates close to the center of the returned extent.
     * A shift may exist if necessary for keeping the extent inside the {@code bounds} argument, but will never
     * move the grid coordinates outside the [<var>low</var> … <var>high</var>+1) range of returned extent.</p>
     *
     * @param  bounds  if the coordinates shall be contained inside a grid, that grid extent. Otherwise {@code null}.
     * @param  size    the desired extent sizes as strictly positive numbers, or 0 sentinel values for automatic
     *                 sizes (1 or 2 depending on bounds and coordinate values). This array may have any length;
     *                 if shorter than the number of dimensions, missing values default to 0.
     *                 If longer than the number of dimensions, extra values are ignored.
     * @throws IllegalArgumentException if a {@code size} value is negative.
     * @throws ArithmeticException if a coordinate value is outside the range of {@code long} values.
     * @throws MismatchedDimensionException if {@code bounds} dimension is not equal to grid coordinates dimension.
     * @throws PointOutsideCoverageException if the grid coordinates (rounded to nearest integers) are outside the
     *         given bounds.
     * @return a grid extent of the given size (if possible) containing those grid coordinates.
     *
     * @deprecated Not used anymore because this method leads to a multiplication of very small read operations.
     */
    @Deprecated(since = "1.6", forRemoval = true)
    public GridExtent toExtent(final GridExtent bounds, final long... size) {
        final int dimension = coordinates.length;
        if (bounds != null) {
            final int bd = bounds.getDimension();
            if (bd != dimension) {
                throw new MismatchedDimensionException(Errors.format(
                        Errors.Keys.MismatchedDimension_3, "bounds", dimension, bd));
            }
        }
        final long[] extent = GridExtent.allocate(dimension);
        for (int i=0; i<dimension; i++) {
            final double value = coordinates[i];
            if (!(value >= Long.MIN_VALUE && value <= Long.MAX_VALUE)) {        // Use ! for catching NaN values.
                throw new ArithmeticException(Resources.format(
                        Resources.Keys.UnconvertibleGridCoordinate_2, "long", value));
            }
            long margin = 0;
            if (i < size.length) {
                margin = size[i];
                if (margin < 0) {
                    throw new IllegalArgumentException(Errors.format(
                            Errors.Keys.NegativeArgument_2, Strings.toIndexed("size", i), margin));
                }
            }
            /*
             * The lower/upper values are given by Math.floor/ceil respectively (may be equal).
             * However, we do an exception to this rule if user asked explicitly for a size of 1.
             * In such case we can no longer enforce the `lower ≤ value ≤ upper` rule. The best
             * we can do is to take the nearest neighbor.
             */
            final long nearest = Math.round(value);
            long lower, upper;
            if (margin == 1) {
                lower = upper = nearest;
            } else {
                lower = (long) Math.floor(value);       // Inclusive.
                upper = (long) Math.ceil (value);       // Inclusive too (lower == upper if value is an integer).
                if (margin != 0) {
                    margin -= (upper - lower + 1);      // Total number of cells to add.
                    assert margin >= 0 : margin;        // Because (upper - lower + 1) ≤ 2
                    if ((margin & 1) != 0) {
                        if (nearest >= upper) {
                            upper = Math.incrementExact(upper);
                        } else {
                            lower = Math.decrementExact(lower);
                        }
                    }
                    margin >>= 1;     // Number of cells to add on each side.
                    lower  = Math.subtractExact(lower, margin);
                    upper  = Math.addExact(upper, margin);
                    margin = 2;       // Any value different than 0 for remembering that it was explicitly specified.
                }
            }
            /*
             * At this point the grid range has been computed (lower to upper).
             * Shift it if needed for keeping it inside the enclosing extent.
             */
            if (bounds != null) {
                final long validMin = bounds.getLow(i);
                final long validMax = bounds.getHigh(i);
                if (nearest > validMax || nearest < validMin) {
                    final var b = new StringBuilder();
                    writeCoordinates(b);
                    throw new PointOutsideCoverageException(
                            Resources.format(Resources.Keys.GridCoordinateOutsideCoverage_4,
                            bounds.getAxisIdentification(i,i), validMin, validMax, b.toString()));
                }
                if (upper > validMax) {
                    if (margin != 0) {      // In automatic mode (margin = 0) just clip, don't shift.
                        /*
                         * Because (upper - validMax) is always positive, then (t > lower) would mean
                         * that we have an overflow. In such cases we do not need the result since we
                         * know that we are outside the enclosing extent anyway.
                         */
                        final long t = lower - Math.subtractExact(upper, validMax);
                        lower = (t >= validMin && t <= lower) ? t : validMin;
                    }
                    upper = validMax;
                }
                if (lower < validMin) {
                    if (margin != 0) {
                        final long t = upper + Math.subtractExact(validMin, lower);
                        upper = (t <= validMax && t >= upper) ? t : validMax;           // Same rational as above.
                    }
                    lower = validMin;
                }
            }
            extent[i] = lower;
            extent[i+dimension] = upper;
        }
        return new GridExtent(bounds, extent);
    }

    /**
     * Returns the grid coordinates converted to a geospatial position using the given transform.
     * This is the reverse of {@link GridCoverage.Evaluator#toGridCoordinates(DirectPosition)}.
     * The {@code gridToCRS} argument is typically {@link GridGeometry#getGridToCRS(PixelInCell)}
     * with {@link PixelInCell#CELL_CENTER}.
     *
     * @param  gridToCRS  the transform to apply on grid coordinates.
     * @return the grid coordinates converted using the given transform.
     * @throws TransformException if the grid coordinates cannot be converted by {@code gridToCRS}.
     *
     * @see GridCoverage.Evaluator#toGridCoordinates(DirectPosition)
     */
    public DirectPosition toPosition(final MathTransform gridToCRS) throws TransformException {
<<<<<<< HEAD
        return gridToCRS.transform(new Position(this), null);
    }

    /**
     * A grid coordinates viewed as a {@link DirectPosition}. This class is used only for coordinate transformation.
     * We do not want to make this class public in order to avoid the abuse of {@link DirectPosition} as a storage
     * of grid coordinates.
     *
     * <p>Note this this class does not comply with the contract documented in {@link DirectPosition#equals(Object)}
     * and {@link DirectPosition#hashCode()} javadoc. This is another reason for not making this class public.</p>
     */
    static final class Position extends FractionalGridCoordinates implements DirectPosition {
        /**
         * For cross-version compatibility.
         */
        private static final long serialVersionUID = -7804151694395153401L;

        /**
         * Creates a new position of the given number of dimensions.
         */
        Position(final int dimension) {
            super(dimension);
        }

        /**
         * Creates a new position initialized to a copy of the given coordinates.
         */
        Position(final FractionalGridCoordinates other) {
            super(other);
        }

        /**
         * Returns the direct position, which is this object itself.
         */
        @Override
        public DirectPosition getDirectPosition() {
            return this;
        }

        /**
         * Grid coordinates have no coordinate reference system.
         */
        @Override
        public CoordinateReferenceSystem getCoordinateReferenceSystem() {
            return null;
        }

        /**
         * Returns all coordinate values.
         */
        @Override
        public double[] getCoordinate() {
            return coordinates.clone();
        }

        /**
         * Returns the coordinate value at the given dimension.
         */
        @Override
        public double getOrdinate(int dimension) {
            return coordinates[dimension];
        }

        /**
         * Sets the coordinate value at the given dimension.
         */
        @Override
        public void setOrdinate(final int dimension, final double value) {
            coordinates[dimension] = value;
        }

        /**
         * Returns the grid coordinates converted to a geospatial position using the given transform.
         */
        @Override
        public DirectPosition toPosition(final MathTransform gridToCRS) throws TransformException {
            return gridToCRS.transform(this, null);
        }
=======
        final var position = new GeneralDirectPosition(gridToCRS.getTargetDimensions());
        gridToCRS.transform(coordinates, 0, position.coordinates, 0, 1);
        return position;
>>>>>>> a2c13a94
    }

    /**
     * Returns a string representation of this grid coordinates for debugging purposes.
     *
     * @return a string representation for debugging purposes.
     */
    @Override
    public String toString() {
        final var buffer = new StringBuilder("GridCoordinates[");
        writeCoordinates(buffer);
        return buffer.append(']').toString();
    }

    /**
     * Writes coordinates in the given buffer.
     */
    private void writeCoordinates(final StringBuilder buffer) {
        for (int i=0; i<coordinates.length; i++) {
            if (i != 0) buffer.append(' ');
            StringBuilders.trimFractionalPart(buffer.append(coordinates[i]));
        }
    }

    /**
     * Returns a hash code value for this grid coordinates.
     *
     * @return a hash code value.
     */
    @Override
    public int hashCode() {
        return Arrays.hashCode(coordinates) ^ (int) serialVersionUID;
    }

    /**
     * Compares this grid coordinates with the specified object for equality.
     *
     * @param  object  the object to compares with this grid coordinates.
     * @return {@code true} if the given object is equal to this grid coordinates.
     */
    @Override
    public boolean equals(final Object object) {
        if (object == this) {                           // Slight optimization.
            return true;
        }
        if (object != null && object.getClass() == getClass()) {
            return Arrays.equals(((FractionalGridCoordinates) object).coordinates, coordinates);
        }
        return false;
    }
}<|MERGE_RESOLUTION|>--- conflicted
+++ resolved
@@ -29,7 +29,6 @@
 
 // Specific to the main branch:
 import org.opengis.geometry.MismatchedDimensionException;
-import org.opengis.referencing.crs.CoordinateReferenceSystem;
 import org.apache.sis.coverage.PointOutsideCoverageException;
 
 
@@ -339,90 +338,9 @@
      * @see GridCoverage.Evaluator#toGridCoordinates(DirectPosition)
      */
     public DirectPosition toPosition(final MathTransform gridToCRS) throws TransformException {
-<<<<<<< HEAD
-        return gridToCRS.transform(new Position(this), null);
-    }
-
-    /**
-     * A grid coordinates viewed as a {@link DirectPosition}. This class is used only for coordinate transformation.
-     * We do not want to make this class public in order to avoid the abuse of {@link DirectPosition} as a storage
-     * of grid coordinates.
-     *
-     * <p>Note this this class does not comply with the contract documented in {@link DirectPosition#equals(Object)}
-     * and {@link DirectPosition#hashCode()} javadoc. This is another reason for not making this class public.</p>
-     */
-    static final class Position extends FractionalGridCoordinates implements DirectPosition {
-        /**
-         * For cross-version compatibility.
-         */
-        private static final long serialVersionUID = -7804151694395153401L;
-
-        /**
-         * Creates a new position of the given number of dimensions.
-         */
-        Position(final int dimension) {
-            super(dimension);
-        }
-
-        /**
-         * Creates a new position initialized to a copy of the given coordinates.
-         */
-        Position(final FractionalGridCoordinates other) {
-            super(other);
-        }
-
-        /**
-         * Returns the direct position, which is this object itself.
-         */
-        @Override
-        public DirectPosition getDirectPosition() {
-            return this;
-        }
-
-        /**
-         * Grid coordinates have no coordinate reference system.
-         */
-        @Override
-        public CoordinateReferenceSystem getCoordinateReferenceSystem() {
-            return null;
-        }
-
-        /**
-         * Returns all coordinate values.
-         */
-        @Override
-        public double[] getCoordinate() {
-            return coordinates.clone();
-        }
-
-        /**
-         * Returns the coordinate value at the given dimension.
-         */
-        @Override
-        public double getOrdinate(int dimension) {
-            return coordinates[dimension];
-        }
-
-        /**
-         * Sets the coordinate value at the given dimension.
-         */
-        @Override
-        public void setOrdinate(final int dimension, final double value) {
-            coordinates[dimension] = value;
-        }
-
-        /**
-         * Returns the grid coordinates converted to a geospatial position using the given transform.
-         */
-        @Override
-        public DirectPosition toPosition(final MathTransform gridToCRS) throws TransformException {
-            return gridToCRS.transform(this, null);
-        }
-=======
         final var position = new GeneralDirectPosition(gridToCRS.getTargetDimensions());
         gridToCRS.transform(coordinates, 0, position.coordinates, 0, 1);
         return position;
->>>>>>> a2c13a94
     }
 
     /**
