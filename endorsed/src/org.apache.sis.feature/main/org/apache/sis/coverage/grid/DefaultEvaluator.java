/*
 * Licensed to the Apache Software Foundation (ASF) under one or more
 * contributor license agreements.  See the NOTICE file distributed with
 * this work for additional information regarding copyright ownership.
 * The ASF licenses this file to You under the Apache License, Version 2.0
 * (the "License"); you may not use this file except in compliance with
 * the License.  You may obtain a copy of the License at
 *
 *     http://www.apache.org/licenses/LICENSE-2.0
 *
 * Unless required by applicable law or agreed to in writing, software
 * distributed under the License is distributed on an "AS IS" BASIS,
 * WITHOUT WARRANTIES OR CONDITIONS OF ANY KIND, either express or implied.
 * See the License for the specific language governing permissions and
 * limitations under the License.
 */
package org.apache.sis.coverage.grid;

import java.util.Map;
import java.util.List;
import java.util.Arrays;
import java.util.TreeMap;
import java.util.Objects;
import java.util.Collection;
import java.util.function.IntFunction;
import java.util.stream.Stream;
import java.util.stream.StreamSupport;
import org.opengis.util.FactoryException;
import org.opengis.geometry.DirectPosition;
import org.opengis.metadata.extent.GeographicBoundingBox;
import org.opengis.referencing.operation.Matrix;
import org.opengis.referencing.operation.MathTransform;
import org.opengis.referencing.operation.TransformException;
import org.opengis.referencing.operation.CoordinateOperation;
import org.opengis.referencing.operation.NoninvertibleTransformException;
import org.opengis.referencing.crs.CoordinateReferenceSystem;
import org.apache.sis.referencing.CRS;
import org.apache.sis.referencing.internal.shared.DirectPositionView;
import org.apache.sis.referencing.internal.shared.WraparoundAxesFinder;
import org.apache.sis.referencing.operation.matrix.Matrices;
import org.apache.sis.referencing.operation.matrix.MatrixSIS;
import org.apache.sis.referencing.operation.transform.MathTransforms;
import org.apache.sis.referencing.operation.transform.TransformSeparator;
import org.apache.sis.geometry.CoordinateFormat;
import org.apache.sis.feature.internal.Resources;
import org.apache.sis.util.ArraysExt;
import org.apache.sis.util.ArgumentChecks;
import org.apache.sis.util.StringBuilders;
import org.apache.sis.util.logging.Logging;
import org.apache.sis.util.collection.Containers;

<<<<<<< HEAD
// Specific to the main branch:
import org.apache.sis.coverage.CannotEvaluateException;
import org.apache.sis.coverage.PointOutsideCoverageException;
=======
// Specific to the geoapi-3.1 and geoapi-4.0 branches:
import org.opengis.coverage.CannotEvaluateException;
import org.opengis.coverage.PointOutsideCoverageException;
import org.opengis.coordinate.MismatchedDimensionException;
>>>>>>> a2c13a94


/**
 * Default implementation of {@link GridCoverage.Evaluator} for interpolating values at given positions.
 * Values are computed by calls to {@link #apply(DirectPosition)} and are returned as {@code double[]}.
 *
 * <h2>Multi-threading</h2>
 * Evaluators are not thread-safe. An instance of {@code DefaultEvaluator} should be created
 * for each thread that need to compute sample values.
 *
 * <h2>Limitations</h2>
 * Current implementation performs nearest-neighbor sampling only.
 * A future version may provide interpolations.
 *
 * @author  Johann Sorel (Geomatys)
 * @author  Martin Desruisseaux (Geomatys)
 *
 * @see GridCoverage#evaluator()
 * @see <a href="https://issues.apache.org/jira/browse/SIS-576">SIS-576</a>
 */
abstract class DefaultEvaluator implements GridCoverage.Evaluator {
    /**
     * The coordinate reference system of input points given to this converter,
     * or {@code null} if assumed the same as the coverage <abbr>CRS</abbr>.
     * Used by {@link #toGridPosition(DirectPosition)} for checking if {@link #inputToGrid} needs to be recomputed.
     * As long at the evaluated points have the same <abbr>CRS</abbr>, the same transform is reused.
     */
    private CoordinateReferenceSystem inputCRS;

    /**
     * The transform from {@link #inputCRS} to grid coordinates.
     * This is cached for avoiding the costly process of fetching a coordinate operation
     * in the common case where the coordinate reference systems did not changed.
     */
    private MathTransform inputToGrid;

    /**
     * Grid coordinates, created when first needed and then recycled.
     * This is the result of applying the {@link #inputToGrid} transform.
     */
    private DirectPosition gridCoordinates;

    /**
     * Array where to store sample values computed by {@link #apply(DirectPosition)}.
     * For performance reasons, the same array may be recycled on every method call.
     * This array shall <em>not</em> used by {@link #stream(Collection, boolean)},
     * in order to allow parallel execution.
     */
    double[] values;

    /**
     * Whether to return {@code null} instead of throwing an exception if given point
     * is outside coverage bounds.
     *
     * @see #isNullIfOutside()
     */
    private boolean nullIfOutside;


    // ―――――――― Following fields are for the handling of wraparound axes. ―――――――――――――――――――――

    /**
     * A bitmask of grid dimensions that need to be verified for wraparound axes.
     */
    private long wraparoundAxes;

    /**
     * Coverage extent converted to floating point numbers, only for the grid dimensions having
     * a bit set to 1 in {@link #wraparoundAxes} bitmask. The length of this array is the number
     * of bits set in {@link #wraparoundAxes} multiplied by 2. Elements are (lower, upper) tuples.
     */
    private double[] wraparoundExtent;

    /**
     * Transform from grid coordinates to the CRS where wraparound axes may exist.
     * It is sometimes the same transform as {@code gridToCRS} but not always.
     * It may differ for example if a projected CRS has been replaced by a geographic CRS.
     */
    private MathTransform gridToWraparound;

    /**
     * The span (maximum - minimum) of wraparound axes, with 0 value for axes that are not wraparound.
     * The length of this array may be shorter than the CRS number of dimensions if all remaining axes
     * are not wraparound axes.
     */
    private double[] periods;

    /**
     * The slice where to perform evaluation, or {@code null} if not yet computed.
     * This information allows to specify for example two-dimensional points for
     * evaluating in a three-dimensional data cube. This is used for completing
     * the missing coordinate values.
     *
     * @see #getDefaultSlice()
     * @see #setDefaultSlice(Map)
     */
    private Map<Integer, Long> slice;

    /**
     * The format to use for writing error messages for point outside grid domain.
     * Created only when first needed.
     */
    private CoordinateFormat coordinateFormat;

    /**
     * Creates a new evaluator.
     *
     * @see GridCoverage#evaluator()
     */
    protected DefaultEvaluator() {
    }

    /**
     * Returns the default slice where to perform evaluation, or an empty map if unspecified.
     * Keys are dimensions from 0 inclusive to {@link GridGeometry#getDimension()} exclusive,
     * and values are the grid coordinates of the slice in the dimension specified by the key.
     *
     * <p>This information allows to invoke {@link #apply(DirectPosition)} with for example two-dimensional points
     * even if the underlying coverage is three-dimensional. The missing coordinate values are replaced by the
     * values provided in the map.</p>
     *
     * @return the default slice where to perform evaluation, or an empty map if unspecified.
     */
    @Override
    @SuppressWarnings("ReturnOfCollectionOrArrayField")     // Because the map is unmodifiable.
    public final Map<Integer, Long> getDefaultSlice() {
        if (slice == null) {
            final GridCoverage coverage = getCoverage();
            final GridExtent extent = coverage.getGridGeometry().getExtent();
            slice = Containers.unmodifiable(extent.getSliceCoordinates());
        }
        return slice;
    }

    /**
     * Sets the default slice where to perform evaluation when the points do not have enough dimensions.
     * A {@code null} argument restores the default value, which is to infer the slice from the coverage
     * grid geometry.
     *
     * @param  slice  the default slice where to perform evaluation, or an empty map if none.
     * @throws IllegalArgumentException if the map contains an illegal dimension or grid coordinate value.
     *
     * @see GridExtent#getSliceCoordinates()
     */
    @Override
    @SuppressWarnings("AssignmentToCollectionOrArrayFieldFromParameter")
    public void setDefaultSlice(Map<Integer, Long> slice) {
        if (!Objects.equals(this.slice, slice)) {
            if (slice != null) {
                slice = Containers.unmodifiable(new TreeMap<>(slice));
                final GridCoverage coverage = getCoverage();
                final GridExtent extent = coverage.getGridGeometry().getExtent();
                final int max = extent.getDimension() - 1;
                for (final Map.Entry<Integer, Long> entry : slice.entrySet()) {
                    final int dim = entry.getKey();
                    ArgumentChecks.ensureBetween("slice.key", 0, max, dim);
                    ArgumentChecks.ensureBetween(extent.getAxisIdentification(dim, dim).toString(),
                                        extent.getLow(dim), extent.getHigh(dim), entry.getValue());
                }
            }
            this.slice  = slice;
            inputCRS    = null;
            inputToGrid = null;
        }
    }

    /**
     * Returns {@code true} if this evaluator is allowed to wraparound coordinates that are outside the grid.
     * The initial value is {@code false}. This method may continue to return {@code false} even after a call
     * to {@code setWraparoundEnabled(true)} if no wraparound axis has been found in the coverage CRS.
     *
     * @return {@code true} if this evaluator may wraparound coordinates that are outside the grid.
     */
    @Override
    public boolean isWraparoundEnabled() {
        return (wraparoundAxes != 0);
    }

    /**
     * Specifies whether this evaluator is allowed to wraparound coordinates that are outside the grid.
     * If {@code true} and if a given coordinate is outside the grid, then this evaluator may translate
     * the point along a wraparound axis in an attempt to get the point inside the grid. For example, if
     * the coverage CRS has a longitude axis, then the evaluator may translate the longitude value by a
     * multiple of 360°.
     *
     * @param  allow  whether to allow wraparound of coordinates that are outside the grid.
     */
    @Override
    public void setWraparoundEnabled(final boolean allow) {
        wraparoundAxes = 0;
        if (allow) try {
            final GridCoverage coverage = getCoverage();
            final var f = new WraparoundAxesFinder(coverage.getCoordinateReferenceSystem());
            if ((periods = f.periods()) != null) {
                final GridGeometry gridGeometry = coverage.getGridGeometry();
                final GridExtent extent = gridGeometry.getExtent();
                MathTransform gridToCRS = gridGeometry.getGridToCRS(PixelInCell.CELL_CENTER);
                gridToWraparound = MathTransforms.concatenate(gridToCRS, f.preferredToSpecified.inverse());
                final Matrix m = gridToWraparound.derivative(new DirectPositionView.Double(extent.getPointOfInterest(PixelInCell.CELL_CENTER)));
                /*
                 * `gridToWraparound` is the transform from grid coordinates to a CRS where wraparound axes exist.
                 * It may be the coverage CRS or its base CRS. The wraparound axes are identified by `periods`.
                 * The Jacobian matrix tells us which grid axes are dependencies of the wraparound axes.
                 *
                 * Note: the use of this matrix is not fully reliable with non-linear `gridToCRS` transforms
                 * because it is theoretically possible that a coefficient is zero at the point of interest
                 * by pure coincidence but would be non-zero at another location,
                 * But we think that it would require a transform with unlikely properties
                 * (e.g. transforming parallels to vertical straight lines at some places).
                 */
                for (int j = periods.length; --j >= 0;) {
                    if (periods[j] > 0) {                       // Find target dimensions (CRS) having wraparound axis.
                        for (int i = Math.min(m.getNumCol(), Long.SIZE); --i >= 0;) {
                            if (m.getElement(j, i) != 0) {
                                wraparoundAxes |= (1L << i);    // Mark sources (grid dimensions) dependent of target (CRS dimensions).
                            }
                        }
                    }
                }
                /*
                 * Get the grid extent only for the grid axes that are connected to wraparound CRS axes.
                 * There is at least one such axis, otherwise `periods` would have been null.
                 */
                wraparoundExtent = new double[Long.bitCount(wraparoundAxes) << 1];
                long axes = wraparoundAxes;
                int j = 0;
                do {
                    final int i = Long.numberOfTrailingZeros(axes);
                    wraparoundExtent[j++] = extent.getLow(i);
                    wraparoundExtent[j++] = extent.getHigh(i);
                    axes &= ~(1L << i);
                } while (axes != 0);
                assert wraparoundExtent.length == j : j;
            }
        } catch (TransformException e) {
            recoverableException("setWraparoundEnabled", e);
        }
    }

    /**
     * Returns whether to return {@code null} instead of throwing an exception if a point is outside coverage bounds.
     * The default value is {@code false}, which means that the default {@link #apply(DirectPosition)} behavior is to
     * throw {@link PointOutsideCoverageException} for points outside bounds.
     *
     * @return whether {@link #apply(DirectPosition)} return {@code null} for points outside coverage bounds.
     */
    @Override
    public boolean isNullIfOutside() {
        return nullIfOutside;
    }

    /**
     * Sets whether to return {@code null} instead of throwing an exception if a point is outside coverage bounds.
     * The default value is {@code false}. Setting this flag to {@code true} may improve performances if the caller
     * expects that many points will be outside coverage bounds, since it reduces the number of exceptions to be
     * created.
     *
     * @param  flag  whether {@link #apply(DirectPosition)} should use {@code null} return value instead of
     *               {@link PointOutsideCoverageException} for signaling that a point is outside coverage bounds.
     */
    @Override
    public void setNullIfOutside(final boolean flag) {
        nullIfOutside = flag;
    }

    /**
     * Returns a sequence of double values for a given point in the coverage.
     * This method checks the <abbr>CRS</abbr> and performs coordinate operations if needed.
     *
     * @param  point  the position where to evaluate.
     * @return the sample values at the specified point, or {@code null} if the point is outside the coverage.
     * @throws PointOutsideCoverageException if the evaluation failed because the input point
     *         has invalid coordinates and the {@link #isNullIfOutside()} flag is {@code false}.
     * @throws CannotEvaluateException if the values cannot be computed for another reason.
     */
    @Override
    @SuppressWarnings("ReturnOfCollectionOrArrayField")
    public double[] apply(final DirectPosition point) throws CannotEvaluateException {
        try {
<<<<<<< HEAD
            final FractionalGridCoordinates gc = toGridPosition(point);
            try {
                final GridExtent subExtent = gc.toExtent(gridGeometry.extent, size, nullIfOutside);
                if (subExtent != null) {
                    return evaluate(coverage.render(subExtent), 0, 0);
                }
            } catch (ArithmeticException | IndexOutOfBoundsException | DisjointExtentException ex) {
                if (!nullIfOutside) {
                    throw (PointOutsideCoverageException) new PointOutsideCoverageException(
                            gc.pointOutsideCoverage(gridGeometry.extent)).initCause(ex);
                }
=======
            final double[] gridCoords = toGridPosition(point);
            final IntFunction<PointOutsideCoverageException> ifOutside;
            if (nullIfOutside) {
                ifOutside = null;
            } else {
                ifOutside = (index) -> pointOutsideCoverage(point);
            }
            if (ValuesAtPointIterator.create(getCoverage(), gridCoords, 1, ifOutside).tryAdvance((t) -> values = t)) {
                return values;
>>>>>>> a2c13a94
            }
        } catch (PointOutsideCoverageException ex) {
            throw ex;
        } catch (RuntimeException | FactoryException | TransformException ex) {
            throw new CannotEvaluateException(ex.getMessage(), ex);
        }
        return null;        // May reach this point only if `nullIfOutside` is true.
    }

    /**
     * Returns a stream of sample values for each point of the given collection.
     * The values in the returned stream are traversed in the iteration order of the given collection.
     * The returned stream behave as if {@link #apply(DirectPosition)} was invoked for each point.
     * {@link CannotEvaluateException} may be thrown when this method is invoked or during the traversal.
     *
     * @param  points   the positions where to evaluate.
     * @param  parallel {@code true} for a parallel stream, or {@code false} for a sequential stream.
     * @return the sample values at the specified positions.
     */
    @Override
    public Stream<double[]> stream(final Collection<? extends DirectPosition> points, final boolean parallel) {
        final GridCoverage coverage = getCoverage();
        final int dimension = coverage.gridGeometry.getDimension();
        double[] coordinates = ArraysExt.EMPTY_DOUBLE;
        CoordinateReferenceSystem crs = inputCRS;
        MathTransform toGrid = inputToGrid;
        int srcDim = (toGrid == null) ? 0 : toGrid.getSourceDimensions();
        int inputCoordinateOffset = 0;
        int firstCoordToTransform = 0;
        int numPointsToTransform  = 0;
        try {
            /*
             * Convert the "real world " coordinates to grid coordinates.
             * The CRS of each point is verified. Consecutive points with
             * the same CRS will be transformed in a single operation.
             */
            for (final DirectPosition point : points) {
                if (crs != (crs = point.getCoordinateReferenceSystem())) {
                    if (numPointsToTransform > 0) {     // Because `toGrid` may be null.
                        assert toGrid.getTargetDimensions() == dimension;
                        toGrid.transform(coordinates, firstCoordToTransform,
                                         coordinates, firstCoordToTransform,
                                         numPointsToTransform);
                    }
                    firstCoordToTransform += numPointsToTransform * dimension;
                    inputCoordinateOffset = firstCoordToTransform;
                    numPointsToTransform = 0;
                    toGrid = getInputToGrid(crs);
                    srcDim = toGrid.getSourceDimensions();
                }
                int offset = inputCoordinateOffset;
                if ((inputCoordinateOffset += srcDim) > coordinates.length) {
                    int n = firstCoordToTransform / dimension;      // Number of points already transformed.
                    n = points.size() - n + numPointsToTransform;   // Number of points left to transform.
                    coordinates = Arrays.copyOf(coordinates, Math.multiplyExact(n, Math.max(srcDim, dimension)) + offset);
                }
                for (int i=0; i<srcDim; i++) {
                    coordinates[offset++] = point.getCoordinate(i);
                }
                numPointsToTransform++;
            }
            /*
             * Transforms the remaining sequence of points.
             * Actually, in most cases, all points are transformed here.
             */
            if (numPointsToTransform > 0) {     // Because `toGrid` may be null.
                assert toGrid.getTargetDimensions() == dimension;
                toGrid.transform(coordinates, firstCoordToTransform,
                                 coordinates, firstCoordToTransform,
                                 numPointsToTransform);
            }
            final int numPoints = firstCoordToTransform / dimension + numPointsToTransform;
            wraparound(coordinates, 0, numPoints);
            /*
             * Create the iterator. The `ValuesAtPointIterator.create(…)` method will identify the slices in
             * n-dimensional coverage, get the rendered images for the regions of interest and get the tiles.
             */
            final IntFunction<PointOutsideCoverageException> ifOutside;
            if (nullIfOutside) {
                ifOutside = null;
            } else {
                final var listOfPoints = (points instanceof List<?>) ? (List<? extends DirectPosition>) points : null;
                ifOutside = (index) -> {
                    DirectPosition point = null;
                    if (listOfPoints != null) try {
                        point = listOfPoints.get(index);
                    } catch (IndexOutOfBoundsException e) {
                        recoverableException("pointOutsideCoverage", e);
                    }
                    if (point != null) {
                        return pointOutsideCoverage(point);
                    }
                    return new PointOutsideCoverageException(Resources.format(Resources.Keys.PointOutsideCoverageDomain_1, "#" + index));
                };
            }
            return StreamSupport.stream(ValuesAtPointIterator.create(coverage, coordinates, numPoints, ifOutside), parallel);
        } catch (CannotEvaluateException ex) {
            throw ex;
        } catch (RuntimeException | FactoryException | TransformException ex) {
            throw new CannotEvaluateException(ex.getMessage(), ex);
        }
    }

    /**
     * Converts the specified geospatial position to grid coordinates.
     * If the given position is associated to a non-null coordinate reference system (CRS) different than the
     * {@linkplain #getCoverage() coverage} CRS, then this method automatically transforms that position to the
     * {@linkplain GridCoverage#getCoordinateReferenceSystem() coverage CRS} before to compute grid coordinates.
     *
     * <p>This method does not put any restriction on the grid coordinates result.
     * The result may be outside the {@linkplain GridGeometry#getExtent() grid extent}
     * if the {@linkplain GridGeometry#getGridToCRS(PixelInCell) grid to CRS} transform allows it.</p>
     *
     * @param  point  geospatial coordinates (in arbitrary CRS) to transform to grid coordinates.
     * @return the grid coordinates for the given geospatial coordinates.
     * @throws IncompleteGridGeometryException if the {@linkplain GridCoverage#getGridGeometry() grid geometry}
     *         does not define a "grid to CRS" transform, or if the given point has a non-null CRS but the
     *         coverage does not {@linkplain GridCoverage#getCoordinateReferenceSystem() have a CRS}.
     * @throws TransformException if the given coordinates cannot be transformed.
     *
     * @see FractionalGridCoordinates#toPosition(MathTransform)
     */
    @Override
    public FractionalGridCoordinates toGridCoordinates(final DirectPosition point) throws TransformException {
        try {
            final double[] gridCoords = toGridPosition(point);
            final int dimension = inputToGrid.getTargetDimensions();
            return new FractionalGridCoordinates(ArraysExt.resize(gridCoords, dimension));
        } catch (FactoryException e) {
            throw new TransformException(e.getMessage(), e);
        }
    }

    /**
     * Returns the grid coordinates of the given "real world" coordinates.
     * This method may return an array longer than the grid dimension.
     * Extra dimensions should be ignored.
     *
     * @param  point  the geospatial position.
     * @return the given position converted to grid coordinates (possibly out of grid bounds).
     * @throws FactoryException if no operation is found form given point CRS to coverage CRS.
     * @throws TransformException if the given position cannot be converted.
     */
    final double[] toGridPosition(final DirectPosition point) throws FactoryException, TransformException {
        /*
         * If the `inputToGrid` transform has not yet been computed or is outdated, compute now.
         * The result will be cached and reused as long as the `inputCRS` is the same.
         */
<<<<<<< HEAD
        final CoordinateReferenceSystem crs = point.getCoordinateReferenceSystem();
        if (crs != inputCRS || inputToGrid == null) {
            setInputCRS(crs);
        }
        /*
         * Transform geospatial coordinates to grid coordinates. Result is unconditionally stored
         * in the `position` object, which will be copied by the caller if needed for public API.
         */
        final DirectPosition result = inputToGrid.transform(point, position);
        if (result != position) {
            // Should not happen, but be paranoiac.
            final double[] coordinates = position.coordinates;
            System.arraycopy(result.getCoordinate(), 0, coordinates, 0, coordinates.length);
=======
        gridCoordinates = getInputToGrid(point.getCoordinateReferenceSystem()).transform(point, gridCoordinates);
        final int dimension = inputToGrid.getTargetDimensions();
        final double[] coordinates = point.getCoordinates();
        final double[] gridCoords = (dimension <= coordinates.length) ? coordinates : new double[dimension];
        inputToGrid.transform(coordinates, 0, gridCoords, 0, 1);
        wraparound(gridCoords, 0, 1);
        return gridCoords;
    }

    /**
     * If a coordinate is outside the coverage extent, check if a wraparound on some axes
     * would bring the coordinates inside the extent. Coordinates are adjusted in-place.
     *
     * @param  gridCoords  the grid coordinates.
     * @param  offset      index of the first grid coordinate value.
     * @param  numPoints   number of points in the array.
     */
    private void wraparound(final double[] gridCoords, int offset, int numPoints) throws TransformException {
        if (wraparoundAxes == 0) {
            return;
>>>>>>> a2c13a94
        }
        double[]  twoPoints = null;   // Created only if needed.
        final int dimension = inputToGrid.getTargetDimensions();
        final int dimOfWrap = gridToWraparound.getTargetDimensions();
next:   while (--numPoints >= 0) {
            long axesToCheck = wraparoundAxes;
            long outsideAxes = 0;
            int  limitIndex  = 0;     // Even indices are lower values, odd indices are upper values.
            do {
                final int  axis = Long.numberOfTrailingZeros(axesToCheck);
                final long mask = 1L << axis;
                final double c  = gridCoords[offset + axis];
                double limit;
                if (c < (limit = wraparoundExtent[limitIndex]) || c > (limit = wraparoundExtent[limitIndex + 1])) {
                    /*
                     * Detected that the point is outside the grid extent along an axis where wraparound is possible.
                     * We will compute 2 points with the same coordinates except on axes where the point is outside.
                     * On those axes, the coordinate of the copied point is set to the closest limit of the grid.
                     */
                    if (outsideAxes == 0) {
                        if (twoPoints == null) {
                            twoPoints = new double[Math.max(dimension, dimOfWrap * 2)];
                        }
                        System.arraycopy(gridCoords, offset, twoPoints, 0, dimension);
                    }
                    twoPoints[axis] = limit;
                    outsideAxes |= mask;
                }
                axesToCheck &= ~mask;
                limitIndex  += 2;
            } while (axesToCheck != 0);
            assert wraparoundExtent.length == limitIndex : limitIndex;
            /*
             * If a coordinate was found outside the grid, transform to a CRS where we can apply shift.
             * It may be the same CRS as the coverage CRS or as the source CRS, but not necessarily.
             * For example if the CRS is projected, then we need to use a geographic intermediate CRS.
             */
            if (outsideAxes != 0) {
                gridToWraparound.transform(twoPoints, 0, twoPoints, dimOfWrap, 1);  // Clipped coordinates.
                gridToWraparound.transform(gridCoords, offset, twoPoints, 0, 1);    // Original coordinates.
                for (int axis = periods.length; --axis >= 0;) {
                    final double period = periods[axis];
                    if (period > 0) {
                        /*
                         * Compute the shift that was necessary for moving the point inside the grid,
                         * then round that shift to an integer number of periods. Modify the original
                         * coordinate by applying that modified translation.
                         */
                        double shift = twoPoints[axis + dimOfWrap] - twoPoints[axis];
                        shift = Math.copySign(Math.ceil(Math.abs(shift) / period), shift) * period;
                        twoPoints[axis] += shift;
                    }
                }
                /*
                 * Convert back the shifted point to grid coordinates, then check again if the new point
                 * is inside the grid extent. If this is not the case, we will keep the old position
                 * on the assumption that it will be less confusing to the user.
                 */
                gridToWraparound.inverse().transform(twoPoints, 0, twoPoints, 0, 1);
                limitIndex = 0;
                do {
                    final int axis = Long.numberOfTrailingZeros(outsideAxes);
                    final double c = twoPoints[axis];
                    if (c < wraparoundExtent[limitIndex++] || c > wraparoundExtent[limitIndex++]) {
                        offset += dimension;
                        continue next;
                    }
                    outsideAxes &= ~(1L << axis);
                } while (outsideAxes != 0);
                /*
                 * Copy shifted coordinate values, except the NaN values.
                 * NaN values may exist if the given points have less dimensions than the grid geometry, in which
                 * case missing values have been replaced by `slice` values in the `target` array but not in the
                 * `coordinates` array. We want to keep the `slice` values in the `target` array.
                 *
                 * TODO: to be strict, we should skip the copy only if `slice.containsKey(i)` is true, because it
                 * could happen that a transform resulted in NaN values in other dimensions. But that check would
                 * be costly, so we avoid it for now.
                 */
                for (int i=0; i<dimension; i++) {
                    final double value = twoPoints[i];
                    if (!Double.isNaN(value)) {
                        gridCoords[offset] = value;
                    }
                    offset++;
                }
            }
        }
    }

    /**
     * Recomputes the {@link #inputToGrid} field if the <abbr>CRS</abbr> changed.
     * This method should be invoked when the transform has not yet been computed
     * or may became outdated because {@link #inputCRS} needs to be changed.
     *
     * <h4>Thread safety</h4>
     * While {@code DefaultEvaluator} is not multi-thread, we nevertheless need to synchronize
     * this method because it may be invoked by {@link #pointOutsideCoverage(DirectPosition)},
     * which may be invoked from any thread if a stream is executed in parallel.
     *
     * @param  crs  the new value to assign to {@link #inputCRS}. Can be {@code null}.
     * @return the new {@link #inputToGrid} value.
     */
    private synchronized MathTransform getInputToGrid(final CoordinateReferenceSystem crs)
            throws FactoryException, NoninvertibleTransformException
    {
        if (crs == inputCRS && inputToGrid != null) {
            return inputToGrid;
        }
        final GridCoverage coverage = getCoverage();
        final GridGeometry gridGeometry = coverage.getGridGeometry();
        MathTransform gridToCRS = gridGeometry.getGridToCRS(PixelInCell.CELL_CENTER);
        MathTransform crsToGrid = gridToCRS.inverse();
        if (crs != null) {
            final CoordinateReferenceSystem stepCRS = coverage.getCoordinateReferenceSystem();
            final GeographicBoundingBox areaOfInterest = gridGeometry.geographicBBox();
            try {
                CoordinateOperation op = CRS.findOperation(crs, stepCRS, areaOfInterest);
                crsToGrid = MathTransforms.concatenate(op.getMathTransform(), crsToGrid);
            } catch (FactoryException main) {
                /*
                 * Above block tried to compute a "CRS to grid" transform in the most direct way.
                 * It covers the usual case where the point has the required number of dimensions,
                 * and fixes the case when the point has more dimensions (extra dimensions are ignored).
                 * The following block covers the opposite case, where the point does not have enough
                 * dimensions. We try to fill missing dimensions with the help of the `slice` map.
                 */
                @SuppressWarnings("LocalVariableHidesMemberVariable")
                final Map<Integer, Long> slice = getDefaultSlice();
                try {
                    CoordinateOperation op = CRS.findOperation(stepCRS, crs, areaOfInterest);
                    gridToCRS = MathTransforms.concatenate(gridToCRS, op.getMathTransform());
                    final TransformSeparator ts = new TransformSeparator(gridToCRS);
                    final int  crsDim = gridToCRS.getTargetDimensions();
                    final int gridDim = gridToCRS.getSourceDimensions();
                    int[] mandatory = new int[gridDim];
                    int n = 0;
                    for (int i=0; i<gridDim; i++) {
                        if (!slice.containsKey(i)) {
                            mandatory[n++] = i;
                        }
                    }
                    mandatory = ArraysExt.resize(mandatory, n);
                    ts.addSourceDimensions(mandatory);          // Retain grid dimensions having no default value.
                    ts.setSourceExpandable(true);               // Retain more grid dimensions if they are required.
                    ts.addTargetDimensionRange(0, crsDim);      // Force retention of all CRS dimensions.
                    gridToCRS = ts.separate();
                    crsToGrid = gridToCRS.inverse();            // With less source dimensions, may be invertible now.
                    mandatory = ts.getSourceDimensions();       // Output grid dimensions computed by `crsToGrid`.
                    final int valueColumn = mandatory.length;   // Matrix column where to write default values.
                    final MatrixSIS m = Matrices.createZero(gridDim+1, valueColumn+1);
                    m.setElement(gridDim, valueColumn, 1);
                    n = 0;
                    for (int j=0; j<gridDim; j++) {
                        if (Arrays.binarySearch(mandatory, j) >= 0) {
                            m.setElement(j, n++, 1);            // Computed value to pass through.
                        } else {
                            final Long value = slice.get(j);
                            if (value == null) {
                                final GridExtent extent = gridGeometry.extent;
                                throw new FactoryException(Resources.format(Resources.Keys.NoNDimensionalSlice_3,
                                                crsDim, extent.getAxisIdentification(j, j), extent.getSize(j)));
                            }
                            m.setElement(j, valueColumn, value);
                        }
                    }
                    crsToGrid = MathTransforms.concatenate(crsToGrid, MathTransforms.linear(m));
                } catch (RuntimeException | FactoryException | NoninvertibleTransformException ex) {
                    main.addSuppressed(ex);
                    throw main;
                }
            }
        }
        // Modify fields only after everything else succeeded.
        inputCRS    = crs;
        inputToGrid = crsToGrid;
        return crsToGrid;
    }

    /**
     * Creates an exception for a grid coordinates out of bounds.
     * This method tries to detect the dimension of the out-of-bounds
     * coordinate by searching for the dimension with largest error.
     *
     * <h4>Thread safety</h4>
     * This method may be invoked during parallel execution of the return value of {@link #stream(Collection, boolean)}.
     * Therefore, it needs to be thread-safe even if {@link GridCoverage.Evaluator} is documented as not thread safe.
     *
     * @param  point  the point which is outside the grid.
     * @return the exception to throw
     */
    final synchronized PointOutsideCoverageException pointOutsideCoverage(final DirectPosition point) {
        String details = null;
        final var buffer = new StringBuilder();
        final GridCoverage coverage = getCoverage();
        final GridExtent extent = coverage.gridGeometry.extent;
        if (extent != null) try {
            gridCoordinates = getInputToGrid(point.getCoordinateReferenceSystem()).transform(point, gridCoordinates);
            int    axis     = 0;
            long   validMin = 0;
            long   validMax = 0;
            double distance = 0;
            final int dimension = Math.min(gridCoordinates.getDimension(), extent.getDimension());
            for (int i=0; i<dimension; i++) {
                final long low  = extent.getLow(i);
                final long high = extent.getHigh(i);
                final double c  = gridCoordinates.getCoordinate(i);
                double d;   // Reminder: value may be NaN.
                if ((d = low - c) > distance || (d = c - high) > distance) {
                    axis     = i;
                    validMin = low;
                    validMax = high;
                    distance = d;
                }
            }
            /*
             * Formats grid coordinates. Those coordinates are, in principle, integers.
             * However if there is a fractional part, keep only the first non-zero digit.
             * This is sufficient for seeing if the coordinate is outside because of that.
             * Intentionally truncate, not round, the fraction digits for easier analysis.
             *
             * Note: if `distance` is zero, the point is not really outside. It should not happen,
             * but if it happens anyway the error message written in this block would be misleading.
             */
            if (distance > 0) {
                for (int i=0; i<dimension; i++) {
                    if (i != 0) buffer.append(' ');
                    int s = buffer.length();
                    StringBuilders.trimFractionalPart(buffer.append(gridCoordinates.getCoordinate(i)));
                    if ((s = buffer.indexOf(".", s)) >= 0) {
                        while (++s < buffer.length()) {
                            if (buffer.charAt(s) != '0') {
                                buffer.setLength(s + 1);
                                break;
                            }
                        }
                    }
                }
                details = Resources.format(Resources.Keys.GridCoordinateOutsideCoverage_4,
                        extent.getAxisIdentification(axis, axis), validMin, validMax, buffer);
            }
        } catch (MismatchedDimensionException | FactoryException | TransformException e) {
            recoverableException("pointOutsideCoverage", e);
        }
        /*
         * If non-null, `message` provides details about the problem using grid coordinates.
         * Also format a simpler message using the "real world" coordinates.
         */
        buffer.setLength(0);
        if (coordinateFormat == null) {
            coordinateFormat = coverage.createCoordinateFormat();
        }
        coordinateFormat.format(point, buffer);
        String message = Resources.format(Resources.Keys.PointOutsideCoverageDomain_1, buffer);
        if (details != null) {
            message = message + System.lineSeparator() + details;
        }
        return new PointOutsideCoverageException(message, point);
    }

    /**
     * Invoked when a recoverable exception occurred.
     * Those exceptions must be minor enough that they can be silently ignored in most cases.
     *
     * @param  caller     the method where exception occurred.
     * @param  exception  the exception that occurred.
     */
    private static void recoverableException(final String caller, final Exception exception) {
        Logging.recoverableException(GridExtent.LOGGER, DefaultEvaluator.class, caller, exception);
    }
}<|MERGE_RESOLUTION|>--- conflicted
+++ resolved
@@ -49,16 +49,9 @@
 import org.apache.sis.util.logging.Logging;
 import org.apache.sis.util.collection.Containers;
 
-<<<<<<< HEAD
 // Specific to the main branch:
 import org.apache.sis.coverage.CannotEvaluateException;
 import org.apache.sis.coverage.PointOutsideCoverageException;
-=======
-// Specific to the geoapi-3.1 and geoapi-4.0 branches:
-import org.opengis.coverage.CannotEvaluateException;
-import org.opengis.coverage.PointOutsideCoverageException;
-import org.opengis.coordinate.MismatchedDimensionException;
->>>>>>> a2c13a94
 
 
 /**
@@ -338,19 +331,6 @@
     @SuppressWarnings("ReturnOfCollectionOrArrayField")
     public double[] apply(final DirectPosition point) throws CannotEvaluateException {
         try {
-<<<<<<< HEAD
-            final FractionalGridCoordinates gc = toGridPosition(point);
-            try {
-                final GridExtent subExtent = gc.toExtent(gridGeometry.extent, size, nullIfOutside);
-                if (subExtent != null) {
-                    return evaluate(coverage.render(subExtent), 0, 0);
-                }
-            } catch (ArithmeticException | IndexOutOfBoundsException | DisjointExtentException ex) {
-                if (!nullIfOutside) {
-                    throw (PointOutsideCoverageException) new PointOutsideCoverageException(
-                            gc.pointOutsideCoverage(gridGeometry.extent)).initCause(ex);
-                }
-=======
             final double[] gridCoords = toGridPosition(point);
             final IntFunction<PointOutsideCoverageException> ifOutside;
             if (nullIfOutside) {
@@ -360,7 +340,6 @@
             }
             if (ValuesAtPointIterator.create(getCoverage(), gridCoords, 1, ifOutside).tryAdvance((t) -> values = t)) {
                 return values;
->>>>>>> a2c13a94
             }
         } catch (PointOutsideCoverageException ex) {
             throw ex;
@@ -418,7 +397,7 @@
                     coordinates = Arrays.copyOf(coordinates, Math.multiplyExact(n, Math.max(srcDim, dimension)) + offset);
                 }
                 for (int i=0; i<srcDim; i++) {
-                    coordinates[offset++] = point.getCoordinate(i);
+                    coordinates[offset++] = point.getOrdinate(i);
                 }
                 numPointsToTransform++;
             }
@@ -509,24 +488,9 @@
          * If the `inputToGrid` transform has not yet been computed or is outdated, compute now.
          * The result will be cached and reused as long as the `inputCRS` is the same.
          */
-<<<<<<< HEAD
-        final CoordinateReferenceSystem crs = point.getCoordinateReferenceSystem();
-        if (crs != inputCRS || inputToGrid == null) {
-            setInputCRS(crs);
-        }
-        /*
-         * Transform geospatial coordinates to grid coordinates. Result is unconditionally stored
-         * in the `position` object, which will be copied by the caller if needed for public API.
-         */
-        final DirectPosition result = inputToGrid.transform(point, position);
-        if (result != position) {
-            // Should not happen, but be paranoiac.
-            final double[] coordinates = position.coordinates;
-            System.arraycopy(result.getCoordinate(), 0, coordinates, 0, coordinates.length);
-=======
         gridCoordinates = getInputToGrid(point.getCoordinateReferenceSystem()).transform(point, gridCoordinates);
         final int dimension = inputToGrid.getTargetDimensions();
-        final double[] coordinates = point.getCoordinates();
+        final double[] coordinates = point.getCoordinate();
         final double[] gridCoords = (dimension <= coordinates.length) ? coordinates : new double[dimension];
         inputToGrid.transform(coordinates, 0, gridCoords, 0, 1);
         wraparound(gridCoords, 0, 1);
@@ -544,7 +508,6 @@
     private void wraparound(final double[] gridCoords, int offset, int numPoints) throws TransformException {
         if (wraparoundAxes == 0) {
             return;
->>>>>>> a2c13a94
         }
         double[]  twoPoints = null;   // Created only if needed.
         final int dimension = inputToGrid.getTargetDimensions();
@@ -751,7 +714,7 @@
             for (int i=0; i<dimension; i++) {
                 final long low  = extent.getLow(i);
                 final long high = extent.getHigh(i);
-                final double c  = gridCoordinates.getCoordinate(i);
+                final double c  = gridCoordinates.getOrdinate(i);
                 double d;   // Reminder: value may be NaN.
                 if ((d = low - c) > distance || (d = c - high) > distance) {
                     axis     = i;
@@ -773,7 +736,7 @@
                 for (int i=0; i<dimension; i++) {
                     if (i != 0) buffer.append(' ');
                     int s = buffer.length();
-                    StringBuilders.trimFractionalPart(buffer.append(gridCoordinates.getCoordinate(i)));
+                    StringBuilders.trimFractionalPart(buffer.append(gridCoordinates.getOrdinate(i)));
                     if ((s = buffer.indexOf(".", s)) >= 0) {
                         while (++s < buffer.length()) {
                             if (buffer.charAt(s) != '0') {
@@ -786,7 +749,7 @@
                 details = Resources.format(Resources.Keys.GridCoordinateOutsideCoverage_4,
                         extent.getAxisIdentification(axis, axis), validMin, validMax, buffer);
             }
-        } catch (MismatchedDimensionException | FactoryException | TransformException e) {
+        } catch (IllegalArgumentException | FactoryException | TransformException e) {
             recoverableException("pointOutsideCoverage", e);
         }
         /*
@@ -802,7 +765,7 @@
         if (details != null) {
             message = message + System.lineSeparator() + details;
         }
-        return new PointOutsideCoverageException(message, point);
+        return new PointOutsideCoverageException(message);
     }
 
     /**
