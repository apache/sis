/*
 * Licensed to the Apache Software Foundation (ASF) under one or more
 * contributor license agreements.  See the NOTICE file distributed with
 * this work for additional information regarding copyright ownership.
 * The ASF licenses this file to You under the Apache License, Version 2.0
 * (the "License"); you may not use this file except in compliance with
 * the License.  You may obtain a copy of the License at
 *
 *     http://www.apache.org/licenses/LICENSE-2.0
 *
 * Unless required by applicable law or agreed to in writing, software
 * distributed under the License is distributed on an "AS IS" BASIS,
 * WITHOUT WARRANTIES OR CONDITIONS OF ANY KIND, either express or implied.
 * See the License for the specific language governing permissions and
 * limitations under the License.
 */
package org.apache.sis.coverage.grid;

import java.util.Map;
import java.util.HashMap;
import java.util.Arrays;
import java.util.BitSet;
import java.util.Objects;
import java.util.function.UnaryOperator;
import java.io.Serializable;
import org.opengis.util.FactoryException;
import org.opengis.geometry.DirectPosition;
import org.opengis.referencing.crs.CoordinateReferenceSystem;
import org.opengis.referencing.operation.MathTransformFactory;
import org.opengis.referencing.operation.MathTransform;
import org.apache.sis.util.Utilities;
import org.apache.sis.util.ArraysExt;
import org.apache.sis.util.ArgumentChecks;
import org.apache.sis.util.ArgumentCheckByAssertion;
import org.apache.sis.util.ComparisonMode;
import org.apache.sis.util.internal.shared.Numerics;
import org.apache.sis.feature.internal.Resources;
import org.apache.sis.geometry.ImmutableEnvelope;
import org.apache.sis.geometry.GeneralDirectPosition;
import org.apache.sis.coverage.SubspaceNotSpecifiedException;
import org.apache.sis.referencing.CRS;
import org.apache.sis.referencing.operation.transform.MathTransforms;
import org.apache.sis.referencing.operation.transform.TransformSeparator;
import org.apache.sis.referencing.operation.transform.PassThroughTransform;

// Specific to the main branch:
import org.opengis.geometry.MismatchedDimensionException;
import org.apache.sis.coverage.PointOutsideCoverageException;


/**
 * Description about how to reduce the number of dimensions of the domain of a grid coverage.
 * This is a reduction in the number of dimensions of the grid extent, which usually implies
 * a reduction in the number of dimensions of the CRS but not necessarily at the same indices
 * (the relationship between grid dimensions and CRS dimensions is not necessarily straightforward).
 * The sample dimensions (coverage range) are unmodified.
 *
 * <p>{@code DimensionalityReduction} specifies which dimensions to keep, and which grid
 * values to use for the omitted dimensions. This information allows the conversion from
 * a source {@link GridGeometry} to a reduced grid geometry, and conversely.</p>
 *
 * <p>Instances of {@code DimensionalityReduction} are immutable and thread-safe.</p>
 *
 * <h2>Assumptions</h2>
 * The current implementation assumes that removing <var>n</var> dimensions in the grid extent
 * causes the removal of exactly <var>n</var> dimensions in the Coordinate Reference System.
 * However, the removed dimensions do not need to be at the same indices or in same order.
 *
 * @author  Alexis Manin (Geomatys)
 * @author  Martin Desruisseaux (Geomatys)
 * @version 1.5
 * @since   1.4
 */
public class DimensionalityReduction implements UnaryOperator<GridCoverage>, Serializable {
    /**
     * For cross-version compatibility.
     */
    private static final long serialVersionUID = -6462887684250336261L;

    /**
     * The source grid geometry with all dimensions.
     *
     * @see #getSourceGridGeometry()
     */
    private final GridGeometry sourceGeometry;

    /**
     * The reduced grid geometry.
     * The number of dimensions shall be the number of bits set in the {@link #gridAxesToPass} bitmask.
     *
     * @see #getReducedGridGeometry()
     */
    private final GridGeometry reducedGeometry;

    /**
     * Indices of source grid dimensions to keep in the reduced grid.
     * This is the parameter of the "pass-through" coordinate operation.
     * Values must be in strictly increasing order.
     *
     * @see #getSelectedDimensions()
     */
    private final int[] gridAxesToPass;

    /**
     * Indices of target dimensions that have been removed.
     * Values must be in strictly increasing order.
     */
    private final int[] crsAxesToRemove;

    /**
     * Partially filled array of CRS components to use for building a compound CRS.
     * Elements in this array are either instances of {@link CoordinateReferenceSystem} or {@link Integer}.
     * The CRS elements are components in the dimensions that were removed, while the integer elements are
     * slots where to insert components of a reduced CRS with the number of dimensions given by the integer.
     * This array is {@code null} if at least one CRS component cannot be isolated.
     */
    @SuppressWarnings("serial")                                 // Most SIS implementations are serializable.
    private final Object[] componentsOfCRS;

    /**
     * The part of the "grid to CRS" transform which has been removed in the reduced grid geometry.
     * The number of source and target dimensions are the same as in the source grid geometry.
     * The dimensions identified by {@link #gridAxesToPass} are pass-through dimensions.
     *
     * @see #getRemovedGridToCRS(PixelInCell)
     */
    @SuppressWarnings("serial")                                 // Most SIS implementations are serializable.
    private final MathTransform removedGridToCRS, removedCornerToCRS;

    /**
     * Grid coordinates to use in {@code reverse(…)} method calls for reconstituting some removed dimensions.
     * Keys are grid dimensions of the source that are <em>not</em> in the {@link #gridAxesToPass} array.
     * Values are grid coordinates to assign to the source grid extent at the dimension identified by the key.
     * This map does not need to contain an entry for all removed dimensions.
     *
     * @see #getSliceCoordinates()
     */
    @SuppressWarnings("serial")                                 // Map.of(…) are serializable.
    private final Map<Integer, Long> sliceCoordinates;

    /**
     * A cache of {@link #gridAxesToPass} for all combinations of axes to retain in the first four dimensions.
     * We use this cache because the same sequences of dimension indices will be created most of the times.
     */
    private static final int[][] CACHED = new int[1 << 4][];    // Length must be a power of 2.

    /**
     * Returns the indices for which {@code axes} contains a bit in the set state.
     * This method may return a cached instance, <strong>do not modify.</strong>
     * Elements in the returned array are in strictly increasing order.
     */
    private static int[] toArray(final BitSet axes) {
        if (axes.length() >= CACHED.length) {
            return axes.stream().toArray();
        }
        final int bitmask = (int) axes.toLongArray()[0];
        int[] indices;
        synchronized (CACHED) {
            indices = CACHED[bitmask];
            if (indices == null) {
                CACHED[bitmask] = indices = axes.stream().toArray();
            }
        }
        return indices;
    }

    /**
     * Reduces the dimension of the specified grid geometry by retaining the axes specified in the given bitset.
     * Axes in the reduced grid geometry will be in the same order as in the source geometry:
     *
     * @param  source    the grid geometry on which to select a subset of its grid dimensions.
     * @param  gridAxes  bitmask of indices of source grid dimensions to keep in the reduced grid.
     *                   Will be modified by this constructor for internal purpose.
     * @param  factory   the factory to use for creating new math transforms, or {@code null} for the default.
     * @throws FactoryException if the dimensions to keep cannot be separated from the dimensions to omit.
     */
    protected DimensionalityReduction(final GridGeometry source, final BitSet gridAxes, final MathTransformFactory factory)
            throws FactoryException
    {
        gridAxesToPass   = toArray(gridAxes);
        sliceCoordinates = Map.of();
        sourceGeometry   = source;
        /*
         * Set `gridAxes` to its complement: instead of dimensions to pass, it will become
         * the dimensions to remove. If the result is empty, we have an identity operation.
         */
        final int sourceDim = source.getDimension();
        gridAxes.flip(0, sourceDim);
        if (gridAxes.isEmpty()) {
            reducedGeometry = source;
            crsAxesToRemove = ArraysExt.EMPTY_INT;
            componentsOfCRS = null;
        } else {
            /*
             * The calculation of `dimSubCRS` below assumes that 1 removed grid dimension
             * implies 1 removed CRS dimension. See "assumptions" in class javadoc.
             */
            final int targetDim = source.getTargetDimension();
            final int dimSubCRS = targetDim - (sourceDim - gridAxesToPass.length);
            final var helper    = new SliceGeometry(source, null, gridAxesToPass, factory);
            reducedGeometry = helper.reduce(null, dimSubCRS);
            /*
             * Get the sequence of CRS axes to remove. The result will often be
             * the same indices as `gridAxesToRemove`, but not necessarily.
             */
            final BitSet crsAxes = bitmask(helper.getTargetDimensions(), targetDim);
            crsAxes.flip(0, targetDim);
            crsAxesToRemove = toArray(crsAxes);
            if (source.isDefined(GridGeometry.CRS)) {
                componentsOfCRS = filterCRS(source.getCoordinateReferenceSystem(), crsAxes);
            } else {
                componentsOfCRS = null;
            }
            if (source.isDefined(GridGeometry.GRID_TO_CRS)) {
                final int[] gridAxesToRemove = gridAxes.stream().toArray();
                removedGridToCRS   = filterGridToCRS(gridAxesToRemove, gridAxes, PixelInCell.CELL_CENTER, factory);
                removedCornerToCRS = filterGridToCRS(gridAxesToRemove, gridAxes, PixelInCell.CELL_CORNER, factory);
                return;
            }
        }
        removedGridToCRS   = null;
        removedCornerToCRS = null;
    }

    /**
     * Returns all CRS components for the dimensions where the bit is set.
     * There is one CRS for each range of consecutive dimension indices.
     * If at least one CRS cannot be fetched, then this method returns {@code null}.
     *
     * @param  crs   the CRS for which to get components.
     * @param  axes  dimensions (or axis indices) of the components to get.
     * @throws FactoryException if the geodetic factory failed to create a compound CRS.
     * @return CRS for each range of consecutive axis indices.
     */
    private static Object[] filterCRS(final CoordinateReferenceSystem crs, final BitSet axes)
            throws FactoryException
    {
        final int dim = crs.getCoordinateSystem().getDimension();
        final var components = new Object[dim];
        int count = 0;
        int upper = 0;
        int lower;
        while ((lower = axes.nextSetBit(upper)) >= 0) {
            if (lower != upper) {
                components[count++] = lower - upper;        // Here `upper` is not yet updated to the higher value.
            }
            upper = axes.nextClearBit(lower);
            for (CoordinateReferenceSystem c : CRS.selectComponents(crs, ArraysExt.range(lower, upper))) {
                components[count++] = c;
            }
        }
        if (upper != dim) {
            components[count++] = dim - upper;              // Keep an empty slot for the reduced CRS component.
        }
        return ArraysExt.resize(components, count);
    }

    /**
     * Returns a "grid to CRS" transform which will transform only the "removed" dimensions.
     * Other dimensions are passed-through.
     *
     * @param  gridAxesToRemove  the dimensions on which to operate.
     * @param  bitset   same as {@link gridAxesToRemove} but as a bit set (for efficiency).
     * @param  anchor   whether to compute the transform for pixel corner or pixel center.
     * @param  factory  the factory to use for creating new math transforms, or {@code null} for the default.
     */
    private MathTransform filterGridToCRS(final int[] gridAxesToRemove, final BitSet bitset, final PixelInCell anchor,
            final MathTransformFactory factory) throws FactoryException
    {
        final MathTransform gridToCRS = sourceGeometry.getGridToCRS(anchor);
        final var sep = new TransformSeparator(gridToCRS, factory);
        sep.addSourceDimensions(gridAxesToRemove);
        sep.addTargetDimensions(crsAxesToRemove);
        return PassThroughTransform.create(bitset, sep.separate(), gridToCRS.getSourceDimensions(), factory);
    }

    /**
     * Creates the same dimensionality reduction as the specified {@code source}, but with different slice indices.
     *
     * @param  source  the dimensionality reduction to copy.
     * @param  slice   coordinates of the slice in removed dimensions.
     */
    private DimensionalityReduction(final DimensionalityReduction source, final Map<Integer, Long> slice) {
        sourceGeometry     = source.sourceGeometry;
        reducedGeometry    = source.reducedGeometry;
        gridAxesToPass     = source.gridAxesToPass;
        crsAxesToRemove    = source.crsAxesToRemove;
        componentsOfCRS    = source.componentsOfCRS;
        removedGridToCRS   = source.removedGridToCRS;
        removedCornerToCRS = source.removedCornerToCRS;
        sliceCoordinates   = Map.copyOf(slice);
    }

    /**
     * Returns a new bitmask of all dimension indices in the axes array.
     * The returned object can be safely modified.
     *
     * @param  axes       indices of axes to pass or to remove.
     * @param  sourceDim  maximal valid dimension index + 1.
     * @return bitmask of dimensions in the given array.
     * @throws IndexOutOfBoundsException if an axis index is out of bounds.
     */
    private static BitSet bitmask(final int[] axes, final int sourceDim) {
        final BitSet bitmask = new BitSet(sourceDim);
        for (final int dim : axes) {
            bitmask.set(Objects.checkIndex(dim, sourceDim));
        }
        return bitmask;
    }

    /**
     * Reduces the dimension of the specified grid geometry by retaining only the specified axes.
     * Axes in the reduced grid geometry will be in the same order as in the source geometry:
     * change of axis order and duplicated values in the {@code gridAxesToPass} argument are ignored.
     *
     * @param  source          the grid geometry to reduce.
     * @param  gridAxesToPass  the grid axes to retain, ignoring order and duplicated values.
     * @return reduced grid geometry together with other information.
     * @throws IndexOutOfBoundsException if a grid axis index is out of bounds.
     * @throws IllegalGridGeometryException if the dimensions to keep cannot be separated from the dimensions to omit.
     */
    public static DimensionalityReduction select(final GridGeometry source, final int... gridAxesToPass) {
        final BitSet bitmask = bitmask(gridAxesToPass, source.getDimension());
        try {
            return new DimensionalityReduction(source, bitmask, null);
        } catch (FactoryException e) {
            throw new IllegalGridGeometryException(Resources.format(Resources.Keys.NonSeparableReducedDimensions, e));
        }
    }

    /**
     * A convenience method for selecting the two first dimensions of the specified grid geometry.
     * This method can be used as a lambda function in resources query. Example:
     *
     * {@snippet lang="java" :
     *     CoverageQuery query = new CoverageQuery();
     *     query.setAxisSelection(DimensionalityReduction::select2D);
     *     }
     *
     * @param  source  the grid geometry to reduce.
     * @return reduced grid geometry together with other information.
     * @throws IndexOutOfBoundsException if the grid geometry does not have at least two dimensions.
     * @throws IllegalGridGeometryException if the dimensions to keep cannot be separated from the dimensions to omit.
     *
     * @see org.apache.sis.storage.CoverageQuery#setAxisSelection(Function)
     */
    public static DimensionalityReduction select2D(final GridGeometry source) {
        return select(source, 0, 1);
    }

    /**
     * Reduces the dimension of the specified grid geometry by removing the specified axes.
     * Axes in the reduced grid geometry will be in the same order as in the source geometry:
     * axis order and duplicated values in the {@code gridAxesToRemove} argument are not significant.
     *
     * @param  source            the grid geometry to reduce.
     * @param  gridAxesToRemove  the grid axes to remove, ignoring order and duplicated values.
     * @return reduced grid geometry together with other information.
     * @throws IndexOutOfBoundsException if a grid axis index is out of bounds.
     * @throws IllegalGridGeometryException if the dimensions to keep cannot be separated from the dimensions to omit.
     */
    public static DimensionalityReduction remove(final GridGeometry source, final int... gridAxesToRemove) {
        final int sourceDim = source.getDimension();
        final BitSet bitmask = bitmask(gridAxesToRemove, sourceDim);
        bitmask.flip(0, sourceDim);
        try {
            return new DimensionalityReduction(source, bitmask, null);
        } catch (FactoryException e) {
            throw new IllegalGridGeometryException(Resources.format(Resources.Keys.NonSeparableReducedDimensions, e));
        }
    }

    /**
     * Automatically reduces a grid geometry by removing all grid dimensions with an extent size of 1.
     * Axes in the reduced grid geometry will be in the same order as in the source geometry.
     *
     * @param  source  the grid geometry to reduce.
     * @return reduced grid geometry together with other information.
     * @throws IncompleteGridGeometryException if the grid geometry has no extent.
     * @throws IllegalGridGeometryException if the dimensions to keep cannot be separated from the dimensions to omit.
     *
     * @see #select2D(GridGeometry)
     */
    public static DimensionalityReduction reduce(final GridGeometry source) {
        final GridExtent extent = source.getExtent();
        final int sourceDim = extent.getDimension();
        final BitSet bitmask = new BitSet(sourceDim);
        for (int dim=0; dim < sourceDim; dim++) {
            if (extent.getLow(dim) != extent.getHigh(dim)) {
                bitmask.set(dim);
            }
        }
        try {
            return new DimensionalityReduction(source, bitmask, null);
        } catch (FactoryException e) {
            throw new IllegalGridGeometryException(Resources.format(Resources.Keys.NonSeparableReducedDimensions, e));
        }
    }

    /**
     * Returns {@code true} if this object does not reduce any dimension.
     * It may happen if {@code select(…)} has been invoked with all axes to keep,
     * or if {@code remove(…)} has been invoked with no axis to remove.
     *
     * @return whether this {@code DimensionalityReduction} does nothing.
     */
    public boolean isIdentity() {
        return reducedGeometry == sourceGeometry;
    }

    /**
     * Returns {@code true} if this dimensionality reduction is a slice in the source coverage.
     * This is true if all removed dimensions either have a {@linkplain GridExtent#getSize(int)
     * grid size} of one cell, or have a {@linkplain #getSliceCoordinates() slice coordinate} specified.
     *
     * <p>If this method returns {@code false}, then the results of {@code reverse(…)} method calls
     * are potentially ambiguous and may cause a {@link SubspaceNotSpecifiedException} to be thrown
     * at {@linkplain GridCoverage#render(GridExtent) rendering} time.</p>
     *
     * @return whether this dimensionality reduction is a slice in the source coverage.
     *
     * @see #getSliceCoordinates()
     * @see #withSlicePoint(long[])
     * @see #withSliceByRatio(double)
     */
    public boolean isSlice() {
        return indexOfNonSlice() >= 0;
    }

    /**
     * Ensures that {@link #isSlice()} returns {@code true}.
     *
     * @throws SubspaceNotSpecifiedException if this dimensionality reduction is not a slice of the source coverage.
     */
    final void ensureIsSlice() throws SubspaceNotSpecifiedException {
        final int dim = indexOfNonSlice();
        if (dim >= 0) {
            throw new SubspaceNotSpecifiedException(Resources.format(Resources.Keys.AmbiguousGridAxisOmission_1, dim));
        }
    }

    /**
     * If {@link #isSlice()} would returns {@code false}, returns the index of the problematic dimension.
     * Otherwise returns -1. This is used for more detailed error message.
     */
    private int indexOfNonSlice() {
        int i = gridAxesToPass.length - 1;
        final GridExtent extent = sourceGeometry.getExtent();
        for (int dim = extent.getDimension(); --dim >= 0;) {
            if (i >= 0 && dim == gridAxesToPass[i]) {
                i--;
            } else if (!sliceCoordinates.containsKey(dim)) {
                if (extent.getLow(dim) != extent.getHigh(dim)) {
                    return dim;
                }
            }
        }
        return -1;
    }

    /**
     * Returns {@code true} if the given grid geometry is likely to be already reduced.
     * Current implementation checks only the number of dimensions.
     *
     * @param  candidate  the grid geometry to test.
     * @return whether the given grid geometry is likely to be already reduced.
     */
    public boolean isReduced(final GridGeometry candidate) {
        int dim;
        if (candidate.extent == null && candidate.gridToCRS == null) {
            dim = reducedGeometry.getTargetDimension();
        } else {
            dim = reducedGeometry.getDimension();
        }
        return candidate.getDimension() == dim;
    }

    /**
     * Returns the grid geometry with only the retained grid axis dimension.
     * The number of CRS dimensions should be reduced as well,
     * but not necessarily in a one-to-one relationship.
     *
     * @return the grid geometry with retained grid dimensions.
     */
    public GridGeometry getReducedGridGeometry() {
        return reducedGeometry;
    }

    /**
     * Returns the grid geometry with all grid axis dimension.
     * This is the {@code source} argument given to factory methods.
     *
     * @return the grid geometry with all grid dimensions.
     */
    public GridGeometry getSourceGridGeometry() {
        return sourceGeometry;
    }

    /**
     * Returns the part of the "grid to CRS" transform which has been removed in the reduced grid geometry.
     * This is a pass-through transform (potentially, but not necessarily, implemented
     * by {@link org.apache.sis.referencing.operation.transform.PassThroughTransform}).
     * The number of source dimensions is the same as in the source grid geometry.
     * The dimensions that are passed-through are the dimensions on which the reduced grid geometry operates.
     *
     * @param  anchor  the cell part to map (center or corner).
     * @return removed part of the conversion from grid coordinates to "real world" coordinates.
     */
    private MathTransform getRemovedGridToCRS(final PixelInCell anchor) {
        switch (anchor) {
            case CELL_CENTER: return removedGridToCRS;
            case CELL_CORNER: return removedCornerToCRS;
            default: return PixelTranslation.translate(removedGridToCRS, PixelInCell.CELL_CENTER, anchor);
        }
    }

    /**
     * Returns the indices of the source dimensions that are kept in the reduced grid geometry.
     *
     * @return indices of source grid dimensions that are retained in the reduced grid geometry.
     */
    public int[] getSelectedDimensions() {
        return gridAxesToPass.clone();
    }

    /**
     * Returns the grid coordinates used in {@code reverse(…)} method calls for reconstituting some removed dimensions.
     * Keys are indices of grid dimensions in the source that are <em>not</em> retained in the reduced grid geometry.
     * Values are grid coordinates to assign to those dimensions when a {@code reverse(…)} method is executed.
     *
     * <p>This map does not need to contain an entry for all removed dimensions.
     * If no slice point is specified for a given dimension, then the {@code reverse(…)} methods will use the
     * full range of grid coordinates specified in the {@linkplain #getSourceGridGeometry() source geometry}.
     * Often, those ranges have a {@linkplain GridExtent#getSize(int) size} of 1,
     * in which case methods such as {@link GridCoverage#render(GridExtent)} will work anyway.
     * If a removed source grid dimension had a size greater than 1 and no slice coordinates is specified;
     * then the {@code reverse(…)} methods in this class will still work but an
     * {@link SubspaceNotSpecifiedException} may be thrown later by other classes.</p>
     *
     * <p>This map is initially empty. Slice coordinates can be specified by calls
     * to {@link #withSlicePoint(long[])} or {@link #withSliceByRatio(double)}.</p>
     *
     * @return source grid coordinates of the slice point used in {@code reverse(…)} method calls.
     *
     * @see #withSlicePoint(long[])
     * @see #withSliceByRatio(double)
     * @see GridExtent#getSliceCoordinates()
     * @see GridCoverage.Evaluator#setDefaultSlice(Map)
     */
    @SuppressWarnings("ReturnOfCollectionOrArrayField")     // Map is immutable.
    public Map<Integer, Long> getSliceCoordinates() {
        return sliceCoordinates;
    }

    /**
     * Returns the dimension in the reduced grid for the given dimension in the source grid.
     * If the specified source grid dimension is not retained, then this method returns a negative number.
     *
     * @param  dim  source dimension index to map to reduced dimension index.
     * @return reduced dimension index, or a negative value if not mapped.
     */
    final int toReducedDimension(final int dim) {
        return Arrays.binarySearch(gridAxesToPass, dim);
    }

    /**
     * Returns the dimension in the source grid for the given dimension in the reduced grid.
     *
     * @param  dim  reduced dimension index to map to source dimension index.
     * @return source dimension index.
     * @throws IndexOutOfBoundsException if the given dimension is invalid.
     */
    final int toSourceDimension(final int dim) {
        return gridAxesToPass[dim];
    }

    /**
     * Returns the dimension in the source CRS for given counter of removed dimension.
     *
     * @param  i  0 for the first removed CRS dimension, 1 fo the second removed CRS dimension, <i>etc.</i>
     * @return dimension in the source CRS which has been removed, of -1 if <var>i</var> is above bounds.
     */
    private int toRemovedDimension(final int i) {
        return (i < crsAxesToRemove.length) ? crsAxesToRemove[i] : -1;
    }

    /**
     * Ensures that {@code source} has the same number of dimensions and the same axes as {@code expected}.
     * Only axis names that are specified in both extents are compared.
     * If the {@code source} to validate is null, it defaults to the {@code expected} extent.
     *
     * @param  expected  grid extent with expected axes, or {@code null} if none.
     * @param  source    grid extent to validate, or {@code null} if unspecified.
     * @return whether the two extents are equal.
     * @throws IllegalArgumentException if the number of dimensions or at least one axis name does not match.
     */
    private static boolean ensureSameAxes(final GridExtent expected, final GridExtent source) {
        if (source == null) {
            return true;
        }
        if (expected != null) {
            expected.ensureSameAxes(source, "source");
            if (expected.equals(source, ComparisonMode.IGNORE_METADATA)) {
                return true;
            }
        }
        return false;
    }

    /**
     * Returns {@code true} if the {@code actual} CRS is equal, ignore metadata, to the one in {@code expected}.
     * If any CRS is null, this method conservatively returns {@code true}.
     * This is used for assertions only.
     */
    private static boolean assertSameCRS(final GridGeometry expected, final CoordinateReferenceSystem actual) {
        if (actual != null && expected.isDefined(GridGeometry.CRS)) {
            final var crs = expected.getCoordinateReferenceSystem();
            if (crs != null) {
                return Utilities.deepEquals(crs, actual, ComparisonMode.DEBUG);
            }
        }
        return true;
    }

    /**
     * Returns a coordinate tuple on which dimensionality reduction has been applied.
     *
     * <h4>Precondition</h4>
     * The coordinate reference system of the given {@code source} should be either
     * null or equal (ignoring metadata) to the CRS of the source grid geometry.
     * For performance reason, this condition is not verified unless Java assertions are enabled.
     *
     * @param  source  the source coordinate tuple, or {@code null}.
     * @return the reduced coordinate tuple, or {@code null} if the given source was null.
     */
    @ArgumentCheckByAssertion
    public DirectPosition apply(final DirectPosition source) {
        if (source != null) {
            ArgumentChecks.ensureDimensionMatches("source", sourceGeometry.getTargetDimension(), source);
            assert assertSameCRS(sourceGeometry, source.getCoordinateReferenceSystem()) : source;
            if (!isIdentity()) {
                final var reduced = new GeneralDirectPosition(reducedGeometry.getTargetDimension());
                /*
                 * Following code is more complicated than what it could be if we stored a
                 * `crsAxesToPass` array in this object. But it may not be worth to store
                 * such array only for this method.
                 */
                int dim = -1, remCounter = 0, removedAxis = crsAxesToRemove[0];
                for (int i=0; i < reduced.coordinates.length; i++) {
                    while (++dim == removedAxis) {
                        removedAxis = toRemovedDimension(++remCounter);
                    }
                    reduced.coordinates[i] = source.getOrdinate(dim);
                }
                return reduced;
            }
        }
        return source;
    }

    /**
     * Returns a grid extent on which dimensionality reduction has been applied.
     * If the given source is {@code null}, then this method returns {@code null}.
     * Nulls are accepted because they are valid argument values in calls to
     * {@link GridCoverage#render(GridExtent)}.
     *
     * @param  source  the grid extent to reduce, or {@code null}.
     * @return the reduced grid extent. May be {@code source}, which may be null.
     * @throws MismatchedDimensionException if the given source does not have the expected number of dimensions.
     * @throws IllegalArgumentException if axis types are specified but inconsistent in at least one dimension.
     *
     * @see GridExtent#selectDimensions(int...)
     */
    public GridExtent apply(final GridExtent source) {
        if (source == null) return null;
        if (ensureSameAxes(sourceGeometry.extent, source)) {
            return reducedGeometry.extent;
        }
        return isIdentity() ? source : source.selectDimensions(gridAxesToPass);
    }

    /**
     * Returns a grid geometry on which dimensionality reduction of the grid extent has been applied.
     * It usually implies a reduction in the number of dimensions of the CRS as well,
     * but not necessarily in same order.
     *
     * <p>If the given source is {@code null}, then this method returns {@code null}.
     * Nulls are accepted because they are valid argument values in calls to
     * {@link org.apache.sis.storage.GridCoverageResource#read(GridGeometry, int...)}.</p>
     *
     * @param  source  the grid geometry to reduce, or {@code null}.
     * @return the reduced grid geometry. May be {@code source}, which may be null.
     * @throws MismatchedDimensionException if the given source does not have the expected number of dimensions.
     * @throws IllegalArgumentException if axis types are specified but inconsistent in at least one dimension.
     *
     * @see GridGeometry#selectDimensions(int...)
     */
    public GridGeometry apply(final GridGeometry source) {
        if (source == null) return null;
        if (ensureSameAxes(sourceGeometry.extent, source.extent)) {
            return reducedGeometry;
        }
        return isIdentity() ? source : source.selectDimensions(gridAxesToPass);
    }

    /**
     * Returns a grid coverage on which dimensionality reduction of the domain has been applied.
     * This is a reduction in the number of dimensions of the grid extent. It usually implies a
     * reduction in the number of dimensions of the CRS as well, but not necessarily in same order.
     * The sample dimensions (coverage range) are unmodified.
     *
     * <p>The returned coverage is a <em>view</em>: changes in the source coverage
     * are reflected immediately in the reduced coverage, and conversely.</p>
     *
     * <h4>Reversibility</h4>
     * If {@link #isSlice()} returns {@code false},
     * then the results of {@link #reverse(GridExtent)} are ambiguous
     * and calls to {@link GridCoverage#render(GridExtent)} may cause
     * an {@link SubspaceNotSpecifiedException} to be thrown.
     * Unless the specified {@code source} grid coverage knows how to handle those cases.
     *
     * @param  source  the grid coverage to reduce.
     * @return the reduced grid coverage, or {@code source} if this object {@linkplain #isIdentity() is identity}.
     * @throws MismatchedDimensionException if the given source does not have the expected number of dimensions.
     * @throws IllegalArgumentException if axis types are specified but inconsistent in at least one dimension.
     *
     * @see GridCoverageProcessor#selectGridDimensions(GridCoverage, int...)
     */
    @Override
    public GridCoverage apply(final GridCoverage source) {
        ensureSameAxes(sourceGeometry.extent, source.getGridGeometry().extent);
        if (isIdentity()) return source;
        if (source instanceof DimensionAppender) try {
            GridCoverage c = ((DimensionAppender) source).selectDimensions(gridAxesToPass);
            if (c != null) return c;
        } catch (FactoryException e) {
            throw new IllegalGridGeometryException(Resources.format(Resources.Keys.NonSeparableReducedDimensions, e));
        }
        return new ReducedGridCoverage(source, this);
    }

    /**
     * Returns a grid extent on which dimensionality reduction has been reverted.
     * For all dimensions that were removed, grid coordinates will be set to the
     * {@linkplain #getSliceCoordinates() slice coordinates} if specified,
     * or to the original source grid coordinates otherwise.
     * In the latter case, the reconstituted grid coordinates will be a single value
     * if {@link #isSlice()} returns {@code true} (in which case the returned extent
     * is unambiguous), or may be a (potentially ambiguous) range of values otherwise.
     *
     * <h4>Handling of null grid geometry</h4>
     * If the given extent is {@code null}, then this method returns an extent
     * with {@linkplain #getSliceCoordinates() slice coordinates} if they are known.
     * If no slice coordinate has been specified, then this method returns {@code null}.
     * Nulls are accepted because they are valid argument values
     * in calls to {@link GridCoverage#render(GridExtent)}.
     *
     * @param  reduced  the reduced grid extent to revert, or {@code null}.
     * @return the source grid extent. May be {@code reduced}, which may be null.
     * @throws IncompleteGridGeometryException if the source grid geometry has no extent.
     * @throws MismatchedDimensionException if the given extent does not have the expected number of dimensions.
     * @throws IllegalArgumentException if axis types are specified but inconsistent in at least one dimension.
     */
    public GridExtent reverse(final GridExtent reduced) {
        if (ensureSameAxes(reducedGeometry.extent, reduced)) {      // Argument validation.
            if (sliceCoordinates.isEmpty()) {                       // Must be after argument validation.
                return sourceGeometry.extent;
            }
        }
        if (isIdentity()) {
            return reduced;
        }
        final GridExtent source = sourceGeometry.getExtent();
        final long[] coordinates = source.getCoordinates();
        final int m = coordinates.length >>> 1;
        sliceCoordinates.forEach((dim, slice) -> {
            coordinates[dim  ] = slice;
            coordinates[dim+m] = slice;
        });
        if (reduced != null) {
            for (int i=0; i < gridAxesToPass.length; i++) {
                final int dim = gridAxesToPass[i];
                coordinates[dim]   = reduced.getLow (i);
                coordinates[dim+m] = reduced.getHigh(i);
            }
        }
        return new GridExtent(source, coordinates);
    }

    /**
     * Returns a grid geometry on which dimensionality reduction has been reverted.
     * For all dimensions that were removed, grid coordinates will be set to the
     * {@linkplain #getSliceCoordinates() slice coordinates} if specified,
     * or to the original source grid coordinates otherwise.
     * In the latter case, the reconstituted dimensions will map a single coordinate value
     * if {@link #isSlice()} returns {@code true} (in which case the returned grid geometry
     * is unambiguous), or may map a (potentially ambiguous) range of grid coordinate values otherwise.
     *
     * <h4>Handling of null grid geometry</h4>
     * If the given geometry is {@code null}, then this method returns a grid geometry
     * with the {@linkplain #getSliceCoordinates() slice coordinates} if they are known.
     * If no slice coordinate has been specified, then this method returns {@code null}.
     * Nulls are accepted because they are valid argument values in calls to
     * {@link org.apache.sis.storage.GridCoverageResource#read(GridGeometry, int...)}.
     *
     * @param  reduced  the reduced grid geometry to revert, or {@code null}.
     * @return the source grid geometry. May be {@code reduced}, which may be null.
     * @throws IncompleteGridGeometryException if the source grid geometry has no extent.
     * @throws MismatchedDimensionException if the given geometry does not have the expected number of dimensions.
     * @throws IllegalArgumentException if axis types are specified but inconsistent in at least one dimension.
     */
    public GridGeometry reverse(final GridGeometry reduced) {
        final GridExtent extent = (reduced != null) ? reduced.extent : null;
        if (ensureSameAxes(reducedGeometry.extent, extent)) {       // Argument validation.
            if (sliceCoordinates.isEmpty()) {                       // Must be after argument validation.
                return sourceGeometry;
            }
        }
        if (isIdentity()) {
            return reduced;
        }
        /*
         * Build a compound CRS on a "best effort" basis. This operation is costly
         * if `fullCRS(…)` must be invoked, so we try to use the existing CRS first.
         */
        CoordinateReferenceSystem crs = null;
        if (reduced.isDefined(GridGeometry.CRS) && sourceGeometry.isDefined(GridGeometry.CRS)) {
            final CoordinateReferenceSystem reducedCRS = reduced.getCoordinateReferenceSystem();
            if (CRS.equivalent(reducedGeometry.getCoordinateReferenceSystem(), reducedCRS)) {
                crs = sourceGeometry.getCoordinateReferenceSystem();
            } else {
                FactoryException cause = null;
                try {
                    crs = fullCRS(reducedCRS);
                } catch (FactoryException e) {
                    cause = e;
                }
                if (crs == null) {
                    throw new IllegalGridGeometryException(Resources.format(Resources.Keys.NonSeparableReducedDimensions, cause));
                }
            }
        }
        /*
         * Build an envelope and a resolution array where values at each dimension are copied
         * either from the source geometry or from the specified reduced geometry.
         */
        final int targetDim = sourceGeometry.getTargetDimension();
        final double[] lowerCorner = new double[targetDim];
        final double[] upperCorner = new double[targetDim];
        final double[] resolution  = new double[targetDim];
        long nonLinears  = 0;
        int  reducedDim  = 0;
        int  remCounter  = 0;
        int  removedAxis = crsAxesToRemove[0];
        for (int i=0; i<targetDim; i++) {
            final GridGeometry source;
            final int dim;
            if (i == removedAxis) {
                dim = removedAxis;
                source = sourceGeometry;
                removedAxis = toRemovedDimension(++remCounter);     // Dimension of the next axis to remove.
            } else {
                dim = reducedDim++;
                source = reduced;
            }
            lowerCorner[i] =  source.envelope.getLower(dim);
            upperCorner[i] =  source.envelope.getUpper(dim);
            resolution [i] = (source.resolution != null) ? source.resolution[dim] : Double.NaN;
            if ((source.nonLinears & Numerics.bitmask(dim)) != 0) {
                nonLinears |= Numerics.bitmask(i);
            }
        }
        return new GridGeometry(reverse(extent),
                fullGridToCRS(reduced, PixelInCell.CELL_CENTER),
                fullGridToCRS(reduced, PixelInCell.CELL_CORNER),
                new ImmutableEnvelope(lowerCorner, upperCorner, crs),
                ArraysExt.allEquals(resolution, Double.NaN) ? null : resolution,
                nonLinears);
    }

    /**
     * Builds a CRS with the same number of axes than the CRS of the source geometry.
     * Axes are copied either from the source CRS or the reduced CRS, depending on
     * whether the corresponding dimension is present in the reduced CRS.
     *
     * @param  reduced  the CRS to inflate to the same number of dimensions as the source CRS.
     * @return the "inflated" CRS.
     */
    private CoordinateReferenceSystem fullCRS(final CoordinateReferenceSystem reduced) throws FactoryException {
        if (componentsOfCRS == null) {
            return null;
        }
        final var components = new CoordinateReferenceSystem[componentsOfCRS.length];
        int lower = 0;
        for (int i=0; i<components.length; i++) {
            final Object element = componentsOfCRS[i];
            if (element instanceof CoordinateReferenceSystem) {
                components[i] = (CoordinateReferenceSystem) element;
            } else {
                final int upper = lower + (Integer) element;
                components[i] = CRS.getComponentAt(reduced, lower, upper);
                lower = upper;
            }
        }
        return CRS.compound(components);
    }

    /**
     * Builds a transform with the same number of dimensions that the transform of the source geometry.
     *
     * @param  reduced  the transform to inflate to the same number of dimensions that the source geometry.
     * @param  anchor   whether the transform map pixel centers or pixel corners.
     * @return the "inflated" transform.
     */
    private MathTransform fullGridToCRS(final GridGeometry reduced, final PixelInCell anchor) {
        final MathTransform removed = getRemovedGridToCRS(anchor);
        if (removed == null || !reduced.isDefined(GridGeometry.GRID_TO_CRS)) {
            return null;
        }
        MathTransform gridToCRS = reduced.getGridToCRS(anchor);
        if (Utilities.equalsIgnoreMetadata(reducedGeometry.getGridToCRS(anchor), gridToCRS)) {
            return sourceGeometry.getGridToCRS(anchor);
        }
        gridToCRS = MathTransforms.passThrough(gridAxesToPass, gridToCRS, removed.getTargetDimensions());
        return MathTransforms.concatenate(removed, gridToCRS);
    }

    /**
     * Returns a dimensional reduction which will use the given source grid indices for {@code reverse(…)} operations.
     * The length of the given {@code slicePoint} array shall be the number of dimensions of the source grid geometry.
     * All given coordinate values shall be inside the source grid extent.
     *
     * @param  point  grid coordinates of a point located on the slice.
     * @return the dimensionality reduction with the given slice point used for reverse operations.
     * @throws IncompleteGridGeometryException if the source grid geometry has no extent.
     * @throws MismatchedDimensionException if the given point does not have the expected number of dimensions.
     * @throws PointOutsideCoverageException if the given point is outside the source grid extent.
     */
    public DimensionalityReduction withSlicePoint(final long[] point) {
        Objects.requireNonNull(point);
        final GridExtent extent = sourceGeometry.getExtent();
        final int sourceDim = extent.getDimension();
<<<<<<< HEAD
        final Map<Integer,Long> slices = new HashMap<>();
=======
        ArgumentChecks.ensureDimensionMatches("slicePoint", sourceDim, extent);
        final Map<Integer, Long> slices = new HashMap<>();
>>>>>>> a2c13a94
        for (int dim=0; dim < sourceDim; dim++) {
            final long low   = extent.getLow (dim);
            final long high  = extent.getHigh(dim);
            final long value = point[dim];
            if (value < low || value > high) {
                String b = Arrays.toString(point);
                b = b.substring(1, b.length() - 1);   // Remove brackets.
                throw new PointOutsideCoverageException(Resources.format(
                        Resources.Keys.GridCoordinateOutsideCoverage_4,
                        extent.getAxisIdentification(dim, dim), low, high, b));
            }
            if (low != high && toReducedDimension(dim) < 0) {
                slices.put(dim, value);
            }
        }
        return slices.equals(sliceCoordinates) ? this : new DimensionalityReduction(this, slices);
    }

    /**
     * Returns a dimensional reduction with a relative slice position
     * for every grid dimensions that have been removed.
     * The relative position is specified by a ratio between 0 and 1 where
     * 0 maps to {@linkplain GridExtent#getLow(int) low} grid coordinates,
     * 1 maps to {@linkplain GridExtent#getHigh(int) high grid coordinates} and
     * 0.5 maps to the median position.
     *
     * @param  ratio  the ratio to apply on all removed grid dimensions.
     * @return the dimensionality reduction with the given slice ratio applied.
     * @throws IncompleteGridGeometryException if the source grid geometry has no extent.
     * @throws IllegalArgumentException if the given ratio is not between 0 and 1 inclusive.
     *
     * @see GridExtent#getRelative(int, double)
     * @see GridDerivation#sliceByRatio(double, int...)
     */
    public DimensionalityReduction withSliceByRatio(final double ratio) {
        ArgumentChecks.ensureBetween("ratio", 0, 1, ratio);
        final GridExtent extent = sourceGeometry.getExtent();
        final int sourceDim = extent.getDimension();
        final Map<Integer, Long> slices = new HashMap<>();
        for (int dim=0; dim < sourceDim; dim++) {
            if (toReducedDimension(dim) < 0 && extent.getLow(dim) != extent.getHigh(dim)) {
                slices.put(dim, extent.getRelative(dim, ratio));
            }
        }
        return slices.equals(sliceCoordinates) ? this : new DimensionalityReduction(this, slices);
    }
}<|MERGE_RESOLUTION|>--- conflicted
+++ resolved
@@ -940,12 +940,7 @@
         Objects.requireNonNull(point);
         final GridExtent extent = sourceGeometry.getExtent();
         final int sourceDim = extent.getDimension();
-<<<<<<< HEAD
-        final Map<Integer,Long> slices = new HashMap<>();
-=======
-        ArgumentChecks.ensureDimensionMatches("slicePoint", sourceDim, extent);
         final Map<Integer, Long> slices = new HashMap<>();
->>>>>>> a2c13a94
         for (int dim=0; dim < sourceDim; dim++) {
             final long low   = extent.getLow (dim);
             final long high  = extent.getHigh(dim);
