--- conflicted
+++ resolved
@@ -27,14 +27,6 @@
 import org.apache.sis.feature.privy.FeatureProjectionBuilder;
 import org.apache.sis.math.FunctionProperty;
 import org.apache.sis.util.resources.Errors;
-
-<<<<<<< HEAD
-// Specific to the main branch:
-import org.apache.sis.feature.DefaultFeatureType;
-=======
-// Specific to the geoapi-3.1 and geoapi-4.0 branches:
-import org.opengis.filter.Expression;
->>>>>>> ffa96dbd
 
 
 /**
@@ -174,11 +166,7 @@
      * @throws UnconvertibleObjectException if the property default value cannot be converted to the expected type.
      */
     @Override
-<<<<<<< HEAD
-    public PropertyTypeBuilder expectedType(final DefaultFeatureType valueType, final FeatureTypeBuilder addTo) {
-=======
     public FeatureProjectionBuilder.Item expectedType(final FeatureProjectionBuilder addTo) {
->>>>>>> ffa96dbd
         final FeatureExpression<?,?> fex = FeatureExpression.castOrCopy(expression);
         if (fex == null) {
             return null;
