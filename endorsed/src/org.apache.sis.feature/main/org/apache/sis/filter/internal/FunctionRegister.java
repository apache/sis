/*
 * Licensed to the Apache Software Foundation (ASF) under one or more
 * contributor license agreements.  See the NOTICE file distributed with
 * this work for additional information regarding copyright ownership.
 * The ASF licenses this file to You under the Apache License, Version 2.0
 * (the "License"); you may not use this file except in compliance with
 * the License.  You may obtain a copy of the License at
 *
 *     http://www.apache.org/licenses/LICENSE-2.0
 *
 * Unless required by applicable law or agreed to in writing, software
 * distributed under the License is distributed on an "AS IS" BASIS,
 * WITHOUT WARRANTIES OR CONDITIONS OF ANY KIND, either express or implied.
 * See the License for the specific language governing permissions and
 * limitations under the License.
 */
package org.apache.sis.filter.internal;

import java.util.Collection;

// Specific to the main branch:
import org.apache.sis.filter.Expression;


/**
 * A factory of {@code org.opengis.filter} functions identified by their names.
 * Each factory can provide an arbitrary number of functions, enumerated by {@link #getNames()}.
 * The {@link org.apache.sis.filter.DefaultFilterFactory#function(String, Expression...)} method
 * delegates to this interface for creating the function implementation for a given name.
 *
 * <p><b>Warning:</b> there is currently no mechanism for avoiding name collision.
 * It is implementer responsibility to keep trace of the whole universe of functions and avoid collision.
 * This interface is hidden in internal API (for now) for that reason, and also because the API may change
 * in any future Apache SIS version.</p>
 *
 * @author  Johann Sorel (Geomatys)
<<<<<<< HEAD
 * @version 1.4
 * @since   1.0
=======
 *
 * @see org.opengis.filter.FilterFactory#function(String, Expression...)
>>>>>>> 18a06d45
 */
public interface FunctionRegister {
    /**
     * Returns the name of the standard or authority defining the functions.
     *
     * @return provider of function definitions.
     */
    String getAuthority();

    /**
     * Returns the names of all functions that this factory can create.
     * It is currently implementer responsibility to ensure that there are no name collisions with
     * functions provided by other factories (this problem may be improved in future SIS release).
     *
     * @return set of supported function names.
     */
    Collection<String> getNames();

    /**
     * Creates a new function of the given name with given parameters.
     *
     * @param  <R>         the type of resources (e.g. {@code Feature}) used as inputs.
     * @param  name        name of the function to create (not null).
     * @param  parameters  function parameters.
     * @return function for the given name and parameters.
     * @throws IllegalArgumentException if function name is unknown or some parameters are illegal.
     */
    <R> Expression<R,?> create(String name, Expression<R,?>[] parameters) throws IllegalArgumentException;
}<|MERGE_RESOLUTION|>--- conflicted
+++ resolved
@@ -34,13 +34,6 @@
  * in any future Apache SIS version.</p>
  *
  * @author  Johann Sorel (Geomatys)
-<<<<<<< HEAD
- * @version 1.4
- * @since   1.0
-=======
- *
- * @see org.opengis.filter.FilterFactory#function(String, Expression...)
->>>>>>> 18a06d45
  */
 public interface FunctionRegister {
     /**
