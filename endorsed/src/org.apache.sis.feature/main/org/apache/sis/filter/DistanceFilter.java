/*
 * Licensed to the Apache Software Foundation (ASF) under one or more
 * contributor license agreements.  See the NOTICE file distributed with
 * this work for additional information regarding copyright ownership.
 * The ASF licenses this file to You under the Apache License, Version 2.0
 * (the "License"); you may not use this file except in compliance with
 * the License.  You may obtain a copy of the License at
 *
 *     http://www.apache.org/licenses/LICENSE-2.0
 *
 * Unless required by applicable law or agreed to in writing, software
 * distributed under the License is distributed on an "AS IS" BASIS,
 * WITHOUT WARRANTIES OR CONDITIONS OF ANY KIND, either express or implied.
 * See the License for the specific language governing permissions and
 * limitations under the License.
 */
package org.apache.sis.filter;

import java.util.List;
import java.util.Collection;
import javax.measure.Quantity;
import javax.measure.quantity.Length;
import org.opengis.geometry.Geometry;
import org.apache.sis.geometry.wrapper.Geometries;
import org.apache.sis.geometry.wrapper.GeometryWrapper;
import org.apache.sis.geometry.wrapper.SpatialOperationContext;
import org.apache.sis.util.ArgumentChecks;

// Specific to the main branch:
import org.apache.sis.pending.geoapi.filter.Literal;
import org.apache.sis.pending.geoapi.filter.DistanceOperatorName;


/**
 * Spatial operations between two geometries and using a distance.
 * The nature of the operation depends on the subclass.
 *
 * <h2>API design note</h2>
 * This class has 3 parameters, but the third one is not an expression.
 * It still a "binary" operator if we count only the expressions.
 *
 * @author  Johann Sorel (Geomatys)
 * @author  Martin Desruisseaux (Geomatys)
 *
<<<<<<< HEAD
 * @param  <R>  the type of resources (e.g. {@code Feature}) used as inputs.
 *
 * @since 1.1
=======
 * @param  <R>  the type of resources (e.g. {@link org.opengis.feature.Feature}) used as inputs.
>>>>>>> 18a06d45
 */
final class DistanceFilter<R> extends BinaryGeometryFilter<R> {
    /**
     * For cross-version compatibility.
     */
    private static final long serialVersionUID = -5304631042699647889L;

    /**
     * Nature of the operation applied by this {@code DistanceOperator}.
     */
    private final DistanceOperatorName operatorType;

    /**
     * The buffer distance around the geometry of the second expression.
     */
    @SuppressWarnings("serial")                         // Most SIS implementations are serializable.
    private final Quantity<Length> distance;

    /**
     * Creates a new spatial function.
     *
     * @param  operatorType  nature of the operation applied by this {@code DistanceOperator}.
     * @param  library       the geometry library to use.
     * @param  geometry1     expression fetching the first geometry of the binary operator.
     * @param  geometry2     expression fetching the second geometry of the binary operator.
     * @param  distance      the buffer distance around the geometry of the second expression.
     */
    DistanceFilter(final DistanceOperatorName operatorType,
                   final Geometries<?>    library,
                   final Expression<R,?>  geometry1,
                   final Expression<R,?>  geometry2,
                   final Quantity<Length> distance)
    {
        super(library, geometry1, geometry2, distance.getUnit().getSystemUnit());
        ArgumentChecks.ensureNonNull("operatorType", operatorType);
        this.operatorType = operatorType;
        this.distance     = distance;
    }

    /**
     * Recreates a new filter of the same type and with the same parameters, but using the given expressions.
     * This method is invoked when it is possible to simplify or optimize at least one of the expressions that
     * were given in the original call to the constructor.
     */
    @Override
    protected BinaryGeometryFilter<R> recreate(final Expression<R,?> geometry1,
                                               final Expression<R,?> geometry2)
    {
        return new DistanceFilter<>(operatorType, getGeometryLibrary(expression1), geometry1, geometry2, distance);
    }

    /**
     * Identification of this operation.
     */
    @Override
    public DistanceOperatorName getOperatorType() {
        return operatorType;
    }

    /**
     * Returns the two expressions used as parameters by this filter.
     */
    @Override
    public List<Expression<R,?>> getExpressions() {
        return List.of(original(expression1), original(expression2),
                       new LeafExpression.Literal<>(distance));
    }

    /**
     * Returns the two expressions together with the distance parameter.
     * This is used for information purpose only, for example in order to build a string representation.
     */
    @Override
    protected Collection<?> getChildren() {
        return List.of(original(expression1), original(expression2), distance);
    }

    /**
     * Returns the buffer distance around the geometry that will be used when comparing features geometries.
     */
    public Quantity<Length> getDistance() {
        return distance;
    }

    /**
     * Returns the literal geometry from which distances are measured.
     *
     * @throws IllegalStateException if the geometry is not a literal.
     */
    public Geometry getGeometry() {
        final Literal<R, ? extends GeometryWrapper> literal;
        if (expression2 instanceof Literal<?,?>) {
            literal = (Literal<R, ? extends GeometryWrapper>) expression2;
        } else if (expression1 instanceof Literal<?,?>) {
            literal = (Literal<R, ? extends GeometryWrapper>) expression1;
        } else {
            throw new IllegalStateException();
        }
        return literal.getValue();
    }

    /**
     * Given an object, determines if the test(s) represented by this filter are passed.
     *
     * @param  object  the object (often a {@code Feature} instance) to evaluate.
     * @return {@code true} if the test(s) are passed for the provided object.
     */
    @Override
    public boolean test(final R object) {
        final GeometryWrapper left = expression1.apply(object);
        if (left != null) {
            final GeometryWrapper right = expression2.apply(object);
            if (right != null) try {
                return left.predicate(operatorType, right, distance, context);
            } catch (RuntimeException e) {
                warning(e, true);
            }
        }
        return negativeResult();
    }

    /**
     * Returns the value to return when a test cannot be applied.
     */
    @Override
    protected boolean negativeResult() {
        return SpatialOperationContext.negativeResult(operatorType);
    }
}<|MERGE_RESOLUTION|>--- conflicted
+++ resolved
@@ -42,13 +42,7 @@
  * @author  Johann Sorel (Geomatys)
  * @author  Martin Desruisseaux (Geomatys)
  *
-<<<<<<< HEAD
  * @param  <R>  the type of resources (e.g. {@code Feature}) used as inputs.
- *
- * @since 1.1
-=======
- * @param  <R>  the type of resources (e.g. {@link org.opengis.feature.Feature}) used as inputs.
->>>>>>> 18a06d45
  */
 final class DistanceFilter<R> extends BinaryGeometryFilter<R> {
     /**
