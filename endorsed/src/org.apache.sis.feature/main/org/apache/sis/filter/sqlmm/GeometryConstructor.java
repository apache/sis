/*
 * Licensed to the Apache Software Foundation (ASF) under one or more
 * contributor license agreements.  See the NOTICE file distributed with
 * this work for additional information regarding copyright ownership.
 * The ASF licenses this file to You under the Apache License, Version 2.0
 * (the "License"); you may not use this file except in compliance with
 * the License.  You may obtain a copy of the License at
 *
 *     http://www.apache.org/licenses/LICENSE-2.0
 *
 * Unless required by applicable law or agreed to in writing, software
 * distributed under the License is distributed on an "AS IS" BASIS,
 * WITHOUT WARRANTIES OR CONDITIONS OF ANY KIND, either express or implied.
 * See the License for the specific language governing permissions and
 * limitations under the License.
 */
package org.apache.sis.filter.sqlmm;

import java.util.List;
import java.nio.ByteBuffer;
import org.opengis.referencing.crs.CoordinateReferenceSystem;
import org.apache.sis.geometry.wrapper.Geometries;
import org.apache.sis.geometry.wrapper.GeometryWrapper;
import org.apache.sis.util.Classes;
import org.apache.sis.util.resources.Errors;

// Specific to the main branch:
import org.apache.sis.filter.Expression;


/**
 * SQLMM spatial functions taking non-geometry operands and creating a geometry.
 * Geometries can be created from Well-Known Text (WKT), Well-Known Binary (WKB)
 * Geographic Markup Language (GML), or a list of points or coordinates.
 *
 * @author  Johann Sorel (Geomatys)
 * @author  Martin Desruisseaux (Geomatys)
 *
 * @param  <R>  the type of resources (e.g. {@code Feature}) used as inputs.
 * @param  <G>  the implementation type of geometry objects.
 */
class GeometryConstructor<R,G> extends FunctionWithSRID<R> {
    /**
     * For cross-version compatibility.
     */
    private static final long serialVersionUID = -4644842662358995787L;

    /**
     * The expression giving the geometry.
     */
    @SuppressWarnings("serial")         // Most SIS implementations are serializable.
    final Expression<R,?> geometry;

    /**
     * The library to use for creating geometry objects.
     */
    final Geometries<G> library;

    /**
     * Creates a new function for the given parameters.
     */
    GeometryConstructor(final SQLMM operation, final Expression<R,?>[] parameters, final Geometries<G> library) {
        super(operation, parameters, parameters.length >= operation.maxParamCount ? PRESENT : ABSENT);
        this.geometry = parameters[0];
        this.library  = library;
    }

    /**
     * Creates a new expression of the same type as this expression, but with an optimized geometry.
     * The optimization may be a geometry computed immediately if all operator parameters are literals.
     */
    @Override
    public Expression<R,Object> recreate(final Expression<R,?>[] effective) {
        return new GeometryConstructor<>(operation, effective, getGeometryLibrary());
    }

    /**
     * Returns the class of resources expected by this expression.
     */
    @Override
    public Class<? super R> getResourceClass() {
        return specializedClass(geometry.getResourceClass(), super.getResourceClass());
    }

    /**
     * Returns the sub-expressions that will be evaluated to provide the parameters to the function.
     */
    @Override
    public final List<Expression<R,?>> getParameters() {
        return (srid != null) ? List.of(geometry, srid) : List.of(geometry);
    }

    /**
     * Returns a handler for the library of geometric objects used by this expression.
     */
    @Override
    final Geometries<?> getGeometryLibrary() {
        return library;
    }

    /**
     * Creates a geometry from the content of the given object.
     *
     * @param  input  the object to be evaluated by the expression.
     * @return geometry created by the expression, or {@code null} if the operation failed..
     */
    @Override
    public Object apply(final R input) {
        final Object value = geometry.apply(input);
        try {
            final GeometryWrapper result;
            if (value == null) {
                return null;
            } else if (value instanceof byte[]) {
                result = library.parseWKB(ByteBuffer.wrap((byte[]) value));
            } else if (value instanceof ByteBuffer) {
                result = library.parseWKB((ByteBuffer) value);
            } else if (value instanceof String) {
                result = library.parseWKT((String) value);
            } else {
                result = library.createFromComponents(operation.getGeometryType().get(), value);
            }
            final Object   geomImpl = library.getGeometry(result);
            final Class<?> expected = operation.getReturnType(library);
<<<<<<< HEAD
            if (!expected.isInstance(geometry)) {
                throw new IllegalArgumentException(Errors.format(
                        Errors.Keys.IllegalArgumentClass_3, "geom", expected, Classes.getClass(geometry)));
=======
            if (!expected.isInstance(geomImpl)) {
                throw new InvalidFilterValueException(Errors.format(
                        Errors.Keys.IllegalArgumentClass_3, "geom", expected, Classes.getClass(geomImpl)));
>>>>>>> cccbaee7
            }
            if (srid != null) {
                final CoordinateReferenceSystem crs = getTargetCRS(input);
                if (crs != null) {
                    result.setCoordinateReferenceSystem(crs);
                }
            }
            return geomImpl;
        } catch (Exception e) {
            warning(e, false);
        }
        return null;
    }
}<|MERGE_RESOLUTION|>--- conflicted
+++ resolved
@@ -122,15 +122,9 @@
             }
             final Object   geomImpl = library.getGeometry(result);
             final Class<?> expected = operation.getReturnType(library);
-<<<<<<< HEAD
-            if (!expected.isInstance(geometry)) {
+            if (!expected.isInstance(geomImpl)) {
                 throw new IllegalArgumentException(Errors.format(
-                        Errors.Keys.IllegalArgumentClass_3, "geom", expected, Classes.getClass(geometry)));
-=======
-            if (!expected.isInstance(geomImpl)) {
-                throw new InvalidFilterValueException(Errors.format(
                         Errors.Keys.IllegalArgumentClass_3, "geom", expected, Classes.getClass(geomImpl)));
->>>>>>> cccbaee7
             }
             if (srid != null) {
                 final CoordinateReferenceSystem crs = getTargetCRS(input);
