--- conflicted
+++ resolved
@@ -179,15 +179,9 @@
      *   <li>Otherwise, an attribute is created with the return value specified by the operation.</li>
      * </ul>
      *
-<<<<<<< HEAD
-     * @param  addTo  where to add the type of properties evaluated by this expression.
-     * @return builder of type resulting from expression evaluation (never null).
-     * @throws IllegalArgumentException if the source feature type does not contain the expected properties,
-=======
      * @param  addTo  where to add the type of the property evaluated by this expression.
      * @return handler of the added property, or {@code null} if the property cannot be added.
-     * @throws InvalidFilterValueException if the source feature type does not contain the expected properties,
->>>>>>> 27274f37
+     * @throws IllegalArgumentException if the source feature type does not contain the expected properties,
      *         or if this method cannot determine the result type of the expression.
      *         It may be because that expression is backed by an unsupported implementation.
      */
