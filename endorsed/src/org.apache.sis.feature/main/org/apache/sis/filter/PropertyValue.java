/*
 * Licensed to the Apache Software Foundation (ASF) under one or more
 * contributor license agreements.  See the NOTICE file distributed with
 * this work for additional information regarding copyright ownership.
 * The ASF licenses this file to You under the Apache License, Version 2.0
 * (the "License"); you may not use this file except in compliance with
 * the License.  You may obtain a copy of the License at
 *
 *     http://www.apache.org/licenses/LICENSE-2.0
 *
 * Unless required by applicable law or agreed to in writing, software
 * distributed under the License is distributed on an "AS IS" BASIS,
 * WITHOUT WARRANTIES OR CONDITIONS OF ANY KIND, either express or implied.
 * See the License for the specific language governing permissions and
 * limitations under the License.
 */
package org.apache.sis.filter;

import java.util.List;
import java.util.Optional;
import java.util.Collection;
import org.apache.sis.feature.Features;
import org.apache.sis.util.ObjectConverter;
import org.apache.sis.util.ObjectConverters;
import org.apache.sis.util.UnconvertibleObjectException;
import org.apache.sis.feature.privy.FeatureProjectionBuilder;
import org.apache.sis.filter.privy.XPath;
import org.apache.sis.util.resources.Errors;

<<<<<<< HEAD
// Specific to the main branch:
import org.opengis.util.ScopedName;
import org.apache.sis.feature.AbstractFeature;
import org.apache.sis.feature.AbstractIdentifiedType;
import org.apache.sis.feature.AbstractOperation;
import org.apache.sis.feature.DefaultAttributeType;
import org.apache.sis.feature.DefaultFeatureType;
import org.apache.sis.pending.geoapi.filter.Name;
import org.apache.sis.pending.geoapi.filter.ValueReference;
=======
// Specific to the geoapi-3.1 and geoapi-4.0 branches:
import org.opengis.feature.Feature;
import org.opengis.feature.FeatureType;
import org.opengis.feature.PropertyType;
import org.opengis.feature.AttributeType;
import org.opengis.feature.PropertyNotFoundException;
import org.opengis.filter.ValueReference;
>>>>>>> ffa96dbd


/**
 * Expression whose value is computed by retrieving the value indicated by the provided name.
 * This expression does not store any value; it acts as an indirection to a property value of
 * the evaluated feature.
 *
 * @author  Johann Sorel (Geomatys)
 * @author  Martin Desruisseaux (Geomatys)
 *
 * @param  <V>  the type of value computed by the expression.
 *
 * @see AssociationValue
 */
abstract class PropertyValue<V> extends LeafExpression<AbstractFeature,V>
        implements ValueReference<AbstractFeature,V>, Optimization.OnExpression<AbstractFeature,V>
{
    /**
     * For cross-version compatibility.
     */
    private static final long serialVersionUID = 3756361632664536269L;

    /**
     * Name of the property from which to retrieve the value.
     * This is the argument to give in calls to {@link Feature#getProperty(String)}
     */
    protected final String name;

    /**
     * Whether the property to fetch is considered virtual (a property that may be defined only in sub-types).
     * If {@code true}, then {@link #expectedType(FeatureProjectionBuilder)} will not throw an exception when
     * the property is not found.
     */
    protected final boolean isVirtual;

    /**
     * The prefix in a XPath for considering a property as virtual.
     */
    private static final String VIRTUAL_PREFIX = "/*/";

    /**
     * Creates a new expression retrieving values from a property of the given name.
     */
    protected PropertyValue(final String name, final boolean isVirtual) {
        this.name = name;
        this.isVirtual = isVirtual;
    }

    @Override
    public final ScopedName getFunctionName() {
        return Name.VALUE_REFERENCE;
    }

    /**
     * Creates a new expression retrieving values from a property of the given path.
     * Simple path expressions of the form "a/b/c" can be used.
     *
     * @param  <V>    compile-time value of {@code type}.
     * @param  xpath  path (usually a single name) of the property to fetch.
     * @param  type   the desired type for the expression result.
     * @return expression retrieving values from a property of the given name.
     * @throws IllegalArgumentException if the given XPath is not supported.
     */
    @SuppressWarnings("unchecked")
    static <V> ValueReference<AbstractFeature,V> create(final String xpath, final Class<V> type) {
        final var parsed = new XPath(xpath);
        List<String> path = parsed.path;
        boolean isVirtual = false;
        if (parsed.isAbsolute) {
            /*
             * If the XPath is like "/∗/property" where the root "/" is the feature instance,
             * we interpret that as meaning "property of a feature of any type", which means
             * to relax the restriction about the set of allowed properties.
             */
            isVirtual = (path != null) && path.get(0).equals("*");
            if (!isVirtual) {
                throw new IllegalArgumentException(Errors.format(Errors.Keys.UnsupportedXPath_1, xpath));
            }
            path.remove(0);
            if (path.isEmpty()) {
                path = null;
            }
        }
        final PropertyValue<V> tip;
        if (type != Object.class) {
            tip = new Converted<>(type, parsed.tip, isVirtual);
        } else {
            tip = (PropertyValue<V>) new AsObject(parsed.tip, isVirtual);
        }
        return (path != null) ? new AssociationValue<>(path, tip) : tip;
    }

    /**
     * Returns the class of resources expected by this expression.
     */
    @Override
    public final Class<AbstractFeature> getResourceClass() {
        return AbstractFeature.class;
    }

    /**
     * For {@link #toString()}, {@link #hashCode()} and {@link #equals(Object)} implementations.
     */
    @Override
    protected final Collection<?> getChildren() {
        return isVirtual ? List.of(name, isVirtual) : List.of(name);
    }

    /**
     * Returns the XPath to the property whose value will be returned by the {@link #apply(Object)} method.
     *
     * @return XPath to the property.
     */
    @Override
    public final String getXPath() {
        return getXPath(null);
    }

    /**
     * Returns the XPath to the property, prefixed by the given path.
     *
     * @param  path  the path to append as a prefix.
     * @return XPath to the property.
     */
    final String getXPath(final String[] path) {
        return XPath.toString(isVirtual ? VIRTUAL_PREFIX : null, path, name);
    }

    /**
     * Returns the type of values fetched from {@link AbstractFeature} instance.
     * This is the type before conversion to the {@linkplain #getValueClass() target type}.
     * The type is always {@link Object} on newly created expression because the type of feature property
     * values is unknown, but may become a specialized type after {@link Optimization} has been applied.
     */
    protected Class<?> getSourceClass() {
        return Object.class;
    }

    /**
     * Returns the value of {@code expectedType(…)} to return as a fallback when
     * that value cannot be inferred by the analysis of the source feature type.
     * It happens when {@link #isVirtual} is {@code true} and the property to add may be
     * defined in a feature sub-type not known at {@code expectedType(…)} invocation time.
     *
     * @see #expectedType(FeatureProjectionBuilder)
     */
    final FeatureProjectionBuilder.Item defaultType(final FeatureProjectionBuilder addTo) {
        return addTo.addComputedProperty(addTo.addAttribute(getValueClass()).setMinimumOccurs(0).setName(name), true);
    }

    /**
     * Returns an expression that provides values as instances of the specified class.
     */
    @Override
    @SuppressWarnings("unchecked")
    public final <N> PropertyValue<N> toValueType(final Class<N> target) {
        if (target.equals(getValueClass())) {
            return (PropertyValue<N>) this;
        }
        final Class<?> source = getSourceClass();
        if (target == Object.class) {
            return (PropertyValue<N>) new AsObject(name, isVirtual);
        } else if (source == Object.class) {
            return new Converted<>(target, name, isVirtual);
        } else {
            return new CastedAndConverted<>(source, target, name, isVirtual);
        }
    }

    /**
     * If the evaluated property is a link, replaces this expression by a more direct reference
     * to the target property. This optimization is important for allowing {@code SQLStore} to
     * put the column name in the SQL {@code WHERE} clause. It makes the difference between
     * using or not the database index.
     */
    @Override
    public abstract PropertyValue<V> optimize(Optimization optimization);



    /**
     * An expression fetching property values as {@code Object}.
     * This expression does not need to apply any type conversion.
     */
    private static final class AsObject extends PropertyValue<Object> {
        /** For cross-version compatibility. */
        private static final long serialVersionUID = 2854731969723006038L;

        /**
         * Creates a new expression retrieving values from a property of the given name.
         */
        AsObject(final String name, final boolean isVirtual) {
            super(name, isVirtual);
        }

        /**
         * Returns the value of the property of the name given at construction time.
         * If no value is found for the given feature, then this method returns {@code null}.
         */
        @Override
        public Object apply(final AbstractFeature instance) {
            return (instance != null) ? instance.getValueOrFallback(name, null) : null;
        }

        /**
         * If the evaluated property is a link, replaces this expression by a more direct reference
         * to the target property. This optimization is important for allowing {@code SQLStore} to
         * put the column name in the SQL {@code WHERE} clause. It makes the difference between
         * using or not the database index.
         */
        @Override
        public PropertyValue<Object> optimize(final Optimization optimization) {
            final DefaultFeatureType type = optimization.getFeatureType();
            if (type != null) try {
                return Features.getLinkTarget(type.getProperty(name))
                        .map((rename) -> new AsObject(rename, isVirtual)).orElse(this);
            } catch (IllegalArgumentException e) {
                warning(e, true);
            }
            return this;
        }
    }




    /**
     * An expression fetching property values as an object of specified type.
     * The value is converted from {@link Object} to the specified type.
     *
     * @param  <V>  the type of value computed by the expression.
     */
    private static class Converted<V> extends PropertyValue<V> {
        /** For cross-version compatibility. */
        private static final long serialVersionUID = -1436865010478207066L;

        /** The desired type of values. */
        protected final Class<V> type;

        /**
         * Creates a new expression retrieving values from a property of the given name.
         *
         * @param  type  the desired type for the expression result.
         * @param  name  the name of the property to fetch.
         */
        protected Converted(final Class<V> type, final String xpath, final boolean isVirtual) {
            super(xpath, isVirtual);
            this.type = type;
        }

        /**
         * Returns the type of values computed by this expression.
         */
        @Override
        public final Class<V> getValueClass() {
            return type;
        }

        /**
         * Returns the value of the property of the given name.
         * If no value is found for the given feature, then this method returns {@code null}.
         */
        @Override
        public V apply(final AbstractFeature instance) {
            if (instance != null) try {
                return ObjectConverters.convert(instance.getValueOrFallback(name, null), type);
            } catch (UnconvertibleObjectException e) {
                warning(e, false);
            } catch (IllegalArgumentException e) {
                warning(e, true);
                // Null will be returned below.
            }
            return null;
        }

        /**
         * Tries to optimize this expression. If an {@link ObjectConverter} can be determined in advance
         * for the {@linkplain Optimization#getFeatureType() feature type for which to optimize},
         * then a specialized expression is returned. Otherwise this method returns {@code this}.
         */
        @Override
        public final PropertyValue<V> optimize(final Optimization optimization) {
            final DefaultFeatureType featureType = optimization.getFeatureType();
            if (featureType != null) try {
                /*
                 * Resolve link (e.g. "sis:identifier" as a reference to the real identifier property).
                 * This is important for allowing `SQLStore` to use the property in SQL WHERE statements.
                 * If there is no renaming to apply (which is the usual case), then `rename` is null.
                 */
                String rename = name;
                AbstractIdentifiedType property = featureType.getProperty(rename);
                Optional<String> target = Features.getLinkTarget(property);
                if (target.isPresent()) try {
                    rename = target.get();
                    property = featureType.getProperty(rename);
                } catch (IllegalArgumentException e) {
                    warning(e, true);
                    rename = name;
                }
                /*
                 * At this point we did our best effort for having the property as an attribute,
                 * which allows us to get the expected type. If the type is not `Object`, we can
                 * try to fetch a more specific converter than the default `Converted` one.
                 */
                Class<?> source = getSourceClass();
                final Class<?> original = source;
                if (property instanceof DefaultAttributeType<?>) {
                    source = ((DefaultAttributeType<?>) property).getValueClass();
                }
                if (!(rename.equals(name) && source.equals(original))) {
                    if (source == Object.class) {
                        return new Converted<>(type, rename, isVirtual);
                    } else {
                        return new CastedAndConverted<>(source, type, rename, isVirtual);
                    }
                }
            } catch (IllegalArgumentException e) {
                warning(e, true);
            }
            return this;
        }

        /**
         * Provides the expected type of values produced by this expression.
         * If the converted {@linkplain #type} is a generalization of the attribute type,
         * the original attribute type is kept unchanged because {@link #apply(Feature)}
         * does not convert those values.
         *
         * @throws UnconvertibleObjectException if the property default value cannot be converted to {@link #type}.
         */
        @Override
<<<<<<< HEAD
        public final PropertyTypeBuilder expectedType(final DefaultFeatureType valueType, final FeatureTypeBuilder addTo) {
            final PropertyTypeBuilder p = super.expectedType(valueType, addTo);
            if (p instanceof AttributeTypeBuilder<?>) {
                final AttributeTypeBuilder<?> a = (AttributeTypeBuilder<?>) p;
                if (!type.isAssignableFrom(a.getValueClass())) {
                    return a.setValueClass(type);
                }
            }
            return p;
=======
        public final FeatureProjectionBuilder.Item expectedType(final FeatureProjectionBuilder addTo) {
            FeatureProjectionBuilder.Item item = super.expectedType(addTo);
            item.replaceValueClass((c) -> type.isAssignableFrom(c) ? c : type);
            return item;
>>>>>>> ffa96dbd
        }
    }

    /**
     * Provides the expected type of values produced by this expression when a feature of the given type is evaluated.
     * The source feature type is specified indirectly by {@link FeatureProjectionBuilder#source()}.
     *
     * <h4>Handling of operations</h4>
     * Properties that are operations are replaced by attributes where the operation result will be stored.
     * An exception to this rule is the links such as {@code "sis:identifier"} and {@code "sis:geometry"},
     * in which case the link operation is kept. It may force {@code FeatureProjectionBuilder} to add also
     * the dependencies (targets) of the link.
     *
     * @param  addTo  where to add the type of properties evaluated by this expression.
     * @return builder of the added property, or {@code null} if this method cannot add a property.
     * @throws PropertyNotFoundException if the property was not found in {@code addTo.source()}.
     */
    @Override
<<<<<<< HEAD
    public PropertyTypeBuilder expectedType(final DefaultFeatureType valueType, final FeatureTypeBuilder addTo) {
        AbstractIdentifiedType type;
        try {
            type = valueType.getProperty(name);
        } catch (IllegalArgumentException e) {
=======
    public FeatureProjectionBuilder.Item expectedType(final FeatureProjectionBuilder addTo) {
        PropertyType type;
        try {
            type = addTo.source().getProperty(name);
        } catch (PropertyNotFoundException e) {
>>>>>>> ffa96dbd
            if (isVirtual) {
                // The property does not exist but may be defined in a yet unknown child type.
                return defaultType(addTo);
            }
            throw e;
        }
<<<<<<< HEAD
        while (type instanceof AbstractOperation) {
            final AbstractIdentifiedType result = ((AbstractOperation) type).getResult();
            if (result != type && result != null) {
                type = result;
            } else if (result instanceof DefaultFeatureType) {
                return addTo.addAssociation((DefaultFeatureType) result).setName(name);
            } else {
                return null;
            }
        }
        return addTo.addProperty(type);
=======
        return addTo.addSourceProperty(type, true);
>>>>>>> ffa96dbd
    }




    /**
     * An expression fetching property values as an object of specified type.
     * The value is first casted from {@link Object} to the expected source type,
     * then converted to the specified target type.
     *
     * @param  <S>  the type of source value before conversion.
     * @param  <V>  the type of value computed by the expression.
     */
    private static final class CastedAndConverted<S,V> extends Converted<V> {
        /** For cross-version compatibility. */
        private static final long serialVersionUID = -58453954752151703L;

        /** The source type before conversion. */
        private final Class<S> source;

        /** The conversion from source type to the type to be returned. */
        @SuppressWarnings("serial")         // Most SIS implementations are serializable.
        private final ObjectConverter<? super S, ? extends V> converter;

        /** Creates a new expression retrieving values from a property of the given name. */
        CastedAndConverted(final Class<S> source, final Class<V> type, final String xpath, final boolean isVirtual) {
            super(type, xpath, isVirtual);
            this.source = source;
            converter = ObjectConverters.find(source, type);
        }

        /**
         * Returns the type of values fetched from {@link AbstractFeature} instance.
         */
        @Override
        protected Class<S> getSourceClass() {
            return source;
        }

        /**
         * Returns the value of the property of the given name.
         * If no value is found for the given feature, then this method returns {@code null}.
         */
        @Override
        public V apply(final AbstractFeature instance) {
            if (instance != null) try {
                return converter.apply(source.cast(instance.getValueOrFallback(name, null)));
            } catch (ClassCastException | UnconvertibleObjectException e) {
                warning(e, false);
            } catch (IllegalArgumentException e) {
                warning(e, true);
            }
            return null;
        }
    }
}<|MERGE_RESOLUTION|>--- conflicted
+++ resolved
@@ -27,25 +27,14 @@
 import org.apache.sis.filter.privy.XPath;
 import org.apache.sis.util.resources.Errors;
 
-<<<<<<< HEAD
 // Specific to the main branch:
 import org.opengis.util.ScopedName;
 import org.apache.sis.feature.AbstractFeature;
 import org.apache.sis.feature.AbstractIdentifiedType;
-import org.apache.sis.feature.AbstractOperation;
 import org.apache.sis.feature.DefaultAttributeType;
 import org.apache.sis.feature.DefaultFeatureType;
 import org.apache.sis.pending.geoapi.filter.Name;
 import org.apache.sis.pending.geoapi.filter.ValueReference;
-=======
-// Specific to the geoapi-3.1 and geoapi-4.0 branches:
-import org.opengis.feature.Feature;
-import org.opengis.feature.FeatureType;
-import org.opengis.feature.PropertyType;
-import org.opengis.feature.AttributeType;
-import org.opengis.feature.PropertyNotFoundException;
-import org.opengis.filter.ValueReference;
->>>>>>> ffa96dbd
 
 
 /**
@@ -377,22 +366,10 @@
          * @throws UnconvertibleObjectException if the property default value cannot be converted to {@link #type}.
          */
         @Override
-<<<<<<< HEAD
-        public final PropertyTypeBuilder expectedType(final DefaultFeatureType valueType, final FeatureTypeBuilder addTo) {
-            final PropertyTypeBuilder p = super.expectedType(valueType, addTo);
-            if (p instanceof AttributeTypeBuilder<?>) {
-                final AttributeTypeBuilder<?> a = (AttributeTypeBuilder<?>) p;
-                if (!type.isAssignableFrom(a.getValueClass())) {
-                    return a.setValueClass(type);
-                }
-            }
-            return p;
-=======
         public final FeatureProjectionBuilder.Item expectedType(final FeatureProjectionBuilder addTo) {
             FeatureProjectionBuilder.Item item = super.expectedType(addTo);
             item.replaceValueClass((c) -> type.isAssignableFrom(c) ? c : type);
             return item;
->>>>>>> ffa96dbd
         }
     }
 
@@ -408,43 +385,21 @@
      *
      * @param  addTo  where to add the type of properties evaluated by this expression.
      * @return builder of the added property, or {@code null} if this method cannot add a property.
-     * @throws PropertyNotFoundException if the property was not found in {@code addTo.source()}.
-     */
-    @Override
-<<<<<<< HEAD
-    public PropertyTypeBuilder expectedType(final DefaultFeatureType valueType, final FeatureTypeBuilder addTo) {
+     * @throws IllegalArgumentException if this method cannot determine the property type for the given feature type.
+     */
+    @Override
+    public FeatureProjectionBuilder.Item expectedType(final FeatureProjectionBuilder addTo) {
         AbstractIdentifiedType type;
         try {
-            type = valueType.getProperty(name);
+            type = addTo.source().getProperty(name);
         } catch (IllegalArgumentException e) {
-=======
-    public FeatureProjectionBuilder.Item expectedType(final FeatureProjectionBuilder addTo) {
-        PropertyType type;
-        try {
-            type = addTo.source().getProperty(name);
-        } catch (PropertyNotFoundException e) {
->>>>>>> ffa96dbd
             if (isVirtual) {
                 // The property does not exist but may be defined in a yet unknown child type.
                 return defaultType(addTo);
             }
             throw e;
         }
-<<<<<<< HEAD
-        while (type instanceof AbstractOperation) {
-            final AbstractIdentifiedType result = ((AbstractOperation) type).getResult();
-            if (result != type && result != null) {
-                type = result;
-            } else if (result instanceof DefaultFeatureType) {
-                return addTo.addAssociation((DefaultFeatureType) result).setName(name);
-            } else {
-                return null;
-            }
-        }
-        return addTo.addProperty(type);
-=======
         return addTo.addSourceProperty(type, true);
->>>>>>> ffa96dbd
     }
 
 
