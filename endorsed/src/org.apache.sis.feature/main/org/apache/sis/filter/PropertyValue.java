--- conflicted
+++ resolved
@@ -31,22 +31,11 @@
 import org.apache.sis.filter.base.XPath;
 import org.apache.sis.filter.base.XPathSource;
 
-<<<<<<< HEAD
 // Specific to the main branch:
 import org.apache.sis.feature.AbstractFeature;
 import org.apache.sis.feature.AbstractIdentifiedType;
 import org.apache.sis.feature.DefaultAttributeType;
-import org.apache.sis.feature.DefaultFeatureType;
 import org.apache.sis.pending.geoapi.filter.ValueReference;
-=======
-// Specific to the geoapi-3.1 and geoapi-4.0 branches:
-import org.opengis.feature.Feature;
-import org.opengis.feature.PropertyType;
-import org.opengis.feature.AttributeType;
-import org.opengis.feature.PropertyNotFoundException;
-import org.opengis.filter.Expression;
-import org.opengis.filter.ValueReference;
->>>>>>> a2c13a94
 
 
 /**
@@ -270,30 +259,19 @@
          * It makes the difference between using or not the database index.
          */
         @Override
-<<<<<<< HEAD
         public Expression<AbstractFeature, Object> optimize(final Optimization optimization) {
-            final DefaultFeatureType type = optimization.getFeatureType();
-            if (type != null) try {
-                return Features.getLinkTarget(type.getProperty(name))
-                        .map((rename) -> new AsObject(rename, isVirtual)).orElse(this);
-            } catch (IllegalArgumentException e) {
-                warning(e, true);
-                return NULL();
-=======
-        public Expression<Feature, Object> optimize(final Optimization optimization) {
             final var found = new HashSet<String>();
             try {
                 final String preferredName = optimization.getPreferredPropertyName(name, found);
                 if (!preferredName.equals(name)) {
                     return new AsObject(preferredName, isVirtual);
                 }
-            } catch (PropertyNotFoundException e) {
+            } catch (IllegalArgumentException e) {
                 boolean resolved = found.isEmpty();
                 optimization.warning(e, !resolved);
                 if (resolved) {
                     return NULL();      // The property does not exist in any feature type.
                 }
->>>>>>> a2c13a94
             }
             return this;
         }
@@ -345,11 +323,8 @@
         public V apply(final AbstractFeature instance) {
             if (instance != null) try {
                 return ObjectConverters.convert(instance.getPropertyValue(name), type);
-            } catch (UnconvertibleObjectException e) {
+            } catch (IllegalArgumentException e) {
                 warning(e, false);
-            } catch (IllegalArgumentException e) {
-                warning(e, true);
-                // Null will be returned below.
             }
             return null;
         }
@@ -360,49 +335,7 @@
          * then a specialized expression is returned. Otherwise this method returns {@code this}.
          */
         @Override
-<<<<<<< HEAD
         public final Expression<AbstractFeature, V> optimize(final Optimization optimization) {
-            final DefaultFeatureType featureType = optimization.getFeatureType();
-            if (featureType != null) try {
-                /*
-                 * Resolve link (e.g. "sis:identifier" as a reference to the real identifier property).
-                 * This is important for allowing `SQLStore` to use the property in SQL WHERE statements.
-                 * If there is no renaming to apply (which is the usual case), then `rename` is null.
-                 */
-                String rename = name;
-                AbstractIdentifiedType property = featureType.getProperty(rename);
-                Optional<String> target = Features.getLinkTarget(property);
-                if (target.isPresent()) try {
-                    rename = target.get();
-                    property = featureType.getProperty(rename);
-                } catch (IllegalArgumentException e) {
-                    warning(e, true);
-                    rename = name;
-                }
-                /*
-                 * At this point we did our best effort for having the property as an attribute,
-                 * which allows us to get the expected type. If the type is not `Object`, we can
-                 * try to fetch a more specific converter than the default `Converted` one.
-                 */
-                Class<?> source = getSourceClass();
-                final Class<?> original = source;
-                if (property instanceof DefaultAttributeType<?>) {
-                    source = ((DefaultAttributeType<?>) property).getValueClass();
-                }
-                if (!(rename.equals(name) && source.equals(original))) {
-                    if (source == Object.class) {
-                        return new Converted<>(type, rename, isVirtual);
-                    } else if (type.isAssignableFrom(source)) {
-                        return new Unsafe<>(source, type, rename, isVirtual);
-                    } else {
-                        return new CastedAndConverted<>(source, type, rename, isVirtual);
-                    }
-                }
-            } catch (IllegalArgumentException e) {
-                warning(e, true);
-                return NULL();
-=======
-        public final Expression<Feature, V> optimize(final Optimization optimization) {
             /*
              * Resolve links (e.g. "sis:identifier" as a reference to the real identifier property).
              * This is important for allowing `SQLStore` to use the property in SQL WHERE statements.
@@ -411,7 +344,7 @@
             final String preferredName;
             try {
                 preferredName = optimization.getPreferredPropertyName(name, found);
-            } catch (PropertyNotFoundException e) {
+            } catch (IllegalArgumentException e) {
                 boolean resolved = found.isEmpty();
                 optimization.warning(e, !resolved);
                 return resolved ? NULL() : this;
@@ -424,14 +357,14 @@
             final ObjectConverter<?, ? extends V> converter;
             final var actualTypes = new HashMap<Class<?>, ObjectConverter<?, ? extends V>>();
             converter = optimization.constantResultForAllTypes((featureType) -> {
-                PropertyType property = featureType.getProperty(preferredName);
+                AbstractIdentifiedType property = featureType.getProperty(preferredName);
                 Optional<String> target = Features.getLinkTarget(property);
                 if (target.isPresent()) {
                     property = featureType.getProperty(target.get());
                 }
                 final Class<?> source;
-                if (property instanceof AttributeType<?>) {
-                    source = ((AttributeType<?>) property).getValueClass();
+                if (property instanceof DefaultAttributeType<?>) {
+                    source = ((DefaultAttributeType<?>) property).getValueClass();
                 } else {
                     source = getSourceClass();
                 }
@@ -455,7 +388,6 @@
                 return new Unsafe<>(source, type, preferredName, isVirtual);
             } else {
                 return new CastedAndConverted<>(source, type, preferredName, isVirtual);
->>>>>>> a2c13a94
             }
         }
 
@@ -608,7 +540,7 @@
             if (instance != null) try {
                 return (V) instance.getPropertyValue(name);
             } catch (IllegalArgumentException e) {
-                warning(e, true);
+                warning(e, false);
             }
             return null;
         }
