--- conflicted
+++ resolved
@@ -28,25 +28,12 @@
 import org.apache.sis.filter.base.XPathSource;
 import org.apache.sis.util.resources.Errors;
 
-<<<<<<< HEAD
 // Specific to the main branch:
-import org.opengis.util.ScopedName;
 import org.apache.sis.feature.AbstractFeature;
 import org.apache.sis.feature.AbstractIdentifiedType;
 import org.apache.sis.feature.DefaultAttributeType;
 import org.apache.sis.feature.DefaultFeatureType;
-import org.apache.sis.pending.geoapi.filter.Name;
 import org.apache.sis.pending.geoapi.filter.ValueReference;
-=======
-// Specific to the geoapi-3.1 and geoapi-4.0 branches:
-import org.opengis.feature.Feature;
-import org.opengis.feature.FeatureType;
-import org.opengis.feature.PropertyType;
-import org.opengis.feature.AttributeType;
-import org.opengis.feature.PropertyNotFoundException;
-import org.opengis.filter.Expression;
-import org.opengis.filter.ValueReference;
->>>>>>> 27274f37
 
 
 /**
@@ -61,13 +48,8 @@
  *
  * @see AssociationValue
  */
-<<<<<<< HEAD
 abstract class PropertyValue<V> extends LeafExpression<AbstractFeature,V>
-        implements ValueReference<AbstractFeature,V>, Optimization.OnExpression<AbstractFeature,V>
-=======
-abstract class PropertyValue<V> extends LeafExpression<Feature,V>
-        implements ValueReference<Feature,V>, XPathSource, Optimization.OnExpression<Feature,V>
->>>>>>> 27274f37
+        implements ValueReference<AbstractFeature,V>, XPathSource, Optimization.OnExpression<AbstractFeature,V>
 {
     /**
      * For cross-version compatibility.
@@ -76,7 +58,7 @@
 
     /**
      * Name of the property from which to retrieve the value.
-     * This is the argument to give in calls to {@link Feature#getProperty(String)}
+     * This is the argument to give in calls to {@link AbstractFeature#getProperty(String)}
      */
     protected final String name;
 
@@ -98,11 +80,6 @@
     protected PropertyValue(final String name, final boolean isVirtual) {
         this.name = name;
         this.isVirtual = isVirtual;
-    }
-
-    @Override
-    public final ScopedName getFunctionName() {
-        return Name.VALUE_REFERENCE;
     }
 
     /**
@@ -181,13 +158,8 @@
     }
 
     /**
-<<<<<<< HEAD
      * Returns the type of values fetched from {@link AbstractFeature} instance.
-     * This is the type before conversion to the {@linkplain #getValueClass() target type}.
-=======
-     * Returns the type of values fetched from {@link Feature} instance.
      * This is the type before conversion to the {@linkplain #getResultClass() target type}.
->>>>>>> 27274f37
      * The type is always {@link Object} on newly created expression because the type of feature property
      * values is unknown, but may become a specialized type after {@link Optimization} has been applied.
      */
@@ -237,7 +209,7 @@
      * using or not the database index.
      */
     @Override
-    public abstract Expression<Feature, V> optimize(Optimization optimization);
+    public abstract Expression<AbstractFeature, V> optimize(Optimization optimization);
 
 
 
@@ -269,18 +241,13 @@
          * If no value is found for the given feature, then this method returns {@code null}.
          */
         @Override
-<<<<<<< HEAD
         public Object apply(final AbstractFeature instance) {
-            return (instance != null) ? instance.getValueOrFallback(name, null) : null;
-=======
-        public Object apply(final Feature instance) {
             if (instance != null) try {
                 return instance.getPropertyValue(name);
-            } catch (PropertyNotFoundException e) {
+            } catch (IllegalArgumentException e) {
                 warning(e, false);
             }
             return null;
->>>>>>> 27274f37
         }
 
         /**
@@ -290,13 +257,8 @@
          * It makes the difference between using or not the database index.
          */
         @Override
-<<<<<<< HEAD
-        public PropertyValue<Object> optimize(final Optimization optimization) {
+        public Expression<AbstractFeature, Object> optimize(final Optimization optimization) {
             final DefaultFeatureType type = optimization.getFeatureType();
-=======
-        public Expression<Feature, Object> optimize(final Optimization optimization) {
-            final FeatureType type = optimization.getFeatureType();
->>>>>>> 27274f37
             if (type != null) try {
                 return Features.getLinkTarget(type.getProperty(name))
                         .map((rename) -> new AsObject(rename, isVirtual)).orElse(this);
@@ -354,7 +316,7 @@
         public V apply(final AbstractFeature instance) {
             if (instance != null) try {
                 return ObjectConverters.convert(instance.getPropertyValue(name), type);
-            } catch (PropertyNotFoundException | UnconvertibleObjectException e) {
+            } catch (UnconvertibleObjectException e) {
                 warning(e, false);
             } catch (IllegalArgumentException e) {
                 warning(e, true);
@@ -369,13 +331,8 @@
          * then a specialized expression is returned. Otherwise this method returns {@code this}.
          */
         @Override
-<<<<<<< HEAD
-        public final PropertyValue<V> optimize(final Optimization optimization) {
+        public final Expression<AbstractFeature, V> optimize(final Optimization optimization) {
             final DefaultFeatureType featureType = optimization.getFeatureType();
-=======
-        public final Expression<Feature, V> optimize(final Optimization optimization) {
-            final FeatureType featureType = optimization.getFeatureType();
->>>>>>> 27274f37
             if (featureType != null) try {
                 /*
                  * Resolve link (e.g. "sis:identifier" as a reference to the real identifier property).
@@ -421,7 +378,7 @@
         /**
          * Provides the expected type of values produced by this expression.
          * If the converted {@linkplain #type} is a generalization of the attribute type,
-         * the original attribute type is kept unchanged because {@link #apply(Feature)}
+         * the original attribute type is kept unchanged because {@link #apply(AbstractFeature)}
          * does not convert those values.
          *
          * @param  addTo  where to add the type of the property evaluated by this expression.
@@ -446,15 +403,9 @@
      * in which case the link operation is kept. It may force {@code FeatureProjectionBuilder} to add also
      * the dependencies (targets) of the link.
      *
-<<<<<<< HEAD
-     * @param  addTo  where to add the type of properties evaluated by this expression.
-     * @return builder of the added property, or {@code null} if this method cannot add a property.
-     * @throws IllegalArgumentException if this method cannot determine the property type for the given feature type.
-=======
      * @param  addTo  where to add the type of the property evaluated by this expression.
      * @return handler of the added property (never {@code null}).
-     * @throws PropertyNotFoundException if the property was not found in {@code addTo.source()}.
->>>>>>> 27274f37
+     * @throws IllegalArgumentException if the property was not found in {@code addTo.source()}.
      */
     @Override
     public FeatureProjectionBuilder.Item expectedType(final FeatureProjectionBuilder addTo) {
@@ -520,7 +471,7 @@
         public V apply(final AbstractFeature instance) {
             if (instance != null) try {
                 return converter.apply(source.cast(instance.getPropertyValue(name)));
-            } catch (PropertyNotFoundException | ClassCastException | UnconvertibleObjectException e) {
+            } catch (IllegalArgumentException | ClassCastException e) {
                 warning(e, false);
             }
             return null;
@@ -556,7 +507,7 @@
             this.source = source;
         }
 
-        /** Returns the type of values fetched from {@link Feature} instance. */
+        /** Returns the type of values fetched from {@link AbstractFeature} instance. */
         @Override
         protected Class<S> getSourceClass() {
             return source;
@@ -569,11 +520,9 @@
          */
         @Override
         @SuppressWarnings("unchecked")
-        public V apply(final Feature instance) {
+        public V apply(final AbstractFeature instance) {
             if (instance != null) try {
                 return (V) instance.getPropertyValue(name);
-            } catch (PropertyNotFoundException e) {
-                warning(e, false);
             } catch (IllegalArgumentException e) {
                 warning(e, true);
             }
