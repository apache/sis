/*
 * Licensed to the Apache Software Foundation (ASF) under one or more
 * contributor license agreements.  See the NOTICE file distributed with
 * this work for additional information regarding copyright ownership.
 * The ASF licenses this file to You under the Apache License, Version 2.0
 * (the "License"); you may not use this file except in compliance with
 * the License.  You may obtain a copy of the License at
 *
 *     http://www.apache.org/licenses/LICENSE-2.0
 *
 * Unless required by applicable law or agreed to in writing, software
 * distributed under the License is distributed on an "AS IS" BASIS,
 * WITHOUT WARRANTIES OR CONDITIONS OF ANY KIND, either express or implied.
 * See the License for the specific language governing permissions and
 * limitations under the License.
 */
package org.apache.sis.filter;

import java.util.Map;
import java.util.Set;
import java.util.List;
import java.util.Iterator;
import java.util.ArrayList;
import java.util.HashMap;
import java.util.HashSet;
import java.util.Collection;
import java.util.IdentityHashMap;
import java.util.ConcurrentModificationException;
import java.util.Optional;
import java.util.function.Consumer;
import java.util.function.Function;
import java.util.function.Predicate;
import java.util.function.BiPredicate;
import org.opengis.referencing.crs.CoordinateReferenceSystem;
import org.apache.sis.feature.internal.shared.AttributeConvention;
import org.apache.sis.feature.Features;
import org.apache.sis.geometry.wrapper.Geometries;
import org.apache.sis.math.FunctionProperty;
import org.apache.sis.util.resources.Errors;
import org.apache.sis.util.collection.Containers;
import org.apache.sis.util.logging.Logging;
import org.apache.sis.filter.base.Node;
import org.apache.sis.filter.base.WarningEvent;

<<<<<<< HEAD
// Specific to the main branch:
import org.apache.sis.feature.DefaultFeatureType;
import org.apache.sis.pending.geoapi.filter.Literal;
import org.apache.sis.pending.geoapi.filter.LogicalOperator;
import org.apache.sis.pending.geoapi.filter.LogicalOperatorName;
=======
// Specific to the geoapi-3.1 and geoapi-4.0 branches:
import org.opengis.util.CodeList;
import org.opengis.filter.Filter;
import org.opengis.filter.Literal;
import org.opengis.filter.Expression;
import org.opengis.filter.ValueReference;
import org.opengis.filter.LogicalOperator;
import org.opengis.filter.LogicalOperatorName;
import org.opengis.feature.FeatureType;
import org.opengis.feature.PropertyNotFoundException;
>>>>>>> a2c13a94


/**
 * Description of optimizations or simplifications to attempt on filters and expressions.
 * Optimizations can include the following changes:
 *
 * <ul>
 *   <li>Application of some logical identities such as {@code NOT(NOT(A)) == A}.</li>
 *   <li>Application of logical short circuits such as {@code A & FALSE == FALSE}.</li>
 *   <li>Replacement of value references to non-existent properties by null literals.</li>
 *   <li>Immediate evaluation of expressions where all parameters are literal values.</li>
 * </ul>
 *
 * The following options can enable some additional optimizations:
 *
 * <ul>
 *   <li>The type of the {@code Feature} instances to be filtered.</li>
 * </ul>
 *
 * <h2>Usage in multi-threads context</h2>
 * This class is <strong>not</strong> thread-safe.
 * A new instance shall be created for each thread applying optimizations. Example:
 *
 * {@snippet lang="java" :
 *     Filter<R> filter = ...;
 *     filter = new Optimization().apply(filter);
 *     }
 *
 * <h2>How optimizations are applied</h2>
 * Optimizations are specific to each expression and filter type.
 * For optimizations to happen, classes must implement the {@link OnExpression} or {@link OnFilter} interface.
 * The {@link #apply(Filter)} and {@link #apply(Expression)} methods in this {@code Optimization} class merely
 * delegate to the methods defined in above-cited interfaces, with safety guards against infinite recursion.
 *
 * <h2>Behavioral changes</h2>
 * Optimized filters shall produce the same results as non-optimized filters.
 * However side-effects may differ, in particular regarding exceptions that may be thrown.
 * For example, if a filter tests {@code A & B} and if {@code Optimization} determines that the {@code B}
 * condition will always evaluate to {@code false}, then the {@code A} condition will never be tested.
 * If that condition had side-effects or threw an exception,
 * those effects will disappear in the optimized filter.
 *
 * @author  Martin Desruisseaux (Geomatys)
 * @version 1.6
 * @since   1.1
 */
public class Optimization {
    /**
     * An arbitrary object meaning that a filter or expression optimization is under progress.
     */
    private static final Object COMPUTING = Void.TYPE;

    /**
     * Exhaustive set of types of all feature instances that the filters and expressions may see.
     * This is an empty set if the feature types are unknown or irrelevant for the type of resources to be filtered.
     */
<<<<<<< HEAD
    private DefaultFeatureType featureType;
=======
    private Set<FeatureType> featureTypes;
>>>>>>> a2c13a94

    /**
     * Filters and expressions already optimized. Also used for avoiding never-ending loops.
     * The map is created when first needed. The null value (not the same as an empty map) is
     * used for identifying the start of recursive invocations of {@code apply(…)} methods.
     *
     * <h4>Implementation note</h4>
     * The same map is used for filters and expressions.
     * It is not a problem if keys do not implement the two interfaces at the same time.
     * If it happens anyway, it should still be okay because the method signatures are
     * the same in both interfaces (only the return type changes), so the same methods
     * would be invoked no matter if we consider the keys as a filter or an expression.
     *
     * @see #apply(Filter)
     * @see #apply(Expression)
     */
    private Map<Object, Object> done;

    /**
     * The filter or expression in process of being optimized.
     * This is used by {@link #warning(Exception)} for reporting the source of errors.
     */
    private Object currentFilterOrExpression;

    /**
     * Set during the execution of an {@code apply(…)} method if it could do better.
     * If {@code true}, then invoking {@code apply(…)} again with, for example, a single
     * {@link #setFinalFeatureType final feature type} may improve the result efficiency.
     * Conversely, a value of {@code false} means that no improvement is expected.
     *
     * @see #apply(Filter)
     * @see #apply(Expression)
     * @see #warning(Exception, boolean)
     * @see #isImprovable()
     */
    private boolean isImprovable;

    /**
     * Creates a new instance.
     */
    public Optimization() {
        featureTypes = Set.of();
    }

    /**
     * Returns the type of feature instances to be filtered, or {@code null} if unknown.
     * This is the last value specified by a call to {@link #setFeatureType(DefaultFeatureType)}.
     * The default value is {@code null}.
     *
     * @return the type of feature instances to be filtered, or {@code null} if unknown.
     *
     * @deprecated Replaced by {@link #getFinalFeatureTypes()}.
     */
<<<<<<< HEAD
    public DefaultFeatureType getFeatureType() {
        return featureType;
=======
    @Deprecated(since = "1.6", forRemoval = true)
    public FeatureType getFeatureType() {
        return Containers.peekIfSingleton(getFinalFeatureTypes());
>>>>>>> a2c13a94
    }

    /**
     * Sets the type of feature instances to be filtered.
     * If this type is known in advance, specifying it may allow to compute more specific
     * {@link org.apache.sis.util.ObjectConverter}s or to apply some geometry reprojection
     * in advance.
     *
     * @param  type  the type of feature instances to be filtered, or {@code null} if unknown.
     *
     * @deprecated Replaced by {@link #setFinalFeatureTypes(Collection)}.
     */
<<<<<<< HEAD
    public void setFeatureType(final DefaultFeatureType type) {
        featureType = type;
=======
    @Deprecated(since = "1.6", forRemoval = true)
    public void setFeatureType(final FeatureType type) {
        setFinalFeatureType(type);
    }

    /**
     * Returns the exhaustive set of the types of all feature instances that the filters and expressions may see.
     * The super-types should not be included in the set, unless some features may be instances of these specific
     * super-types rather than instances of a some sub-type. If the set of feature types is unknown or irrelevant
     * for the type of resources to be filtered, then this method returns an empty set.
     *
     * <h4>Purpose</h4>
     * A {@link org.apache.sis.storage.DataStore} may contain a hierarchy of feature types instead of a single type.
     * A property may be absent in the parent type but present in some sub-types, or may be overridden in sub-types.
     * If an optimization wants to evaluate once and for all an expression with literal parameters, the optimization
     * needs to verify that the parameters are really literals in all possible sub-types.
     *
     * @return exhaustive set of types of all feature instances that the filters and expressions may see.
     *
     * @since 1.6
     */
    @SuppressWarnings("ReturnOfCollectionOrArrayField")
    public Set<FeatureType> getFinalFeatureTypes() {
        return featureTypes;
    }

    /**
     * Specifies the exhaustive set of the types of all feature instances that the filters and expressions may see.
     * The given collection should not include super-types, unless some features may be instances of these specific
     * super-types rather than instances of a some sub-type. An empty collection means that feature types are unknown
     * or irrelevant for the type of resources to be filtered.
     *
     * @param  types  exhaustive set of types of all feature instances that the filters and expressions may see.
     *
     * @since 1.6
     */
    public void setFinalFeatureTypes(final Collection<? extends FeatureType> types) {
        featureTypes = Set.copyOf(types);
    }

    /**
     * Specifies the single type of all feature instances that the filters and expressions may see.
     * This is a convenience method delegating to {@link #setFinalFeatureTypes(Collection)} with a
     * singleton or empty set.
     *
     * <p>Note that the given type should be effectively final, i.e. no subtype should exist.
     * If the feature instances may be of some subtypes, then all subtypes should be enumerated
     * in a call to {@link #setFinalFeatureTypes(Collection)}.</p>
     *
     * @param  type  the type of feature instances to be filtered, or {@code null} if unknown.
     *
     * @since 1.6
     */
    public final void setFinalFeatureType(final FeatureType type) {
        setFinalFeatureTypes((type != null) ? Set.of(type) : Set.of());
    }

    /**
     * If the result of applying the given function is equal for all feature types, returns that value.
     * Otherwise, returns {@code null}. This is used for implementation of {@code optimize(…)} methods.
     *
     * @param  <R>     type of the result.
     * @param  mapper  the operation to apply on each feature type.
     * @return the constant result, or {@code null} if none.
     */
    final <R> R constantResultForAllTypes(final Function<FeatureType, R> mapper) {
        final Iterator<FeatureType> it = getFinalFeatureTypes().iterator();
        if (it.hasNext()) {
            final R value = mapper.apply(it.next());
            if (value != null) {
                while (it.hasNext()) {
                    if (!value.equals(mapper.apply(it.next()))) {
                        return null;
                    }
                }
                return value;
            }
        }
        return null;
    }

    /**
     * Fetches the real name of the given property after resolution of links in all feature types.
     * The real name depends on the feature types declared by {@link #getFinalFeatureTypes()}.
     * If the specified property is present in all declared feature types and all these properties
     * are links referencing the same target property, then this method returns that target property.
     * Otherwise, this method returns {@code property}.
     *
     * <p>If at least one feature type does not have the requested property, then an exception is thrown.
     * This method finished the iteration over all types before to throw {@link PropertyNotFoundException}.
     * Therefore, the size of {@code addTo} can be used for detecting if at least one feature type has the
     * property. If {@code addTo} is empty, then the property has not been found in any feature type.</p>
     *
     * @param  property  name of the property to resolve.
     * @param  addTo     where to add the XPath of the specified property for all feature types.
     * @return preferred name to use for fetching the property values for all feature types.
     * @throws PropertyNotFoundException if at least one feature type does not have the specified property.
     */
    @SuppressWarnings("ThrowableResultIgnored")
    final String getPreferredPropertyName(final String property, final Set<String> addTo) throws PropertyNotFoundException {
        final var exceptions = new HashMap<FeatureType, PropertyNotFoundException>();
        for (final FeatureType type : getFinalFeatureTypes()) {
            try {
                addTo.add(Features.getLinkTarget(type.getProperty(property)).orElse(property));
            } catch (PropertyNotFoundException e) {
                exceptions.putIfAbsent(type, e);
            }
        }
        if (exceptions.isEmpty()) {
            final String name = Containers.peekIfSingleton(addTo);
            return (name != null) ? name : property;
        }
        /*
         * Throws the exception associated with the most basic feature type.
         * The base type search is not mandatory, but provide more useful stack trace.
         */
        final PropertyNotFoundException e = valueOfBaseType(exceptions);
        while (!exceptions.isEmpty()) {
            e.addSuppressed(valueOfBaseType(exceptions));
        }
        throw e;
    }

    /**
     * Returns the value associated to the base type among all keys of the given map.
     * If no base type is found, then an arbitrary entry is used.
     * This method always removes exactly one entry from the map.
     */
    private static <E> E valueOfBaseType(final Map<FeatureType, E> map) {
        E e = map.remove(Features.findCommonParent(map.keySet()));
        if (e == null) {
            Iterator<E> it = map.values().iterator();
            e = it.next();
            it.remove();
        }
        return e;
    }

    /**
     * If the specified parameter should always use the same Coordinate Reference System, returns that <abbr>CRS</abbr>.
     * The {@code parameter} argument is usually one of the elements returned by {@link Expression#getParameters()} or
     * {@link Filter#getExpressions()}, and the <abbr>CRS</abbr> used by that parameter may depend on the feature types
     * declared by {@link #getFinalFeatureTypes()}.
     * The returned value is empty if the <abbr>CRS</abbr> is unknown or not the same for all feature types.
     *
     * @param  parameter  a parameter of a filter or expression.
     * @return the <abbr>CRS</abbr> expected for the specified parameter, or empty if unknown of not unique.
     * @throws PropertyNotFoundException if the parameter is a {@link ValueReference} and
     *         the referenced property has not been found in at least one feature type.
     *
     * @since 1.6
     */
    public Optional<CoordinateReferenceSystem> findExpectedCRS(final Expression<?,?> parameter)
            throws PropertyNotFoundException
    {
        CoordinateReferenceSystem crs = null;
        if (parameter instanceof Literal<?,?>) {
            crs = Geometries.getCoordinateReferenceSystem(((Literal<?,?>) parameter).getValue());
        } else if (parameter instanceof ValueReference<?,?>) {
            final String xpath = ((ValueReference<?,?>) parameter).getXPath();
            crs = constantResultForAllTypes(
                    (type) -> AttributeConvention.getCRSCharacteristic(type, type.getProperty(xpath)));
        }
        return Optional.ofNullable(crs);
    }

    /**
     * Returns whether an {@code apply(…)} method may obtain a better result with dynamic optimization.
     * A value of {@code true} does not necessarily mean that {@link DynamicOptimization} will be created,
     * because {@code DynamicOptimization.ofAny(…)} will check if the resource type is {@code Feature}.
     *
     * @param  source         the filter or expression to test if it can be improved.
     * @param  isOptimizable  one of the {@code isOptimizable(…)} methods.
     * @return whether it is suggested to use {@link DynamicOptimization}.
     */
    private <T> boolean isImprovable(final T source, final BiPredicate<T, Set<Object>> isOptimizable) {
        if (isImprovable || featureTypes.isEmpty()) {
            return isOptimizable.test(source, new HashSet<>());
        }
        return false;
    }

    /**
     * Verifies whether the given filter can be optimized.
     *
     * @param  filter  the filter to test.
     * @param  done    an initially empty set used as a safety against infinite recursion.
     * @return whether the given filter can be optimized.
     */
    private static boolean isOptimizable(final Filter<?> filter, final Set<Object> done) {
        if (filter instanceof OnFilter<?>) {
            return true;
        }
        for (Expression<?,?> parameter : filter.getExpressions()) {
            if (done.add(parameter) && isOptimizable(parameter, done)) {
                return true;
            }
        }
        return false;
    }

    /**
     * Verifies whether the given expression can be optimized.
     *
     * @param  expression  the expression to test.
     * @param  done        an initially empty set used as a safety against infinite recursion.
     * @return whether the given expression can be optimized.
     */
    private static boolean isOptimizable(final Expression<?,?> expression, final Set<Object> done) {
        if (expression instanceof OnExpression<?,?>) {
            return true;
        }
        for (Expression<?,?> parameter : expression.getParameters()) {
            if (done.add(parameter) && isOptimizable(parameter, done)) {
                return true;
            }
        }
        return false;
    }

    /**
     * Returns whether a call to {@code apply(…)} is the first of possibly recursive calls.
     * This method shall be invoked in all {@code apply(…)} methods before to do the optimization.
     *
     * @return whether this is the entry (non-recursive) call to an {@code apply(…)} method.
     */
    private boolean isFirstCall() {
        if (done != null) {
            return false;
        }
        isImprovable = false;
        done = new IdentityHashMap<>();
        return true;
    }

    /**
     * Returns the previous optimization result for the given filter or expression.
     * The {@link #isFirstCall()} method must have been invoked before this method.
     *
     * @param  original        the filter or expression to optimize.
     * @param  identification  method to invoke for getting an identification of the filter or expression.
     * @return the previous value, or {@code null} if none.
     * @throws IllegalArgumentException if a recursive call is detected for the same filter or expression.
     */
    private <T> Object previousResult(final T original, final Function<T, Object> identification) {
        currentFilterOrExpression = original;
        final Object previous = done.putIfAbsent(original, COMPUTING);
        if (previous != COMPUTING) {
            return previous;
        }
        throw new IllegalArgumentException(Errors.format(Errors.Keys.RecursiveCreateCallForKey_1, identification.apply(original)));
    }

    /**
     * Stores the result of an optimization.
     *
     * @param original  the filter or expression to optimize.
     * @param result    the optimization result.
     */
    private void storeResult(final Object original, final Object result) {
        if (done.put(original, result) != COMPUTING) {
            // Should not happen unless this `Optimization` is used concurrently in many threads.
            throw new ConcurrentModificationException();
        }
>>>>>>> a2c13a94
    }

    /**
     * Optimizes or simplifies the given filter. If the given instance implements the {@link OnFilter} interface,
     * then its {@code optimize(this)} method is invoked. Otherwise this method returns the given filter as-is.
     *
     * @param  <R>     the type of resources (e.g. {@code Feature}) used as inputs.
     * @param  filter  the filter to optimize, or {@code null}.
     * @return the optimized filter, or {@code null} if the given filter was null.
     *         May be {@code filter} if no optimization or simplification has been applied.
     * @throws IllegalArgumentException if the given filter is already in process of being optimized
     *         (i.e. there is a recursive call to {@code apply(…)} for the same filter).
     */
    @SuppressWarnings("unchecked")
    public <R> Filter<R> apply(Filter<R> filter) {
        if (filter instanceof OnFilter<?>) {
            final var original = (OnFilter<R>) filter;
            final boolean isFirstCall = isFirstCall();
            final Object oldFilterOrExpression = currentFilterOrExpression;
            try {
                filter = (Filter<R>) previousResult(original, Filter::getOperatorType);
                if (filter == null) {
                    filter = original.optimize(this);
                    storeResult(original, filter);
                }
            } finally {
                currentFilterOrExpression = oldFilterOrExpression;
                if (isFirstCall) {
                    done = null;
                }
            }
            if (isFirstCall && isImprovable(filter, Optimization::isOptimizable)) {
                filter = DynamicOptimization.ofAny(filter);
            }
        }
        return filter;
    }

    /**
     * Filter that can be optimized. Each filter implementation knows which rules can be applied.
     * For that reason, the optimization algorithms are kept in each implementation class.
     * This interface allows {@link Optimization} to invoke that code.
     *
     * <p>Implementations need to override only one of the 2 methods defined in this interface.</p>
     *
     * @param  <R>  the type of resources to filter.
     *
     * @version 1.6
     * @since   1.1
     */
    public interface OnFilter<R> extends Filter<R> {
        /**
         * Tries to optimize this filter. The default implementation performs the following steps:
         *
         * <ul>
         *   <li>If all expressions are literals, evaluate this filter immediately.</li>
         *   <li>Otherwise if at least one child expression can be optimized,
         *       {@linkplain #recreate(Expression[]) recreate} the filter.</li>
         *   <li>Otherwise returns {@code this}.</li>
         * </ul>
         *
         * @param  optimization  the simplifications or optimizations to apply on this filter.
         * @return the simplified or optimized filter, or {@code this} if no optimization has been applied.
         */
        default Filter<R> optimize(final Optimization optimization) {
            final List<Expression<R,?>> expressions = getExpressions();
            @SuppressWarnings({"unchecked", "rawtypes"})
            final Expression<R,?>[] effective = new Expression[expressions.size()];
            boolean unchanged = true;       // Will be `false` if at least one optimization has been applied.
            boolean immediate = true;
            for (int i=0; i<effective.length; i++) {
                Expression<R,?> e = expressions.get(i);
                unchanged &= (e == (e = optimization.apply(e)));
                immediate &= (e instanceof Literal<?,?>);
                effective[i] = e;
            }
            if (immediate) {
                return test(null) ? Filter.include() : Filter.exclude();
            } else if (unchanged) {
                return this;
            } else {
                return recreate(effective);
            }
        }

        /**
         * Creates a new filter of the same type and parameters than this filter, except for the expressions.
         * The expressions given to this method shall be equivalent to the expressions used by this filter,
         * potentially more efficient.
         *
         * <p>This method is used by the default implementation of {@link #optimize(Optimization)}
         * and can be ignored if above method is overridden.</p>
         *
         * @param  effective  the expressions to use as a replacement of this filter expressions.
         * @return the new filter, or {@code this} if unsupported.
         */
        default Filter<R> recreate(Expression<R,?>[] effective) {
            return this;
        }

        /**
         * If the given predicate can be cast to a filter of the same parameterized type as this,
         * returns {@code other} cast to that type. Otherwise returns {@code null}.
         *
         * @param  other  the predicate to cast to a filter compatible with this.
         * @return the cast predicate, or {@code null} if it cannot be cast.
         */
        @SuppressWarnings("unchecked")
        private Filter<R> castOrNull(final Predicate<? super R> other) {
            if (other instanceof Filter<?>) {
                final Class<?> type = getResourceClass();
                if (type != null) {
                    final Class<?> to = ((Filter<?>) other).getResourceClass();
                    if (to != null && type.isAssignableFrom(to)) {
                        return (Filter<R>) other;
                    }
                }
            }
            return null;
        }

        /**
         * Returns the {@code AND} logical operation between this filter and the given predicate.
         * If the given predicate is an instance of {@code Filter<R>}, then the returned predicate
         * is also an instance of {@code Filter<R>}.
         *
         * @param  other  the other predicate.
         * @return the {@code AND} logical operation between this filter and the given predicate.
         *
         * @see DefaultFilterFactory#and(Filter, Filter)
         */
        @Override
        default Predicate<R> and(final Predicate<? super R> other) {
            final Filter<R> filter = castOrNull(other);
            if (filter != null) {
                return new LogicalFilter.And<>(this, filter);
            } else {
                return Filter.super.and(other);
            }
        }

        /**
         * Returns the {@code OR} logical operation between this filter and the given predicate.
         * If the given predicate is an instance of {@code Filter<R>}, then the returned predicate
         * is also an instance of {@code Filter<R>}.
         *
         * @param  other  the other predicate.
         * @return the {@code OR} logical operation between this filter and the given predicate.
         *
         * @see DefaultFilterFactory#or(Filter, Filter)
         */
        @Override
        default Predicate<R> or(final Predicate<? super R> other) {
            final Filter<R> filter = castOrNull(other);
            if (filter != null) {
                return new LogicalFilter.Or<>(this, filter);
            } else {
                return Filter.super.and(other);
            }
        }

        /**
         * Returns the logical negation of this filter.
         * The returned predicate is an instance of {@code Optimization.OnFilter}.
         *
         * @return the logical negation of this filter.
         */
        @Override
        default Predicate<R> negate() {
            return new LogicalFilter.Not<>(this);
        }
    }

    /**
     * Optimizes or simplifies the given expression. If the given instance implements the {@link OnExpression}
     * interface, then its {@code optimize(this)} method is invoked. Otherwise this method returns the given
     * expression as-is.
     *
     * @param  <R>         the type of resources (e.g. {@code Feature}) used as inputs.
     * @param  <V>         the type of values computed by the expression.
     * @param  expression  the expression to optimize, or {@code null}.
     * @return the optimized expression, or {@code null} if the given expression was null.
     *         May be {@code expression} if no optimization or simplification has been applied.
     * @throws IllegalArgumentException if the given expression is already in process of being optimized
     *         (i.e. there is a recursive call to {@code apply(…)} for the same expression).
     */
    @SuppressWarnings("unchecked")
    public <R,V> Expression<R, ? extends V> apply(Expression<R, ? extends V> expression) {
        if (expression instanceof OnExpression<?,?>) {
            final var original = (OnExpression<R, ? extends V>) expression;
            final boolean isFirstCall = isFirstCall();
            final Object oldFilterOrExpression = currentFilterOrExpression;
            try {
                expression = (Expression<R, ? extends V>) previousResult(original, Expression::getFunctionName);
                if (expression == null) {
                    expression = original.optimize(this);
                    storeResult(original, expression);
                }
                if (isFirstCall && isImprovable(expression, Optimization::isOptimizable)) {
                    expression = DynamicOptimization.ofAny(expression);
                }
            } finally {
                currentFilterOrExpression = oldFilterOrExpression;
                if (isFirstCall) {
                    done = null;
                }
            }
        }
        return expression;
    }

    /**
     * Expression that can be optimized. Each expression implementation knows which rules can be applied.
     * For that reason, the optimization algorithms are kept in each implementation class.
     * This interface allows {@link Optimization} to invoke that code.
     *
     * <p>Implementations need to override only one of the 2 methods defined in this interface.</p>
     *
     * @param  <R>  the type of resources used as inputs.
     * @param  <V>  the type of values computed by the expression.
     *
     * @version 1.6
     * @since   1.1
     */
    public interface OnExpression<R,V> extends Expression<R,V> {
        /**
         * Tries to optimize this expression. The default implementation performs the following steps:
         *
         * <ul>
         *   <li>If all expressions are {@linkplain Literal literals} and this expression is not a
         *       {@linkplain FunctionProperty#VOLATILE volatile function}, evaluate this expression immediately.</li>
         *   <li>Otherwise if at least one parameter can be optimized,
         *       {@linkplain #recreate(Expression[]) recreate} the expression.</li>
         *   <li>Otherwise returns {@code this}.</li>
         * </ul>
         *
         * @param  optimization  the simplifications or optimizations to apply on this expression.
         * @return the simplified or optimized expression, or {@code this} if no optimization has been applied.
         */
        default Expression<R, ? extends V> optimize(final Optimization optimization) {
            final List<Expression<R,?>> parameters = getParameters();
            @SuppressWarnings({"unchecked", "rawtypes"})
            final Expression<R,?>[] effective = new Expression[parameters.size()];
            boolean unchanged = true;       // Will be `false` if at least one optimization has been applied.
            boolean immediate = true;
            for (int i=0; i<effective.length; i++) {
                Expression<R,?> e = parameters.get(i);
                unchanged &= (e == (e = optimization.apply(e)));
                immediate &= (e instanceof Literal<?,?>);
                effective[i] = e;
            }
            if (immediate && !properties(this).contains(FunctionProperty.VOLATILE)) {
                return literal(apply(null));
            } else if (unchanged) {
                return this;
            } else {
                return recreate(effective);
            }
        }

        /**
         * Creates a new expression of the same type as this expression, but with optimized parameters.
         * The expressions given to this method shall be equivalent to the expressions used by this instance,
         * potentially more efficient.
         *
         * <p>This method is used by the default implementation of {@link #optimize(Optimization)}
         * and can be ignored if above method is overridden.</p>
         *
         * @param  effective  the expressions to use as a replacement of this expression parameters.
         * @return the new expression, or {@code this} if unsupported.
         */
        default Expression<R,V> recreate(Expression<R,?>[] effective) {
            return this;
        }
    }

    /**
     * Optimizes or simplifies the given filter and returns it as a list of {@code AND} operands.
     * If such list cannot be built, then this method returns the optimized filter in a singleton list.
     *
     * <h4>Use case</h4>
     * This method tries to transform a filter into a {@code F₀ AND F₁ AND F₂ AND F₃ AND ...} sequence.
     * This transformation is useful when some operands can be handled by the storage engine
     * (for example a SQL database) and other operands cannot.
     * For example, when reading features from a relational database,
     * the implementation may choose to express the F₁ and F₃ operands as SQL statements
     * and apply the other operands in Java code.
     *
     * @param  <R>     the type of resources (e.g. {@code Feature}) used as inputs.
     * @param  filter  the filter to decompose.
     * @return a sequence of {@code AND} operands, or an empty list if the given filter was null.
     * @throws ClassCastException if a filter declares the {@code AND}, {@code OR} or {@code NOT} type
     *         without implementing the {@link LogicalOperator} interface.
     */
    public <R> List<Filter<R>> applyAndDecompose(final Filter<R> filter) {
        return toAndOperands(apply(filter));
    }

    /**
     * Returns the given filter as a list of {@code AND} operands.
     * If such list cannot be built, then this method returns the given filter in a singleton list.
     *
     * @param  <R>     the type of resources (e.g. {@code Feature}) used as inputs.
     * @param  filter  the filter to decompose.
     * @return a sequence of {@code AND} operands, or an empty list if the given filter was null.
     * @throws ClassCastException if a filter declares the {@code AND}, {@code OR} or {@code NOT} type
     *         without implementing the {@link LogicalOperator} interface.
     */
    private static <R> List<Filter<R>> toAndOperands(final Filter<R> filter) {
        if (filter == null) {
            return List.of();
        }
        final Enum<?> type = filter.getOperatorType();
        if (type == LogicalOperatorName.AND) {
            return ((LogicalOperator<R>) filter).getOperands();
        }
        if (type == LogicalOperatorName.NOT) {
            final Filter<R> nop = getNotOperand(filter);
            if (nop.getOperatorType() == LogicalOperatorName.OR) {
                final List<Filter<R>> operands = ((LogicalOperator<R>) nop).getOperands();
                final List<Filter<R>> result = new ArrayList<>(operands.size());
                for (Filter<R> operand : operands) {
                    if (operand.getOperatorType() == LogicalOperatorName.NOT) {
                        operand = getNotOperand(operand);
                    } else {
                        operand = new LogicalFilter.Not<>(operand);
                    }
                    result.add(operand);
                }
                return result;
            }
        }
        return List.of(filter);
    }

    /**
     * Returns the singleton operand of the given {@code NOT} filter.
     *
     * @param  filter  the {@code NOT} filter.
     * @return the single operand of the {@code NOT} filter (never null).
     * @throws ClassCastException if the filter does not implement the {@link LogicalOperator} interface.
     * @throws IllegalArgumentException if the filter does not have a single operand.
     */
    private static <R> Filter<R> getNotOperand(final Filter<R> filter) {
        final Filter<R> operand = Containers.peekIfSingleton(((LogicalOperator<R>) filter).getOperands());
        if (operand != null) {
            return operand;
        }
        throw new IllegalArgumentException();
    }

    /**
     * Reports that a warning occurred during the execution of an {@code apply(…)} method.
     * This method can be invoked by implementations of {@link OnFilter} or {@link OnExpression} interfaces.
     * The exception if often a {@link PropertyNotFoundException}, which is not necessarily an error because
     * a property may not exist in a base feature type but exists in some sub-types.
     *
     * <p>If the {@code resolvable} flag is {@code true}, it will be taken as a hint to retry the optimization
     * later if more information about the {@link #getFinalFeatureTypes() final feature types} become available.
     * This flag should be {@code false} if more information would not have a direct impact on the optimization
     * done by the caller. Callers do not need to care about indirect impacts in the parameters of the filter or
     * expression.</p>
     *
     * @param exception   the recoverable exception that occurred.
     * @param resolvable  whether an optimization with more information may avoid this warning.
     *
     * @since 1.6
     */
    public void warning(Exception exception, boolean resolvable) {
        isImprovable |= resolvable;
        final Consumer<WarningEvent> listener = WarningEvent.LISTENER.get();
        if (listener != null) {
            listener.accept(new WarningEvent(currentFilterOrExpression, exception, true));
        } else {
            Logging.recoverableException(Node.LOGGER, Optimization.class, "apply", exception);
        }
    }

    /**
     * Returns the manner in which values are computed from resources given to the specified filter.
     * This set of properties may determine which optimizations are allowed.
     * The values of particular interest are:
     *
     * <ul>
     *   <li>{@link FunctionProperty#VOLATILE} if the computed value changes each time that the filter is evaluated,
     *       even if the resource to evaluate stay the same immutable instance.</li>
     * </ul>
     *
     * @param  filter  the filter for which to query function properties.
     * @return the manners in which values are computed from resources.
     *
     * @since 1.4
     */
    public static Set<FunctionProperty> properties(final Filter<?> filter) {
        return Node.transitiveProperties(filter.getExpressions());
    }

    /**
     * Returns the manner in which values are computed from resources given to the specified expression.
     * This set of properties may determine which optimizations are allowed.
     * The values of particular interest are:
     *
     * <ul>
     *   <li>{@link FunctionProperty#INJECTIVE} if the computed value is unique for each resource instance (e.g. identifiers).</li>
     *   <li>{@link FunctionProperty#VOLATILE} if the computed value changes each time that the expression is evaluated,
     *       even if the resource to evaluate stay the same immutable instance.</li>
     *   <li>{@link FunctionProperty#isConstant(Set)} if the expression returns a constant value.</li>
     * </ul>
     *
     * @param  expression  the expression for which to query function properties.
     * @return the manners in which values are computed from resources.
     *
     * @since 1.4
     */
    public static Set<FunctionProperty> properties(final Expression<?,?> expression) {
        return Node.properties(expression);
    }

    /**
     * Creates a constant, literal value that can be used in expressions.
     * This is a helper methods for optimizations which simplified an expression to a constant value.
     *
     * @param  <R>    the type of resources used as inputs.
     * @param  <V>    the type of the value of the literal.
     * @param  value  the literal value. May be {@code null}.
     * @return a literal for the given value.
     *
     * @see DefaultFilterFactory#literal(Object)
     */
    public static <R,V> Expression<R,V> literal(final V value) {
        if (value == null) {
            return LeafExpression.NULL();
        }
        return new LeafExpression.Literal<>(value);
    }
}<|MERGE_RESOLUTION|>--- conflicted
+++ resolved
@@ -42,24 +42,12 @@
 import org.apache.sis.filter.base.Node;
 import org.apache.sis.filter.base.WarningEvent;
 
-<<<<<<< HEAD
 // Specific to the main branch:
 import org.apache.sis.feature.DefaultFeatureType;
 import org.apache.sis.pending.geoapi.filter.Literal;
 import org.apache.sis.pending.geoapi.filter.LogicalOperator;
 import org.apache.sis.pending.geoapi.filter.LogicalOperatorName;
-=======
-// Specific to the geoapi-3.1 and geoapi-4.0 branches:
-import org.opengis.util.CodeList;
-import org.opengis.filter.Filter;
-import org.opengis.filter.Literal;
-import org.opengis.filter.Expression;
-import org.opengis.filter.ValueReference;
-import org.opengis.filter.LogicalOperator;
-import org.opengis.filter.LogicalOperatorName;
-import org.opengis.feature.FeatureType;
-import org.opengis.feature.PropertyNotFoundException;
->>>>>>> a2c13a94
+import org.apache.sis.pending.geoapi.filter.ValueReference;
 
 
 /**
@@ -116,11 +104,7 @@
      * Exhaustive set of types of all feature instances that the filters and expressions may see.
      * This is an empty set if the feature types are unknown or irrelevant for the type of resources to be filtered.
      */
-<<<<<<< HEAD
-    private DefaultFeatureType featureType;
-=======
-    private Set<FeatureType> featureTypes;
->>>>>>> a2c13a94
+    private Set<DefaultFeatureType> featureTypes;
 
     /**
      * Filters and expressions already optimized. Also used for avoiding never-ending loops.
@@ -174,14 +158,9 @@
      *
      * @deprecated Replaced by {@link #getFinalFeatureTypes()}.
      */
-<<<<<<< HEAD
+    @Deprecated(since = "1.6", forRemoval = true)
     public DefaultFeatureType getFeatureType() {
-        return featureType;
-=======
-    @Deprecated(since = "1.6", forRemoval = true)
-    public FeatureType getFeatureType() {
         return Containers.peekIfSingleton(getFinalFeatureTypes());
->>>>>>> a2c13a94
     }
 
     /**
@@ -194,12 +173,8 @@
      *
      * @deprecated Replaced by {@link #setFinalFeatureTypes(Collection)}.
      */
-<<<<<<< HEAD
+    @Deprecated(since = "1.6", forRemoval = true)
     public void setFeatureType(final DefaultFeatureType type) {
-        featureType = type;
-=======
-    @Deprecated(since = "1.6", forRemoval = true)
-    public void setFeatureType(final FeatureType type) {
         setFinalFeatureType(type);
     }
 
@@ -220,7 +195,7 @@
      * @since 1.6
      */
     @SuppressWarnings("ReturnOfCollectionOrArrayField")
-    public Set<FeatureType> getFinalFeatureTypes() {
+    public Set<DefaultFeatureType> getFinalFeatureTypes() {
         return featureTypes;
     }
 
@@ -234,7 +209,7 @@
      *
      * @since 1.6
      */
-    public void setFinalFeatureTypes(final Collection<? extends FeatureType> types) {
+    public void setFinalFeatureTypes(final Collection<? extends DefaultFeatureType> types) {
         featureTypes = Set.copyOf(types);
     }
 
@@ -251,7 +226,7 @@
      *
      * @since 1.6
      */
-    public final void setFinalFeatureType(final FeatureType type) {
+    public final void setFinalFeatureType(final DefaultFeatureType type) {
         setFinalFeatureTypes((type != null) ? Set.of(type) : Set.of());
     }
 
@@ -263,8 +238,8 @@
      * @param  mapper  the operation to apply on each feature type.
      * @return the constant result, or {@code null} if none.
      */
-    final <R> R constantResultForAllTypes(final Function<FeatureType, R> mapper) {
-        final Iterator<FeatureType> it = getFinalFeatureTypes().iterator();
+    final <R> R constantResultForAllTypes(final Function<DefaultFeatureType, R> mapper) {
+        final Iterator<DefaultFeatureType> it = getFinalFeatureTypes().iterator();
         if (it.hasNext()) {
             final R value = mapper.apply(it.next());
             if (value != null) {
@@ -287,22 +262,22 @@
      * Otherwise, this method returns {@code property}.
      *
      * <p>If at least one feature type does not have the requested property, then an exception is thrown.
-     * This method finished the iteration over all types before to throw {@link PropertyNotFoundException}.
+     * This method finished the iteration over all types before to throw {@link IllegalArgumentException}.
      * Therefore, the size of {@code addTo} can be used for detecting if at least one feature type has the
      * property. If {@code addTo} is empty, then the property has not been found in any feature type.</p>
      *
      * @param  property  name of the property to resolve.
      * @param  addTo     where to add the XPath of the specified property for all feature types.
      * @return preferred name to use for fetching the property values for all feature types.
-     * @throws PropertyNotFoundException if at least one feature type does not have the specified property.
+     * @throws IllegalArgumentException if at least one feature type does not have the specified property.
      */
     @SuppressWarnings("ThrowableResultIgnored")
-    final String getPreferredPropertyName(final String property, final Set<String> addTo) throws PropertyNotFoundException {
-        final var exceptions = new HashMap<FeatureType, PropertyNotFoundException>();
-        for (final FeatureType type : getFinalFeatureTypes()) {
+    final String getPreferredPropertyName(final String property, final Set<String> addTo) throws IllegalArgumentException {
+        final var exceptions = new HashMap<DefaultFeatureType, IllegalArgumentException>();
+        for (final DefaultFeatureType type : getFinalFeatureTypes()) {
             try {
                 addTo.add(Features.getLinkTarget(type.getProperty(property)).orElse(property));
-            } catch (PropertyNotFoundException e) {
+            } catch (IllegalArgumentException e) {
                 exceptions.putIfAbsent(type, e);
             }
         }
@@ -314,7 +289,7 @@
          * Throws the exception associated with the most basic feature type.
          * The base type search is not mandatory, but provide more useful stack trace.
          */
-        final PropertyNotFoundException e = valueOfBaseType(exceptions);
+        final IllegalArgumentException e = valueOfBaseType(exceptions);
         while (!exceptions.isEmpty()) {
             e.addSuppressed(valueOfBaseType(exceptions));
         }
@@ -326,7 +301,7 @@
      * If no base type is found, then an arbitrary entry is used.
      * This method always removes exactly one entry from the map.
      */
-    private static <E> E valueOfBaseType(final Map<FeatureType, E> map) {
+    private static <E> E valueOfBaseType(final Map<DefaultFeatureType, E> map) {
         E e = map.remove(Features.findCommonParent(map.keySet()));
         if (e == null) {
             Iterator<E> it = map.values().iterator();
@@ -345,13 +320,13 @@
      *
      * @param  parameter  a parameter of a filter or expression.
      * @return the <abbr>CRS</abbr> expected for the specified parameter, or empty if unknown of not unique.
-     * @throws PropertyNotFoundException if the parameter is a {@link ValueReference} and
+     * @throws IllegalArgumentException if the parameter is a {@link ValueReference} and
      *         the referenced property has not been found in at least one feature type.
      *
      * @since 1.6
      */
     public Optional<CoordinateReferenceSystem> findExpectedCRS(final Expression<?,?> parameter)
-            throws PropertyNotFoundException
+            throws IllegalArgumentException
     {
         CoordinateReferenceSystem crs = null;
         if (parameter instanceof Literal<?,?>) {
@@ -462,7 +437,6 @@
             // Should not happen unless this `Optimization` is used concurrently in many threads.
             throw new ConcurrentModificationException();
         }
->>>>>>> a2c13a94
     }
 
     /**
@@ -817,7 +791,7 @@
     /**
      * Reports that a warning occurred during the execution of an {@code apply(…)} method.
      * This method can be invoked by implementations of {@link OnFilter} or {@link OnExpression} interfaces.
-     * The exception if often a {@link PropertyNotFoundException}, which is not necessarily an error because
+     * The exception if often a {@link IllegalArgumentException}, which is not necessarily an error because
      * a property may not exist in a base feature type but exists in some sub-types.
      *
      * <p>If the {@code resolvable} flag is {@code true}, it will be taken as a hint to retry the optimization
