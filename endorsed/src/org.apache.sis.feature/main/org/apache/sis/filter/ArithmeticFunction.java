--- conflicted
+++ resolved
@@ -70,11 +70,7 @@
      * @param  name  name of the attribute to create.
      * @return an attribute of the given name for numbers.
      */
-<<<<<<< HEAD
-    static DefaultAttributeType<Number> createNumericType(final String name) {
-=======
-    private static AttributeType<Number> createNumericType(final String name) {
->>>>>>> 27274f37
+    private static DefaultAttributeType<Number> createNumericType(final String name) {
         return createType(Number.class, name);
     }
 
