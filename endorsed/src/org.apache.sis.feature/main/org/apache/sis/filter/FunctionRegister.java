/*
 * Licensed to the Apache Software Foundation (ASF) under one or more
 * contributor license agreements.  See the NOTICE file distributed with
 * this work for additional information regarding copyright ownership.
 * The ASF licenses this file to You under the Apache License, Version 2.0
 * (the "License"); you may not use this file except in compliance with
 * the License.  You may obtain a copy of the License at
 *
 *     http://www.apache.org/licenses/LICENSE-2.0
 *
 * Unless required by applicable law or agreed to in writing, software
 * distributed under the License is distributed on an "AS IS" BASIS,
 * WITHOUT WARRANTIES OR CONDITIONS OF ANY KIND, either express or implied.
 * See the License for the specific language governing permissions and
 * limitations under the License.
 */
package org.apache.sis.filter;

import java.util.Set;


/**
 * A factory of {@code org.opengis.filter} functions identified by their names.
 * Each factory can provide an arbitrary number of functions, enumerated by {@link #getNames()}.
 * The {@link DefaultFilterFactory#function(String, Expression[])} method delegates to this interface
 * for creating the function implementation for a given name.
 *
 * @author  Johann Sorel (Geomatys)
 * @version 1.6
 * @since   1.5
<<<<<<< HEAD
=======
 *
 * @see DefaultFilterFactory#function(String, Expression[])
>>>>>>> eec072bb
 */
public interface FunctionRegister {
    /**
     * Returns the name of the standard or authority defining the functions.
     *
     * @return provider of function definitions.
     */
    String getAuthority();

    /**
     * Returns the names of all functions that this factory can create.
     *
     * @return set of supported function names.
     */
    Set<String> getNames();

    /**
     * Creates a new function of the given name with the given parameters.
     *
     * @param  <R>         the type of resources (e.g. {@code Feature}) used as inputs.
     * @param  name        case-sensitive name of the function to create as an expression.
     * @param  parameters  function parameters.
     * @return function for the given name and parameters.
     * @throws IllegalArgumentException if function name is unknown or some parameters are illegal.
     */
    <R> Expression<R,?> create(String name, Expression<R,?>[] parameters) throws IllegalArgumentException;
}<|MERGE_RESOLUTION|>--- conflicted
+++ resolved
@@ -28,11 +28,8 @@
  * @author  Johann Sorel (Geomatys)
  * @version 1.6
  * @since   1.5
-<<<<<<< HEAD
-=======
  *
  * @see DefaultFilterFactory#function(String, Expression[])
->>>>>>> eec072bb
  */
 public interface FunctionRegister {
     /**
