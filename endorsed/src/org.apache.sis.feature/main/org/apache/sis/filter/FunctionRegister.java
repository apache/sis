--- conflicted
+++ resolved
@@ -49,26 +49,10 @@
     Set<String> getNames();
 
     /**
-<<<<<<< HEAD
-     * Creates a new function of the given name with given parameters.
+     * Creates a new function of the given name with the given parameters.
      *
      * @param  <R>         the type of resources (e.g. {@code Feature}) used as inputs.
-     * @param  name        name of the function to create (not null).
-=======
-     * Describes the parameters of a function.
-     *
-     * @param  name  case-sensitive name of the function to describe.
-     * @return description of the function parameters.
-     * @throws IllegalArgumentException if the given function name is unknown.
-     */
-    AvailableFunction describe(String name) throws IllegalArgumentException;
-
-    /**
-     * Creates a new function of the given name with the given parameters.
-     *
-     * @param  <R>         the type of resources (e.g. {@link org.opengis.feature.Feature}) used as inputs.
      * @param  name        case-sensitive name of the function to create as an expression.
->>>>>>> 27274f37
      * @param  parameters  function parameters.
      * @return function for the given name and parameters.
      * @throws IllegalArgumentException if function name is unknown or some parameters are illegal.
