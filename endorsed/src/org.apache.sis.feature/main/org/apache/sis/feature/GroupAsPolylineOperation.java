/*
 * Licensed to the Apache Software Foundation (ASF) under one or more
 * contributor license agreements.  See the NOTICE file distributed with
 * this work for additional information regarding copyright ownership.
 * The ASF licenses this file to You under the Apache License, Version 2.0
 * (the "License"); you may not use this file except in compliance with
 * the License.  You may obtain a copy of the License at
 *
 *     http://www.apache.org/licenses/LICENSE-2.0
 *
 * Unless required by applicable law or agreed to in writing, software
 * distributed under the License is distributed on an "AS IS" BASIS,
 * WITHOUT WARRANTIES OR CONDITIONS OF ANY KIND, either express or implied.
 * See the License for the specific language governing permissions and
 * limitations under the License.
 */
package org.apache.sis.feature;

import java.util.Map;
import java.util.Set;
import java.util.Iterator;
import java.util.EnumMap;
import org.opengis.parameter.ParameterDescriptorGroup;
import org.opengis.parameter.ParameterValueGroup;
import org.apache.sis.feature.privy.AttributeConvention;
import org.apache.sis.feature.internal.Resources;
import org.apache.sis.geometry.wrapper.Geometries;
import org.apache.sis.geometry.wrapper.GeometryType;
import org.apache.sis.geometry.wrapper.GeometryWrapper;
import org.apache.sis.setup.GeometryLibrary;
import org.apache.sis.util.privy.CollectionsExt;


/**
 * Creates a single (Multi){@code Polyline} instance from a sequence of points or polylines stored in another property.
 * This is the implementation of {@link FeatureOperations#groupAsPolyline FeatureOperations.groupAsPolyline(…)}.
 *
 * @author  Johann Sorel (Geomatys)
 * @author  Martin Desruisseaux (Geomatys)
 */
final class GroupAsPolylineOperation extends AbstractOperation {
    /**
     * For cross-version compatibility.
     */
    private static final long serialVersionUID = -1995248173704801739L;

    /**
     * The parameter descriptor for the "Group polylines" operation, which does not take any parameter.
     */
    private static final ParameterDescriptorGroup EMPTY_PARAMS = parameters("GroupAsPolyline");

    /**
     * Name of the property to follow in order to get the geometries to add to a polyline.
     * This property can be an attribute, operation or feature association,
     * usually with [0 … ∞] multiplicity.
     */
    private final String propertyName;

    /**
     * Whether the property giving components is an association to feature instances.
     */
    private final boolean isFeatureAssociation;

    /**
     * The geometry library.
     */
    private final Geometries<?> geometries;

    /**
     * The {@link #resultType} for each library, created when first needed.
     * Used for sharing the same instance for all operations using the same library.
     */
    private static final EnumMap<GeometryLibrary, DefaultAttributeType<?>> TYPES = new EnumMap<>(GeometryLibrary.class);

    /**
     * Returns an operation which will group into a single geometry all geometries contained in the specified property.
     *
     * @param  identification  the name of the operation, together with optional information.
     * @param  library         the library providing the implementations of geometry objects to read and write.
     * @param  components      attribute, association or operation providing the geometries to group as a polyline.
     */
<<<<<<< HEAD
    static AbstractOperation create(final Map<String,?> identification, final GeometryLibrary library, AbstractIdentifiedType components) {
=======
    static AbstractOperation create(final Map<String,?> identification, final GeometryLibrary library, PropertyType components) {
>>>>>>> 3abad8c5
        if (components instanceof LinkOperation) {
            components = ((LinkOperation) components).result;
        }
        final boolean isFeatureAssociation;
        if (components instanceof DefaultAttributeType<?>) {
            if (((DefaultAttributeType<?>) components).getMaximumOccurs() <= 1) {
                return new LinkOperation(identification, components);
            }
            isFeatureAssociation = false;
        } else {
<<<<<<< HEAD
            isFeatureAssociation = (components instanceof DefaultAssociationRole)
                    && ((DefaultAssociationRole) components).getMaximumOccurs() == 1;
=======
            isFeatureAssociation = (components instanceof FeatureAssociationRole);
>>>>>>> 3abad8c5
            if (!isFeatureAssociation) {
                throw new IllegalArgumentException(Resources.format(Resources.Keys.IllegalPropertyType_2,
                                                   components.getName(), components.getClass()));
            }
        }
        return new GroupAsPolylineOperation(identification, Geometries.factory(library), components, isFeatureAssociation);
    }

    /**
     * Creates an operation which will group into a single polyline all geometries contained in the specified property.
     * This constructor shall be invoked only after the {@code source} is known to contain collection, i.e. the maximum
     * number of occurrences of attribute values or feature instances is greater than 1.
     */
    private GroupAsPolylineOperation(final Map<String,?> identification, final Geometries<?> geometries,
                                     final AbstractIdentifiedType components, final boolean isFeatureAssociation)
    {
        super(identification);
        this.geometries = geometries;
        this.propertyName = components.getName().toString();
        this.isFeatureAssociation = isFeatureAssociation;
    }

    /**
     * Returns an empty parameter descriptor group.
     */
    @Override
    public ParameterDescriptorGroup getParameters() {
        return EMPTY_PARAMS;
    }

    /**
     * Returns the names of feature properties that this operation needs for performing its task.
     */
    @Override
    public Set<String> getDependencies() {
        return Set.of(propertyName);
    }

    /**
     * Returns the same operation but using different properties as inputs.
     *
     * @param  dependencies  the new properties to use as operation inputs.
     * @return the new operation, or {@code this} if unchanged.
     */
    @Override
    public Operation updateDependencies(final Map<String, PropertyType> dependencies) {
        final PropertyType target = dependencies.get(propertyName);
        if (target != null) {
            final AbstractOperation op = create(inherit(), geometries.library, target);
            if (!equals(op)) {
                return FeatureOperations.POOL.unique(op);
            }
        }
        return this;
    }

    /**
     * Returns the expected result type.
     */
    @Override
    public final DefaultAttributeType<?> getResult() {
        synchronized (TYPES) {
            return TYPES.computeIfAbsent(geometries.library, (library) -> {
                var name = Map.of(AbstractIdentifiedType.NAME_KEY, AttributeConvention.ENVELOPE_PROPERTY);
                var type = geometries.getGeometryClass(GeometryType.LINESTRING);
                return new DefaultAttributeType<>(name, type, 1, 1, null);
            });
        }
    }

    /**
     * Executes the operation on the specified feature.
     */
    @Override
    @SuppressWarnings({"rawtypes", "unchecked"})
    public final Property apply(AbstractFeature feature, ParameterValueGroup parameters) {
        return new Result<>(getResult(), feature);
    }


    /**
     * The attribute resulting from execution of the {@link GroupAsPolylineOperation}.
     * The value is computed when first requested, then cached for this {@code Result} instance only.
     * Note that the cache is not used when {@code apply(Feature, ParameterValueGroup)} is invoked,
     * causing a new value to be computed again. The intent is to behave as if the operation has been
     * executed at {@code apply(…)} invocation time, even if we deferred the actual execution.
     *
     * @param <G> the root geometry class (implementation-dependent).
     */
    private final class Result<G> extends OperationResult<G> {
        /**
         * For cross-version compatibility.
         */
        private static final long serialVersionUID = 5558751012506417903L;

        /**
         * The result, computed when first needed.
         */
        private transient G geometry;

        /**
         * Creates a new result for an execution on the given feature.
         * The actual computation is deferred to the first call of {@link #getValue()}.
         */
        Result(final DefaultAttributeType<G> resultType, final AbstractFeature feature) {
            super(resultType, feature);
        }

        /**
         * Computes the geometry from all points or polylines found in the associated feature.
         *
         * @throws ClassCastException if a feature, a property value or a geometry is not of the expected class.
         */
        @Override
        public G getValue() {
            if (geometry == null) {
                geometry = compute();
            }
            return geometry;
        }

        /**
         * Computes the geometry when first needed.
         */
        private G compute() {
            /*
             * The property value is usually cast directly to `Collection` when the
             * constructor ensured that `Features.getMaximumOccurs(property) > 1`.
             */
            Iterator<?> paths = CollectionsExt.toCollection(feature.getPropertyValue(propertyName)).iterator();
            if (isFeatureAssociation) {
                final Iterator<?> it = paths;
                paths = new Iterator<Object>() {
                    @Override public boolean hasNext() {
                        return it.hasNext();
                    }

                    @Override public Object next() {
                        return ((AbstractFeature) it.next()).getPropertyValue(AttributeConvention.GEOMETRY);
                    }
                };
            }
            while (paths.hasNext()) {
                GeometryWrapper first = geometries.castOrWrap(paths.next());
                if (first != null) {
                    final Object geom = first.mergePolylines(paths);
                    return getType().getValueClass().cast(geom);
                }
            }
            return null;
        }
    }

    /**
     * Computes a hash-code value for this operation.
     */
    @Override
    public int hashCode() {
        return super.hashCode() + propertyName.hashCode() + geometries.hashCode();
    }

    /**
     * Compares this operation with the given object for equality.
     */
    @Override
    public boolean equals(final Object obj) {
        if (super.equals(obj)) {
            final var that = (GroupAsPolylineOperation) obj;
            return propertyName.equals(that.propertyName) &&
                   geometries.equals(that.geometries);
        }
        return false;
    }
}<|MERGE_RESOLUTION|>--- conflicted
+++ resolved
@@ -79,11 +79,7 @@
      * @param  library         the library providing the implementations of geometry objects to read and write.
      * @param  components      attribute, association or operation providing the geometries to group as a polyline.
      */
-<<<<<<< HEAD
     static AbstractOperation create(final Map<String,?> identification, final GeometryLibrary library, AbstractIdentifiedType components) {
-=======
-    static AbstractOperation create(final Map<String,?> identification, final GeometryLibrary library, PropertyType components) {
->>>>>>> 3abad8c5
         if (components instanceof LinkOperation) {
             components = ((LinkOperation) components).result;
         }
@@ -94,12 +90,7 @@
             }
             isFeatureAssociation = false;
         } else {
-<<<<<<< HEAD
-            isFeatureAssociation = (components instanceof DefaultAssociationRole)
-                    && ((DefaultAssociationRole) components).getMaximumOccurs() == 1;
-=======
-            isFeatureAssociation = (components instanceof FeatureAssociationRole);
->>>>>>> 3abad8c5
+            isFeatureAssociation = (components instanceof DefaultAssociationRole);
             if (!isFeatureAssociation) {
                 throw new IllegalArgumentException(Resources.format(Resources.Keys.IllegalPropertyType_2,
                                                    components.getName(), components.getClass()));
@@ -145,8 +136,8 @@
      * @return the new operation, or {@code this} if unchanged.
      */
     @Override
-    public Operation updateDependencies(final Map<String, PropertyType> dependencies) {
-        final PropertyType target = dependencies.get(propertyName);
+    public AbstractOperation updateDependencies(final Map<String, AbstractIdentifiedType> dependencies) {
+        final AbstractIdentifiedType target = dependencies.get(propertyName);
         if (target != null) {
             final AbstractOperation op = create(inherit(), geometries.library, target);
             if (!equals(op)) {
