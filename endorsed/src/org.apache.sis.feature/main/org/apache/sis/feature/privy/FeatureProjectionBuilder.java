/*
 * Licensed to the Apache Software Foundation (ASF) under one or more
 * contributor license agreements.  See the NOTICE file distributed with
 * this work for additional information regarding copyright ownership.
 * The ASF licenses this file to You under the Apache License, Version 2.0
 * (the "License"); you may not use this file except in compliance with
 * the License.  You may obtain a copy of the License at
 *
 *     http://www.apache.org/licenses/LICENSE-2.0
 *
 * Unless required by applicable law or agreed to in writing, software
 * distributed under the License is distributed on an "AS IS" BASIS,
 * WITHOUT WARRANTIES OR CONDITIONS OF ANY KIND, either express or implied.
 * See the License for the specific language governing permissions and
 * limitations under the License.
 */
package org.apache.sis.feature.privy;

import java.util.Map;
import java.util.HashMap;
import java.util.List;
import java.util.ArrayList;
import java.util.Collection;
import java.util.Iterator;
import java.util.Locale;
import java.util.Objects;
import java.util.Optional;
import java.util.function.UnaryOperator;
import org.opengis.util.GenericName;
import org.opengis.referencing.crs.CoordinateReferenceSystem;
import org.apache.sis.feature.Features;
import org.apache.sis.feature.AbstractOperation;
import org.apache.sis.feature.FeatureOperations;
import org.apache.sis.feature.builder.AssociationRoleBuilder;
import org.apache.sis.feature.builder.AttributeTypeBuilder;
import org.apache.sis.feature.builder.FeatureTypeBuilder;
import org.apache.sis.feature.builder.PropertyTypeBuilder;
import org.apache.sis.feature.internal.Resources;
import org.apache.sis.util.ArgumentCheckByAssertion;
import org.apache.sis.util.UnconvertibleObjectException;
import org.apache.sis.util.privy.Strings;
import org.apache.sis.util.resources.Errors;
import org.apache.sis.util.resources.Vocabulary;

// Specific to the main branch:
import org.apache.sis.filter.Expression;
import org.apache.sis.feature.AbstractFeature;
import org.apache.sis.feature.DefaultFeatureType;
import org.apache.sis.feature.DefaultAttributeType;
import org.apache.sis.feature.AbstractIdentifiedType;
import org.apache.sis.pending.geoapi.filter.ValueReference;


/**
 * A builder for deriving a feature type containing a subset of the properties of another type.
 * The other type is called the {@linkplain #source() source} feature type. The properties that
 * are retained may have different names than the property names of the source feature type.
 * If a property is a link such as {@code sis:identifier} or {@code sis:geometry},
 * this class keeps trace of the dependencies required for recreating the link.
 *
 * <p>Properties that are copied from the source feature type are declared by calls to
 * {@link #addSourceProperty(AbstractIdentifiedType, boolean)} and related methods defined in this class.
 * The methods inherited from the parent class can also be invoked,
 * but they will receive no special treatment.</p>
 *
 * @author  Martin Desruisseaux (Geomatys)
 */
public final class FeatureProjectionBuilder extends FeatureTypeBuilder {
    /**
     * The type of features that provide the values to store in the projected features.
     * The value of this field does not change, except when following a XPath such as {@code "a/b/c"}.
     *
     * @see #source()
     */
    private DefaultFeatureType source;

    /**
     * Whether the source is a dependency of the feature type given to the constructor.
     * This flag become {@code true} when following a XPath of the form {@code "a/b/c"}.
     * In such case, {@link #source} may be temporarily set to the tip {@code "c"} type.
     *
     * @see #using(DefaultFeatureType, FeatureExpression)
     */
    private boolean sourceIsDependency;

    /**
     * The properties to inherit from the {@linkplain #source} feature type by explicit user's request.
     * The property types and the property names are not necessarily the same as in the source feature.
     * For example, an operation may be replaced by an attribute which will store the operation result.
     *
     * <h4>Implementation note</h4>
     * This collection cannot be a {@link java.util.Map} with names of the source properties as keys,
     * because the list may contain more than one item with the same {@link Item#sourceName} value.
     * This collision happens if some items are the results of XPath evaluations such as {@code "a/b/c"}.
     * This is the reason why properties can be renamed before to be stored in the projected features.
     */
    private final List<Item> requested;

    /**
     * Names that are actually used, or may be used, in the projected feature type.
     * For each name, the associated value is the item that is explicitly using that name.
     * A {@code null} value means that the name is not used, but is nevertheless reserved
     * because potentially ambiguous. This information is used for avoiding name collisions
     * in automatically generated names.
     *
     * <p>Note that the keys are not necessarily the values of {@link Item#sourceName}.
     * Keys are rather the values of {@code Item.builder.getName()}, except that the
     * latter may not be valid before {@link Item#validateName()} is invoked.</p>
     *
     * @see #reserve(GenericName, Item)
     */
    private final Map<GenericName, Item> reservedNames;

    /**
     * Whether at least one item is modified compared to the original property in the source feature type.
     * A modified item may be an item with a name different than the property in {@linkplain #source}.
     * If {@code true}, then the projection cannot be an {@linkplain #isIdentity() identity} operation.
     * Result of operations such as links may also need to be fetched in advance,
     * because operations cannot be executed anymore after the name of a dependency changed.
     *
     * @see Item#setName(GenericName)
     * @see #isIdentity()
     */
    private boolean hasModifiedProperties;

    /**
     * Sequential number for generating default names of unnamed properties. This is used when the
     * name inherited from the {@linkplain #source} feature is unknown or collides with another name.
     */
    private int unnamedNumber;

    /**
     * Names of {@linkplain #source} properties that are dependencies found in operations.
     * The most common cases are the targets of {@code "sis:identifier"} and {@code "sis:geometry"} links.
     * Values are the items having this dependency. Many items may share the same dependency.
     *
     * <p>At first, this map is populated without checking if the properties requested by the user contains
     * those dependencies. After all user's requested properties have been declared to this builder, values
     * are filtered for identifying which dependencies need to be added as implicit properties.</p>
     */
    private final Map<String, List<Item>> dependencies;

    /**
     * Creates a new builder instance using the default factories.
     *
     * @todo provides a way to specify the factories used by the data store.
     *
     * @param source  the type from which to take the properties to keep in the projected feature.
     * @param locale  the locale to use for formatting error messages, or {@code null} for the default locale.
     */
    public FeatureProjectionBuilder(final DefaultFeatureType source, final Locale locale) {
        super(null, null, locale);
        this.source   = Objects.requireNonNull(source);
        requested     = new ArrayList<>();
        dependencies  = new HashMap<>();
        reservedNames = new HashMap<>();
    }

    /**
     * Returns the type of features that provide the values to store in the projected features.
     * This is the type given at construction time, except when following a XPath such as
     * {@code "a/b/c"} in which case it may temporarily be the leaf {@code "c"} type.
     *
     * @return the current source of properties (never {@code null}).
     */
    public DefaultFeatureType source() {
        return source;
    }

    /**
     * Returns the expected type of the given expression using the given feature type as the source.
     * This method temporarily sets the {@linkplain #source() source} to the given {@code childType},
     * then returns the value of {@code expression.expectedType(this)}.
     * This is used for the last expression in a XPath such as {@code "a/b/c"}.
     *
     * @param  childType   the feature type to use.
     * @param  expression  the expression from which to get the expected type.
     * @return the expected type, or {@code null}.
     *
     * @see FeatureExpression#expectedType(FeatureProjectionBuilder)
     */
    public Item using(final DefaultFeatureType childType, final FeatureExpression<?,?> expression) {
        final DefaultFeatureType previous = source;
        final boolean status = sourceIsDependency;
        try {
            sourceIsDependency = true;
            source = Objects.requireNonNull(childType);
            return expression.expectedType(this);
        } finally {
            source = previous;
            sourceIsDependency = status;
        }
    }

    /**
     * Adds the given property, replacing operation by an attribute storing the operation result.
     * This method may return {@code null} if it cannot resolve the property type, in which case
     * the caller should throw an exception (throwing an exception is left to the caller because
     * it can produces a better error message). Operation's dependencies, if any, are added into
     * the given {@code deferred} set.
     *
     * @param  property  the {@linkplain #source} property to add.
     * @param  deferred  where to add operation's dependencies, or {@code null} for not collecting dependencies.
     * @return builder for the projected property, or {@code null} if it cannot be resolved.
     */
<<<<<<< HEAD
    private PropertyTypeBuilder addPropertyResult(AbstractIdentifiedType property, final List<String> deferred) {
        if (property instanceof AbstractOperation) {
=======
    private PropertyTypeBuilder addPropertyResult(PropertyType property, final Collection<String> deferred) {
        if (property instanceof Operation) {
>>>>>>> 3abad8c5
            final GenericName name = property.getName();
            do {
                if (deferred != null) {
                    if (property instanceof AbstractOperation) {
                        deferred.addAll(((AbstractOperation) property).getDependencies());
                    } else {
                        /*
                         * Cannot resolve dependencies. Current implementation assumes that there is no dependency.
                         * Note: we could conservatively add all properties as dependencies, but this is difficult
                         * to implement efficiently.
                         */
                    }
                }
                final AbstractIdentifiedType result = ((AbstractOperation) property).getResult();
                if (result != property && result instanceof AbstractIdentifiedType) {
                    property = result;
                } else if (result instanceof DefaultFeatureType) {
                    return addAssociation((DefaultFeatureType) result).setName(name);
                } else {
                    return null;
                }
            } while (property instanceof AbstractOperation);
            return addProperty(property).setName(name);
        }
        return addProperty(property);
    }

    /**
     * Adds a property from the source feature type. The given property should be the result of a call to
     * {@code source().getProperty(sourceName)}. The call to {@code getProperty(…)} is left to the caller
     * because some callers need to wrap that call in a {@code try} block.
     *
     * @param  property  the property type, usually as one of the properties of {@link #source()}.
     * @param  named     whether the {@code property} name can be used as a default name.
     * @return handler for the given item, or {@code null} if the given property cannot be resolved.
     */
    public Item addSourceProperty(final AbstractIdentifiedType property, final boolean named) {
        if (property == null) {
            return null;
        }
        final PropertyTypeBuilder builder;
        final Collection<String> deferred;
        if (sourceIsDependency) {
            /*
             * Adding a property which is not defined in the feature type specified at construction time,
             * but which is defined at the tip of some XPath such as "a/b/c". This is not the same thing
             * as adding an association. This is rather adding a subset of an association. We do not add
             * dependency information because the dependencies are not directly in the source feature.
             */
            reserve(property.getName(), null);
            deferred = new ArrayList<>();
            builder = addPropertyResult(property, deferred);
        } else if (property instanceof AbstractOperation) {
            /*
             * For operations, remember the dependencies in order to determine (after we added all properties)
             * if we can keep the property as an operation or if we will need to copy the value in an attribute.
             * If the operation is not an `AbstractOperation`, unconditionally replace operation by its result.
             */
            deferred = ((AbstractOperation) property).getDependencies();
            builder = addProperty(property);
        } else {
            deferred = new ArrayList<>();
            builder = addPropertyResult(property, deferred);
        }
        final var item = new Item(named ? property.getName() : null, builder);
        requested.add(item);
        for (String dependency : deferred) {
            dependencies.computeIfAbsent(dependency, (key) -> new ArrayList<>(2)).add(item);
        }
        return item;
    }

    /**
     * Adds a property created by the caller rather than extracted from the source feature.
     * The given builder should have been created by a method of the {@link FeatureTypeBuilder} parent class.
     * The name of the builder is usually not the name of a property in the {@linkplain #source() source} feature.
     *
     * <h4>Assertions</h4>
     * This method verifies that the given builder is a member of the {@linkplain #properties() properties} collection.
     * It also verifies that no {@link Item} have been created for that builder yet.
     * For performance reasons, those verifications are performed only if assertions are enabled.
     *
     * @param  builder  builder for the computed property, or {@code null}.
     * @param  named    whether the {@code builder} name can be used as a default name.
     * @return handler for the given item, or {@code null} if the given builder was null.
     */
    @ArgumentCheckByAssertion
    public Item addComputedProperty(final PropertyTypeBuilder builder, final boolean named) {
        if (builder == null) {
            return null;
        }
        assert properties().contains(builder) : builder;
        assert requested.stream().noneMatch((item) -> item.builder == builder) : builder;
        final var item = new Item(named ? builder.getName() : null, builder);
        requested.add(item);
        return item;
    }

    /**
     * Handler for a property inherited from the source feature type. The property is initially unnamed.
     * A name can be specified explicitly after construction by a call to {@link #setName(GenericName)}.
     * If no name is specified, the default name will be the same as in the source feature type if that
     * name is available, or a default name otherwise.
     */
    public final class Item {
        /**
         * The name that the property had in the {@linkplain #source() source} feature, or {@code null}.
         * The property built by the {@linkplain #builder} will often have the same name, but not always.
         */
        final GenericName sourceName;

        /**
         * The builder for configuring the property.
         */
        private PropertyTypeBuilder builder;

        /**
         * Whether this item got an explicit name. The specified name may be
         * identical to the name in the {@linkplain #source() source} feature.
         */
        private boolean isNamed;

        /**
         * Whether to keep the current name if it is available. This is set to {@code true} when user did not
         * specified explicitly a name, but keeping the name of the source property would be a natural choice.
         * However, before to use that name, we need to wait and see if that name will be explicitly used for
         * another property.
         */
        private boolean preferCurrentName;

        /**
         * Whether this property is an operation having at least one dependency which is not included
         * in the list of properties requested by the user. In such case, we cannot keep the operation
         * and need to replace it by a stored attribute.
         *
         * @see #replaceIfMissingDependency()
         */
        private boolean hasMissingDependency;

        /**
         * Expression for evaluating the attribute value from a source feature instance, or {@code null} if none.
         * This field should be non-null only if the value will be stored in an attribute. If the property is an
         * operation, then this field should be null (this is not the expression of the operation).
         *
         * @see #attributeValueGetter()
         */
        private Expression<? super AbstractFeature, ?> attributeValueGetter;

        /**
         * Creates a new handle for the property created by the given builder.
         *
         * @param  sourceName  the property name in the {@linkplain #source() source} feature, or {@code null}.
         * @param  builder     the builder for configuring the property.
         */
        private Item(final GenericName sourceName, final PropertyTypeBuilder builder) {
            this.sourceName = sourceName;
            this.builder = builder;
        }

        /**
         * Returns a string representation for debugging purposes.
         */
        @Override
        public String toString() {
            return Strings.toString(getClass(),
                    "sourceName", (sourceName != null) ? sourceName.toString() : null,
                    "targetName", isNamed ? getName() : null,
                    "valueClass", (builder instanceof AttributeTypeBuilder<?>) ? ((AttributeTypeBuilder<?>) builder).getValueClass() : null,
                    null, hasMissingDependency ? "hasMissingDependency" : null);
        }

        /**
         * Returns the property type builder wrapped by this item.
         * The following operations are allowed on the returned builder:
         *
         * <ul>
         *   <li>Set the cardinality (minimum and maximum occurrences).</li>
         *   <li>Build the {@code PropertyType}.</li>
         * </ul>
         *
         * The following operations should <em>not</em> be executed on the returned builder.
         * Use the dedicated methods in this class instead:
         *
         * <ul>
         *   <li>Set the name: use {@link #setName(GenericName)}.</li>
         *   <li>Set the value class: use {@link #replaceValueClass(UnaryOperator)}.</li>
         * </ul>
         *
         * @return the property type builder wrapped by this item.
         */
        public PropertyTypeBuilder builder() {
            hasModifiedProperties = true;       // Conservative because the caller may do anything on the builder.
            return builder;
        }

        /**
         * Replaces this property by a stored attribute if at least one dependency is not in the list of properties
         * requested by the user. This method should be invoked only for preparing the user requested feature type.
         * This method should not be invoked for preparing the feature type with dependencies, because the latter
         * should contain the missing dependencies.
         */
        private void replaceIfMissingDependency() {
            if (hasMissingDependency) {
                hasMissingDependency = false;
                hasModifiedProperties = true;
                final var old = builder;
                builder = addPropertyResult(old.build(), null);   // `old.build()` returns the existing operation.
                old.replaceBy(builder);
            }
        }

        /**
         * Sets the class of attribute values. If the builder is an instance of {@link AttributeTypeBuilder}
         * and if {@code type.apply(valueClass)} returns a non-null value ({@code valueClass} is the current
         * class of attribute values), then this method sets the new attribute value class to the specified
         * type and returns {@code true}. Otherwise, this method returns {@code false}.
         *
         * @param  type  a converter from current class to the new class of attribute values.
         * @return whether the value class has been set to the value returned by {@code type}.
         * @throws UnconvertibleObjectException if the default value cannot be converted to the given type.
         */
        public boolean replaceValueClass(final UnaryOperator<Class<?>> type) {
            if (builder instanceof AttributeTypeBuilder<?>) {
                final var ab = (AttributeTypeBuilder<?>) builder;
                final Class<?> r = type.apply(ab.getValueClass());
                if (r != null) {
                    if (builder != (builder = ab.setValueClass(r))) {
                        hasModifiedProperties = true;
                    }
                    return true;
                }
            } else if (builder instanceof AssociationRoleBuilder) {
                // We do not yet have a special case for this one.
            } else {
                final var property = builder.build();
                if (property instanceof AbstractOperation) {
                    /*
                     * Less common case where the caller wants to change the type of an operation.
                     * We cannot change the type of an operation (unless we replace the operation
                     * by a stored attribute). Therefore, we only check type compatibility.
                     */
                    final var result = ((AbstractOperation) property).getResult();
                    if (result instanceof DefaultAttributeType<?>) {
                        final Class<?> c = ((DefaultAttributeType<?>) result).getValueClass();
                        final Class<?> r = type.apply(c);
                        if (r != null) {
                            /*
                             * We can be lenient for link operation, but must be strict for other operations.
                             * Example: a link to a geometry, but relaxing the `Polygon` type to `Geometry`.
                             */
                            if (Features.getLinkTarget(property).isPresent() ? r.isAssignableFrom(c) : r.equals(c)) {
                                return true;
                            }
                            throw new UnconvertibleObjectException(Errors.forLocale(getLocale())
                                        .getString(Errors.Keys.CanNotConvertFromType_2, c, r));
                        }
                    }
                }
            }
            return false;
        }

        /**
         * Sets the expression to use for evaluating the property value.
         * If {@code stored} is {@code true} (the usual case), then the expression will be evaluated early
         * and its result will be stored as an attribute value, unless this property is not an attribute.
         * If {@code stored} is {@code false}, this method replaces the attribute by an operation wrapping
         * the given expression. In other words, the evaluation of the expression will be deferred.
         * The latter case is possible only if the {@code FeatureType} contains all dependencies
         * that the operation needs.
         *
         * @param  expression  the expression to be evaluated by the operation.
         */
        public void setValueGetter(final Expression<? super AbstractFeature, ?> expression, final boolean stored) {
            if (builder instanceof AttributeTypeBuilder<?>) {
                if (stored) {
                    attributeValueGetter = expression;
                } else {
                    final var atb = (AttributeTypeBuilder<?>) builder;
                    /*
                     * Optimization: we could compute `storedType = atb.build()` unconditionally,
                     * which creates an attribute with the final name in the target feature type.
                     * However, in the particular case of links, we are better to use the name of
                     * the property in the source feature type, because it allows an optimization
                     * in `ExpressionOperation.create(…)` (a replacement by a `LinkOperation`).
                     */
                    DefaultAttributeType<?> storedType = null;
                    if (expression instanceof ValueReference<?,?>) {
                        var candidate = source.getProperty(((ValueReference<?,?>) expression).getXPath());
                        if (candidate instanceof DefaultAttributeType<?>) {
                            storedType = (DefaultAttributeType<?>) candidate;
                        }
                    }
                    if (storedType == null) {
                        storedType = atb.build();   // Same name as in the `identification` map below.
                    }
                    final var identification = Map.of(AbstractOperation.NAME_KEY, builder.getName());
                    builder = addProperty(FeatureOperations.expression(identification, expression, storedType));
                    atb.replaceBy(builder);
                    hasModifiedProperties = true;
                }
            } else {
                // The property is an operation, usually a link. Leave it as-is.
            }
        }

        /**
         * Returns the expression for evaluating the value to store in the attribute built by this item.
         * The expression may be {@code null} if the value is computed on-the-fly (i.e. the property is
         * an operation), or if the expression has not been specified.
         */
        final Expression<? super AbstractFeature, ?> attributeValueGetter() {
            return attributeValueGetter;
        }

        /**
         * Sets the coordinate reference system that characterizes the values of this attribute.
         *
         * @param  crs  coordinate reference system associated to attribute values, or {@code null}.
         * @return {@code this} for method calls chaining.
         */
        public Item setCRS(final CoordinateReferenceSystem crs) {
            if (builder instanceof AttributeTypeBuilder<?>) {
                builder = ((AttributeTypeBuilder<?>) builder).setCRS(crs);
                hasModifiedProperties = true;
            }
            return this;
        }

        /**
         * Returns whether the property built by this item is equivalent to the given property.
         * The caller should have verified that {@link #hasModifiedProperties} is {@code false}
         * before to invoke this method, because the implementation performs a filtering based
         * on the property name only. This is that way for accepting differences in metadata.
         *
         * @param  property  the property to compare.
         * @return whether this item builds a property equivalent to the given one.
         *
         * @see #isIdentity()
         */
        private boolean equivalent(final AbstractIdentifiedType property) {
            return builder.getName().equals(property.getName());
        }

        /**
         * Returns the name of the projected property.
         * This is initially the name of the property given at construction time,
         * but can be changed later by a call to {@link #setName(GenericName)}.
         *
         * @return the name of the projected property.
         */
        public String getName() {
            return builder.getName().toString();
        }

        /**
         * Sets the name of the projected property. A {@code null} argument means that the name is unspecified,
         * in which case a different name may be generated later if the current name collides with other names.
         *
         * <p>This method should be invoked exactly once for each item, even if the argument is {@code null}.
         * The reason is because this method uses this information for recording which names to reserve.</p>
         *
         * @param  targetName  the desired name in the projected feature, or {@code null} if unspecified.
         */
        public void setName(final GenericName targetName) {
            if (targetName == null) {
                reserve(sourceName, null);      // Will use that name only if not owned by another item.
                preferCurrentName = true;
            } else if (targetName.equals(sourceName)) {
                reserve(sourceName, this);      // Take possession of that name.
                isNamed = true;
            } else {
                builder.setName(targetName);
                reserve(targetName, this);
                hasModifiedProperties = true;   // Because the name is different.
                isNamed = true;
            }
        }

        /**
         * If this item has not received an explicit name, infers a default name.
         * This method should be invoked only after {@link #setName(GenericName)}
         * has been invoked for all items, for allowing this class to know which
         * names are reserved.
         */
        private void validateName() {
            if (!isNamed) {
                final Item owner = reservedNames.get(sourceName);
                if (owner != this) {
                    GenericName name = sourceName;
                    if (owner != null || name == null || (!preferCurrentName && reservedNames.containsKey(name))) {
                        do {
                            var text = Vocabulary.formatInternational(Vocabulary.Keys.Unnamed_1, ++unnamedNumber);
                            name = builder.setName(text).getName();     // Local name with the appropriate name space.
                        } while (reservedNames.containsKey(name));      // Reminder: the associated value may be null.
                    }
                    reserve(name, this);
                }
                isNamed = true;
            }
        }
    }

    /**
     * Declares the given name as reserved. If this class needs to generate a default name,
     * it will ensure that automatically generated names do not conflict with reserved names.
     *
     * @param  name   name to reserve for a projected property type, or {@code null} if none.
     * @param  owner  the builder using that name, or {@code null} if none.
     */
    private void reserve(GenericName name, final Item owner) {
        if (name != null) {
            // By `putIfAbsent` method contract, non-null values have precedence over null values.
            reservedNames.putIfAbsent(name, owner);
            if (name != (name = name.tip())) {              // Shortcut for a majority of cases.
                reservedNames.putIfAbsent(name, owner);
            }
        }
    }

    /**
     * Adds dependencies. This method adds in the {@code deferred} list any transitive
     * dependencies which may need to be added in a second pass after this method call.
     * The elements added into {@code deferred} are {@linkplain #source} properties.
     *
     * @param  deferred  where to add missing transitive dependencies (source properties).
     * @throws UnsupportedOperationException if there is an attempt to rename a property which is used by an operation.
     */
    private void resolveDependencies(final List<AbstractIdentifiedType> deferred) {
        final var it = dependencies.entrySet().iterator();
        while (it.hasNext()) {
            final Map.Entry<String, List<Item>> entry = it.next();
            final AbstractIdentifiedType property = source.getProperty(entry.getKey());
            final GenericName sourceName = property.getName();
            Item item = reservedNames.get(sourceName);
            if (item != null) {
                if (!sourceName.equals(item.sourceName)) {
                    throw new UnsupportedOperationException(Resources.forLocale(getLocale())
                            .getString(Resources.Keys.CannotRenameDependency_2, item.sourceName, sourceName));
                }
            } else {
                for (Item dependent : entry.getValue()) {
                    dependent.hasMissingDependency = true;
                }
                deferred.add(property);
            }
            it.remove();
        }
    }

    /**
     * Returns {@code true} if the feature to be built should be equivalent to the source feature.
     *
     * @return whether the {@linkplain #source} feature type can be used directly.
     */
    private boolean isIdentity() {
        if (hasModifiedProperties) {
            return false;
        }
        final Iterator<Item> it = requested.iterator();
        for (AbstractIdentifiedType property : source.getProperties(true)) {
            if (!(it.hasNext() && it.next().equivalent(property))) {
                return false;
            }
        }
        return !it.hasNext();
    }

    /**
     * Returns the feature type described by this builder. This method may return the
     * {@linkplain #source() source} directly if this projection performs no operation.
     */
    @Override
    public DefaultFeatureType build() {
        return isIdentity() ? source : super.build();
    }

    /**
     * Sets the default name of all anonymous properties, then builds the feature types.
     * Two feature types are built: one with only the requested properties, and another
     * type augmented with dependencies of operations such as links.
     *
     * <p>This method should be invoked exactly once.</p>
     *
     * <h4>Identity operation</h4>
     * If the result is a feature type with all the properties of the source feature,
     * with the same property names in the same order, and if the expressions are only
     * fetching the values (no computation), then this method returns an empty value
     * for meaning that this projection does nothing.
     *
     * @return the feature types with and without dependencies, or empty if there is no projection.
     * @throws UnsupportedOperationException if there is an attempt to rename a property which is used by an operation.
     */
    public Optional<FeatureProjection> project() {
        requested.forEach(Item::validateName);
        /*
         * Add properties for all dependencies that are required by operations but are not already present.
         * If there is no need to add anything, `typeWithDependencies` will be directly the feature type to return.
         */
        final List<PropertyTypeBuilder> properties = properties();
        final int count = properties.size();
        final var deferred = new ArrayList<AbstractIdentifiedType>();
        resolveDependencies(deferred);
        /*
         * If there is no dependencies, the requested type and the type with dependencies are the same.
         * Otherwise, we need to resolve transitive dependencies before to build each type.
         */
        final DefaultFeatureType typeRequested, typeWithDependencies;
        if (deferred.isEmpty()) {
            typeRequested = typeWithDependencies = build();
        } else {
            do {
                for (AbstractIdentifiedType property : deferred) {
                    final Item item = addSourceProperty(property, true);
                    if (item != null) {
                        item.validateName();
                        item.setValueGetter(FeatureOperations.expressionOf(property), true);
                    }
                }
                deferred.clear();
                resolveDependencies(deferred);
            } while (!deferred.isEmpty());
            typeWithDependencies = build();
            properties.subList(count, properties.size()).clear();     // Keep only the properties requested by user.
            requested.forEach(Item::replaceIfMissingDependency);
            typeRequested = build();
        }
        if (source.equals(typeRequested) && source.equals(typeWithDependencies)) {
            return Optional.empty();
        }
        return Optional.of(new FeatureProjection(typeRequested, typeWithDependencies, requested));
    }
}<|MERGE_RESOLUTION|>--- conflicted
+++ resolved
@@ -203,13 +203,8 @@
      * @param  deferred  where to add operation's dependencies, or {@code null} for not collecting dependencies.
      * @return builder for the projected property, or {@code null} if it cannot be resolved.
      */
-<<<<<<< HEAD
-    private PropertyTypeBuilder addPropertyResult(AbstractIdentifiedType property, final List<String> deferred) {
+    private PropertyTypeBuilder addPropertyResult(AbstractIdentifiedType property, final Collection<String> deferred) {
         if (property instanceof AbstractOperation) {
-=======
-    private PropertyTypeBuilder addPropertyResult(PropertyType property, final Collection<String> deferred) {
-        if (property instanceof Operation) {
->>>>>>> 3abad8c5
             final GenericName name = property.getName();
             do {
                 if (deferred != null) {
