--- conflicted
+++ resolved
@@ -25,13 +25,7 @@
  *
  * @author  Martin Desruisseaux (Geomatys)
  *
-<<<<<<< HEAD
  * @see Features#validate(AbstractFeature)
- *
- * @since 0.7
-=======
- * @see Features#validate(Feature)
->>>>>>> 18a06d45
  */
 final class InvalidFeatureException extends IllegalArgumentException implements LocalizedException {
     /**
