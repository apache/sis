/*
 * Licensed to the Apache Software Foundation (ASF) under one or more
 * contributor license agreements.  See the NOTICE file distributed with
 * this work for additional information regarding copyright ownership.
 * The ASF licenses this file to You under the Apache License, Version 2.0
 * (the "License"); you may not use this file except in compliance with
 * the License.  You may obtain a copy of the License at
 *
 *     http://www.apache.org/licenses/LICENSE-2.0
 *
 * Unless required by applicable law or agreed to in writing, software
 * distributed under the License is distributed on an "AS IS" BASIS,
 * WITHOUT WARRANTIES OR CONDITIONS OF ANY KIND, either express or implied.
 * See the License for the specific language governing permissions and
 * limitations under the License.
 */
package org.apache.sis.feature.privy;

import java.util.Optional;
import org.opengis.util.LocalName;
import org.opengis.util.ScopedName;
import org.opengis.util.GenericName;
import org.opengis.referencing.crs.CoordinateReferenceSystem;
import org.apache.sis.util.Static;
import org.apache.sis.util.iso.Names;
import org.apache.sis.feature.Features;
import org.apache.sis.feature.AbstractFeature;
import org.apache.sis.geometry.wrapper.Geometries;

// Specific to the main branch:
import org.apache.sis.feature.AbstractFeature;
import org.apache.sis.feature.AbstractAttribute;
import org.apache.sis.feature.AbstractIdentifiedType;
import org.apache.sis.feature.DefaultAttributeType;
import org.apache.sis.feature.DefaultFeatureType;


/**
 * Defines the names of some properties or characteristics for which we assign a conventional usage.
 * Properties with the names defined in this {@code AttributeConvention} class are often aliases generated
 * by the SIS implementation of various file readers. Those synthetic properties redirect to the most
 * appropriate "real" property in the feature.
 *
 * <div class="note"><b>Example:</b>
 * one of the most frequently used synthetic property is {@code "sis:identifier"}, which contains a unique
 * identifier (or primary key) for the feature. This property is usually (but not necessarily)
 * a {@linkplain org.apache.sis.feature.FeatureOperations#link link to an existing attribute}.
 * By using the {@code "sis:identifier"} alias, users do not need to know the name of the "real" attribute.
 * </div>
 *
 * This class defines names for two kinds of usage:
 * <ul>
 *   <li>Names ending with {@code "_PROPERTY"} are used for attributes or operations that are members of the
 *       collection returned by {@link org.apache.sis.feature.DefaultFeatureType#getProperties(boolean)}.</li>
 *   <li>Names ending with {@code "_CHARACTERISTIC"} are used for characteristics that are entries of the
 *       map returned by {@link org.apache.sis.feature.DefaultAttributeType#characteristics()}.</li>
 * </ul>
 *
 * <h2>Mixing with other conventions</h2>
 * The conventions defined in this class are specific to Apache SIS.
 * Current implementation does not support any other convention than the SIS one,
 * but we may refactor this class in future SIS versions if there is a need to support different conventions.
 *
 * <p>In order to reduce the risk of name collision with properties in user-defined features
 * (e.g. the user may already have an attribute named {@code "identifier"} for his own purpose),
 * all names defined in this class begin with the {@code "@"} character.</p>
 *
 * @author  Johann Sorel (Geomatys)
 * @author  Martin Desruisseaux (Geomatys)
 */
public final class AttributeConvention extends Static {
    /**
     * Scope of all names defined by SIS convention.
     */
    private static final LocalName SCOPE = Names.createLocalName("Apache", null, "sis");

    /**
     * Conventional name for a property used as a unique identifier.
     * The identifier should be unique in the {@link org.apache.sis.storage.DataStore} instance containing the feature
     * (for example a {@code DataStore} opened for a XML file), but does not need to be unique between two independent
     * {@code DataStore} instances.
     *
     * <p>Properties of this name are usually
     * {@linkplain org.apache.sis.feature.FeatureOperations#link aliases for existing attributes}, or
     * {@linkplain org.apache.sis.feature.FeatureOperations#compound compound keys} made by concatenation
     * of two or more other attributes.</p>
     *
     * <p>The {@linkplain org.apache.sis.feature.DefaultAttributeType#getValueClass() value class} is usually
     * {@link String}, {@link Integer}, {@link java.util.UUID} or other types commonly used as identifiers.</p>
     */
    public static final ScopedName IDENTIFIER_PROPERTY = Names.createScopedName(SCOPE, null, "identifier");

    /**
     * Conventional name for a property containing the geometric object to use by default.
     * Some features may contain more than one geometric object; this property tells which
     * geometry to render on a map for example.
     *
     * <p>Properties of this name are usually {@linkplain org.apache.sis.feature.FeatureOperations#link
     * operations acting as a redirection to another attribute}.</p>
     *
     * <p>The {@linkplain org.apache.sis.feature.DefaultAttributeType#getValueClass() value class} can be
     * the {@link com.esri.core.geometry.Geometry} class from ESRI's API, or the {@code Geometry} class from
     * <cite>Java Topology Suite</cite> (JTS) library, or any other class defined in future SIS versions.
     * See {@code isGeometryAttribute(IdentifiedType)} for testing whether the value is a supported type.</p>
     *
     * @see #isGeometryAttribute(AbstractIdentifiedType)
     */
    public static final ScopedName GEOMETRY_PROPERTY = Names.createScopedName(SCOPE, null, "geometry");

    /**
     * Conventional name for fetching the envelope encompassing all geometries in a feature.
     * Most {@code FeatureType}s have at most one geometry, which is also the {@link #GEOMETRY_PROPERTY default geometry}.
     * But if several geometries exist, then the value for this synthetic property is the union of all geometries.
     *
     * <p>Properties of this name are usually
     * {@linkplain org.apache.sis.feature.FeatureOperations#envelope operations}.</p>
     *
     * <p>The {@linkplain org.apache.sis.feature.DefaultAttributeType#getValueClass() value class} should be
     * {@link org.opengis.geometry.Envelope}.</p>
     */
    public static final ScopedName ENVELOPE_PROPERTY = Names.createScopedName(SCOPE, null, "envelope");

    /**
     * Conventional name for fetching the Coordinate Reference System (CRS) of a geometry or a coverage.
     * This characteristic is typically an entry in the map returned by a call to the
     * {@link org.apache.sis.feature.DefaultAttributeType#characteristics()} method
     * on the attribute referenced by {@link #GEOMETRY_PROPERTY}.
     *
     * <p>While it is technically possible to have different CRS for different feature instances,
     * in most cases the CRS is the same for all geometries found in {@code GEOMETRY_PROPERTY}.
     * In such cases, the CRS can be specified only once as the
     * {@linkplain org.apache.sis.feature.DefaultAttributeType#getDefaultValue() default value}
     * of this {@code CRS_CHARACTERISTIC}.</p>
     *
     * <p>The {@linkplain org.apache.sis.feature.DefaultAttributeType#getValueClass() value class} should be
     * {@link org.opengis.referencing.crs.CoordinateReferenceSystem}.</p>
     *
<<<<<<< HEAD
     * @see #getCRSCharacteristic(Object)
=======
     * @see #getCRSCharacteristic(Feature, String)
>>>>>>> 343f672e
     */
    public static final ScopedName CRS_CHARACTERISTIC = Names.createScopedName(SCOPE, null, "crs");

    /**
     * Conventional name for fetching the unit of measurement of a property.
     * This characteristic is typically an entry in the map returned by a call to the
     * {@link org.apache.sis.feature.DefaultAttributeType#characteristics()} method
     * on any attribute of numeric type.
     *
     * <p>While it is technically possible to have different units of measurement for the same property
     * on different feature instances, in most cases the unit is the same for all feature instances.
     * In such cases, the unit can be specified only once as the
     * {@linkplain org.apache.sis.feature.DefaultAttributeType#getDefaultValue() default value}.</p>
     *
     * <p>The {@linkplain org.apache.sis.feature.DefaultAttributeType#getValueClass() value class} should be
     * {@link javax.measure.Unit}.</p>
     */
    public static final ScopedName UNIT_CHARACTERISTIC = Names.createScopedName(SCOPE, null, "unit");

    /**
     * Conventional name for fetching the maximal length of string values.
     * The maximal length is stored as the
     * {@linkplain org.apache.sis.feature.DefaultAttributeType#getDefaultValue() default value} of the
     * {@linkplain org.apache.sis.feature.DefaultAttributeType#characteristics() characteristic} associated
     * to the attribute on which the maximal length applies.
     *
     * <p>The {@linkplain org.apache.sis.feature.DefaultAttributeType#getValueClass() value class} should be
     * {@link Integer}.</p>
     *
<<<<<<< HEAD
     * @see #getMaximalLengthCharacteristic(Object)
=======
     * @see #getMaximalLengthCharacteristic(Feature, String)
>>>>>>> 343f672e
     */
    public static final ScopedName MAXIMAL_LENGTH_CHARACTERISTIC = Names.createScopedName(SCOPE, null, "maximalLength");

    /**
     * Conventional name for fetching the enumeration of valid values.
     * The set of valid values is stored stored as the
     * {@linkplain org.apache.sis.feature.DefaultAttributeType#getDefaultValue() default value} of the
     * {@linkplain org.apache.sis.feature.DefaultAttributeType#characteristics() characteristic} associated
     * to the attribute on which the restriction applies.
     */
    public static final GenericName VALID_VALUES_CHARACTERISTIC = Names.createScopedName(SCOPE, null, "validValues");

    /**
     * String representation of the {@link #IDENTIFIER_PROPERTY} name.
     * This can be used in calls to {@link AbstractFeature#getPropertyValue(String)}.
     */
    public static final String IDENTIFIER = "sis:identifier";

    /**
     * String representation of the {@link #GEOMETRY_PROPERTY} name.
     * This can be used in calls to {@link AbstractFeature#getPropertyValue(String)}.
     */
    public static final String GEOMETRY = "sis:geometry";

    /**
     * String representation of the {@link #ENVELOPE_PROPERTY} name.
     * This can be used in calls to {@link Feature#getPropertyValue(String)}.
     */
    public static final String ENVELOPE = "sis:envelope";

    /**
     * String representation of the {@link #CRS_CHARACTERISTIC} name.
     */
    public static final String CRS = "sis:crs";

    /**
     * String representation of the {@link #UNIT_CHARACTERISTIC} name.
     */
    public static final String UNIT = "sis:unit";

    /**
     * String representation of the {@link #MAXIMAL_LENGTH_CHARACTERISTIC} name.
     */
    public static final String MAXIMAL_LENGTH = "sis:maximalLength";

    /**
     * Prefix to insert before sequential number for name disambiguation.
     * This is used when attribute name collisions are detected in a file.
     */
    public static final String DISAMBIGUATION_SEQUENTIAL_NUMBER_PREFIX = " #";

    /**
     * Do not allow instantiation of this class.
     */
    private AttributeConvention() {
    }

    /**
     * Returns {@code true} if the given name stands for one of the synthetic properties defined by convention.
     * Conventional properties are properties added by the {@code DataStore} to the {@code FeatureType} in order
     * to provide a uniform way to access commonly used information.
     *
     * <p>Synthetic properties should generally not be written by the user.
     * Those properties are calculated most of the time and have only a meaning within SIS.</p>
     *
     * <p>Current implementation returns {@code true} if the given name is in the SIS namespace.</p>
     *
     * @param  name  the name of the property or characteristic to test, or {@code null}.
     * @return {@code true} if the given name is non-null and in the SIS namespace.
     */
    public static boolean contains(GenericName name) {
        while (name instanceof ScopedName) {
            if (SCOPE.equals(((ScopedName) name).path())) {
                return true;
            }
            name = ((ScopedName) name).tail();
        }
        return false;
    }

    /**
     * Returns {@code true} if the given feature type is non-null and has a {@value #IDENTIFIER} property.
     *
     * @param  feature  the feature type to test, or {@code null}.
     * @return whether the given feature type is non-null and has a {@value #IDENTIFIER} property.
     */
    public static boolean hasIdentifier(final DefaultFeatureType feature) {
        if (feature != null) try {
            return feature.getProperty(IDENTIFIER) != null;
        } catch (IllegalArgumentException e) {
            // Ignore
        }
        return false;
    }

    /**
     * Returns {@code true} if the given type is an {@code AttributeType} or an {@code Operation} computing
     * an attribute, and the attribute value is one of the geometry types recognized by SIS.
     * The types currently recognized by SIS are:
     *
     * <ul>
     *   <li>{@link com.esri.core.geometry.Geometry} of the ESRI's API.</li>
     * </ul>
     *
     * The above list may be expanded in any future SIS version.
     *
     * @param  type  the type to test, or {@code null}.
     * @return {@code true} if the given type is (directly or indirectly) an attribute type
     *         for one of the recognized geometry types.
     *
     * @see #GEOMETRY_PROPERTY
     */
    public static boolean isGeometryAttribute(final AbstractIdentifiedType type) {
        final Optional<DefaultAttributeType<?>> at = Features.toAttribute(type);
        return at.isPresent() && Geometries.isKnownType(at.get().getValueClass());
    }

    /**
     * Returns whether the given operation or attribute type is characterized by a coordinate reference system.
     * This method verifies whether a characteristic named {@link #CRS_CHARACTERISTIC} with values assignable to
     * {@link CoordinateReferenceSystem} exists (directly or indirectly) for the given type.
     *
     * @param  type  the operation or attribute type for which to get the CRS, or {@code null}.
     * @return {@code true} if a characteristic for Coordinate Reference System has been found.
     */
    public static boolean characterizedByCRS(final AbstractIdentifiedType type) {
        return hasCharacteristic(type, CRS, CoordinateReferenceSystem.class);
    }

    /**
     * Returns the Coordinate Reference Systems characteristic for the specified attribute, or {@code null} if none.
     * This method gets the value or default value from the characteristic named {@link #CRS_CHARACTERISTIC}.
     *
     * @param  feature   the feature instance from which to get the <abbr>CRS</abbr> of an attribute.
     * @param  property  name of the property for which to get the <abbr>CRS</abbr>.
     * @return the Coordinate Reference System characteristic of the specified property, or {@code null} if none.
     * @throws PropertyNotFoundException if the {@code property} argument is not the name of a property of the given feature.
     * @throws ClassCastException if {@link #CRS_CHARACTERISTIC} has been found but is associated
     *         to an object which is not a {@link CoordinateReferenceSystem} instance.
     *
     * @see org.apache.sis.feature.builder.AttributeTypeBuilder#setCRS(CoordinateReferenceSystem)
     */
<<<<<<< HEAD
    public static CoordinateReferenceSystem getCRSCharacteristic(final Object attribute) {
        return (CoordinateReferenceSystem) getCharacteristic(attribute, CRS);
=======
    public static CoordinateReferenceSystem getCRSCharacteristic(final Feature feature, final String property) {
        return (CoordinateReferenceSystem) getCharacteristic(feature, property, CRS);
>>>>>>> 343f672e
    }

    /**
     * Returns the Coordinate Reference Systems characteristic for the given property type, or {@code null} if none.
     * This method gets the default value from the characteristic named {@link #CRS_CHARACTERISTIC}.
     * If the given property is a link, then this method follows the link in the given feature type (if non-null).
     *
     * <p>This method should be used only when the actual property instance is unknown.
<<<<<<< HEAD
     * Otherwise, {@code getCRSCharacteristic(Property)} should be used because the CRS
     * may vary for each property instance.</p>
=======
     * Otherwise, {@link #getCRSCharacteristic(Feature, String)} should be used because
     * the <abbr>CRS</abbr> may vary for each property instance.</p>
>>>>>>> 343f672e
     *
     * @param  feature    the feature type in which to follow links, or {@code null} if none.
     * @param  attribute  the attribute type for which to get the CRS, or {@code null}.
     * @return the Coordinate Reference System characteristic of the given property type, or {@code null} if none.
     * @throws ClassCastException if {@link #CRS_CHARACTERISTIC} has been found but is associated
     *         to an object which is not a {@link CoordinateReferenceSystem} instance.
     */
    public static CoordinateReferenceSystem getCRSCharacteristic(final DefaultFeatureType feature, final AbstractIdentifiedType attribute) {
        return (CoordinateReferenceSystem) getCharacteristic(feature, attribute, CRS);
    }

    /**
     * Returns whether the given operation or attribute type is characterized by a maximal length.
     * This method verifies whether a characteristic named {@link #MAXIMAL_LENGTH_CHARACTERISTIC}
     * with values of class {@link Integer} exists (directly or indirectly) for the given type.
     *
     * @param  type  the operation or attribute type for which to get the maximal length, or {@code null}.
     * @return {@code true} if a characteristic for maximal length has been found.
     */
    public static boolean characterizedByMaximalLength(final AbstractIdentifiedType type) {
        return hasCharacteristic(type, MAXIMAL_LENGTH, Integer.class);
    }

    /**
     * Returns the maximal length characteristic for the given attribute, or {@code null} if none.
     * This method gets the value or default value from the characteristic named {@link #MAXIMAL_LENGTH_CHARACTERISTIC}.
     *
     * @param  feature   the feature instance from which to get the maximal length of an attribute.
     * @param  property  the name of the property for which to get the maximal length.
     * @return the maximal length characteristic of the specified property, or {@code null} if none.
     * @throws PropertyNotFoundException if the {@code property} argument is not the name of a property of the given feature.
     * @throws ClassCastException if {@link #MAXIMAL_LENGTH_CHARACTERISTIC} has been found but is associated
     *         to an object which is not an {@link Integer} instance.
     *
     * @see org.apache.sis.feature.builder.AttributeTypeBuilder#setMaximalLength(Integer)
     */
<<<<<<< HEAD
    public static Integer getMaximalLengthCharacteristic(final Object attribute) {
        return (Integer) getCharacteristic(attribute, MAXIMAL_LENGTH);
=======
    public static Integer getMaximalLengthCharacteristic(final Feature feature, final String property) {
        return (Integer) getCharacteristic(feature, property, MAXIMAL_LENGTH);
>>>>>>> 343f672e
    }

    /**
     * Returns the maximal length characteristic for the given property type, or {@code null} if none.
     * This method gets the default value from the characteristic named {@link #MAXIMAL_LENGTH_CHARACTERISTIC}.
     * If the given property is a link, then this method follows the link in the given feature type (if non-null).
     *
     * <p>This method should be used only when the actual property instance is unknown.
<<<<<<< HEAD
     * Otherwise, {@code getMaximalLengthCharacteristic(Property)} should be used because
     * the maximal length may vary for each property instance.</p>
=======
     * Otherwise, {@link #getMaximalLengthCharacteristic(Feature, String)} should be used
     * because the maximal length may vary for each property instance.</p>
>>>>>>> 343f672e
     *
     * @param  feature    the feature type in which to follow links, or {@code null} if none.
     * @param  attribute  the attribute type for which to get the maximal length, or {@code null}.
     * @return the maximal length characteristic of the given property type, or {@code null} if none.
     * @throws ClassCastException if {@link #MAXIMAL_LENGTH_CHARACTERISTIC} has been found but is associated
     *         to an object which is not a {@link CoordinateReferenceSystem} instance.
     */
    public static Integer getMaximalLengthCharacteristic(final DefaultFeatureType feature, final AbstractIdentifiedType attribute) {
        return (Integer) getCharacteristic(feature, attribute, MAXIMAL_LENGTH);
    }

    /**
     * Returns {@code true} if the given operation or attribute type has a characteristic of the given name,
     * and the values of that characteristic are assignable to the given {@code valueClass}.
     *
     * @param  type        the operation or attribute type for which to test the existence of a characteristic.
     * @param  name        the name of the characteristic to test.
     * @param  valueClass  the expected characteristic values.
     * @return {@code true} if a characteristic of the given name exists and has values assignable to the given class.
     */
    private static boolean hasCharacteristic(AbstractIdentifiedType type, final String name, final Class<?> valueClass) {
        final Optional<DefaultAttributeType<?>> at = Features.toAttribute(type);
        if (at.isPresent()) {
            final DefaultAttributeType<?> ct = at.get().characteristics().get(name);
            if (ct != null) {
                return valueClass.isAssignableFrom(ct.getValueClass());
            }
        }
        return false;
    }

    /**
     * Fetches from the specified property the value or default value of the named characteristic.
     * If the specified property is null, or is not an attribute, or does not have characteristics
     * of the given name, then this method returns {@code null}.
     *
     * @param  feature         the feature instance from which to get the characteristic.
     * @param  property        name of the property for which to get the characteristic.
     * @param  characteristic  name of the characteristic from which to get the value or default value.
     * @return the value or default value of the specified characteristic in the specified property, or {@code null} if none.
     * @throws PropertyNotFoundException if the {@code property} argument is not the name of a property of the given feature.
     */
<<<<<<< HEAD
    private static Object getCharacteristic(final Object attribute, final String name) {
        if (attribute instanceof AbstractAttribute<?>) {
            final AbstractAttribute<?> at = ((AbstractAttribute<?>) attribute).characteristics().get(name);
=======
    private static Object getCharacteristic(final Feature feature, final String property, final String characteristic) {
        if (feature instanceof AbstractFeature) {
            return ((AbstractFeature) feature).getCharacteristicValue(property, characteristic).orElse(null);
        }
        final Property attribute = feature.getProperty(property);
        if (attribute instanceof Attribute<?>) {
            final Attribute<?> at = ((Attribute<?>) attribute).characteristics().get(characteristic);
>>>>>>> 343f672e
            if (at != null) {
                final Object value = at.getValue();
                if (value != null) {
                    return value;
                }
            }
<<<<<<< HEAD
            final DefaultAttributeType<?> type = ((AbstractAttribute<?>) attribute).getType().characteristics().get(name);
=======
            final AttributeType<?> type = ((Attribute<?>) attribute).getType().characteristics().get(characteristic);
>>>>>>> 343f672e
            if (type != null) {
                return type.getDefaultValue();
            }
        }
        return null;
    }

    /**
     * Fetches from the given property the default value of the characteristic of the given name.
     * If the given property is a link, then this method follows the link in the given feature type
     * (unless that feature type is null).
     *
     * @param  feature         the feature type in which to follow links, or {@code null} if none.
     * @param  property        the property from which to get the characteristic value, or {@code null}.
     * @param  characteristic  name of the characteristic from which to get the default value.
     * @return the default value of the named characteristic in the given property, or {@code null} if none.
     */
    private static Object getCharacteristic(final DefaultFeatureType feature, AbstractIdentifiedType property, final String characteristic) {
        final Optional<String> referent = Features.getLinkTarget(property);
        if (referent.isPresent() && feature != null) {
            property = feature.getProperty(referent.get());
        }
        if (property instanceof DefaultAttributeType<?>) {
            final DefaultAttributeType<?> type = ((DefaultAttributeType<?>) property).characteristics().get(characteristic);
            if (type != null) {
                return type.getDefaultValue();
            }
        }
        return null;
    }
}<|MERGE_RESOLUTION|>--- conflicted
+++ resolved
@@ -24,12 +24,10 @@
 import org.apache.sis.util.Static;
 import org.apache.sis.util.iso.Names;
 import org.apache.sis.feature.Features;
-import org.apache.sis.feature.AbstractFeature;
 import org.apache.sis.geometry.wrapper.Geometries;
 
 // Specific to the main branch:
 import org.apache.sis.feature.AbstractFeature;
-import org.apache.sis.feature.AbstractAttribute;
 import org.apache.sis.feature.AbstractIdentifiedType;
 import org.apache.sis.feature.DefaultAttributeType;
 import org.apache.sis.feature.DefaultFeatureType;
@@ -135,11 +133,7 @@
      * <p>The {@linkplain org.apache.sis.feature.DefaultAttributeType#getValueClass() value class} should be
      * {@link org.opengis.referencing.crs.CoordinateReferenceSystem}.</p>
      *
-<<<<<<< HEAD
-     * @see #getCRSCharacteristic(Object)
-=======
-     * @see #getCRSCharacteristic(Feature, String)
->>>>>>> 343f672e
+     * @see #getCRSCharacteristic(AbstractFeature, String)
      */
     public static final ScopedName CRS_CHARACTERISTIC = Names.createScopedName(SCOPE, null, "crs");
 
@@ -169,11 +163,7 @@
      * <p>The {@linkplain org.apache.sis.feature.DefaultAttributeType#getValueClass() value class} should be
      * {@link Integer}.</p>
      *
-<<<<<<< HEAD
-     * @see #getMaximalLengthCharacteristic(Object)
-=======
-     * @see #getMaximalLengthCharacteristic(Feature, String)
->>>>>>> 343f672e
+     * @see #getMaximalLengthCharacteristic(AbstractFeature, String)
      */
     public static final ScopedName MAXIMAL_LENGTH_CHARACTERISTIC = Names.createScopedName(SCOPE, null, "maximalLength");
 
@@ -200,7 +190,7 @@
 
     /**
      * String representation of the {@link #ENVELOPE_PROPERTY} name.
-     * This can be used in calls to {@link Feature#getPropertyValue(String)}.
+     * This can be used in calls to {@link AbstractFeature#getPropertyValue(String)}.
      */
     public static final String ENVELOPE = "sis:envelope";
 
@@ -316,13 +306,8 @@
      *
      * @see org.apache.sis.feature.builder.AttributeTypeBuilder#setCRS(CoordinateReferenceSystem)
      */
-<<<<<<< HEAD
-    public static CoordinateReferenceSystem getCRSCharacteristic(final Object attribute) {
-        return (CoordinateReferenceSystem) getCharacteristic(attribute, CRS);
-=======
-    public static CoordinateReferenceSystem getCRSCharacteristic(final Feature feature, final String property) {
+    public static CoordinateReferenceSystem getCRSCharacteristic(final AbstractFeature feature, final String property) {
         return (CoordinateReferenceSystem) getCharacteristic(feature, property, CRS);
->>>>>>> 343f672e
     }
 
     /**
@@ -331,13 +316,8 @@
      * If the given property is a link, then this method follows the link in the given feature type (if non-null).
      *
      * <p>This method should be used only when the actual property instance is unknown.
-<<<<<<< HEAD
-     * Otherwise, {@code getCRSCharacteristic(Property)} should be used because the CRS
-     * may vary for each property instance.</p>
-=======
-     * Otherwise, {@link #getCRSCharacteristic(Feature, String)} should be used because
+     * Otherwise, {@link #getCRSCharacteristic(AbstractFeature, String)} should be used because
      * the <abbr>CRS</abbr> may vary for each property instance.</p>
->>>>>>> 343f672e
      *
      * @param  feature    the feature type in which to follow links, or {@code null} if none.
      * @param  attribute  the attribute type for which to get the CRS, or {@code null}.
@@ -374,13 +354,8 @@
      *
      * @see org.apache.sis.feature.builder.AttributeTypeBuilder#setMaximalLength(Integer)
      */
-<<<<<<< HEAD
-    public static Integer getMaximalLengthCharacteristic(final Object attribute) {
-        return (Integer) getCharacteristic(attribute, MAXIMAL_LENGTH);
-=======
-    public static Integer getMaximalLengthCharacteristic(final Feature feature, final String property) {
+    public static Integer getMaximalLengthCharacteristic(final AbstractFeature feature, final String property) {
         return (Integer) getCharacteristic(feature, property, MAXIMAL_LENGTH);
->>>>>>> 343f672e
     }
 
     /**
@@ -389,13 +364,8 @@
      * If the given property is a link, then this method follows the link in the given feature type (if non-null).
      *
      * <p>This method should be used only when the actual property instance is unknown.
-<<<<<<< HEAD
-     * Otherwise, {@code getMaximalLengthCharacteristic(Property)} should be used because
-     * the maximal length may vary for each property instance.</p>
-=======
-     * Otherwise, {@link #getMaximalLengthCharacteristic(Feature, String)} should be used
+     * Otherwise, {@link #getMaximalLengthCharacteristic(AbstractFeature, String)} should be used
      * because the maximal length may vary for each property instance.</p>
->>>>>>> 343f672e
      *
      * @param  feature    the feature type in which to follow links, or {@code null} if none.
      * @param  attribute  the attribute type for which to get the maximal length, or {@code null}.
@@ -438,35 +408,8 @@
      * @return the value or default value of the specified characteristic in the specified property, or {@code null} if none.
      * @throws PropertyNotFoundException if the {@code property} argument is not the name of a property of the given feature.
      */
-<<<<<<< HEAD
-    private static Object getCharacteristic(final Object attribute, final String name) {
-        if (attribute instanceof AbstractAttribute<?>) {
-            final AbstractAttribute<?> at = ((AbstractAttribute<?>) attribute).characteristics().get(name);
-=======
-    private static Object getCharacteristic(final Feature feature, final String property, final String characteristic) {
-        if (feature instanceof AbstractFeature) {
-            return ((AbstractFeature) feature).getCharacteristicValue(property, characteristic).orElse(null);
-        }
-        final Property attribute = feature.getProperty(property);
-        if (attribute instanceof Attribute<?>) {
-            final Attribute<?> at = ((Attribute<?>) attribute).characteristics().get(characteristic);
->>>>>>> 343f672e
-            if (at != null) {
-                final Object value = at.getValue();
-                if (value != null) {
-                    return value;
-                }
-            }
-<<<<<<< HEAD
-            final DefaultAttributeType<?> type = ((AbstractAttribute<?>) attribute).getType().characteristics().get(name);
-=======
-            final AttributeType<?> type = ((Attribute<?>) attribute).getType().characteristics().get(characteristic);
->>>>>>> 343f672e
-            if (type != null) {
-                return type.getDefaultValue();
-            }
-        }
-        return null;
+    private static Object getCharacteristic(final AbstractFeature feature, final String property, final String characteristic) {
+        return feature.getCharacteristicValue(property, characteristic).orElse(null);
     }
 
     /**
