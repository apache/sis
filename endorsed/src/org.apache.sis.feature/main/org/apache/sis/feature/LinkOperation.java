--- conflicted
+++ resolved
@@ -23,16 +23,6 @@
 import org.opengis.parameter.ParameterDescriptorGroup;
 import org.apache.sis.util.resources.Errors;
 
-<<<<<<< HEAD
-=======
-// Specific to the geoapi-3.1 and geoapi-4.0 branches:
-import org.opengis.feature.Feature;
-import org.opengis.feature.IdentifiedType;
-import org.opengis.feature.Operation;
-import org.opengis.feature.Property;
-import org.opengis.feature.PropertyType;
-
->>>>>>> 3abad8c5
 
 /**
  * A link operation, which is like a redirection or an alias.
@@ -111,8 +101,8 @@
      * @return the new operation, or {@code this} if unchanged.
      */
     @Override
-    public Operation updateDependencies(final Map<String, PropertyType> dependencies) {
-        final PropertyType target = dependencies.get(referentName);
+    public AbstractOperation updateDependencies(final Map<String, AbstractIdentifiedType> dependencies) {
+        final AbstractIdentifiedType target = dependencies.get(referentName);
         if (target == null || target.equals(result)) {
             return this;
         }
