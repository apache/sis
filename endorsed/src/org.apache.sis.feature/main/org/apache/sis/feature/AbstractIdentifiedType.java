/*
 * Licensed to the Apache Software Foundation (ASF) under one or more
 * contributor license agreements.  See the NOTICE file distributed with
 * this work for additional information regarding copyright ownership.
 * The ASF licenses this file to You under the Apache License, Version 2.0
 * (the "License"); you may not use this file except in compliance with
 * the License.  You may obtain a copy of the License at
 *
 *     http://www.apache.org/licenses/LICENSE-2.0
 *
 * Unless required by applicable law or agreed to in writing, software
 * distributed under the License is distributed on an "AS IS" BASIS,
 * WITHOUT WARRANTIES OR CONDITIONS OF ANY KIND, either express or implied.
 * See the License for the specific language governing permissions and
 * limitations under the License.
 */
package org.apache.sis.feature;

import java.util.Map;
import java.util.Locale;
import java.util.Objects;
import java.util.Optional;
import java.util.logging.Logger;
import java.io.Serializable;
import org.opengis.util.NameFactory;
import org.opengis.util.GenericName;
import org.opengis.util.InternationalString;
import org.apache.sis.system.Modules;
import org.apache.sis.util.Deprecable;
import org.apache.sis.util.iso.DefaultNameFactory;
import org.apache.sis.util.iso.Types;
import org.apache.sis.util.resources.Errors;


/**
 * Identification and description information inherited by property types and feature types.
 *
 * <div class="warning"><b>Warning:</b>
 * This class is expected to implement a GeoAPI {@code IdentifiedType} interface in a future version.
 * When such interface will be available, most references to {@code AbstractIdentifiedType} in the API
 * will be replaced by references to the {@code IdentifiedType} interface.</div>
 *
 * @author  Martin Desruisseaux (Geomatys)
 * @version 1.5
 * @since   0.5
 */
public class AbstractIdentifiedType implements Deprecable, Serializable {
    /**
     * For cross-version compatibility.
     */
    private static final long serialVersionUID = 277130188958446740L;

    /**
     * The logger used by feature implementations.
     */
    static final Logger LOGGER = Logger.getLogger(Modules.FEATURE);

    /**
     * Key for the <code>{@value}</code> property to be given to the constructor.
     * This is used for setting the value to be returned by {@link #getName()}.
     *
     * @see #getName()
     */
    public static final String NAME_KEY = "name";

    /**
     * Key for the <code>{@value}</code> property to be given to the constructor.
     * This is used for setting the value to be returned by {@link #getDefinition()}.
     *
     * @see #getDefinition()
     */
    public static final String DEFINITION_KEY = "definition";

    /**
     * Key for the <code>{@value}</code> property to be given to the constructor.
     * This is used for setting the value to be returned by {@link #getDesignation()}.
     *
     * @see #getDesignation()
     */
    public static final String DESIGNATION_KEY = "designation";

    /**
     * Key for the <code>{@value}</code> property to be given to the constructor.
     * This is used for setting the value to be returned by {@link #getDescription()}.
     *
     * @see #getDescription()
     */
    public static final String DESCRIPTION_KEY = "description";

    /**
     * Key for the <code>{@value}</code> property to be given to the constructor.
     * This is used for setting the value to be returned by {@link #isDeprecated()}.
     *
     * <p>If this property is set to {@code true}, then the value associated to {@link #DESCRIPTION_KEY}
     * should give the replacement (e.g. <q>superceded by …</q>).</p>
     *
     * @see #isDeprecated()
     *
     * @since 0.8
     */
    public static final String DEPRECATED_KEY = "deprecated";

    /**
     * The name of this type.
     *
     * @see #getName()
     * @see #NAME_KEY
     */
    @SuppressWarnings("serial")                 // Most SIS implementations are serializable.
    private final GenericName name;

    /**
     * Concise definition of the element.
     *
     * @see #getDefinition()
     * @see #DEFINITION_KEY
     */
    @SuppressWarnings("serial")                 // Most SIS implementations are serializable.
    private final InternationalString definition;

    /**
     * Natural language designator for the element.
     * This can be used as an alternative to the {@linkplain #name} in user interfaces.
     *
     * @see #getDesignation()
     * @see #DESIGNATION_KEY
     */
    @SuppressWarnings("serial")                 // Most SIS implementations are serializable.
    private final InternationalString designation;

    /**
     * Optional information beyond that required for concise definition of the element.
     * The description may assist in understanding the element scope and application.
     *
     * @see #getDescription()
     * @see #DESCRIPTION_KEY
     */
    @SuppressWarnings("serial")                 // Most SIS implementations are serializable.
    private final InternationalString description;

    /**
     * {@code true} if this type is deprecated.
     *
     * @see #isDeprecated()
     * @see #DEPRECATED_KEY
     */
    final boolean deprecated;

    /**
     * Constructs a type from the given properties. Keys are strings from the table below.
     * The map given in argument shall contain an entry at least for the {@value #NAME_KEY}.
     * Other entries listed in the table below are optional.
     *
     * <table class="sis">
     *   <caption>Recognized map entries</caption>
     *   <tr>
     *     <th>Map key</th>
     *     <th>Value type</th>
     *     <th>Returned by</th>
     *   </tr>
     *   <tr>
     *     <td>{@value #NAME_KEY}</td>
     *     <td>{@link GenericName} or {@link String}</td>
     *     <td>{@link #getName()}</td>
     *   </tr>
     *   <tr>
     *     <td>{@value #DEFINITION_KEY}</td>
     *     <td>{@link InternationalString} or {@link String}</td>
     *     <td>{@link #getDefinition()}</td>
     *   </tr>
     *   <tr>
     *     <td>{@value #DESIGNATION_KEY}</td>
     *     <td>{@link InternationalString} or {@link String}</td>
     *     <td>{@link #getDesignation()}</td>
     *   </tr>
     *   <tr>
     *     <td>{@value #DESCRIPTION_KEY}</td>
     *     <td>{@link InternationalString} or {@link String}</td>
     *     <td>{@link #getDescription()}</td>
     *   <tr>
     *     <td>{@value #DEPRECATED_KEY}</td>
     *     <td>{@link Boolean}</td>
     *     <td>{@link #isDeprecated()}</td>
     *   </tr>
     *   <tr>
     *     <td>{@value org.apache.sis.referencing.AbstractIdentifiedObject#LOCALE_KEY}</td>
     *     <td>{@link Locale}</td>
     *     <td>(none)</td>
     *   </tr>
     * </table>
     *
     * <h4>Localization</h4>
     * All localizable attributes like {@code "definition"} may have a language and country code suffix.
     * For example, the {@code "definition_fr"} property stands for remarks in {@linkplain Locale#FRENCH French} and
     * the {@code "definition_fr_CA"} property stands for remarks in {@linkplain Locale#CANADA_FRENCH French Canadian}.
     * They are convenience properties for building the {@code InternationalString} value.
     *
     * <p>The {@code "locale"} property applies only in case of exception for formatting the error message,
     * and is used only on a <em>best effort</em> basis. The locale is discarded after successful construction
     * because localizations are applied by the {@link InternationalString#toString(Locale)} method.</p>
     *
     * @param  identification  the name and other information to be given to this identified type.
     * @throws IllegalArgumentException if a property has an invalid value.
     */
    @SuppressWarnings("this-escape")
    protected AbstractIdentifiedType(final Map<String,?> identification) throws IllegalArgumentException {
        // Implicit null value check.
        Object value = identification.get(NAME_KEY);
        if (value == null) {
            throw new IllegalArgumentException(Errors.forProperties(identification)
                    .getString(Errors.Keys.MissingValueForProperty_1, NAME_KEY));
        } else if (value instanceof String) {
            name = createName(DefaultNameFactory.provider(), (String) value);
        } else if (value instanceof GenericName) {
            name = (GenericName) value;
        } else {
            throw illegalPropertyType(identification, NAME_KEY, value);
        }
        definition  = Types.toInternationalString(identification, DEFINITION_KEY);
        designation = Types.toInternationalString(identification, DESIGNATION_KEY);
        description = Types.toInternationalString(identification, DESCRIPTION_KEY);
        value = identification.get(DEPRECATED_KEY);
        if (value == null) {
            deprecated = false;
        } else if (value instanceof Boolean) {
            deprecated = (Boolean) value;
        } else {
            throw illegalPropertyType(identification, DEPRECATED_KEY, value);
        }
    }

    /**
     * Returns the exception to be thrown when a property is of illegal type.
     */
    private static IllegalArgumentException illegalPropertyType(final Map<String,?> identification,
            final String key, final Object value)
    {
        return new IllegalArgumentException(Errors.forProperties(identification).getString(
                Errors.Keys.IllegalPropertyValueClass_2, key, value.getClass()));
    }

    /**
     * Creates a name from the given string. This method is invoked at construction time,
     * so it should not use any field in this {@code AbtractIdentifiedObject} instance.
     */
    GenericName createName(final NameFactory factory, final String value) {
        return factory.createLocalName(null, value);
    }

    /**
     * Returns the name of this type.
     * The namespace can be either explicit
     * ({@linkplain org.apache.sis.util.iso.DefaultScopedName scoped name}) or implicit
     * ({@linkplain org.apache.sis.util.iso.DefaultLocalName local name}).
     *
     * <p>For {@linkplain DefaultFeatureType feature types}, the name is mandatory and shall be unique
     * in the unit processing the data (e.g. a {@link org.apache.sis.storage.DataStore} reading a file).</p>
     *
     * <h4>API design note</h4>
     * This method is final because it is invoked (indirectly) by subclass constructors,
     * and invoking a user-overrideable method at construction time is not recommended.
     * Furthermore, this attribute is often used as the primary key for {@code IdentifiedType} instances
     * and need some guarantees about its stability.
     *
     * @return the type name.
     */
    public final GenericName getName() {
        return name;
    }

    /**
     * Returns a concise definition of the element.
     *
     * @return concise definition of the element.
     */
    public InternationalString getDefinition() {
        return definition;
    }

    /**
     * Returns a natural language designator for the element.
     * This can be used as an alternative to the {@linkplain #getName() name} in user interfaces.
     *
     * @return natural language designator for the element.
     */
<<<<<<< HEAD
    public InternationalString getDesignation() {
        return designation;
=======
    @Override
    public Optional<InternationalString> getDesignation() {
        return Optional.ofNullable(designation);
>>>>>>> 01b0b23c
    }

    /**
     * Returns optional information beyond that required for concise definition of the element.
     * The description may assist in understanding the element scope and application.
     *
     * <p>If this type {@linkplain #isDeprecated() is deprecated}, then the description should give
     * indication about the replacement (e.g. <q>superceded by …</q>).</p>
     *
     * @return information beyond that required for concise definition of the element, or {@code null} if none.
     */
<<<<<<< HEAD
    public InternationalString getDescription() {
        return description;
=======
    @Override
    public Optional<InternationalString> getDescription() {
        return Optional.ofNullable(description);
>>>>>>> 01b0b23c
    }

    /**
     * Returns comments on or information about this type.
     * The default implementation performs the following choice:
     *
     * <ul>
     *   <li>If this type {@linkplain #isDeprecated() is deprecated}, returns the
     *       {@linkplain #getDescription() description}. The description of deprecated types
     *       should give indication about the replacement (e.g. <q>superceded by …</q>).</li>
     *   <li>Otherwise returns {@code null} since remarks are not part of the ISO 19109 feature model.</li>
     * </ul>
     *
     * @return the remarks, or {@code null} if none.
     *
     * @since 0.8
     */
    @Override
    public InternationalString getRemarks() {
        return deprecated ? description : null;
    }

    /**
     * Returns {@code true} if this type is deprecated.
     * If this method returns {@code true}, then the {@linkplain #getRemarks() remarks} should give
     * indication about the replacement (e.g. <q>superceded by …</q>).
     *
     * @return whether this type is deprecated.
     *
     * @since 0.8
     */
    @Override
    public boolean isDeprecated() {
        return deprecated;
    }

    /*
     * ISO 19109 properties omitted for now:
     *
     *   - constrainedBy : CharacterString
     *
     * Rational: a CharacterString is hardly programmatically usable. A Range would be better but too specific.
     * We could follow the GeoAPI path and define a "restrictions : Filter" property. That would be more generic,
     * but we are probably better to wait for Filter to be implemented in SIS.
     *
     * Reference: https://issues.apache.org/jira/browse/SIS-175
     */

    /**
     * Returns a hash code value for this type.
     *
     * @return the hash code for this type.
     */
    @Override
    public int hashCode() {
        return Objects.hash(name, definition, designation, description, deprecated);
    }

    /**
     * Compares this type with the given object for equality.
     *
     * @param  obj  the object to compare with this type.
     * @return {@code true} if the given object is equal to this type.
     */
    @Override
    public boolean equals(final Object obj) {
        if (obj != null && getClass() == obj.getClass()) {
            final AbstractIdentifiedType that = (AbstractIdentifiedType) obj;
            return Objects.equals(name,        that.name) &&
                   Objects.equals(definition,  that.definition) &&
                   Objects.equals(designation, that.designation) &&
                   Objects.equals(description, that.description) &&
                   deprecated == that.deprecated;
        }
        return false;
    }

    /**
     * Returns the string representation of the given name, making sure that the name is non-null
     * and the string non-empty. This method is used for checking argument validity.
     *
     * @param  name       the name for which to get the string representation.
     * @param  container  the feature or attribute which contains the named characteristics.
     * @param  argument   the name of the argument ({@code "properties"} or {@code "characterizedBy"}).
     * @param  index      index of the characteristics having the given name.
     * @throws IllegalArgumentException if the given name is null or have an empty string representation.
     */
    static String toString(final GenericName name, final AbstractIdentifiedType container,
            final String argument, final int index)
    {
        short key = Errors.Keys.MissingValueForProperty_1;
        if (name != null) {
            final String s = name.toString();
            if (!s.isEmpty()) {
                return s;
            }
            key = Errors.Keys.EmptyProperty_1;
        }
        final StringBuilder b = new StringBuilder(40).append("Type[“").append(container.getName()).append("”].")
                .append(argument).append('[').append(index).append("].name");
        throw new IllegalArgumentException(Errors.format(key, b.toString()));
    }
}<|MERGE_RESOLUTION|>--- conflicted
+++ resolved
@@ -283,14 +283,8 @@
      *
      * @return natural language designator for the element.
      */
-<<<<<<< HEAD
-    public InternationalString getDesignation() {
-        return designation;
-=======
-    @Override
     public Optional<InternationalString> getDesignation() {
         return Optional.ofNullable(designation);
->>>>>>> 01b0b23c
     }
 
     /**
@@ -302,14 +296,8 @@
      *
      * @return information beyond that required for concise definition of the element, or {@code null} if none.
      */
-<<<<<<< HEAD
-    public InternationalString getDescription() {
-        return description;
-=======
-    @Override
     public Optional<InternationalString> getDescription() {
         return Optional.ofNullable(description);
->>>>>>> 01b0b23c
     }
 
     /**
