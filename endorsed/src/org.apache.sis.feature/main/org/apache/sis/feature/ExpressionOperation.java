/*
 * Licensed to the Apache Software Foundation (ASF) under one or more
 * contributor license agreements.  See the NOTICE file distributed with
 * this work for additional information regarding copyright ownership.
 * The ASF licenses this file to You under the Apache License, Version 2.0
 * (the "License"); you may not use this file except in compliance with
 * the License.  You may obtain a copy of the License at
 *
 *     http://www.apache.org/licenses/LICENSE-2.0
 *
 * Unless required by applicable law or agreed to in writing, software
 * distributed under the License is distributed on an "AS IS" BASIS,
 * WITHOUT WARRANTIES OR CONDITIONS OF ANY KIND, either express or implied.
 * See the License for the specific language governing permissions and
 * limitations under the License.
 */
package org.apache.sis.feature;

import java.util.Map;
import java.util.Set;
import java.util.HashSet;
import java.util.Collection;
import java.util.function.Function;
import org.opengis.parameter.ParameterValueGroup;
import org.opengis.parameter.ParameterDescriptorGroup;
import org.apache.sis.filter.visitor.FunctionNames;
import org.apache.sis.filter.visitor.Visitor;

// Specific to the main branch:
import org.apache.sis.filter.Filter;
import org.apache.sis.filter.Expression;
import org.apache.sis.pending.geoapi.filter.LogicalOperator;
import org.apache.sis.pending.geoapi.filter.ValueReference;


/**
 * A feature property which is an operation implemented by a filter expression.
 * This operation computes expression results from given feature instances only,
 * there is no parameters.
 *
 * @author  Johann Sorel (Geomatys)
 *
 * @param  <V>  class of values computed by the operation.
 */
final class ExpressionOperation<V> extends AbstractOperation {
    /**
     * For cross-version compatibility.
     */
    private static final long serialVersionUID = 5411697964136428848L;

    /**
     * The parameter descriptor for the "Expression" operation, which does not take any parameter.
     */
    private static final ParameterDescriptorGroup PARAMETERS = parameters("Expression");

    /**
     * The expression to which to delegate the execution of this operation.
     */
    @SuppressWarnings("serial")                         // Not statically typed as serializable.
    final Function<? super AbstractFeature, ? extends V> expression;

    /**
     * The type of result of evaluating the expression.
     */
<<<<<<< HEAD
    private final DefaultAttributeType<V> resultType;
=======
    @SuppressWarnings("serial")                         // Apache SIS implementations are serializable.
    final AttributeType<V> resultType;
>>>>>>> 27274f37

    /**
     * The name of all feature properties that are known to be read by the expression.
     * This is determined by execution of {@link #VISITOR} on the {@linkplain #expression}.
     * This set may be incomplete if some properties are read otherwise than by {@link ValueReference}.
     */
    @SuppressWarnings("serial")                         // Set.of(…) implementations are serializable.
    private final Set<String> dependencies;

    /**
     * Creates a new operation which will delegate execution to the given expression.
     *
     * @param identification  the name of the operation, together with optional information.
     * @param expression      the expression to evaluate on feature instances.
     * @param resultType      type of values computed by the expression.
     */
    static <V> AbstractOperation create(final Map<String,?> identification,
                                        final Function<? super AbstractFeature, ? extends V> expression,
                                        final DefaultAttributeType<? super V> resultType)
    {
        if (expression instanceof ValueReference<?,?>) {
            final String xpath = ((ValueReference<?,?>) expression).getXPath();
            if (xpath.equals(resultType.getName().toString())) {
                return new LinkOperation(identification, resultType);
            }
        }
        return new ExpressionOperation<>(identification, expression, resultType);
    }

    /**
     * Creates a generic operation when no optimized case has been identifier.
     */
    private ExpressionOperation(final Map<String,?> identification,
                                final Function<? super AbstractFeature, ? extends V> expression,
                                final DefaultAttributeType<V> resultType)
    {
        super(identification);
        this.expression = expression;
        this.resultType = resultType;
        if (expression instanceof Expression<?,?>) {
            @SuppressWarnings("unchecked")
            var c = (Expression<AbstractFeature,?>) expression;     // Cast is okay because we will not pass or request any `Feature` instance.
            dependencies = DependencyFinder.search(c);
        } else {
            dependencies = Set.of();
        }
    }

    /**
     * Returns a description of the input parameters.
     */
    @Override
    public ParameterDescriptorGroup getParameters() {
        return PARAMETERS;
    }

    /**
     * Returns the expected result type.
     */
    @Override
    public AbstractIdentifiedType getResult() {
        return resultType;
    }

    /**
     * Returns the names of feature properties that this operation needs for performing its task.
     * This set may be incomplete if some properties are read otherwise than by {@link ValueReference}.
     */
    @Override
    @SuppressWarnings("ReturnOfCollectionOrArrayField")     // Because the set is unmodifiable.
    public Set<String> getDependencies() {
        return dependencies;
    }

    /**
     * Returns the value computed by the expression for the given feature instance.
     *
     * @param  feature     the feature to evaluate with the expression.
     * @param  parameters  ignored (can be {@code null}).
     * @return the computed property from the given feature.
     */
    @Override
    public Property apply(final AbstractFeature feature, ParameterValueGroup parameters) {
        return new Result(feature);
    }

    /**
     * The attributes that delegates computation to the expression.
     * Value is calculated each time it is accessed.
     */
    private final class Result extends OperationResult<V> {
        /**
         * For cross-version compatibility.
         */
        private static final long serialVersionUID = -19004252522001532L;

        /**
         * Creates a new attribute for the given feature.
         */
        Result(final AbstractFeature feature) {
            super(resultType, feature);
        }

        /**
         * Delegates the computation to the user supplied expression.
         */
        @Override
        public V getValue() {
            return expression.apply(feature);
        }
    }

    /**
     * Computes a hash-code value for this operation.
     */
    @Override
    public int hashCode() {
        return super.hashCode() + expression.hashCode();
    }

    /**
     * Compares this operation with the given object for equality.
     */
    @Override
    public boolean equals(final Object obj) {
        /*
         * `this.result` is compared (indirectly) by the super class.
         * `this.dependencies` does not need to be compared because it is derived from `expression`.
         */
        return super.equals(obj) && expression.equals(((ExpressionOperation) obj).expression);
    }

    /**
     * An expression visitor for finding all dependencies of a given expression.
     * The dependencies are feature properties read by {@link ValueReference} nodes.
     */
    private static final class DependencyFinder extends Visitor<AbstractFeature, Collection<String>> {
        /**
         * The unique instance.
         */
        private static final DependencyFinder VISITOR = new DependencyFinder();

        /**
         * Returns all dependencies read by a {@link ValueReference} node.
         *
         * @param  expression  the expression for which to get dependencies.
         * @return all dependencies recognized by this method.
         */
        static Set<String> search(final Expression<AbstractFeature,?> expression) {
            final Set<String> dependencies = new HashSet<>();
            VISITOR.visit(expression, dependencies);
            return Set.copyOf(dependencies);
        }

        /**
         * Constructor for the unique instance.
         */
        private DependencyFinder() {
            setLogicalHandlers((f, dependencies) -> {
                final var filter = (LogicalOperator<AbstractFeature>) f;
                for (Filter<AbstractFeature> child : filter.getOperands()) {
                    visit(child, dependencies);
                }
            });
            setExpressionHandler(FunctionNames.ValueReference, (e, dependencies) -> {
                final var expression = (ValueReference<AbstractFeature,?>) e;
                final String propName = expression.getXPath();
                if (!propName.trim().isEmpty()) {
                    dependencies.add(propName);
                }
            });
        }

        /**
         * Fallback for all filters not explicitly handled by the setting applied in the constructor.
         */
        @Override
        protected void typeNotFound(final Enum<?> type, final Filter<AbstractFeature> filter, final Collection<String> dependencies) {
            for (final Expression<AbstractFeature,?> f : filter.getExpressions()) {
                visit(f, dependencies);
            }
        }

        /**
         * Fallback for all expressions not explicitly handled by the setting applied in the constructor.
         */
        @Override
        protected void typeNotFound(final String type, final Expression<AbstractFeature,?> expression, final Collection<String> dependencies) {
            for (final Expression<AbstractFeature,?> p : expression.getParameters()) {
                visit(p, dependencies);
            }
        }
    }
}<|MERGE_RESOLUTION|>--- conflicted
+++ resolved
@@ -62,12 +62,7 @@
     /**
      * The type of result of evaluating the expression.
      */
-<<<<<<< HEAD
-    private final DefaultAttributeType<V> resultType;
-=======
-    @SuppressWarnings("serial")                         // Apache SIS implementations are serializable.
-    final AttributeType<V> resultType;
->>>>>>> 27274f37
+    final DefaultAttributeType<V> resultType;
 
     /**
      * The name of all feature properties that are known to be read by the expression.
