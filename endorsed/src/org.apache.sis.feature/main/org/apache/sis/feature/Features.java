/*
 * Licensed to the Apache Software Foundation (ASF) under one or more
 * contributor license agreements.  See the NOTICE file distributed with
 * this work for additional information regarding copyright ownership.
 * The ASF licenses this file to You under the Apache License, Version 2.0
 * (the "License"); you may not use this file except in compliance with
 * the License.  You may obtain a copy of the License at
 *
 *     http://www.apache.org/licenses/LICENSE-2.0
 *
 * Unless required by applicable law or agreed to in writing, software
 * distributed under the License is distributed on an "AS IS" BASIS,
 * WITHOUT WARRANTIES OR CONDITIONS OF ANY KIND, either express or implied.
 * See the License for the specific language governing permissions and
 * limitations under the License.
 */
package org.apache.sis.feature;

import java.util.Map;
import java.util.List;
import java.util.Optional;
import java.util.IdentityHashMap;
import org.opengis.util.GenericName;
import org.opengis.util.InternationalString;
import org.opengis.metadata.quality.ConformanceResult;
import org.opengis.metadata.quality.DataQuality;
import org.opengis.metadata.quality.Element;
import org.opengis.metadata.quality.Result;
import org.apache.sis.util.Static;
import org.apache.sis.util.iso.Names;
import org.apache.sis.util.iso.DefaultNameFactory;
import org.apache.sis.feature.internal.Resources;


/**
 * Static methods working on features or attributes.
 *
 * @author  Martin Desruisseaux (Geomatys)
 * @author  Johann Sorel (Geomatys)
 * @author  Alexis Manin (Geomatys)
 * @version 1.5
 * @since   0.5
 */
public final class Features extends Static {
    /**
     * Do not allow instantiation of this class.
     */
    private Features() {
    }

    /**
     * Casts the given attribute type to the given parameterized type.
     * An exception is thrown immediately if the given type does not have the expected
     * {@linkplain DefaultAttributeType#getValueClass() value class}.
     *
     * @param  <V>         the expected value class.
     * @param  type        the attribute type to cast, or {@code null}.
     * @param  valueClass  the expected value class.
     * @return the attribute type casted to the given value class, or {@code null} if the given type was null.
     * @throws ClassCastException if the given attribute type does not have the expected value class.
     *
     * @category verification
     */
    @SuppressWarnings("unchecked")
    public static <V> DefaultAttributeType<V> cast(final DefaultAttributeType<?> type, final Class<V> valueClass)
            throws ClassCastException
    {
        if (type != null) {
            final Class<?> actual = type.getValueClass();
            /*
             * We require a strict equality - not type.isAssignableFrom(actual) - because in
             * the latter case we could have (to be strict) to return a <? extends V> type.
             */
            if (!valueClass.equals(actual)) {
                throw new ClassCastException(Resources.format(
                        Resources.Keys.MismatchedValueClass_3,
                        type.getName(), valueClass, actual));
            }
        }
        return (DefaultAttributeType<V>) type;
    }

    /**
     * Casts the given attribute instance to the given parameterized type.
     * An exception is thrown immediately if the given instance does not have the expected
     * {@linkplain DefaultAttributeType#getValueClass() value class}.
     *
     * @param  <V>         the expected value class.
     * @param  attribute   the attribute instance to cast, or {@code null}.
     * @param  valueClass  the expected value class.
     * @return the attribute instance casted to the given value class, or {@code null} if the given instance was null.
     * @throws ClassCastException if the given attribute instance does not have the expected value class.
     *
     * @category verification
     */
    @SuppressWarnings("unchecked")
    public static <V> AbstractAttribute<V> cast(final AbstractAttribute<?> attribute, final Class<V> valueClass)
            throws ClassCastException
    {
        if (attribute != null) {
            final Class<?> actual = attribute.getType().getValueClass();
            /*
             * We require a strict equality - not type.isAssignableFrom(actual) - because in
             * the latter case we could have (to be strict) to return a <? extends V> type.
             */
            if (!valueClass.equals(actual)) {
                throw new ClassCastException(Resources.format(
                        Resources.Keys.MismatchedValueClass_3,
                        attribute.getName(), valueClass, actual));
            }
        }
        return (AbstractAttribute<V>) attribute;
    }

    /**
     * Returns the given type as an {@code AttributeType} by casting if possible, or by getting the result type
     * of an operation. More specifically this method returns the first of the following types which apply:
     *
     * <ul>
     *   <li>If the given type is an instance of {@code AttributeType}, then it is returned as-is.</li>
     *   <li>If the given type is an instance of {@code Operation} and the {@code Operation.getResult()
     *       result type} is an {@code AttributeType}, then that result type is returned.</li>
     *   <li>If the given type is an instance of {@code Operation} and the {@code Operation.getResult()
     *       result type} is another operation, then the above check is performed recursively.</li>
     * </ul>
     *
     * @param  type  the data type to express as an attribute type, or {@code null}.
     * @return the attribute type, or empty if this method cannot find any.
     *
     * @since 1.1
     */
    @SuppressWarnings("unchecked")
    public static Optional<DefaultAttributeType<?>> toAttribute(AbstractIdentifiedType type) {
        return toIdentifiedType(type, (Class) DefaultAttributeType.class);
    }

    /**
     * Returns the given type as a {@code FeatureAssociationRole} by casting if possible, or by getting the result type
     * of an operation. More specifically this method returns the first of the following types which apply:
     *
     * <ul>
     *   <li>If the given type is an instance of {@code FeatureAssociationRole}, then it is returned as-is.</li>
     *   <li>If the given type is an instance of {@code Operation} and the {@code Operation.getResult()
     *       result type} is an {@code FeatureAssociationRole}, then that result type is returned.</li>
     *   <li>If the given type is an instance of {@code Operation} and the {@code Operation.getResult()
     *       result type} is another operation, then the above check is performed recursively.</li>
     * </ul>
     *
     * @param  type  the data type to express as an attribute type, or {@code null}.
     * @return the association role, or empty if this method cannot find any.
     *
     * @since 1.4
     */
    public static Optional<DefaultAssociationRole> toAssociation(AbstractIdentifiedType type) {
        return toIdentifiedType(type, DefaultAssociationRole.class);
    }

    /**
     * Implementation of {@code toAttribute(IdentifiedType)} and {@code toAssociation(IdentifiedType)}.
     */
    private static <T> Optional<T> toIdentifiedType(AbstractIdentifiedType type, final Class<T> target) {
        if (!target.isInstance(type)) {
            if (!(type instanceof AbstractOperation)) {
                return Optional.empty();
            }
            type = ((AbstractOperation) type).getResult();
            if (!target.isInstance(type)) {
                if (!(type instanceof AbstractOperation)) {
                    return Optional.empty();
                }
                /*
                 * Operation returns another operation. This case should be rare and should never
                 * contain a cycle. However, given that the consequence of an infinite cycle here
                 * would be thread freeze, we check as a safety.
                 */
<<<<<<< HEAD
                final Map<AbstractIdentifiedType,Boolean> done = new IdentityHashMap<>(4);
                while (!target.isInstance(type = ((AbstractOperation) type).getResult())) {
                    if (!(type instanceof AbstractOperation) || done.put(type, Boolean.TRUE) != null) {
=======
                final var done = new IdentityHashMap<IdentifiedType,Boolean>(4);
                while (!target.isInstance(type = ((Operation) type).getResult())) {
                    if (!(type instanceof Operation) || done.put(type, Boolean.TRUE) != null) {
>>>>>>> 343f672e
                        return Optional.empty();
                    }
                }
            }
        }
        return Optional.of(target.cast(type));
    }

    /**
     * Finds a feature type common to all given types, or returns {@code null} if none is found.
     * The return value is either one of the given types, or a parent common to all types.
     * A feature <var>F</var> is considered a common parent if <code>F.{@link DefaultFeatureType#isAssignableFrom
     * isAssignableFrom}(type)</code> returns {@code true} for all elements <var>type</var> in the given array.
     *
     * @param  types  types for which to find a common type, or {@code null}.
     * @return a feature type which is assignable from all given types, or {@code null} if none.
     *
     * @see DefaultFeatureType#isAssignableFrom(DefaultFeatureType)
     *
     * @since 1.0
     */
    public static DefaultFeatureType findCommonParent(final Iterable<? extends DefaultFeatureType> types) {
        return (types != null) ? CommonParentFinder.select(types) : null;
    }

    /*
     * Following method is omitted on master because it depends on GeoAPI interfaces not yet published:
     *
     *     public static Class<?> getValueClass(PropertyType type)
     */

    /**
     * Returns the name of the type of values that the given property can take.
     * The type of value can be a {@link Class}, a {@code FeatureType}
     * or another {@code PropertyType} depending on given argument:
     *
     * <ul>
     *   <li>If {@code property} is an {@code AttributeType}, then this method gets the
     *       {@linkplain DefaultAttributeType#getValueClass() value class} and
     *       {@linkplain DefaultNameFactory#toTypeName(Class) maps that class to a name}.</li>
     *   <li>If {@code property} is a {@code FeatureAssociationRole}, then this method gets
     *       the name of the {@linkplain DefaultAssociationRole#getValueType() value type}.
     *       This methods can work even if the associated {@code FeatureType} is not yet resolved.</li>
     *   <li>If {@code property} is an {@code Operation}, then this method returns the name of the
     *       {@linkplain AbstractOperation#getResult() result type}.</li>
     * </ul>
     *
     * @param  property  the property for which to get the name of value type.
     * @return the name of value type, or {@code null} if none.
     *
     * @since 0.8
     */
    public static GenericName getValueTypeName(final AbstractIdentifiedType property) {
        if (property instanceof DefaultAssociationRole) {
            // Tested first because this is the main interest for this method.
            return DefaultAssociationRole.getValueTypeName((DefaultAssociationRole) property);
        } else if (property instanceof DefaultAttributeType<?>) {
            return Names.createTypeName(((DefaultAttributeType<?>) property).getValueClass());
        } else if (property instanceof AbstractOperation) {
            final AbstractIdentifiedType result = ((AbstractOperation) property).getResult();
            if (result != null) {
                return result.getName();
            }
        }
        return null;
    }

    /**
     * If the given property is a link, returns the name of the referenced property.
     * A link is an operation created by a call to {@link FeatureOperations#link(Map, PropertyType)},
     * in which case the value returned by this method is the name of the {@code PropertyType} argument
     * which has been given to that {@code link(…)} method.
     *
     * @param  property  the property to test, or {@code null} if none.
     * @return the referenced property name if {@code property} is a link, or an empty value otherwise.
     *
     * @see FeatureOperations#link(Map, PropertyType)
     *
     * @since 1.1
     */
    public static Optional<String> getLinkTarget(final AbstractIdentifiedType property) {
        if (property instanceof LinkOperation) {
            return Optional.of(((LinkOperation) property).referentName);
        }
        return Optional.empty();
    }

    /**
     * If the given property is a link or a compound key, returns the name of the referenced properties.
     * This method is similar to {@link #getLinkTarget(AbstractIdentifiedType)}, except that it recognizes also
     * the operations created by {@link FeatureOperations#compound FeatureOperations.compound(…)}.
     *
     * @param  property  the property to test, or {@code null} if none.
     * @return the referenced property names if {@code property} is a link or a compound key,
     *         or an empty list otherwise.
     *
     * @see FeatureOperations#compound(Map, String, String, String, AbstractIdentifiedType...)
     *
     * @since 1.5
     */
    public static List<String> getLinkTargets(final AbstractIdentifiedType property) {
        return getLinkTarget(property).map(List::of).orElseGet(() -> {
            if (property instanceof StringJoinOperation) {
                return ((StringJoinOperation) property).getAttributeNames();
            }
            return List.of();
        });
    }

    /**
     * Ensures that all characteristics and property values in the given feature are valid.
     * An attribute is valid if it contains a number of values between the
     * {@linkplain DefaultAttributeType#getMinimumOccurs() minimum} and
     * {@linkplain DefaultAttributeType#getMaximumOccurs() maximum number of occurrences} (inclusive),
     * all values are instances of the expected {@linkplain DefaultAttributeType#getValueClass() value class},
     * and the attribute is compliant with any other restriction that the implementation may add.
     *
     * <p>This method gets a quality report as documented in the {@link AbstractFeature#quality()} method
     * and verifies that all {@linkplain org.apache.sis.metadata.iso.quality.DefaultConformanceResult#pass()
     * conformance tests pass}. If at least one {@code ConformanceResult.pass} attribute is false, then an
     * {@code InvalidPropertyValueException} is thrown. Otherwise this method returns doing nothing.
     *
     * @param  feature  the feature to validate, or {@code null}.
     * @throws IllegalArgumentException if the given feature is non-null and does not pass validation.
     *
     * @since 0.7
     */
    public static void validate(final AbstractFeature feature) throws IllegalArgumentException {
        if (feature != null) {
<<<<<<< HEAD
            final DataQuality quality = feature.quality();
=======
            /*
             * Delegate to AbstractFeature.quality() if possible because the user may have overridden the method.
             * Otherwise fallback on the same code as AbstractFeature.quality() default implementation.
             */
            final DataQuality quality;
            if (feature instanceof AbstractFeature) {
                quality = ((AbstractFeature) feature).quality();
            } else {
                final var validator = new Validator(ScopeCode.FEATURE);
                validator.validate(feature.getType(), feature);
                quality = validator.quality;
            }
>>>>>>> 343f672e
            /*
             * Loop on quality elements and check conformance results.
             * NOTE: other types of result are ignored for now, since those other
             * types may require threshold and other information to be evaluated.
             */
            for (Element element : quality.getReports()) {
                for (Result result : element.getResults()) {
                    if (result instanceof ConformanceResult) {
                        if (Boolean.FALSE.equals(((ConformanceResult) result).pass())) {
                            final InternationalString message = ((ConformanceResult) result).getExplanation();
                            if (message != null) {
                                throw new InvalidFeatureException(message);
                            }
                        }
                    }
                }
            }
        }
    }
}<|MERGE_RESOLUTION|>--- conflicted
+++ resolved
@@ -173,15 +173,9 @@
                  * contain a cycle. However, given that the consequence of an infinite cycle here
                  * would be thread freeze, we check as a safety.
                  */
-<<<<<<< HEAD
-                final Map<AbstractIdentifiedType,Boolean> done = new IdentityHashMap<>(4);
+                final var done = new IdentityHashMap<AbstractIdentifiedType,Boolean>(4);
                 while (!target.isInstance(type = ((AbstractOperation) type).getResult())) {
                     if (!(type instanceof AbstractOperation) || done.put(type, Boolean.TRUE) != null) {
-=======
-                final var done = new IdentityHashMap<IdentifiedType,Boolean>(4);
-                while (!target.isInstance(type = ((Operation) type).getResult())) {
-                    if (!(type instanceof Operation) || done.put(type, Boolean.TRUE) != null) {
->>>>>>> 343f672e
                         return Optional.empty();
                     }
                 }
@@ -311,22 +305,7 @@
      */
     public static void validate(final AbstractFeature feature) throws IllegalArgumentException {
         if (feature != null) {
-<<<<<<< HEAD
             final DataQuality quality = feature.quality();
-=======
-            /*
-             * Delegate to AbstractFeature.quality() if possible because the user may have overridden the method.
-             * Otherwise fallback on the same code as AbstractFeature.quality() default implementation.
-             */
-            final DataQuality quality;
-            if (feature instanceof AbstractFeature) {
-                quality = ((AbstractFeature) feature).quality();
-            } else {
-                final var validator = new Validator(ScopeCode.FEATURE);
-                validator.validate(feature.getType(), feature);
-                quality = validator.quality;
-            }
->>>>>>> 343f672e
             /*
              * Loop on quality elements and check conformance results.
              * NOTE: other types of result are ignored for now, since those other
