--- conflicted
+++ resolved
@@ -244,26 +244,7 @@
     }
 
     /**
-<<<<<<< HEAD
-     * Returns {@code true} if the given feature type is non-null and has a {@value #IDENTIFIER} property.
-     *
-     * @param  feature  the feature type to test, or {@code null}.
-     * @return whether the given feature type is non-null and has a {@value #IDENTIFIER} property.
-     */
-    public static boolean hasIdentifier(final DefaultFeatureType feature) {
-        if (feature != null) try {
-            return feature.getProperty(IDENTIFIER) != null;
-        } catch (IllegalArgumentException e) {
-            // Ignore
-        }
-        return false;
-    }
-
-    /**
      * Returns {@code true} if the given type is an {@code AttributeType} or an {@code Operation} computing
-=======
-     * Returns {@code true} if the given type is an {@link AttributeType} or an {@link Operation} computing
->>>>>>> 27274f37
      * an attribute, and the attribute value is one of the geometry types recognized by SIS.
      * The types currently recognized by SIS are:
      *
