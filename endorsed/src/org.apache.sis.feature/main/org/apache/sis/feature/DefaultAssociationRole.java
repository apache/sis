--- conflicted
+++ resolved
@@ -28,16 +28,6 @@
 import org.apache.sis.feature.internal.Resources;
 import org.apache.sis.feature.internal.shared.AttributeConvention;
 
-<<<<<<< HEAD
-=======
-// Specific to the geoapi-3.1 and geoapi-4.0 branches:
-import org.opengis.feature.PropertyType;
-import org.opengis.feature.AttributeType;
-import org.opengis.feature.FeatureType;
-import org.opengis.feature.FeatureAssociation;
-import org.opengis.feature.FeatureAssociationRole;
-
->>>>>>> 27274f37
 
 /**
  * Indicates the role played by the association between two features.
@@ -415,11 +405,6 @@
         String fallback = null;
         if (ft.hasProperty(AttributeConvention.IDENTIFIER)) {
             return ft.getProperty(AttributeConvention.IDENTIFIER).getName().toString();
-<<<<<<< HEAD
-        } catch (IllegalArgumentException e) {
-            // Ignore.
-=======
->>>>>>> 27274f37
         }
         for (final AbstractIdentifiedType type : ft.getProperties(true)) {
             if (type instanceof DefaultAttributeType<?>) {
