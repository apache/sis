--- conflicted
+++ resolved
@@ -221,15 +221,9 @@
         }
         ArgumentChecks.ensureNonEmpty("singleAttributes", singleAttributes);
         if (singleAttributes.length == 1) {
-<<<<<<< HEAD
-            if ((prefix == null || prefix.isEmpty()) && (suffix == null || suffix.isEmpty())) {
+            if (Strings.isNullOrEmpty(prefix) && Strings.isNullOrEmpty(suffix)) {
                 final AbstractIdentifiedType at = singleAttributes[0];
                 if (!(at instanceof DefaultAssociationRole)) {
-=======
-            if (Strings.isNullOrEmpty(prefix) && Strings.isNullOrEmpty(suffix)) {
-                final PropertyType at = singleAttributes[0];
-                if (!(at instanceof FeatureAssociationRole)) {
->>>>>>> eb20f53e
                     return link(identification, at);
                 }
             }
