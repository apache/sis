--- conflicted
+++ resolved
@@ -208,14 +208,8 @@
      *
      * @see <a href="https://en.wikipedia.org/wiki/Compound_key">Compound key on Wikipedia</a>
      */
-<<<<<<< HEAD
     public static AbstractOperation compound(final Map<String,?> identification, final String delimiter,
             final String prefix, final String suffix, final AbstractIdentifiedType... singleAttributes)
-            throws UnconvertibleObjectException
-=======
-    public static Operation compound(final Map<String,?> identification, final String delimiter,
-            final String prefix, final String suffix, final PropertyType... singleAttributes)
->>>>>>> cccbaee7
     {
         ArgumentChecks.ensureNonEmpty("delimiter", delimiter);
         if (delimiter.indexOf(StringJoinOperation.ESCAPE) >= 0) {
