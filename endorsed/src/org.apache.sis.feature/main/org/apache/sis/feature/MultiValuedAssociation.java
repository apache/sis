--- conflicted
+++ resolved
@@ -51,12 +51,8 @@
     /**
      * The association values.
      */
-<<<<<<< HEAD
-    private CheckedArrayList<AbstractFeature> values;
-=======
     @SuppressWarnings("serial")     // Should be an instance of `CheckedArrayList`.
-    private Collection<Feature> values;
->>>>>>> a2c13a94
+    private Collection<AbstractFeature> values;
 
     /**
      * Creates a new association of the given role.
@@ -65,11 +61,7 @@
      */
     public MultiValuedAssociation(final DefaultAssociationRole role) {
         super(role);
-<<<<<<< HEAD
-        values = new CheckedArrayList<>(AbstractFeature.class);
-=======
-        values = Containers.newCheckedList(null, Feature.class);
->>>>>>> a2c13a94
+        values = Containers.newCheckedList(null, AbstractFeature.class);
     }
 
     /**
@@ -81,15 +73,9 @@
     MultiValuedAssociation(final DefaultAssociationRole role, final Object values) {
         super(role);
         if (values == null) {
-<<<<<<< HEAD
-            this.values = new CheckedArrayList<>(AbstractFeature.class);
+            this.values = Containers.newCheckedList(null, AbstractFeature.class);
         } else {
-            this.values = CheckedArrayList.castOrCopy((CheckedArrayList<?>) values, AbstractFeature.class);
-=======
-            this.values = Containers.newCheckedList(null, Feature.class);
-        } else {
-            this.values = AbstractFeature.castOrCopyAsCheckedList((Collection<?>) values, Feature.class);
->>>>>>> a2c13a94
+            this.values = AbstractFeature.castOrCopyAsCheckedList((Collection<?>) values, AbstractFeature.class);
         }
     }
 
@@ -103,13 +89,8 @@
     public AbstractFeature getValue() {
         switch (values.size()) {
             case 0:  return null;
-<<<<<<< HEAD
-            case 1:  return values.get(0);
+            case 1:  return values.iterator().next();
             default: throw new IllegalStateException(Resources.format(Resources.Keys.NotASingleton_1, getName()));
-=======
-            case 1:  return values.iterator().next();
-            default: throw new MultiValuedPropertyException(Resources.format(Resources.Keys.NotASingleton_1, getName()));
->>>>>>> a2c13a94
         }
     }
 
@@ -169,13 +150,8 @@
     @Override
     @SuppressWarnings("unchecked")
     public MultiValuedAssociation clone() throws CloneNotSupportedException {
-<<<<<<< HEAD
-        final MultiValuedAssociation clone = (MultiValuedAssociation) super.clone();
-        clone.values = (CheckedArrayList<AbstractFeature>) clone.values.clone();
-=======
         final var clone = (MultiValuedAssociation) super.clone();
-        clone.values = (Collection<Feature>) ((CloneAccess) clone.values).clone();
->>>>>>> a2c13a94
+        clone.values = (Collection<AbstractFeature>) ((CloneAccess) clone.values).clone();
         return clone;
     }
 
