/*
 * Licensed to the Apache Software Foundation (ASF) under one or more
 * contributor license agreements.  See the NOTICE file distributed with
 * this work for additional information regarding copyright ownership.
 * The ASF licenses this file to You under the Apache License, Version 2.0
 * (the "License"); you may not use this file except in compliance with
 * the License.  You may obtain a copy of the License at
 *
 *     http://www.apache.org/licenses/LICENSE-2.0
 *
 * Unless required by applicable law or agreed to in writing, software
 * distributed under the License is distributed on an "AS IS" BASIS,
 * WITHOUT WARRANTIES OR CONDITIONS OF ANY KIND, either express or implied.
 * See the License for the specific language governing permissions and
 * limitations under the License.
 */
package org.apache.sis.feature;

import java.util.Map;
import org.opengis.util.GenericName;
import org.apache.sis.util.internal.shared.Cloner;
import org.apache.sis.util.internal.shared.CloneAccess;
import org.apache.sis.util.internal.shared.AbstractMap;
import org.apache.sis.util.internal.shared.AbstractMapEntry;
import org.apache.sis.feature.internal.Resources;


/**
 * Implementation of {@link AbstractAttribute#characteristics()} map.
 * This map holds only the attribute characteristics which have been explicitly set or requested.
 *
 * @author  Martin Desruisseaux (Geomatys)
 */
final class CharacteristicMap extends AbstractMap<String,AbstractAttribute<?>> implements CloneAccess {
    /**
     * The attribute source for which to provide characteristics.
     */
    private final AbstractAttribute<?> source;

    /**
     * Characteristics of the {@code source} attribute, created when first needed.
     */
    AbstractAttribute<?>[] characterizedBy;

    /**
     * Description of the attribute characteristics.
     */
    final CharacteristicTypeMap types;

    /**
     * Creates an initially empty map of attribute characteristics.
     *
     * @param  source  the attribute which is characterized by {@code characterizedBy}.
     * @param  types   description of the characteristics of {@code source}.
     */
    CharacteristicMap(final AbstractAttribute<?> source, final CharacteristicTypeMap types) {
        this.source = source;
        this.types  = types;
    }

    /**
     * Returns a copy of this map. Characteristics are also cloned.
     *
     * @return a copy of this map.
     */
    @Override
    public CharacteristicMap clone() throws CloneNotSupportedException {
<<<<<<< HEAD
        final CharacteristicMap clone = (CharacteristicMap) super.clone();
        AbstractAttribute<?>[] c = clone.characterizedBy;
=======
        final var clone = (CharacteristicMap) super.clone();
        Attribute<?>[] c = clone.characterizedBy;
>>>>>>> a2c13a94
        if (c != null) {
            clone.characterizedBy = c = c.clone();
            final Cloner cloner = new Cloner();
            for (int i=0; i<c.length; i++) {
                final AbstractAttribute<?> attribute = c[i];
                if (attribute instanceof Cloneable) {
                    c[i] = (AbstractAttribute<?>) cloner.clone(attribute);
                }
            }
        }
        return clone;
    }

    /**
     * Removes all entries in this map.
     */
    @Override
    public void clear() {
        /*
         * Implementation note: We could keep existing array and clear it with Arrays.fill(characterizedBy, null)
         * instead, but maybe the user does not plan to store characteristics anymore for the attribute. Setting
         * the array reference to null free more memory in such cases.
         */
        characterizedBy = null;
    }

    /**
     * Returns {@code false} if this map contains at least one characteristic.
     */
    @Override
    public boolean isEmpty() {
        if (characterizedBy != null) {
            for (final AbstractAttribute<?> attribute : characterizedBy) {
                if (attribute != null) {
                    return false;
                }
            }
        }
        return true;
    }

    /**
     * Returns the number of attribute characteristics.
     */
    @Override
    public int size() {
        int n = 0;
        if (characterizedBy != null) {
            for (final AbstractAttribute<?> attribute : characterizedBy) {
                if (attribute != null) {
                    n++;
                }
            }
        }
        return n;
    }

    /**
     * Returns the attribute characteristic for the given name, or {@code null} if none.
     */
    @Override
    public AbstractAttribute<?> get(final Object key) {
        if (characterizedBy != null) {
            final Integer index = types.indices.get(key);
            if (index != null) {
                return characterizedBy[index];
            }
        }
        return null;
    }

    /**
     * Removes the attribute characteristic for the given name.
     */
    @Override
    public AbstractAttribute<?> remove(final Object key) {
        if (characterizedBy != null) {
            @SuppressWarnings("element-type-mismatch")
            final Integer index = types.indices.get(key);
            if (index != null) {
                final AbstractAttribute<?> previous = characterizedBy[index];
                characterizedBy[index] = null;
                return previous;
            }
        }
        return null;
    }

    /**
     * Returns the index for the characteristic of the given name.
     *
     * @param  key  the name for which to get the characteristic index.
     * @return the index for the characteristic of the given name.
     * @throws IllegalArgumentException if the given key is not the name of a characteristic in this map.
     */
    private int indexOf(final String key) {
        final Integer index = types.indices.get(key);
        if (index == null) {
            throw new IllegalArgumentException(Resources.format(
                    Resources.Keys.CharacteristicsNotFound_2, source.getName(), key));
        }
        return index;
    }

    /**
     * Ensures that the given attribute type is the instance that we expect at the given index.
     * If the given instance is not the expected one, then an {@link IllegalArgumentException}
     * will be thrown with an error message formatted using the name of expected and given types.
     *
     * @param  index  index of the expected attribute type.
     * @param  type   the actual attribute type.
     */
    final void verifyAttributeType(final int index, final DefaultAttributeType<?> type) {
        final DefaultAttributeType<?> expected = types.characterizedBy[index];
        if (!expected.equals(type)) {
            final GenericName en = expected.getName();
            final GenericName an = type.getName();
            throw new IllegalArgumentException(String.valueOf(en).equals(String.valueOf(an))
                    ? Resources.format(Resources.Keys.MismatchedPropertyType_1, en)
                    : Resources.format(Resources.Keys.CanNotSetCharacteristics_2, en.push(source.getName()), an));
        }
    }

    /**
     * Sets the attribute characteristic for the given name.
     *
     * @param  key  the name of the characteristic to set.
     * @throws IllegalArgumentException if the given key is not the name of a characteristic in this map.
     */
    @Override
    public AbstractAttribute<?> put(final String key, final AbstractAttribute<?> value) {
        final int index = indexOf(key);
        verifyAttributeType(index, value.getType());
        if (characterizedBy == null) {
            characterizedBy = new AbstractAttribute<?>[types.characterizedBy.length];
        }
        final AbstractAttribute<?> previous = characterizedBy[index];
        characterizedBy[index] = value;
        return previous;
    }

    /**
     * If no characteristic exists for the given name and that name is valid,
     * creates a new map entry with a default {@code Attribute} characteristic.
     *
     * @param  name  the name of the characteristic to create, if it does not already exist.
     * @return {@code true} if a new characteristic has been created for the given name.
     * @throws IllegalArgumentException if the given key is not the name of a characteristic in this map.
     */
    @Override
    protected boolean addKey(final String name) {
        final int index = indexOf(name);
        if (characterizedBy == null) {
            characterizedBy = new AbstractAttribute<?>[types.characterizedBy.length];
        }
        if (characterizedBy[index] == null) {
            characterizedBy[index] = types.characterizedBy[index].newInstance();
            return true;
        }
        return false;
    }

    /**
     * Adds the given characteristic if none is currently associated for the same characteristic name.
     *
     * @param  value  the characteristic to add.
     * @return {@code true} if the characteristic has been added.
     * @throws IllegalArgumentException if given characteristic is not valid for this map.
     * @throws IllegalStateException if another characteristic already exists for the characteristic name.
     */
    @Override
    protected boolean addValue(final AbstractAttribute<?> value) {
        final int index = indexOf(value.getName().toString());
        verifyAttributeType(index, value.getType());
        if (characterizedBy == null) {
            characterizedBy = new AbstractAttribute<?>[types.characterizedBy.length];
        }
        final AbstractAttribute<?> previous = characterizedBy[index];
        if (previous == null) {
            characterizedBy[index] = value;
            return true;
        } else if (previous.equals(value)) {
            return false;
        } else {
            throw new IllegalStateException(Resources.format(
                    Resources.Keys.CharacteristicsAlreadyExists_2, source.getName(), value.getName()));
        }
    }

    /**
     * Returns an iterator over the entries.
     */
    @Override
    protected EntryIterator<String, AbstractAttribute<?>> entryIterator() {
        if (characterizedBy == null) {
            return null;
        }
        return new EntryIterator<String, AbstractAttribute<?>>() {
            /** Index of the current element to return in the iteration. */
            private int index = -1;

            /** The element to return, or {@code null} if we reached the end of iteration. */
            private AbstractAttribute<?> value;

            /** Returns {@code true} if there is more entries in the iteration. */
            @Override protected boolean next() {
                while (++index < characterizedBy.length) {
                    value = characterizedBy[index];
                    if (value != null) return true;
                }
                value = null;
                return false;
            }

            /** Returns the name of the attribute characteristic. */
            @Override protected String getKey() {
                return value.getType().getName().toString();
            }

            /** Returns the attribute characteristic (never {@code null}). */
            @Override protected AbstractAttribute<?> getValue() {
                return value;
            }

            /** Creates and return the next entry. */
            @Override protected Map.Entry<String, AbstractAttribute<?>> getEntry() {
                return new Entry(index, value);
            }

            /** Removes the last element returned by {@link #next()}. */
            @Override protected void remove() {
                characterizedBy[index] = null;
            }
        };
    }

    /**
     * An entry returned by the {@link CharacteristicMap#entrySet()} iterator.
     * The key and value are never null, even in case of concurrent modification.
     * This entry supports the {@code setValue(Attribute)} operation.
     */
    private final class Entry extends AbstractMapEntry<String, AbstractAttribute<?>> {
        /** Index of the attribute characteristics represented by this entry. */
        private final int index;

        /** The current attribute value, which is guaranteed to be non-null. */
        private AbstractAttribute<?> value;

        /** Creates a new entry for the characteristic at the given index. */
        Entry(final int index, final AbstractAttribute<?> value) {
            this.index = index;
            this.value = value;
        }

        /** Returns the name of the attribute characteristic. */
        @Override public String getKey() {
            return value.getType().getName().toString();
        }

        /** Returns the attribute characteristic (never {@code null}). */
        @Override public AbstractAttribute<?> getValue() {
            return value;
        }

        /** Sets the attribute characteristic. */
        @Override public AbstractAttribute<?> setValue(final AbstractAttribute<?> value) {
            verifyAttributeType(index, value.getType());
            final AbstractAttribute<?> previous = this.value;
            characterizedBy[index] = value;
            this.value = value;
            return previous;
        }
    }
}<|MERGE_RESOLUTION|>--- conflicted
+++ resolved
@@ -65,13 +65,8 @@
      */
     @Override
     public CharacteristicMap clone() throws CloneNotSupportedException {
-<<<<<<< HEAD
-        final CharacteristicMap clone = (CharacteristicMap) super.clone();
+        final var clone = (CharacteristicMap) super.clone();
         AbstractAttribute<?>[] c = clone.characterizedBy;
-=======
-        final var clone = (CharacteristicMap) super.clone();
-        Attribute<?>[] c = clone.characterizedBy;
->>>>>>> a2c13a94
         if (c != null) {
             clone.characterizedBy = c = c.clone();
             final Cloner cloner = new Cloner();
