/*
 * Licensed to the Apache Software Foundation (ASF) under one or more
 * contributor license agreements.  See the NOTICE file distributed with
 * this work for additional information regarding copyright ownership.
 * The ASF licenses this file to You under the Apache License, Version 2.0
 * (the "License"); you may not use this file except in compliance with
 * the License.  You may obtain a copy of the License at
 *
 *     http://www.apache.org/licenses/LICENSE-2.0
 *
 * Unless required by applicable law or agreed to in writing, software
 * distributed under the License is distributed on an "AS IS" BASIS,
 * WITHOUT WARRANTIES OR CONDITIONS OF ANY KIND, either express or implied.
 * See the License for the specific language governing permissions and
 * limitations under the License.
 */
package org.apache.sis.feature;

import java.util.Map;
import java.util.Arrays;
import org.opengis.metadata.maintenance.ScopeCode;
import org.opengis.metadata.quality.DataQuality;
import org.apache.sis.util.ArgumentChecks;
import org.apache.sis.util.internal.CloneAccess;
import org.apache.sis.util.internal.Cloner;


/**
 * A feature in which most properties are expected to be provided. This implementation uses a plain array for
 * its internal storage of properties. This consumes less memory than {@link java.util.Map} when we know that
 * all (or almost all) elements in the array will be assigned a value.
 *
 * @author  Martin Desruisseaux (Geomatys)
 * @author  Marc le Bihan
 *
 * @see SparseFeature
 * @see DefaultFeatureType
 */
final class DenseFeature extends AbstractFeature implements CloneAccess {
    /**
     * For cross-version compatibility.
     */
    private static final long serialVersionUID = -2041120433733230588L;

    /**
     * The map of property names to indices in the {@link #properties} array. This map is a reference to the
     * {@link DefaultFeatureType#indices} map (potentially shared by many feature instances) and shall not be
     * modified.
     */
    @SuppressWarnings("serial")                     // Can be various serializable implementations.
    private final Map<String, Integer> indices;

    /**
     * The properties (attributes or feature associations) in this feature.
     * This array does not include operation results, which are always computed on the fly.
     *
     * Conceptually, values in this array are {@link Property} instances. However, at first we will store only
     * the property <em>values</em>, and convert to an array of type {@code Property[]} only when at least one
     * property is requested. The intent is to reduce the number of allocated objects as much as possible,
     * because typical SIS applications may create a very large number of features.
     */
    @SuppressWarnings("serial")                     // Most SIS implementations are serializable.
    private Object[] properties;

    /**
     * Creates a new feature of the given type.
     *
     * @param type  information about the feature (name, characteristics, <i>etc.</i>).
     */
    public DenseFeature(final DefaultFeatureType type) {
        super(type);
        indices = type.indices();
    }

    /**
     * Returns the index for the property of the given name, or {@link DefaultFeatureType#OPERATION_INDEX}
     * if the property is a parameterless operation.
     *
     * @param  name  the property name.
     * @return the index for the property of the given name,
     *         or a negative value if the property is a parameterless operation.
     * @throws IllegalArgumentException if the given argument is not a property name of this feature.
     */
    private int getIndex(final String name) throws IllegalArgumentException {
        final Integer index = indices.get(name);
        if (index != null) {
            return index;
        }
<<<<<<< HEAD
        throw new IllegalArgumentException(propertyNotFound(type, getName(), name));
=======
        ArgumentChecks.ensureNonNull("name", name);
        throw new PropertyNotFoundException(propertyNotFound(type, getName(), name));
>>>>>>> 99f667e7
    }

    /**
     * Returns the property (attribute, operation or association) of the given name.
     *
     * @param  name  the property name.
     * @return the property of the given name.
     * @throws IllegalArgumentException if the given argument is not a property name of this feature.
     */
    @Override
<<<<<<< HEAD
    public Object getProperty(final String name) throws IllegalArgumentException {
        ArgumentChecks.ensureNonNull("name", name);
=======
    public Property getProperty(final String name) throws PropertyNotFoundException {
        // Null value check done by the invoked method.
>>>>>>> 99f667e7
        final int index = getIndex(name);
        if (index < 0) {
            return getOperationResult(name);
        }
        /*
         * Are the Property instances currently initialized? If not, wrap the values we can find.
         * This is a all-or-nothing converion (we do not wrap only the requested property)
         * for avoiding the additional complexity of remembering which values were wrapped.
         */
        if (!(properties instanceof Property[])) {
            wrapValuesInProperties();
        }
        /*
         * Find the wanted property. If the property still have a null value, we create it from its type.
         */
        Property property = ((Property[]) properties)[index];
        if (property == null) {
            property = createProperty(name);
            properties[index] = property;
        }
        return property;
    }

    /**
     * Sets the property (attribute, operation or association).
     *
     * @param  property  the property to set.
     * @throws IllegalArgumentException if the type of the given property is not one of the types
     *         known to this feature, or if the property cannot be set or another reason.
     */
    @Override
<<<<<<< HEAD
    public void setProperty(final Object property) throws IllegalArgumentException {
        ArgumentChecks.ensureNonNull("property", property);
        final String name = ((Property) property).getName().toString();
        verifyPropertyType(name, (Property) property);
=======
    public void setProperty(final Property property) throws IllegalArgumentException {
        final String name = property.getName().toString();
        verifyPropertyType(name, property);
>>>>>>> 99f667e7
        if (!(properties instanceof Property[])) {
            wrapValuesInProperties();
        }
        /*
         * Following index should never be OPERATION_INDEX (a negative value) because the call
         * to 'verifyPropertyType(name, property)' shall have rejected all Operation types.
         */
        properties[indices.get(name)] = property;
    }

    /**
     * Wraps values in {@code Property} objects for all elements in the {@link #properties} array.
     * This operation is executed at most once per feature.
     */
    private void wrapValuesInProperties() {
        final Property[] c = new Property[indices.size()];
        if (properties != null) {
            assert c.length == properties.length;
            for (final Map.Entry<String, Integer> entry : indices.entrySet()) {
                final int index = entry.getValue();
                if (index >= 0) {
                    final Object value = properties[index];
                    if (value != null) {
                        c[index] = createProperty(entry.getKey(), value);
                    }
                }
            }
        }
        properties = c;     // Store only on success.
    }

    /**
     * Returns the value for the property of the given name.
     *
     * @param  name  the property name.
     * @return the value for the given property, or {@code null} if none.
     * @throws IllegalArgumentException if the given argument is not an attribute or association name of this feature.
     */
    @Override
    public Object getPropertyValue(final String name) throws IllegalArgumentException {
        final Object value = getValueOrFallback(name, MISSING);
        if (value != MISSING) return value;
        throw new IllegalArgumentException(propertyNotFound(type, getName(), name));
    }

    /**
     * Returns the value for the property of the given name if that property exists, or a fallback value otherwise.
     *
     * @param  name  the property name.
     * @param  missingPropertyFallback  the value to return if no attribute or association of the given name exists.
     * @return the value for the given property, or {@code null} if none.
     */
    @Override
    public final Object getValueOrFallback(final String name, final Object missingPropertyFallback) {
        ArgumentChecks.ensureNonNull("name", name);
        final Integer index = indices.get(name);
        if (index == null) {
            return missingPropertyFallback;
        }
        if (index < 0) {
            return getOperationValue(name);
        }
        if (properties != null) {
            final Object element = properties[index];
            if (element != null) {
                if (!(properties instanceof Property[])) {
                    return element;                                         // Most common case.
                } else if (element instanceof AbstractAttribute<?>) {
                    return getAttributeValue((AbstractAttribute<?>) element);
                } else if (element instanceof AbstractAssociation) {
                    return getAssociationValue((AbstractAssociation) element);
                } else {
                    throw new IllegalArgumentException(unsupportedPropertyType(((Property) element).getName()));
                }
            }
        }
        return getDefaultValue(name);
    }

    /**
     * Sets the value for the property of the given name.
     *
     * @param  name   the attribute name.
     * @param  value  the new value for the given attribute (may be {@code null}).
     * @throws ClassCastException if the value is not assignable to the expected value class.
     * @throws IllegalArgumentException if the given value cannot be assigned for another reason.
     */
    @Override
    public void setPropertyValue(final String name, Object value) throws IllegalArgumentException {
        // Null value check done by the invoked method.
        final int index = getIndex(name);
        if (index < 0) {
            setOperationValue(name, value);
            return;
        }
        if (properties == null) {
            final int n = indices.size();
            properties = (value != null) ? new Object[n] : new Property[n];
        }
        if (!(properties instanceof Property[])) {
            if (value != null) {
                if (!canSkipVerification(properties[index], value)) {
                    value = verifyPropertyValue(name, value);
                }
                properties[index] = value;
                return;
            } else {
                wrapValuesInProperties();
            }
        }
        Property property = ((Property[]) properties)[index];
        if (property == null) {
            property = createProperty(name);
            properties[index] = property;
        }
        setPropertyValue(property, value);
    }

    /**
     * Verifies if all current properties met the constraints defined by the feature type. This method returns
     * {@linkplain org.apache.sis.metadata.iso.quality.DefaultDataQuality#getReports() reports} for all invalid
     * properties, if any.
     */
    @Override
    public DataQuality quality() {
        if (properties != null && !(properties instanceof Property[])) {
            final Validator v = new Validator(ScopeCode.FEATURE);
            for (final Map.Entry<String, Integer> entry : indices.entrySet()) {
                v.validateAny(type.getProperty(entry.getKey()), properties[entry.getValue()]);
            }
            return v.quality;
        }
        /*
         * Slower path when there is a possibility that user overridden the Property.quality() methods.
         */
        return super.quality();
    }

    /**
     * Returns a copy of this feature.
     * This method also clones all {@linkplain Cloneable cloneable} property instances in this feature,
     * but not necessarily property values. Whether the property values are cloned or not (i.e. whether
     * the clone operation is <em>deep</em> or <em>shallow</em>) depends on the behavior of the
     * {@code clone()} method of properties.
     *
     * @return a clone of this attribute.
     * @throws CloneNotSupportedException if this feature cannot be cloned, typically because
     *         {@code clone()} on a property instance failed.
     */
    @Override
    public DenseFeature clone() throws CloneNotSupportedException {
        final DenseFeature clone = (DenseFeature) super.clone();
        clone.properties = clone.properties.clone();
        if (clone.properties instanceof Property[]) {
            final Property[] p = (Property[]) clone.properties;
            final Cloner cloner = new Cloner();
            for (int i=0; i<p.length; i++) {
                final Property property = p[i];
                if (property instanceof Cloneable) {
                    p[i] = (Property) cloner.clone(property);
                }
            }
        }
        return clone;
    }

    /**
     * Returns a hash code value for this feature.
     * This implementation computes the hash code using only the property values, not the {@code Property} instances,
     * in order to keep the hash code value stable before and after the {@code properties} array is promoted from the
     * {@code Object[]} type to the {@code Property[]} type.
     *
     * @return a hash code value.
     */
    @Override
    public int hashCode() {
        int code = 1;
        if (properties != null && comparisonStart()) try {
            if (properties instanceof Property[]) {
                for (final Property p : (Property[]) properties) {
                    code = 31 * code;
                    final Object value;
                    if (p instanceof AbstractAttribute<?>) {
                        value = getAttributeValue((AbstractAttribute<?>) p);
                    } else if (p instanceof AbstractAssociation) {
                        value = getAssociationValue((AbstractAssociation) p);
                    } else {
                        continue;
                    }
                    if (value != null) {
                        code += value.hashCode();
                    }
                }
            } else {
                code = Arrays.hashCode(properties);
            }
        } finally {
            comparisonEnd();
        }
        return type.hashCode() + code;
    }

    /**
     * Compares this feature with the given object for equality.
     *
     * @return {@code true} if both objects are equal.
     */
    @Override
    public boolean equals(final Object obj) {
        if (obj == this) {
            return true;
        }
        if (obj instanceof DenseFeature) {
            final DenseFeature that = (DenseFeature) obj;
            if (type.equals(that.type)) {
                final boolean asProperties = (properties instanceof Property[]);
                if (asProperties != (that.properties instanceof Property[])) {
                    if (asProperties) {
                        that.wrapValuesInProperties();
                    } else {
                        wrapValuesInProperties();
                    }
                }
                if (comparisonStart()) try {
                    return Arrays.equals(properties, that.properties);
                } finally {
                    comparisonEnd();
                } else {
                    return true;
                }
            }
        }
        return false;
    }
}<|MERGE_RESOLUTION|>--- conflicted
+++ resolved
@@ -86,12 +86,8 @@
         if (index != null) {
             return index;
         }
-<<<<<<< HEAD
+        ArgumentChecks.ensureNonNull("name", name);
         throw new IllegalArgumentException(propertyNotFound(type, getName(), name));
-=======
-        ArgumentChecks.ensureNonNull("name", name);
-        throw new PropertyNotFoundException(propertyNotFound(type, getName(), name));
->>>>>>> 99f667e7
     }
 
     /**
@@ -102,13 +98,8 @@
      * @throws IllegalArgumentException if the given argument is not a property name of this feature.
      */
     @Override
-<<<<<<< HEAD
     public Object getProperty(final String name) throws IllegalArgumentException {
-        ArgumentChecks.ensureNonNull("name", name);
-=======
-    public Property getProperty(final String name) throws PropertyNotFoundException {
         // Null value check done by the invoked method.
->>>>>>> 99f667e7
         final int index = getIndex(name);
         if (index < 0) {
             return getOperationResult(name);
@@ -140,16 +131,9 @@
      *         known to this feature, or if the property cannot be set or another reason.
      */
     @Override
-<<<<<<< HEAD
     public void setProperty(final Object property) throws IllegalArgumentException {
-        ArgumentChecks.ensureNonNull("property", property);
         final String name = ((Property) property).getName().toString();
         verifyPropertyType(name, (Property) property);
-=======
-    public void setProperty(final Property property) throws IllegalArgumentException {
-        final String name = property.getName().toString();
-        verifyPropertyType(name, property);
->>>>>>> 99f667e7
         if (!(properties instanceof Property[])) {
             wrapValuesInProperties();
         }
