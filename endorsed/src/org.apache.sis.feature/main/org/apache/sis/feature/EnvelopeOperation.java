--- conflicted
+++ resolved
@@ -39,19 +39,6 @@
 import org.apache.sis.referencing.CRS;
 import org.apache.sis.pending.jdk.JDK21;
 
-<<<<<<< HEAD
-=======
-// Specific to the geoapi-3.1 and geoapi-4.0 branches:
-import org.opengis.feature.Attribute;
-import org.opengis.feature.AttributeType;
-import org.opengis.feature.Feature;
-import org.opengis.feature.FeatureInstantiationException;
-import org.opengis.feature.IdentifiedType;
-import org.opengis.feature.Operation;
-import org.opengis.feature.Property;
-import org.opengis.feature.PropertyType;
-
->>>>>>> 3abad8c5
 
 /**
  * An operation computing the envelope that encompass all geometries found in a list of attributes.
@@ -161,16 +148,11 @@
      * @param geometryAttributes  the operation or attribute type from which to get geometry values.
      * @param inheritFrom         the existing operation from which to inherit attributes, or {@code null}.
      */
-<<<<<<< HEAD
-    EnvelopeOperation(final Map<String,?> identification, CoordinateReferenceSystem targetCRS,
-            final AbstractIdentifiedType[] geometryAttributes) throws FactoryException
-=======
     EnvelopeOperation(final Map<String,?> identification,
                       CoordinateReferenceSystem targetCRS,
-                      final PropertyType[] geometryAttributes,
+                      final AbstractIdentifiedType[] geometryAttributes,
                       final EnvelopeOperation inheritFrom)
             throws FactoryException
->>>>>>> 3abad8c5
     {
         super(identification);
         explicitCRS = (targetCRS != null);      // Whether the CRS was specified by the user or inferred automatically.
@@ -181,25 +163,12 @@
          * Get all property names without duplicated values, including the targets of links.
          * The map values will be the default Coordinate Reference Systems, or null if none.
          */
-<<<<<<< HEAD
-        boolean characterizedByCRS = false;
-        final Map<String,CoordinateReferenceSystem> names = new LinkedHashMap<>(4);
-        for (final AbstractIdentifiedType property : geometryAttributes) {
-            final Optional<DefaultAttributeType<?>> at = Features.toAttribute(property);
-            if (at.isPresent() && Geometries.isKnownType(at.get().getValueClass())) {
-                final GenericName name = property.getName();
-                final String attributeName = (property instanceof LinkOperation)
-                                             ? ((LinkOperation) property).referentName : name.toString();
-                final boolean isDefault = AttributeConvention.GEOMETRY_PROPERTY.equals(name);
-                if (isDefault) {
-                    defaultGeometry = attributeName;
-=======
         final var names = new LinkedHashMap<String, CoordinateReferenceSystem>(4);
         for (int i=0; i < geometryAttributes.length; i++) {
             final String propertyName;          // Name of `geometryAttributes[i]`, possibly inherited.
             final String attributeName;         // Name of the property after following the link.
             CoordinateReferenceSystem attributeCRS = null;
-            final PropertyType property = geometryAttributes[i];
+            final AbstractIdentifiedType property = geometryAttributes[i];
             if (property == null && inheritFrom != null) {
                 /*
                  * When this constructor is invoked by `updateDependencies(Map)`, a null property means to inherit
@@ -213,10 +182,9 @@
                         attributeCRS = op.getSourceCRS();
                         characterizedByCRS = true;
                     }
->>>>>>> 3abad8c5
                 }
             } else {
-                final AttributeType<?> at = Features.toAttribute(property).orElse(null);
+                final DefaultAttributeType<?> at = Features.toAttribute(property).orElse(null);
                 if (at == null || !Geometries.isKnownType(at.getValueClass())) {
                     continue;   // Not a geometry property. Ignore as per method contract.
                 }
@@ -232,11 +200,7 @@
                  * "sis:crs" characteristic. Note that we cannot rely on `attributeCRS` being non-null
                  * because an attribute may be characterized by a CRS without providing default CRS.
                  */
-<<<<<<< HEAD
-                final DefaultAttributeType<?> ct = at.get().characteristics().get(AttributeConvention.CRS);
-=======
-                final AttributeType<?> ct = at.characteristics().get(AttributeConvention.CRS);
->>>>>>> 3abad8c5
+                final DefaultAttributeType<?> ct = at.characteristics().get(AttributeConvention.CRS);
                 if (ct != null && CoordinateReferenceSystem.class.isAssignableFrom(ct.getValueClass())) {
                     attributeCRS = (CoordinateReferenceSystem) ct.getDefaultValue();    // May still be null.
                     characterizedByCRS = true;
@@ -334,9 +298,9 @@
      * @return the new operation, or {@code this} if unchanged.
      */
     @Override
-    public Operation updateDependencies(final Map<String, PropertyType> dependencies) {
+    public AbstractOperation updateDependencies(final Map<String, AbstractIdentifiedType> dependencies) {
         boolean foundAny = false;
-        final var geometryAttributes = new PropertyType[attributeNames.length];
+        final var geometryAttributes = new AbstractIdentifiedType[attributeNames.length];
         for (int i=0; i < geometryAttributes.length; i++) {
             foundAny |= (geometryAttributes[i] = dependencies.get(attributeNames[i])) != null;
         }
@@ -346,7 +310,7 @@
                 return FeatureOperations.POOL.unique(op);
             }
         } catch (FactoryException e) {
-            throw new FeatureInstantiationException(e.getMessage(), e);
+            throw new IllegalStateException(e.getMessage(), e);
         }
         return this;
     }
@@ -437,11 +401,7 @@
                          * a CRS characteristic is associated to a particular feature, setting `op` to null
                          * will cause a new coordinate operation to be searched.
                          */
-<<<<<<< HEAD
-                        final AbstractAttribute<?> at = ((AbstractAttribute<?>) feature.getProperty(attributeNames[i]))
-=======
-                        final var at = ((Attribute<?>) feature.getProperty(attributeNames[i]))
->>>>>>> 3abad8c5
+                        final var at = ((AbstractAttribute<?>) feature.getProperty(attributeNames[i]))
                                 .characteristics().get(AttributeConvention.CRS);
                         final Object geomCRS;
                         if (at != null && (geomCRS = at.getValue()) != null) {
