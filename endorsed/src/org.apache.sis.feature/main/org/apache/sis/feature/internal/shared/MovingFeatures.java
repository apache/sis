--- conflicted
+++ resolved
@@ -112,19 +112,10 @@
     public static void setTimes(final AbstractAttribute<?> dest, final Vector values, final DefaultTemporalCRS converter) {
         final AbstractAttribute<?> ct;
         if (converter != null) {
-<<<<<<< HEAD
-            final Instant[] instants = new Instant[values.size()];
-            for (int i=0; i<instants.length; i++) {
-                instants[i] = converter.toInstant(values.doubleValue(i));
-            }
-            final AbstractAttribute<Instant> c = TIME_AS_INSTANTS.newInstance();
-            c.setValues(UnmodifiableArrayList.wrap(instants));
-=======
             final var instants = new Instant[values.size()];
             Arrays.setAll(instants, (i) -> converter.toInstant(values.doubleValue(i)));
-            final Attribute<Instant> c = TIME_AS_INSTANTS.newInstance();
+            final AbstractAttribute<Instant> c = TIME_AS_INSTANTS.newInstance();
             c.setValues(Arrays.asList(instants));   // The list is copied.
->>>>>>> a2c13a94
             ct = c;
         } else {
             final AbstractAttribute<Number> c = TIME_AS_NUMBERS.newInstance();
