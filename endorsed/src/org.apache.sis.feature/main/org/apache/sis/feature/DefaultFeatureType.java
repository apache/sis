/*
 * Licensed to the Apache Software Foundation (ASF) under one or more
 * contributor license agreements.  See the NOTICE file distributed with
 * this work for additional information regarding copyright ownership.
 * The ASF licenses this file to You under the Apache License, Version 2.0
 * (the "License"); you may not use this file except in compliance with
 * the License.  You may obtain a copy of the License at
 *
 *     http://www.apache.org/licenses/LICENSE-2.0
 *
 * Unless required by applicable law or agreed to in writing, software
 * distributed under the License is distributed on an "AS IS" BASIS,
 * WITHOUT WARRANTIES OR CONDITIONS OF ANY KIND, either express or implied.
 * See the License for the specific language governing permissions and
 * limitations under the License.
 */
package org.apache.sis.feature;

import java.util.ArrayList;
import java.util.List;
import java.util.Set;
import java.util.HashSet;
import java.util.Map;
import java.util.LinkedHashMap;
import java.util.IdentityHashMap;
import java.util.Collection;
import java.util.Collections;
import java.util.Iterator;
import java.util.Objects;
import java.io.IOException;
import java.io.ObjectInputStream;
import org.opengis.util.NameFactory;
import org.opengis.util.ScopedName;
import org.opengis.util.GenericName;
import org.opengis.util.InternationalString;
import org.opengis.parameter.ParameterDescriptorGroup;
import org.apache.sis.util.ArgumentChecks;
import org.apache.sis.util.collection.Containers;
import org.apache.sis.util.privy.CollectionsExt;
import org.apache.sis.util.privy.UnmodifiableArrayList;
import org.apache.sis.feature.internal.Resources;


/**
 * Abstraction of a real-world phenomena. A {@code FeatureType} instance describes the class of all
 * {@linkplain AbstractFeature feature} instances of that type.
 *
 * <div class="note"><b>Analogy:</b>
 * compared to the Java language, {@code FeatureType} is equivalent to {@link Class} while
 * {@code Feature} instances are equivalent to {@link Object} instances of that class.</div>
 *
 * <div class="warning"><b>Warning:</b>
 * This class is expected to implement a GeoAPI {@code FeatureType} interface in a future version.
 * When such interface will be available, most references to {@code DefaultFeatureType} in the API
 * will be replaced by references to the {@code FeatureType} interface.</div>
 *
 * <h2>Naming</h2>
 * The feature type {@linkplain #getName() name} is mandatory and should be unique. Those names are the main
 * criterion used for deciding if a feature type {@linkplain #isAssignableFrom is assignable from} another type.
 * Names can be {@linkplain org.apache.sis.util.iso.DefaultScopedName scoped} for avoiding name collision.
 *
 * <h2>Properties and inheritance</h2>
 * Each feature type can provide descriptions for the following {@linkplain #getProperties(boolean) properties}:
 *
 * <ul>
 *   <li>{@linkplain DefaultAttributeType    Attributes}</li>
 *   <li>{@linkplain DefaultAssociationRole  Associations to other features}</li>
 *   <li>{@linkplain AbstractOperation       Operations}</li>
 * </ul>
 *
 * In addition, a feature type can inherit the properties of one or more other feature types.
 * Properties defined in the sub-type can override properties of the same name defined in the
 * {@linkplain #getSuperTypes() super-types}, provided that values of the sub-type property are
 * assignable to the super-type property.
 *
 * <div class="note"><b>Analogy:</b> compared to the Java language, the above rule is similar to overriding a method
 * with a more specific return type (a.k.a. <dfn>covariant return type</dfn>). This is also similar to Java arrays,
 * which are implicitly <i>covariant</i> (i.e. {@code String[]} can be casted to {@code CharSequence[]}, which is
 * safe for read operations but not for write operations — the latter may throw {@link ArrayStoreException}).</div>
 *
 * <h2>Instantiation</h2>
 * {@code DefaultFeatureType} can be instantiated directly by a call to its {@linkplain #DefaultFeatureType constructor}.
 * But a more convenient approach may be to use the {@link org.apache.sis.feature.builder.FeatureTypeBuilder} instead,
 * which provides shortcuts for frequently-used operations like creating various {@link org.opengis.util.GenericName}
 * instances sharing the same namespace.
 *
 * <h2>Immutability and thread safety</h2>
 * Instances of this class are immutable if all properties ({@link GenericName} and {@link InternationalString}
 * instances) and all arguments ({@code AttributeType} instances) given to the constructor are also immutable.
 * Such immutable instances can be shared by many objects and passed between threads without synchronization.
 *
 * @author  Johann Sorel (Geomatys)
 * @author  Martin Desruisseaux (Geomatys)
 * @version 0.8
 *
 * @see DefaultAttributeType
 * @see DefaultAssociationRole
 * @see AbstractFeature
 * @see org.apache.sis.metadata.iso.content.DefaultFeatureTypeInfo
 * @see org.apache.sis.storage.FeatureNaming
 *
 * @since 0.5
 */
public class DefaultFeatureType extends AbstractIdentifiedType implements FeatureType {
    /**
     * For cross-version compatibility.
     */
    private static final long serialVersionUID = -4357370600723922312L;

    /**
     * If {@code true}, the feature type acts as an abstract super-type.
     *
     * @see #isAbstract()
     */
    private final boolean isAbstract;

    /**
     * {@code true} if this feature type contains only attributes with [1 … 1] multiplicity, or operations.
     * The feature type shall not contains associations.
     *
     * @see #isSimple()
     */
    private transient boolean isSimple;

    /**
     * {@code true} if the feature instances are expected to have lot of unset properties, or
     * {@code false} if we expect most properties to be specified.
     */
    private transient boolean isSparse;

    /**
     * {@code true} if we determined that this feature type does not have, directly or indirectly,
     * any unresolved name (i.e. a {@link DefaultAssociationRole#valueType} specified only be the
     * feature type name instead of its actual instance). A value of {@code true} means that all
     * names have been resolved. However, a value of {@code false} only means that we are not sure,
     * and that {@code resolve(FeatureType, Map)} should check again.
     *
     * <h4>Implementation note</h4>
     * Strictly speaking, this field should be declared {@code volatile} since the names could
     * be resolved late after construction, after the {@code DefaultFeatureType} instance became
     * used by different threads. However, this is not the intended usage of deferred associations.
     * Furthermore, a wrong value ({@code false} when it should be {@code true}) should only cause
     * more computation than needed, without changing the result.
     */
    private transient boolean isResolved;

    /**
     * The direct parents of this feature type, or an empty set if none.
     *
     * @see #getSuperTypes()
     */
    @SuppressWarnings("serial")
    private final Set<DefaultFeatureType> superTypes;

    /**
     * The names of all parents of this feature type, including parents of parents. This is used
     * for a more efficient implementation of {@link #isAssignableFrom(DefaultFeatureType)}.
     *
     * @see #isAssignableFrom(DefaultFeatureType)
     */
    private transient Set<GenericName> assignableTo;

    /**
     * Any feature operation, any feature attribute type and any feature association role
     * that carries characteristics of a feature type.
     * This list does not include the properties inherited from the super-types.
     *
     * @see #getProperties(boolean)
     */
    @SuppressWarnings("serial")                     // Can be various serializable implementations.
    private final List<AbstractIdentifiedType> properties;

    /**
     * All properties, including the ones declared in the super-types.
     * This is an unmodifiable view of the {@link #byName} values.
     *
     * @see #getProperties(boolean)
     */
    private transient Collection<AbstractIdentifiedType> allProperties;

    /**
     * A lookup table for fetching properties by name, including the properties from super-types.
     * This map shall not be modified after construction.
     *
     * @see #getProperty(String)
     */
    private transient Map<String, AbstractIdentifiedType> byName;

    /**
     * Indices of properties in an array of properties similar to {@link #properties},
     * but excluding operations. This map includes the properties from the super-types.
     * Parameterless operations (to be handled in a special way) are identified by index -1.
     *
     * The size of this map may be smaller than the {@link #byName} size.
     * This map shall not be modified after construction.
     *
     * @see #indices()
     */
    private transient Map<String, Integer> indices;

    /**
     * Value in {@link #indices} map for parameterless operations. Those operations are not stored
     * in feature instances, but can be handled as virtual attributes computed on-the-fly.
     */
    static final Integer OPERATION_INDEX = -1;

    /**
     * Constructs a feature type from the given properties. The identification map is given unchanged to
     * the {@linkplain AbstractIdentifiedType#AbstractIdentifiedType(Map) super-class constructor}.
     * The following table is a reminder of main (not all) recognized map entries:
     *
     * <table class="sis">
     *   <caption>Recognized map entries (non exhaustive list)</caption>
     *   <tr>
     *     <th>Map key</th>
     *     <th>Value type</th>
     *     <th>Returned by</th>
     *   </tr><tr>
     *     <td>{@value org.apache.sis.feature.AbstractIdentifiedType#NAME_KEY}</td>
     *     <td>{@link GenericName} or {@link String}</td>
     *     <td>{@link #getName()}</td>
     *   </tr><tr>
     *     <td>{@value org.apache.sis.feature.AbstractIdentifiedType#DEFINITION_KEY}</td>
     *     <td>{@link InternationalString} or {@link String}</td>
     *     <td>{@link #getDefinition()}</td>
     *   </tr><tr>
     *     <td>{@value org.apache.sis.feature.AbstractIdentifiedType#DESIGNATION_KEY}</td>
     *     <td>{@link InternationalString} or {@link String}</td>
     *     <td>{@link #getDesignation()}</td>
     *   </tr><tr>
     *     <td>{@value org.apache.sis.feature.AbstractIdentifiedType#DESCRIPTION_KEY}</td>
     *     <td>{@link InternationalString} or {@link String}</td>
     *     <td>{@link #getDescription()}</td>
     *   </tr><tr>
     *     <td>{@value org.apache.sis.feature.AbstractIdentifiedType#DEPRECATED_KEY}</td>
     *     <td>{@link Boolean}</td>
     *     <td>{@link #isDeprecated()}</td>
     *   </tr>
     * </table>
     *
     * <div class="warning"><b>Warning:</b> In a future SIS version, the type of array elements may be
     * changed to {@code org.opengis.feature.FeatureType} and {@code org.opengis.feature.PropertyType}.
     * This change is pending GeoAPI revision. In the meantime, make sure that the {@code properties}
     * array contains only attribute types, association roles or operations, <strong>not</strong> other
     * feature types since the later are not properties in the ISO sense.</div>
     *
     * @param identification  the name and other information to be given to this feature type.
     * @param isAbstract      if {@code true}, the feature type acts as an abstract super-type.
     * @param superTypes      the parents of this feature type, or {@code null} or empty if none.
     * @param properties      any feature operation, any feature attribute type and any feature
     *                        association role that carries characteristics of a feature type.
     *
     * @see org.apache.sis.feature.builder.FeatureTypeBuilder
     */
    @SuppressWarnings("this-escape")
    public DefaultFeatureType(final Map<String,?> identification, final boolean isAbstract,
            final DefaultFeatureType[] superTypes, final AbstractIdentifiedType... properties)
    {
        super(identification);
        ArgumentChecks.ensureNonNull("properties", properties);
        this.isAbstract = isAbstract;
        if (superTypes == null) {
            this.superTypes = Collections.emptySet();
        } else {
            this.superTypes = CollectionsExt.immutableSet(true, superTypes);
            for (final FeatureType type : this.superTypes) {
                if (type instanceof NamedFeatureType) {
                    // Hierarchy of feature types cannot be cyclic.
                    throw new IllegalArgumentException(Resources.format(Resources.Keys.UnresolvedFeatureName_1, type.getName()));
                }
            }
        }
        /*
         * We need to copy the properties in a temporary modifiable list in order to allow removal of elements
         * in case of duplicated values. Opportunistically verify for null values. The same verification could
         * be done in the scanPropertiesFrom(…) method, but doing it here produces a less confusing stacktrace.
         */
        final List<AbstractIdentifiedType> sourceProperties = new ArrayList<>(properties.length);
        for (int i=0; i<properties.length; i++) {
            final AbstractIdentifiedType property = properties[i];
            ArgumentChecks.ensureNonNullElement("properties", i, property);
            sourceProperties.add(property);
        }
        computeTransientFields(sourceProperties);
        final int size = sourceProperties.size();
        switch (size) {
            case 0:  this.properties = Collections.emptyList(); break;
            case 1:  this.properties = Collections.singletonList(sourceProperties.get(0)); break;
            default: this.properties = UnmodifiableArrayList.wrap(sourceProperties.toArray(new AbstractIdentifiedType[size])); break;
        }
        /*
         * Before to resolve cyclic associations, verify that operations depend only on existing properties.
         * Note: the `allProperties` collection has been created by computeTransientFields(…) above.
         */
        for (final AbstractIdentifiedType property : allProperties) {
            if (property instanceof AbstractOperation) {
                for (final String dependency : ((AbstractOperation) property).getDependencies()) {
                    if (!byName.containsKey(dependency)) {
                        throw new IllegalArgumentException(Resources.format(Resources.Keys.DependencyNotFound_3,
                                property.getName(), dependency, super.getName()));
                    }
                }
            }
        }
        // Do not invoke before DefaultFeatureType construction succeed.
        isResolved = resolve(this, this.properties, null, isSimple);
    }

    /**
     * Creates a name from the given string. This method is invoked at construction time,
     * so it should not use any field in this {@code AbtractIdentifiedObject} instance.
     */
    @Override
    GenericName createName(final NameFactory factory, final String value) {
        return factory.createTypeName(null, value);
    }

    /**
     * Invoked on deserialization for restoring the {@link #byName} and other transient fields.
     *
     * @param  in  the input stream from which to deserialize a feature type.
     * @throws IOException if an I/O error occurred while reading or if the stream contains invalid data.
     * @throws ClassNotFoundException if the class serialized on the stream is not on the module path.
     */
    private void readObject(final ObjectInputStream in) throws IOException, ClassNotFoundException {
        in.defaultReadObject();
        computeTransientFields(properties);
        /*
         * Set isResolved to a conservative value. The `resolve` method will compute a more accurate value if needed,
         * the first time that another DefaultFeatureType will have a dependency to this DefaultFeatureType through a
         * DefaultAssociationRole.
         */
        isResolved = isSimple;
    }

    /**
     * Computes transient fields ({@link #assignableTo}, {@link #byName}, {@link #indices}, {@link #isSimple}).
     *
     * <p>As a side effect, this method checks for missing or duplicated names.</p>
     *
     * @param  properties  same content as {@link #properties} (may be the reference to the same list), but
     *         optionally in a temporarily modifiable list if we want to allow removal of duplicated values.
     *         See {@code scanPropertiesFrom(FeatureType, Collection)} javadoc for more explanation.
     * @throws IllegalArgumentException if two properties have the same name.
     */
    private void computeTransientFields(final List<AbstractIdentifiedType> properties) {
        final int capacity = Containers.hashMapCapacity(properties.size());
        byName       = new LinkedHashMap<>(capacity);
        indices      = new LinkedHashMap<>(capacity);
        assignableTo = new HashSet<>(4);
        assignableTo.add(super.getName());
        scanPropertiesFrom(this, properties);
        allProperties = UnmodifiableArrayList.wrap(byName.values().toArray(AbstractIdentifiedType[]::new));
        /*
         * Now check if the feature is simple/complex or dense/sparse. We perform this check after we finished
         * to create the list of all properties, because some properties may be overridden and we want to take
         * in account only the most specific ones.
         */
        isSimple = true;
        int index = 0;
        int mandatory = 0;                                                  // Count of mandatory properties.
        for (final Map.Entry<String,AbstractIdentifiedType> entry : byName.entrySet()) {
            final int minimumOccurs, maximumOccurs;
            final AbstractIdentifiedType property = entry.getValue();
            if (property instanceof DefaultAttributeType<?>) { // Other SIS branches check for AttributeType instead.
                minimumOccurs = ((DefaultAttributeType<?>) property).getMinimumOccurs();
                maximumOccurs = ((DefaultAttributeType<?>) property).getMaximumOccurs();
                isSimple &= (minimumOccurs == maximumOccurs);
            } else if (property instanceof FieldType) { // TODO: check for AssociationRole instead (after GeoAPI upgrade).
                minimumOccurs = ((FieldType) property).getMinimumOccurs();
                maximumOccurs = ((FieldType) property).getMaximumOccurs();
                isSimple = false;
            } else {
                if (isParameterlessOperation(property)) {
                    indices.put(entry.getKey(), OPERATION_INDEX);
                }
                continue;                           // For feature operations, maximumOccurs is implicitly 0.
            }
            if (maximumOccurs != 0) {
                isSimple &= (maximumOccurs == 1);
                indices.put(entry.getKey(), index++);
                if (minimumOccurs != 0) {
                    mandatory++;
                }
            }
        }
        /*
         * If some properties use long name of the form "head:tip", creates short aliases containing only the "tip"
         * name for convenience, provided that it does not create ambiguity.  If a short alias could map to two or
         * more properties, then that alias is not added.
         *
         * In the `aliases` map below, null values will be assigned to ambiguous short names.
         */
<<<<<<< HEAD
        final Map<String, AbstractIdentifiedType> aliases = new LinkedHashMap<>();
        for (final AbstractIdentifiedType property : allProperties) {
=======
        final var aliases = new LinkedHashMap<String, PropertyType>();
        for (final PropertyType property : allProperties) {
>>>>>>> 4c5563fa
            GenericName name = property.getName();
            while (name instanceof ScopedName) {
                if (name == (name = ((ScopedName) name).tail())) break;   // Safety against broken implementations.
                String key = name.toString();
                if (key == null || (key = key.trim()).isEmpty()) break;   // Safety against broken implementations.
                aliases.put(key, aliases.containsKey(key) ? null : property);
            }
        }
        for (final Map.Entry<String,AbstractIdentifiedType> entry : aliases.entrySet()) {
            final AbstractIdentifiedType property = entry.getValue();
            if (property != null) {
                final String tip = entry.getKey();
                if (byName.putIfAbsent(tip, property) == null) {
                    /*
                     * This block is skipped if there is properties named "tip" and "head:tip".
                     * The `indices` value may be null if the property is an operation.
                     */
                    final Integer value = indices.get(property.getName().toString());
                    if (value != null && indices.put(tip, value) != null) {
                        throw new AssertionError(tip);                                  // Should never happen.
                    }
                }
            }
        }
        /*
         * Trim the collections. Especially useful when the collections have less that 2 elements.
         */
        byName       = CollectionsExt.compact(byName);
        indices      = CollectionsExt.compact(indices);
        assignableTo = CollectionsExt.unmodifiableOrCopy(assignableTo);
        /*
         * Rational for choosing whether the feature is sparse: By default, java.util.HashMap implementation creates
         * an internal array of length 16 (see HashMap.DEFAULT_INITIAL_CAPACITY).  In addition, the HashMap instance
         * itself consumes approximately 8 "words" in memory.  Consequently, there is no advantage in using HashMap
         * unless the number of properties is greater than 16 + 8 (note: we could specify a smaller initial capacity,
         * but the memory consumed by each internal Map.Entry quickly exceed the few saved words). Next, the default
         * HashMap threshold is 0.75, so there is again no advantage in using HashMap if we do not expect at least 25%
         * of unused properties. Our current implementation arbitrarily sets the threshold to 50%.
         */
        final int n = indices.size();
        isSparse = (n > 24) && (mandatory <= n/2);
    }

    /**
     * Fills the {@link #byName} map using the non-transient information in the given {@code source}.
     * This method invokes itself recursively in order to use the information provided in super-types.
     * This method also performs an opportunist verification of argument validity.
     *
     * <p>{@code this} shall be the instance in process of being created, not any other instance
     * (i.e. recursive method invocations are performed on the same {@code this} instance).</p>
     *
     * <p>This method requires that the caller gives {@code source.getProperties(false)} himself for two reasons:</p>
     * <ul>
     *   <li>Avoid a call to the user-overrideable {@link #getProperties(boolean)} method
     *       while this {@code DefaultFeatureType} instance is still under constructor.</li>
     *   <li>Allow the {@code DefaultFeatureType(Map, boolean, FeatureType[], PropertyType[])} constructor
     *       to pass a temporary modifiable list that allow element removal.</li>
     * </ul>
     *
     * @param  source            the feature from which to get properties.
     * @param  sourceProperties  {@code source.getProperties(false)} (see above method javadoc).
     * @throws IllegalArgumentException if two properties have the same name.
     */
    private void scanPropertiesFrom(final DefaultFeatureType source,
            final Collection<? extends AbstractIdentifiedType> sourceProperties)
    {
        for (final DefaultFeatureType parent : source.getSuperTypes()) {
            if (assignableTo.add(parent.getName())) {
                scanPropertiesFrom(parent, parent.getProperties(false));
            }
        }
        int index = -1;
        final Iterator<? extends AbstractIdentifiedType> it = sourceProperties.iterator();
        while (it.hasNext()) {
            final AbstractIdentifiedType property = it.next();
            final String name = toString(property.getName(), source, "properties", ++index);
            final AbstractIdentifiedType previous = byName.put(name, property);
            if (previous != null) {
                if (previous.equals(property)) {
                    byName.put(name, previous);         // Keep the instance declared in super-type.
                    if (source == this) {
                        it.remove();                    // Remove duplicated values in instance under construction.
                    }
                } else if (!isAssignableIgnoreName(previous, property)) {
                    final GenericName owner = ownerOf(this, sourceProperties, previous);
                    throw new IllegalArgumentException(Resources.format(Resources.Keys.PropertyAlreadyExists_2,
                            (owner != null) ? owner : "?", name));
                }
            }
        }
    }

    /**
     * Returns the name of the feature which defines the given property, or {@code null} if not found.
     * This method is for information purpose when producing an error message - its implementation does
     * not need to be efficient.
     *
     * <p><b>API note:</b> a non-static method would be more elegant in this "SIS for GeoAPI 3.0" branch.
     * However this method needs to be static in other SIS branches, because they work with interfaces
     * rather than SIS implementation. We keep the method static in this branch too for easier merges.</p>
     */
    private static GenericName ownerOf(final DefaultFeatureType type, final Collection<? extends AbstractIdentifiedType> properties,
            final AbstractIdentifiedType toSearch)
    {
        if (properties.contains(toSearch)) {
            return type.getName();
        }
        for (final DefaultFeatureType superType : type.getSuperTypes()) {
            final GenericName owner = ownerOf(superType, superType.getProperties(false), toSearch);
            if (owner != null) {
                return owner;
            }
        }
        return null;
    }

    /**
     * If an associated feature type is a placeholder for a {@code FeatureType} to be defined later,
     * replaces the placeholder by the actual instance if available. Otherwise do nothing.
     *
     * <p>This method is needed only in case of cyclic graph, e.g. feature <var>A</var> has an association
     * to feature <var>B</var> which has an association back to <var>A</var>. It may also be <var>A</var>
     * having an association to itself, <i>etc.</i></p>
     *
     * <p>{@code this} shall be the instance in process of being created, not other instance
     * (i.e. recursive method invocations are performed on the same {@code this} instance).</p>
     *
     * @param  feature   the feature type for which to resolve the properties.
     * @param  previous  previous results, for avoiding never ending loop.
     * @return {@code true} if all names have been resolved.
     */
    private boolean resolve(final DefaultFeatureType feature, final Map<FeatureType,Boolean> previous) {
        /*
         * The isResolved field is used only as a cache for skipping completely the DefaultFeatureType instance if
         * we have determined that there is no unresolved name.  If the given argument is not a DefaultFeatureType
         * instance, conservatively assumes `isSimple`. It may cause more calculation than needed, but should not
         * change the result.
         */
<<<<<<< HEAD
        return feature.isResolved = resolve(feature, feature.properties, previous, feature.isResolved);
=======
        if (feature instanceof DefaultFeatureType) {
            final var dt = (DefaultFeatureType) feature;
            return dt.isResolved = resolve(dt, dt.properties, previous, dt.isResolved);
        } else {
            return resolve(feature, feature.getProperties(false), previous, feature.isSimple());
        }
>>>>>>> 4c5563fa
    }

    /**
     * Implementation of {@code resolve(FeatureType, Map)}, also to be invoked from the constructor.
     *
     * <p>{@code this} shall be the instance in process of being created, not other instance
     * (i.e. recursive method invocations are performed on the same {@code this} instance).</p>
     *
     * @param  feature     the feature type for which to resolve the properties.
     * @param  toUpdate    {@code feature.getProperties(false)}, which may contain the associations to update.
     * @param  previous    previous results, for avoiding never ending loop. Initially {@code null}.
     * @param  resolved    {@code true} if we already know that all names are resolved.
     * @return {@code true} if all names have been resolved.
     */
    private boolean resolve(final DefaultFeatureType feature, final Collection<? extends AbstractIdentifiedType> toUpdate,
            Map<FeatureType,Boolean> previous, boolean resolved)
    {
        if (!resolved) {
            resolved = true;
            for (final DefaultFeatureType type : feature.getSuperTypes()) {
                resolved &= resolve(type, previous);
            }
            for (final AbstractIdentifiedType property : toUpdate) {
                if (property instanceof DefaultAssociationRole) {
                    if (!((DefaultAssociationRole) property).resolve(this, properties)) {
                        resolved = false;
                        continue;
                    }
                    /*
                     * Resolve recursively the associated features, with a check against infinite recursion.
                     * If we fall in a loop (for example A → B → C → A), conservatively returns `false`. This
                     * may not be the most accurate answer, but will not cause any more hurt than checking more
                     * often than necessary.
                     */
                    final DefaultFeatureType valueType = ((DefaultAssociationRole) property).getValueType();
                    if (valueType != this) {
                        if (previous == null) {
                            previous = new IdentityHashMap<>(8);
                        }
                        Boolean r = previous.put(valueType, Boolean.FALSE);
                        if (r == null) {
                            r = resolve(valueType, previous);
                            previous.put(valueType, r);
                        }
                        resolved &= r;
                    }
                }
            }
        }
        return resolved;
    }

    /**
     * Returns {@code true} if the given property type stands for a parameterless operation which return a result.
     *
     * @see #OPERATION_INDEX
     */
    static boolean isParameterlessOperation(final AbstractIdentifiedType type) {
        if (type instanceof AbstractOperation) {
            final ParameterDescriptorGroup parameters = ((AbstractOperation) type).getParameters();
            return ((parameters == null) || parameters.descriptors().isEmpty())
                   && ((AbstractOperation) type).getResult() != null;
        }
        return false;
    }


    // -------- END OF CONSTRUCTORS ------------------------------------------------------------------------------


    /**
     * Returns {@code true} if the feature type acts as an abstract super-type.
     * Abstract types cannot be {@linkplain #newInstance() instantiated}.
     *
     * @return {@code true} if the feature type acts as an abstract super-type.
     */
    public final boolean isAbstract() {
        return isAbstract;
    }

    /**
     * Returns {@code true} if the feature instances are expected to have lot of unset properties,
     * or {@code false} if we expect most properties to be specified.
     */
    final boolean isSparse() {
        return isSparse;
    }

    /**
     * Returns {@code true} if this feature type contains only attributes with [1 … 1] multiplicity,
     * or operations (no feature association).
     * Such feature types can be handled as a {@linkplain org.apache.sis.util.iso.DefaultRecord records}.
     *
     * @return {@code true} if this feature type contains only simple attributes or operations.
     */
    public boolean isSimple() {
        return isSimple;
    }

    /**
     * Returns {@code true} if the given base type may be the same or a super-type of the given type, using only
     * the name as a criterion. This is a faster check than {@link #isAssignableFrom(DefaultFeatureType)}.
     *
     * <p>Performance note: callers should verify that {@code base != type} before to invoke this method.</p>
     *
     * <p><b>API note:</b> a non-static method would be more elegant in this "SIS for GeoAPI 3.0" branch.
     * However this method needs to be static in other SIS branches, because they work with interfaces
     * rather than SIS implementation. We keep the method static in this branch too for easier merges.</p>
     */
    static boolean maybeAssignableFrom(final DefaultFeatureType base, final DefaultFeatureType type) {
        return type.assignableTo.contains(base.getName());
    }

    /**
     * Returns {@code true} if this type is same or a super-type of the given type.
     * The check is based mainly on the feature type {@linkplain #getName() name}, which should be unique.
     * However, as a safety, this method also checks that all properties in this feature type is assignable
     * from a property of the same name in the given type.
     *
     * <h4>Constraints</h4>
     * <ul>
     *   <li>If <var>A</var> is assignable from <var>B</var> and <var>B</var> is assignable from <var>C</var>,
     *       then <var>A</var> is assignable from <var>C</var>.</li>
     * </ul>
     *
     * <div class="note"><b>Analogy:</b>
     * if we compare {@code FeatureType} to {@link Class} in the Java language, then this method is equivalent
     * to {@link Class#isAssignableFrom(Class)}.</div>
     *
     * @param  type  the type to be checked.
     * @return {@code true} if instances of the given type can be assigned to association of this type.
     */
    @Override
    public boolean isAssignableFrom(final DefaultFeatureType type) {
        if (type == this) {
            return true;                            // Optimization for a common case.
        }
        if (!maybeAssignableFrom(this, Objects.requireNonNull(type))) {
            return false;
        }
        /*
         * Ensures that all properties defined in this feature type is also defined
         * in the given property, and that the former is assignable from the latter.
         */
        for (final Map.Entry<String, AbstractIdentifiedType> entry : byName.entrySet()) {
            final AbstractIdentifiedType other;
            try {
                other = type.getProperty(entry.getKey());
            } catch (IllegalArgumentException e) {
                /*
                 * A property in this FeatureType does not exist in the given FeatureType.
                 * Catching exceptions is not an efficient way to perform this check, but
                 * actually this case should be rare because we verified before this loop
                 * that the names match. If the names are unique (as recommended), then
                 * this exception should never happen.
                 */
                return false;
            }
            if (!isAssignableIgnoreName(entry.getValue(), other)) {
                return false;
            }
        }
        return true;
    }

    /**
     * Returns {@code true} if instances of the {@code other} type are assignable to the given {@code base} type.
     * This method does not compare the names — this verification is presumed already done by the caller.
     */
    private static boolean isAssignableIgnoreName(final AbstractIdentifiedType base, final AbstractIdentifiedType other) {
        if (base != other) {
            /*
             * If the base property is an attribute, then the overriding property shall be either an attribute
             * or a parameterless operation producing an attribute.  The parameterless operation is considered
             * has having a [1…1] multiplicity.
             *
             * Note: other SIS branches use AttributeType and FeatureAssociationRole
             *       instead than DefaultAttributeType and DefaultAssociationRole.
             */
            if (base instanceof DefaultAttributeType<?>) {
                final DefaultAttributeType<?> p0 = (DefaultAttributeType<?>) base;
                final DefaultAttributeType<?> p1;
                if (other instanceof DefaultAttributeType<?>) {
                    p1 = (DefaultAttributeType<?>) other;
                } else if (isParameterlessOperation(other)) {
                    final AbstractIdentifiedType result = ((AbstractOperation) other).getResult();
                    if (result instanceof DefaultAttributeType<?>) {
                        p1 = (DefaultAttributeType<?>) result;
                    } else {
                        return false;
                    }
                } else {
                    return false;
                }
                final int minOccurs, maxOccurs;
                if (!p0.getValueClass().isAssignableFrom(p1.getValueClass())    ||
                    (minOccurs = p0.getMinimumOccurs()) > p1.getMinimumOccurs() ||
                    (maxOccurs = p0.getMaximumOccurs()) < p1.getMaximumOccurs() ||
                    (p1 != other && (minOccurs > 1 || maxOccurs < 1)))             // [1…1] multiplicity for operations.
                {
                    return false;
                }
            }
            /*
             * Unconditionally test for associations even if we executed the previous block for attributes,
             * because an implementation could implement both AttributeType and AssociationRole interfaces.
             * This is not recommended, but if it happen we want a behavior as consistent as possible.
             */
            if (base instanceof DefaultAssociationRole) {
                final DefaultAssociationRole p0 = (DefaultAssociationRole) base;
                final DefaultAssociationRole p1;
                if (other instanceof DefaultAssociationRole) {
                    p1 = (DefaultAssociationRole) other;
                } else if (isParameterlessOperation(other)) {
                    final AbstractIdentifiedType result = ((AbstractOperation) other).getResult();
                    if (result instanceof DefaultAssociationRole) {
                        p1 = (DefaultAssociationRole) result;
                    } else {
                        return false;
                    }
                } else {
                    return false;
                }
                final int minOccurs, maxOccurs;
                if ((minOccurs = p0.getMinimumOccurs()) > p1.getMinimumOccurs() ||
                    (maxOccurs = p0.getMaximumOccurs()) < p1.getMaximumOccurs() ||
                    (p1 != other && (minOccurs > 1 || maxOccurs < 1)))             // [1…1] multiplicity for operations.
                {
                    return false;
                }
                final DefaultFeatureType f0 = p0.getValueType();
                final DefaultFeatureType f1 = p1.getValueType();
                if (f0 != f1 && !f0.isAssignableFrom(f1)) {
                    return false;
                }
            }
            /*
             * Operations can be overridden by other operations having the same parameters.
             * In the special case of parameterless operations, can also be overridden by
             * AttributeType or FeatureAssociationRole.
             */
            if (base instanceof AbstractOperation) {
                final AbstractOperation p0 = (AbstractOperation) base;
                final AbstractIdentifiedType r1;
                if (other instanceof AbstractOperation) {
                    final AbstractOperation p1 = (AbstractOperation) other;
                    if (!Objects.equals(p0.getParameters(), p1.getParameters())) {
                        return false;
                    }
                    r1 = p1.getResult();
                } else if (isParameterlessOperation(base)) {
                    r1 = other;
                } else {
                    return false;
                }
                final AbstractIdentifiedType r0 = p0.getResult();
                if (r0 != r1) {
                    if (r0 instanceof DefaultFeatureType) {
                        if (!(r1 instanceof DefaultFeatureType) || !((FeatureType) r0).isAssignableFrom((DefaultFeatureType) r1)) {
                            return false;
                        }
                    } else if (r0 != null) {
                        if (r1 == null || !isAssignableIgnoreName(r0, r1)) {
                            return false;
                        }
                    }
                    // No need for explicit AttributeType or Operation checks because they are PropertyType.
                }
            }
        }
        return true;
    }

    /**
     * Returns the direct parents of this feature type.
     *
     * <div class="note"><b>Analogy:</b>
     * if we compare {@code FeatureType} to {@link Class} in the Java language, then this method is equivalent
     * to {@link Class#getSuperclass()} except that feature types allow multi-inheritance.</div>
     *
     * <div class="warning"><b>Warning:</b>
     * The type of list elements will be changed to {@code FeatureType} if and when such interface
     * will be defined in GeoAPI.</div>
     *
     * <h4>API note</h4>
     * This method is final because it is invoked (indirectly) by constructors, and invoking a user-overrideable
     * method at construction time is not recommended. Furthermore, many Apache SIS methods need guarantees about
     * the stability of this collection.
     *
     * @return  the parents of this feature type, or an empty set if none.
     */
    @SuppressWarnings("ReturnOfCollectionOrArrayField")
    public final Set<DefaultFeatureType> getSuperTypes() {
        return superTypes;      // Immutable
    }

    /**
     * Returns any feature operation, any feature attribute type and any feature association role that
     * carries characteristics of a feature type. The returned collection will include the properties
     * inherited from the {@linkplain #getSuperTypes() super-types} only if {@code includeSuperTypes}
     * is {@code true}.
     *
     * <div class="warning"><b>Warning:</b>
     * The type of list elements will be changed to {@code PropertyType} if and when such interface
     * will be defined in GeoAPI.</div>
     *
     * @param  includeSuperTypes  {@code true} for including the properties inherited from the super-types,
     *         or {@code false} for returning only the properties defined explicitly in this type.
     * @return feature operation, attribute type and association role that carries characteristics of this
     *         feature type (not including parent types).
     */
    @Override
    public Collection<AbstractIdentifiedType> getProperties(final boolean includeSuperTypes) {
        return includeSuperTypes ? allProperties : properties;
    }

    /**
     * Returns the attribute, operation or association role for the given name.
     *
     * <div class="warning"><b>Warning:</b>
     * The type of returned element will be changed to {@code PropertyType} if and when such interface
     * will be defined in GeoAPI.</div>
     *
     * @param  name  the name of the property to search.
     * @return the property for the given name, or {@code null} if none.
     * @throws IllegalArgumentException if the given argument is not a property name of this feature.
     *
     * @see AbstractFeature#getProperty(String)
     */
    public AbstractIdentifiedType getProperty(final String name) throws IllegalArgumentException {
        final AbstractIdentifiedType pt = byName.get(name);
        if (pt != null) {
            return pt;
        }
        throw new IllegalArgumentException(AbstractFeature.propertyNotFound(this, getName(), name));
    }

    /**
     * Returns the map from names to indices in an array of properties.
     * This is used for {@link DenseFeature} implementation.
     * Caller shall not modify the returned map.
     */
    @SuppressWarnings("ReturnOfCollectionOrArrayField")
    final Map<String,Integer> indices() {
        return indices;
    }

    /**
     * Creates a new feature instance of this type.
     *
     * <div class="note"><b>Analogy:</b>
     * if we compare {@code FeatureType} to {@link Class} and {@code Feature} to {@link Object} in the Java language,
     * then this method is equivalent to {@link Class#newInstance()}.</div>
     *
     * @return a new feature instance.
     * @throws IllegalStateException if this feature type {@linkplain #isAbstract() is abstract}.
     */
    public AbstractFeature newInstance() throws IllegalStateException {
        if (isAbstract) {
            throw new IllegalStateException(Resources.format(Resources.Keys.AbstractFeatureType_1, getName()));
        }
        return isSparse ? new SparseFeature(this) : new DenseFeature(this);
    }

    /**
     * Returns a hash code value for this feature type.
     *
     * @return {@inheritDoc}
     */
    @Override
    public int hashCode() {
        return super.hashCode() + superTypes.hashCode() + 37*properties.hashCode();
    }

    /**
     * Compares this feature type with the given object for equality.
     *
     * @return {@inheritDoc}
     */
    @Override
    public boolean equals(final Object obj) {
        if (obj == this) {
            return true;
        }
        if (super.equals(obj)) {
            final DefaultFeatureType that = (DefaultFeatureType) obj;
            return isAbstract == that.isAbstract &&
                   superTypes.equals(that.superTypes) &&
                   properties.equals(that.properties);
        }
        return false;
    }

    /**
     * Formats this feature in a tabular format.
     *
     * @return a string representation of this feature in a tabular format.
     *
     * @see FeatureFormat
     */
    @Override
    public String toString() {
        return FeatureFormat.sharedFormat(this);
    }
}<|MERGE_RESOLUTION|>--- conflicted
+++ resolved
@@ -391,13 +391,8 @@
          *
          * In the `aliases` map below, null values will be assigned to ambiguous short names.
          */
-<<<<<<< HEAD
-        final Map<String, AbstractIdentifiedType> aliases = new LinkedHashMap<>();
+        final var aliases = new LinkedHashMap<String, AbstractIdentifiedType>();
         for (final AbstractIdentifiedType property : allProperties) {
-=======
-        final var aliases = new LinkedHashMap<String, PropertyType>();
-        for (final PropertyType property : allProperties) {
->>>>>>> 4c5563fa
             GenericName name = property.getName();
             while (name instanceof ScopedName) {
                 if (name == (name = ((ScopedName) name).tail())) break;   // Safety against broken implementations.
@@ -536,16 +531,7 @@
          * instance, conservatively assumes `isSimple`. It may cause more calculation than needed, but should not
          * change the result.
          */
-<<<<<<< HEAD
         return feature.isResolved = resolve(feature, feature.properties, previous, feature.isResolved);
-=======
-        if (feature instanceof DefaultFeatureType) {
-            final var dt = (DefaultFeatureType) feature;
-            return dt.isResolved = resolve(dt, dt.properties, previous, dt.isResolved);
-        } else {
-            return resolve(feature, feature.getProperties(false), previous, feature.isSimple());
-        }
->>>>>>> 4c5563fa
     }
 
     /**
