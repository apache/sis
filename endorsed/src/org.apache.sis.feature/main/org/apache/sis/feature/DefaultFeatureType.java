/*
 * Licensed to the Apache Software Foundation (ASF) under one or more
 * contributor license agreements.  See the NOTICE file distributed with
 * this work for additional information regarding copyright ownership.
 * The ASF licenses this file to You under the Apache License, Version 2.0
 * (the "License"); you may not use this file except in compliance with
 * the License.  You may obtain a copy of the License at
 *
 *     http://www.apache.org/licenses/LICENSE-2.0
 *
 * Unless required by applicable law or agreed to in writing, software
 * distributed under the License is distributed on an "AS IS" BASIS,
 * WITHOUT WARRANTIES OR CONDITIONS OF ANY KIND, either express or implied.
 * See the License for the specific language governing permissions and
 * limitations under the License.
 */
package org.apache.sis.feature;

import java.util.ArrayList;
import java.util.List;
import java.util.Set;
import java.util.HashSet;
import java.util.Map;
import java.util.LinkedHashMap;
import java.util.IdentityHashMap;
import java.util.Collection;
import java.util.Collections;
import java.util.Iterator;
import java.util.Objects;
import java.io.IOException;
import java.io.ObjectInputStream;
import org.opengis.util.NameFactory;
import org.opengis.util.ScopedName;
import org.opengis.util.GenericName;
import org.opengis.util.InternationalString;
import org.opengis.parameter.ParameterDescriptorGroup;
import org.apache.sis.util.ArgumentChecks;
import org.apache.sis.util.collection.Containers;
import org.apache.sis.feature.internal.Resources;


/**
 * Abstraction of a real-world phenomena. A {@code FeatureType} instance describes the class of all
 * {@linkplain AbstractFeature feature} instances of that type.
 *
 * <div class="note"><b>Analogy:</b>
 * compared to the Java language, {@code FeatureType} is equivalent to {@link Class} while
 * {@code Feature} instances are equivalent to {@link Object} instances of that class.</div>
 *
 * <div class="warning"><b>Warning:</b>
 * This class is expected to implement a GeoAPI {@code FeatureType} interface in a future version.
 * When such interface will be available, most references to {@code DefaultFeatureType} in the API
 * will be replaced by references to the {@code FeatureType} interface.</div>
 *
 * <h2>Naming</h2>
 * The feature type {@linkplain #getName() name} is mandatory and should be unique. Those names are the main
 * criterion used for deciding if a feature type {@linkplain #isAssignableFrom is assignable from} another type.
 * Names can be {@linkplain org.apache.sis.util.iso.DefaultScopedName scoped} for avoiding name collision.
 *
 * <h2>Properties and inheritance</h2>
 * Each feature type can provide descriptions for the following {@linkplain #getProperties(boolean) properties}:
 *
 * <ul>
 *   <li>{@linkplain DefaultAttributeType    Attributes}</li>
 *   <li>{@linkplain DefaultAssociationRole  Associations to other features}</li>
 *   <li>{@linkplain AbstractOperation       Operations}</li>
 * </ul>
 *
 * In addition, a feature type can inherit the properties of one or more other feature types.
 * Properties defined in the sub-type can override properties of the same name defined in the
 * {@linkplain #getSuperTypes() super-types}, provided that values of the sub-type property are
 * assignable to the super-type property.
 *
 * <div class="note"><b>Analogy:</b> compared to the Java language, the above rule is similar to overriding a method
 * with a more specific return type (a.k.a. <dfn>covariant return type</dfn>). This is also similar to Java arrays,
 * which are implicitly <i>covariant</i> (i.e. {@code String[]} can be cast to {@code CharSequence[]}, which is
 * safe for read operations but not for write operations — the latter may throw {@link ArrayStoreException}).</div>
 *
 * <h2>Instantiation</h2>
 * {@code DefaultFeatureType} can be instantiated directly by a call to its {@linkplain #DefaultFeatureType constructor}.
 * But a more convenient approach may be to use the {@link org.apache.sis.feature.builder.FeatureTypeBuilder} instead,
 * which provides shortcuts for frequently-used operations like creating various {@link org.opengis.util.GenericName}
 * instances sharing the same namespace.
 *
 * <h2>Immutability and thread safety</h2>
 * Instances of this class are immutable if all properties ({@link GenericName} and {@link InternationalString}
 * instances) and all arguments ({@code AttributeType} instances) given to the constructor are also immutable.
 * Such immutable instances can be shared by many objects and passed between threads without synchronization.
 *
 * @author  Johann Sorel (Geomatys)
 * @author  Martin Desruisseaux (Geomatys)
 * @version 1.6
 *
 * @see DefaultAttributeType
 * @see DefaultAssociationRole
 * @see AbstractFeature
 * @see org.apache.sis.metadata.iso.content.DefaultFeatureTypeInfo
 * @see org.apache.sis.storage.FeatureNaming
 *
 * @since 0.5
 */
public class DefaultFeatureType extends AbstractIdentifiedType implements FeatureType {
    /**
     * For cross-version compatibility.
     */
    private static final long serialVersionUID = -4357370600723922312L;

    /**
     * If {@code true}, the feature type acts as an abstract super-type.
     *
     * @see #isAbstract()
     */
    private final boolean isAbstract;

    /**
     * {@code true} if this feature type contains only attributes with [1 … 1] multiplicity, or operations.
     * The feature type shall not contains associations.
     *
     * @see #isSimple()
     */
    private transient boolean isSimple;

    /**
     * {@code true} if the feature instances are expected to have lot of unset properties, or
     * {@code false} if we expect most properties to be specified.
     */
    private transient boolean isSparse;

    /**
     * {@code true} if we determined that this feature type does not have, directly or indirectly,
     * any unresolved name (i.e. a {@link DefaultAssociationRole#valueType} specified only be the
     * feature type name instead of its actual instance). A value of {@code true} means that all
     * names have been resolved. However, a value of {@code false} only means that we are not sure,
     * and that {@code resolve(FeatureType, Map)} should check again.
     *
     * <h4>Implementation note</h4>
     * Strictly speaking, this field should be declared {@code volatile} since the names could
     * be resolved late after construction, after the {@code DefaultFeatureType} instance became
     * used by different threads. However, this is not the intended usage of deferred associations.
     * Furthermore, a wrong value ({@code false} when it should be {@code true}) should only cause
     * more computation than needed, without changing the result.
     */
    private transient boolean isResolved;

    /**
     * The direct parents of this feature type, or an empty set if none.
     *
     * @see #getSuperTypes()
     */
    @SuppressWarnings("serial")
    private final Set<DefaultFeatureType> superTypes;

    /**
     * The names of all parents of this feature type, including parents of parents. This is used
     * for a more efficient implementation of {@link #isAssignableFrom(DefaultFeatureType)}.
     *
     * @see #isAssignableFrom(DefaultFeatureType)
     */
    private transient Set<GenericName> assignableTo;

    /**
     * Any feature operation, any feature attribute type and any feature association role
     * that carries characteristics of a feature type.
     * This list does not include the properties inherited from the super-types.
     *
     * @see #getProperties(boolean)
     */
    @SuppressWarnings("serial")                     // Can be various serializable implementations.
    private final List<AbstractIdentifiedType> properties;

    /**
     * All properties, including the ones declared in the super-types.
     * This is an unmodifiable view of the {@link #byName} values.
     *
     * @see #getProperties(boolean)
     */
    private transient Collection<AbstractIdentifiedType> allProperties;

    /**
     * A lookup table for fetching properties by name, including the properties from super-types.
     * This map shall not be modified after construction.
     *
     * @see #getProperty(String)
     */
    private transient Map<String, AbstractIdentifiedType> byName;

    /**
     * Indices of properties in an array of properties similar to {@link #properties},
     * but excluding operations. This map includes the properties from the super-types.
     * Parameterless operations (to be handled in a special way) are identified by index -1.
     *
     * The size of this map may be smaller than the {@link #byName} size.
     * This map shall not be modified after construction.
     *
     * @see #indices()
     */
    private transient Map<String, Integer> indices;

    /**
     * Value in {@link #indices} map for parameterless operations. Those operations are not stored
     * in feature instances, but can be handled as virtual attributes computed on-the-fly.
     */
    static final Integer OPERATION_INDEX = -1;

    /**
     * Constructs a feature type from the given properties. The identification map is given unchanged to
     * the {@linkplain AbstractIdentifiedType#AbstractIdentifiedType(Map) super-class constructor}.
     * The following table is a reminder of main (not all) recognized map entries:
     *
     * <table class="sis">
     *   <caption>Recognized map entries (non exhaustive list)</caption>
     *   <tr>
     *     <th>Map key</th>
     *     <th>Value type</th>
     *     <th>Returned by</th>
     *   </tr><tr>
     *     <td>{@value org.apache.sis.feature.AbstractIdentifiedType#NAME_KEY}</td>
     *     <td>{@link GenericName} or {@link String}</td>
     *     <td>{@link #getName()}</td>
     *   </tr><tr>
     *     <td>{@value org.apache.sis.feature.AbstractIdentifiedType#DEFINITION_KEY}</td>
     *     <td>{@link InternationalString} or {@link String}</td>
     *     <td>{@link #getDefinition()}</td>
     *   </tr><tr>
     *     <td>{@value org.apache.sis.feature.AbstractIdentifiedType#DESIGNATION_KEY}</td>
     *     <td>{@link InternationalString} or {@link String}</td>
     *     <td>{@link #getDesignation()}</td>
     *   </tr><tr>
     *     <td>{@value org.apache.sis.feature.AbstractIdentifiedType#DESCRIPTION_KEY}</td>
     *     <td>{@link InternationalString} or {@link String}</td>
     *     <td>{@link #getDescription()}</td>
     *   </tr><tr>
     *     <td>{@value org.apache.sis.feature.AbstractIdentifiedType#DEPRECATED_KEY}</td>
     *     <td>{@link Boolean}</td>
     *     <td>{@link #isDeprecated()}</td>
     *   </tr>
     * </table>
     *
     * <div class="warning"><b>Warning:</b> In a future SIS version, the type of array elements may be
     * changed to {@code org.opengis.feature.FeatureType} and {@code org.opengis.feature.PropertyType}.
     * This change is pending GeoAPI revision. In the meantime, make sure that the {@code properties}
     * array contains only attribute types, association roles or operations, <strong>not</strong> other
     * feature types since the later are not properties in the ISO sense.</div>
     *
     * @param identification  the name and other information to be given to this feature type.
     * @param isAbstract      if {@code true}, the feature type acts as an abstract super-type.
     * @param superTypes      the parents of this feature type, or {@code null} or empty if none.
     * @param properties      any feature operation, any feature attribute type and any feature
     *                        association role that carries characteristics of a feature type.
     *
     * @see org.apache.sis.feature.builder.FeatureTypeBuilder
     */
    @SuppressWarnings("this-escape")
    public DefaultFeatureType(final Map<String,?> identification, final boolean isAbstract,
            final DefaultFeatureType[] superTypes, final AbstractIdentifiedType... properties)
    {
        super(identification);
        ArgumentChecks.ensureNonNull("properties", properties);
        this.isAbstract = isAbstract;
        if (superTypes == null) {
            this.superTypes = Collections.emptySet();
        } else {
            this.superTypes = Containers.copyToImmutableSetIgnoreNull(superTypes);
            for (final FeatureType type : this.superTypes) {
                if (type instanceof NamedFeatureType) {
                    // Hierarchy of feature types cannot be cyclic.
                    throw new IllegalArgumentException(Resources.format(Resources.Keys.UnresolvedFeatureName_1, type.getName()));
                }
            }
        }
        /*
         * We need to copy the properties in a temporary modifiable list in order to allow removal of elements
         * in case of duplicated values. Opportunistically verify for null values. The same verification could
         * be done in the scanPropertiesFrom(…) method, but doing it here produces a less confusing stacktrace.
         */
        final List<AbstractIdentifiedType> sourceProperties = new ArrayList<>(properties.length);
        for (int i=0; i<properties.length; i++) {
            final AbstractIdentifiedType property = properties[i];
            ArgumentChecks.ensureNonNullElement("properties", i, property);
            sourceProperties.add(property);
        }
        computeTransientFields(sourceProperties);
        switch (sourceProperties.size()) {
            case 0:  this.properties = Collections.emptyList(); break;
            case 1:  this.properties = Collections.singletonList(sourceProperties.get(0)); break;
<<<<<<< HEAD
            default: this.properties = UnmodifiableArrayList.wrap(sourceProperties.toArray(new AbstractIdentifiedType[size])); break;
=======
            default: this.properties = Containers.copyToImmutableList(sourceProperties, PropertyType.class); break;
>>>>>>> a2c13a94
        }
        /*
         * Before to resolve cyclic associations, verify that operations depend only on existing properties.
         * Note: the `allProperties` collection has been created by computeTransientFields(…) above.
         */
        for (final AbstractIdentifiedType property : allProperties) {
            if (property instanceof AbstractOperation) {
                for (final String dependency : ((AbstractOperation) property).getDependencies()) {
                    if (!byName.containsKey(dependency)) {
                        throw new IllegalArgumentException(Resources.format(Resources.Keys.DependencyNotFound_3,
                                property.getName(), dependency, super.getName()));
                    }
                }
            }
        }
        // Do not invoke before DefaultFeatureType construction succeed.
        isResolved = resolve(this, this.properties, null, isSimple);
    }

    /**
     * Creates a name from the given string. This method is invoked at construction time,
     * so it should not use any field in this {@code AbtractIdentifiedObject} instance.
     */
    @Override
    GenericName createName(final NameFactory factory, final String value) {
        return factory.createTypeName(null, value);
    }

    /**
     * Invoked on deserialization for restoring the {@link #byName} and other transient fields.
     *
     * @param  in  the input stream from which to deserialize a feature type.
     * @throws IOException if an I/O error occurred while reading or if the stream contains invalid data.
     * @throws ClassNotFoundException if the class serialized on the stream is not on the module path.
     */
    private void readObject(final ObjectInputStream in) throws IOException, ClassNotFoundException {
        in.defaultReadObject();
        computeTransientFields(properties);
        /*
         * Set isResolved to a conservative value. The `resolve` method will compute a more accurate value if needed,
         * the first time that another DefaultFeatureType will have a dependency to this DefaultFeatureType through a
         * DefaultAssociationRole.
         */
        isResolved = isSimple;
    }

    /**
     * Computes transient fields ({@link #assignableTo}, {@link #byName}, {@link #indices}, {@link #isSimple}).
     *
     * <p>As a side effect, this method checks for missing or duplicated names.</p>
     *
     * @param  properties  same content as {@link #properties} (may be the reference to the same list), but
     *         optionally in a temporarily modifiable list if we want to allow removal of duplicated values.
     *         See {@code scanPropertiesFrom(FeatureType, Collection)} javadoc for more explanation.
     * @throws IllegalArgumentException if two properties have the same name.
     */
    private void computeTransientFields(final List<AbstractIdentifiedType> properties) {
        final int capacity = Containers.hashMapCapacity(properties.size());
        byName       = new LinkedHashMap<>(capacity);
        indices      = new LinkedHashMap<>(capacity);
        assignableTo = new HashSet<>(4);
        assignableTo.add(super.getName());
        scanPropertiesFrom(this, properties);
<<<<<<< HEAD
        allProperties = UnmodifiableArrayList.wrap(byName.values().toArray(AbstractIdentifiedType[]::new));
=======
        allProperties = Containers.copyToImmutableList(byName.values(), PropertyType.class);
>>>>>>> a2c13a94
        /*
         * Now check if the feature is simple/complex or dense/sparse. We perform this check after we finished
         * to create the list of all properties, because some properties may be overridden and we want to take
         * in account only the most specific ones.
         */
        isSimple = true;
        int index = 0;
        int mandatory = 0;                                                  // Count of mandatory properties.
        for (final Map.Entry<String,AbstractIdentifiedType> entry : byName.entrySet()) {
            final int minimumOccurs, maximumOccurs;
            final AbstractIdentifiedType property = entry.getValue();
            if (property instanceof DefaultAttributeType<?>) { // Other SIS branches check for AttributeType instead.
                minimumOccurs = ((DefaultAttributeType<?>) property).getMinimumOccurs();
                maximumOccurs = ((DefaultAttributeType<?>) property).getMaximumOccurs();
                isSimple &= (minimumOccurs == maximumOccurs);
            } else if (property instanceof FieldType) { // TODO: check for AssociationRole instead (after GeoAPI upgrade).
                minimumOccurs = ((FieldType) property).getMinimumOccurs();
                maximumOccurs = ((FieldType) property).getMaximumOccurs();
                isSimple = false;
            } else {
                if (isParameterlessOperation(property)) {
                    indices.put(entry.getKey(), OPERATION_INDEX);
                }
                continue;                           // For feature operations, maximumOccurs is implicitly 0.
            }
            if (maximumOccurs != 0) {
                isSimple &= (maximumOccurs == 1);
                indices.put(entry.getKey(), index++);
                if (minimumOccurs != 0) {
                    mandatory++;
                }
            }
        }
        /*
         * If some properties use long name of the form "head:tip", creates short aliases containing only the "tip"
         * name for convenience, provided that it does not create ambiguity.  If a short alias could map to two or
         * more properties, then that alias is not added.
         *
         * In the `aliases` map below, null values will be assigned to ambiguous short names.
         */
        final var aliases = new LinkedHashMap<String, AbstractIdentifiedType>();
        for (final AbstractIdentifiedType property : allProperties) {
            GenericName name = property.getName();
            while (name instanceof ScopedName) {
                if (name == (name = ((ScopedName) name).tail())) break;   // Safety against broken implementations.
                String key = name.toString();
                if (key == null || (key = key.trim()).isEmpty()) break;   // Safety against broken implementations.
                aliases.put(key, aliases.containsKey(key) ? null : property);
            }
        }
        for (final Map.Entry<String,AbstractIdentifiedType> entry : aliases.entrySet()) {
            final AbstractIdentifiedType property = entry.getValue();
            if (property != null) {
                final String tip = entry.getKey();
                if (byName.putIfAbsent(tip, property) == null) {
                    /*
                     * This block is skipped if there is properties named "tip" and "head:tip".
                     * The `indices` value may be null if the property is an operation.
                     */
                    final Integer value = indices.get(property.getName().toString());
                    if (value != null && indices.put(tip, value) != null) {
                        throw new AssertionError(tip);                                  // Should never happen.
                    }
                }
            }
        }
        /*
         * Trim the collections. Especially useful when the collections have less that 2 elements.
         */
        byName       = compact(byName);
        indices      = compact(indices);
        assignableTo = Containers.unmodifiable(assignableTo);
        /*
         * Rational for choosing whether the feature is sparse: By default, java.util.HashMap implementation creates
         * an internal array of length 16 (see HashMap.DEFAULT_INITIAL_CAPACITY).  In addition, the HashMap instance
         * itself consumes approximately 8 "words" in memory.  Consequently, there is no advantage in using HashMap
         * unless the number of properties is greater than 16 + 8 (note: we could specify a smaller initial capacity,
         * but the memory consumed by each internal Map.Entry quickly exceed the few saved words). Next, the default
         * HashMap threshold is 0.75, so there is again no advantage in using HashMap if we do not expect at least 25%
         * of unused properties. Our current implementation arbitrarily sets the threshold to 50%.
         */
        final int n = indices.size();
        isSparse = (n > 24) && (mandatory <= n/2);
    }

    /**
     * Fills the {@link #byName} map using the non-transient information in the given {@code source}.
     * This method invokes itself recursively in order to use the information provided in super-types.
     * This method also performs an opportunist verification of argument validity.
     *
     * <p>{@code this} shall be the instance in process of being created, not any other instance
     * (i.e. recursive method invocations are performed on the same {@code this} instance).</p>
     *
     * <p>This method requires that the caller gives {@code source.getProperties(false)} himself for two reasons:</p>
     * <ul>
     *   <li>Avoid a call to the user-overrideable {@link #getProperties(boolean)} method
     *       while this {@code DefaultFeatureType} instance is still under constructor.</li>
     *   <li>Allow the {@code DefaultFeatureType(Map, boolean, FeatureType[], PropertyType[])} constructor
     *       to pass a temporary modifiable list that allow element removal.</li>
     * </ul>
     *
     * @param  source            the feature from which to get properties.
     * @param  sourceProperties  {@code source.getProperties(false)} (see above method javadoc).
     * @throws IllegalArgumentException if two properties have the same name.
     */
    private void scanPropertiesFrom(final DefaultFeatureType source,
            final Collection<? extends AbstractIdentifiedType> sourceProperties)
    {
        for (final DefaultFeatureType parent : source.getSuperTypes()) {
            if (assignableTo.add(parent.getName())) {
                scanPropertiesFrom(parent, parent.getProperties(false));
            }
        }
        int index = -1;
        final Iterator<? extends AbstractIdentifiedType> it = sourceProperties.iterator();
        while (it.hasNext()) {
            final AbstractIdentifiedType property = it.next();
            final String name = toString(property.getName(), source, "properties", ++index);
            final AbstractIdentifiedType previous = byName.put(name, property);
            if (previous != null) {
                if (previous.equals(property)) {
                    byName.put(name, previous);         // Keep the instance declared in super-type.
                    if (source == this) {
                        it.remove();                    // Remove duplicated values in instance under construction.
                    }
                } else if (!isAssignableIgnoreName(previous, property)) {
                    final GenericName owner = ownerOf(this, sourceProperties, previous);
                    throw new IllegalArgumentException(Resources.format(Resources.Keys.PropertyAlreadyExists_2,
                            (owner != null) ? owner : "?", name));
                }
            }
        }
    }

    /**
     * Returns the name of the feature which defines the given property, or {@code null} if not found.
     * This method is for information purpose when producing an error message - its implementation does
     * not need to be efficient.
     *
     * <p><b>API note:</b> a non-static method would be more elegant in this "SIS for GeoAPI 3.0" branch.
     * However this method needs to be static in other SIS branches, because they work with interfaces
     * rather than SIS implementation. We keep the method static in this branch too for easier merges.</p>
     */
    private static GenericName ownerOf(final DefaultFeatureType type, final Collection<? extends AbstractIdentifiedType> properties,
            final AbstractIdentifiedType toSearch)
    {
        if (properties.contains(toSearch)) {
            return type.getName();
        }
        for (final DefaultFeatureType superType : type.getSuperTypes()) {
            final GenericName owner = ownerOf(superType, superType.getProperties(false), toSearch);
            if (owner != null) {
                return owner;
            }
        }
        return null;
    }

    /**
     * If an associated feature type is a placeholder for a {@code FeatureType} to be defined later,
     * replaces the placeholder by the actual instance if available. Otherwise do nothing.
     *
     * <p>This method is needed only in case of cyclic graph, e.g. feature <var>A</var> has an association
     * to feature <var>B</var> which has an association back to <var>A</var>. It may also be <var>A</var>
     * having an association to itself, <i>etc.</i></p>
     *
     * <p>{@code this} shall be the instance in process of being created, not other instance
     * (i.e. recursive method invocations are performed on the same {@code this} instance).</p>
     *
     * @param  feature   the feature type for which to resolve the properties.
     * @param  previous  previous results, for avoiding never ending loop.
     * @return {@code true} if all names have been resolved.
     */
    private boolean resolve(final DefaultFeatureType feature, final Map<FeatureType,Boolean> previous) {
        /*
         * The isResolved field is used only as a cache for skipping completely the DefaultFeatureType instance if
         * we have determined that there is no unresolved name.  If the given argument is not a DefaultFeatureType
         * instance, conservatively assumes `isSimple`. It may cause more calculation than needed, but should not
         * change the result.
         */
        return feature.isResolved = resolve(feature, feature.properties, previous, feature.isResolved);
    }

    /**
     * Implementation of {@code resolve(FeatureType, Map)}, also to be invoked from the constructor.
     *
     * <p>{@code this} shall be the instance in process of being created, not other instance
     * (i.e. recursive method invocations are performed on the same {@code this} instance).</p>
     *
     * @param  feature     the feature type for which to resolve the properties.
     * @param  toUpdate    {@code feature.getProperties(false)}, which may contain the associations to update.
     * @param  previous    previous results, for avoiding never ending loop. Initially {@code null}.
     * @param  resolved    {@code true} if we already know that all names are resolved.
     * @return {@code true} if all names have been resolved.
     */
    private boolean resolve(final DefaultFeatureType feature, final Collection<? extends AbstractIdentifiedType> toUpdate,
            Map<FeatureType,Boolean> previous, boolean resolved)
    {
        if (!resolved) {
            resolved = true;
            for (final DefaultFeatureType type : feature.getSuperTypes()) {
                resolved &= resolve(type, previous);
            }
            for (final AbstractIdentifiedType property : toUpdate) {
                if (property instanceof DefaultAssociationRole) {
                    if (!((DefaultAssociationRole) property).resolve(this, properties)) {
                        resolved = false;
                        continue;
                    }
                    /*
                     * Resolve recursively the associated features, with a check against infinite recursion.
                     * If we fall in a loop (for example A → B → C → A), conservatively returns `false`. This
                     * may not be the most accurate answer, but will not cause any more hurt than checking more
                     * often than necessary.
                     */
                    final DefaultFeatureType valueType = ((DefaultAssociationRole) property).getValueType();
                    if (valueType != this) {
                        if (previous == null) {
                            previous = new IdentityHashMap<>(8);
                        }
                        Boolean r = previous.put(valueType, Boolean.FALSE);
                        if (r == null) {
                            r = resolve(valueType, previous);
                            previous.put(valueType, r);
                        }
                        resolved &= r;
                    }
                }
            }
        }
        return resolved;
    }

    /**
     * Returns {@code true} if the given property type stands for a parameterless operation which return a result.
     *
     * @see #OPERATION_INDEX
     */
    static boolean isParameterlessOperation(final AbstractIdentifiedType type) {
        if (type instanceof AbstractOperation) {
            final ParameterDescriptorGroup parameters = ((AbstractOperation) type).getParameters();
            return ((parameters == null) || parameters.descriptors().isEmpty())
                   && ((AbstractOperation) type).getResult() != null;
        }
        return false;
    }


    // -------- END OF CONSTRUCTORS ------------------------------------------------------------------------------


    /**
     * Returns {@code true} if the feature type acts as an abstract super-type.
     * Abstract types cannot be {@linkplain #newInstance() instantiated}.
     *
     * @return {@code true} if the feature type acts as an abstract super-type.
     */
    public final boolean isAbstract() {
        return isAbstract;
    }

    /**
     * Returns {@code true} if the feature instances are expected to have lot of unset properties,
     * or {@code false} if we expect most properties to be specified.
     */
    final boolean isSparse() {
        return isSparse;
    }

    /**
     * Returns {@code true} if this feature type contains only attributes with [1 … 1] multiplicity,
     * or operations (no feature association).
     * Such feature types can be handled as a {@linkplain org.apache.sis.util.iso.DefaultRecord records}.
     *
     * @return {@code true} if this feature type contains only simple attributes or operations.
     */
    public boolean isSimple() {
        return isSimple;
    }

    /**
     * Returns {@code true} if the given base type may be the same or a super-type of the given type, using only
     * the name as a criterion. This is a faster check than {@link #isAssignableFrom(DefaultFeatureType)}.
     *
     * <p>Performance note: callers should verify that {@code base != type} before to invoke this method.</p>
     *
     * <p><b>API note:</b> a non-static method would be more elegant in this "SIS for GeoAPI 3.0" branch.
     * However this method needs to be static in other SIS branches, because they work with interfaces
     * rather than SIS implementation. We keep the method static in this branch too for easier merges.</p>
     */
    static boolean maybeAssignableFrom(final DefaultFeatureType base, final DefaultFeatureType type) {
        return type.assignableTo.contains(base.getName());
    }

    /**
     * Returns {@code true} if this type is same or a super-type of the given type.
     * The check is based mainly on the feature type {@linkplain #getName() name}, which should be unique.
     * However, as a safety, this method also checks that all properties in this feature type is assignable
     * from a property of the same name in the given type.
     *
     * <h4>Constraints</h4>
     * <ul>
     *   <li>If <var>A</var> is assignable from <var>B</var> and <var>B</var> is assignable from <var>C</var>,
     *       then <var>A</var> is assignable from <var>C</var>.</li>
     * </ul>
     *
     * <div class="note"><b>Analogy:</b>
     * if we compare {@code FeatureType} to {@link Class} in the Java language, then this method is equivalent
     * to {@link Class#isAssignableFrom(Class)}.</div>
     *
     * @param  type  the type to be checked.
     * @return {@code true} if instances of the given type can be assigned to association of this type.
     */
    @Override
    public boolean isAssignableFrom(final DefaultFeatureType type) {
        if (type == this) {
            return true;                            // Optimization for a common case.
        }
        if (!maybeAssignableFrom(this, Objects.requireNonNull(type))) {
            return false;
        }
        /*
         * Ensures that all properties defined in this feature type is also defined
         * in the given property, and that the former is assignable from the latter.
         */
        for (final Map.Entry<String, AbstractIdentifiedType> entry : byName.entrySet()) {
            final AbstractIdentifiedType other;
            try {
                other = type.getProperty(entry.getKey());
            } catch (IllegalArgumentException e) {
                /*
                 * A property in this FeatureType does not exist in the given FeatureType.
                 * Catching exceptions is not an efficient way to perform this check, but
                 * actually this case should be rare because we verified before this loop
                 * that the names match. If the names are unique (as recommended), then
                 * this exception should never happen.
                 */
                return false;
            }
            if (!isAssignableIgnoreName(entry.getValue(), other)) {
                return false;
            }
        }
        return true;
    }

    /**
     * Returns {@code true} if instances of the {@code other} type are assignable to the given {@code base} type.
     * This method does not compare the names — this verification is presumed already done by the caller.
     */
    private static boolean isAssignableIgnoreName(final AbstractIdentifiedType base, final AbstractIdentifiedType other) {
        if (base != other) {
            /*
             * If the base property is an attribute, then the overriding property shall be either an attribute
             * or a parameterless operation producing an attribute.  The parameterless operation is considered
             * has having a [1…1] multiplicity.
             *
             * Note: other SIS branches use AttributeType and FeatureAssociationRole
             *       instead than DefaultAttributeType and DefaultAssociationRole.
             */
            if (base instanceof DefaultAttributeType<?>) {
                final DefaultAttributeType<?> p0 = (DefaultAttributeType<?>) base;
                final DefaultAttributeType<?> p1;
                if (other instanceof DefaultAttributeType<?>) {
                    p1 = (DefaultAttributeType<?>) other;
                } else if (isParameterlessOperation(other)) {
                    final AbstractIdentifiedType result = ((AbstractOperation) other).getResult();
                    if (result instanceof DefaultAttributeType<?>) {
                        p1 = (DefaultAttributeType<?>) result;
                    } else {
                        return false;
                    }
                } else {
                    return false;
                }
                final int minOccurs, maxOccurs;
                if (!p0.getValueClass().isAssignableFrom(p1.getValueClass())    ||
                    (minOccurs = p0.getMinimumOccurs()) > p1.getMinimumOccurs() ||
                    (maxOccurs = p0.getMaximumOccurs()) < p1.getMaximumOccurs() ||
                    (p1 != other && (minOccurs > 1 || maxOccurs < 1)))             // [1…1] multiplicity for operations.
                {
                    return false;
                }
            }
            /*
             * Unconditionally test for associations even if we executed the previous block for attributes,
             * because an implementation could implement both AttributeType and AssociationRole interfaces.
             * This is not recommended, but if it happen we want a behavior as consistent as possible.
             */
            if (base instanceof DefaultAssociationRole) {
                final DefaultAssociationRole p0 = (DefaultAssociationRole) base;
                final DefaultAssociationRole p1;
                if (other instanceof DefaultAssociationRole) {
                    p1 = (DefaultAssociationRole) other;
                } else if (isParameterlessOperation(other)) {
                    final AbstractIdentifiedType result = ((AbstractOperation) other).getResult();
                    if (result instanceof DefaultAssociationRole) {
                        p1 = (DefaultAssociationRole) result;
                    } else {
                        return false;
                    }
                } else {
                    return false;
                }
                final int minOccurs, maxOccurs;
                if ((minOccurs = p0.getMinimumOccurs()) > p1.getMinimumOccurs() ||
                    (maxOccurs = p0.getMaximumOccurs()) < p1.getMaximumOccurs() ||
                    (p1 != other && (minOccurs > 1 || maxOccurs < 1)))             // [1…1] multiplicity for operations.
                {
                    return false;
                }
                final DefaultFeatureType f0 = p0.getValueType();
                final DefaultFeatureType f1 = p1.getValueType();
                if (f0 != f1 && !f0.isAssignableFrom(f1)) {
                    return false;
                }
            }
            /*
             * Operations can be overridden by other operations having the same parameters.
             * In the special case of parameterless operations, can also be overridden by
             * AttributeType or FeatureAssociationRole.
             */
            if (base instanceof AbstractOperation) {
                final AbstractOperation p0 = (AbstractOperation) base;
                final AbstractIdentifiedType r1;
                if (other instanceof AbstractOperation) {
                    final AbstractOperation p1 = (AbstractOperation) other;
                    if (!Objects.equals(p0.getParameters(), p1.getParameters())) {
                        return false;
                    }
                    r1 = p1.getResult();
                } else if (isParameterlessOperation(base)) {
                    r1 = other;
                } else {
                    return false;
                }
                final AbstractIdentifiedType r0 = p0.getResult();
                if (r0 != r1) {
                    if (r0 instanceof DefaultFeatureType) {
                        if (!(r1 instanceof DefaultFeatureType) || !((FeatureType) r0).isAssignableFrom((DefaultFeatureType) r1)) {
                            return false;
                        }
                    } else if (r0 != null) {
                        if (r1 == null || !isAssignableIgnoreName(r0, r1)) {
                            return false;
                        }
                    }
                    // No need for explicit AttributeType or Operation checks because they are PropertyType.
                }
            }
        }
        return true;
    }

    /**
     * Returns the direct parents of this feature type.
     *
     * <div class="note"><b>Analogy:</b>
     * if we compare {@code FeatureType} to {@link Class} in the Java language, then this method is equivalent
     * to {@link Class#getSuperclass()} except that feature types allow multi-inheritance.</div>
     *
     * <div class="warning"><b>Warning:</b>
     * The type of list elements will be changed to {@code FeatureType} if and when such interface
     * will be defined in GeoAPI.</div>
     *
     * <h4>API note</h4>
     * This method is final because it is invoked (indirectly) by constructors, and invoking a user-overrideable
     * method at construction time is not recommended. Furthermore, many Apache SIS methods need guarantees about
     * the stability of this collection.
     *
     * @return  the parents of this feature type, or an empty set if none.
     */
    @SuppressWarnings("ReturnOfCollectionOrArrayField")
    public final Set<DefaultFeatureType> getSuperTypes() {
        return superTypes;      // Immutable
    }

    /**
     * Returns any feature operation, any feature attribute type and any feature association role that
     * carries characteristics of a feature type. The returned collection will include the properties
     * inherited from the {@linkplain #getSuperTypes() super-types} only if {@code includeSuperTypes}
     * is {@code true}.
     *
     * <div class="warning"><b>Warning:</b>
     * The type of list elements will be changed to {@code PropertyType} if and when such interface
     * will be defined in GeoAPI.</div>
     *
     * @param  includeSuperTypes  {@code true} for including the properties inherited from the super-types,
     *         or {@code false} for returning only the properties defined explicitly in this type.
     * @return feature operation, attribute type and association role that carries characteristics of this
     *         feature type (not including parent types).
     */
    @Override
    public Collection<AbstractIdentifiedType> getProperties(final boolean includeSuperTypes) {
        return includeSuperTypes ? allProperties : properties;
    }

    /**
     * Returns {@code true} if and only if an attribute, operation or association role of the given name exists
     * in this feature type or in one of its super-types. If this method returns {@code true}, then calls to
     * <code>{@linkplain #getProperty(String) getProperty}(name)</code> will not throw
     * {@link IllegalArgumentException}.
     *
     * @param  name  the name of the property to search.
     * @return whether an attribute, operation or association role exists for the given name.
     *
     * @since 1.6
     */
    public boolean hasProperty(final String name) {
        return byName.get(name) != null;
    }

    /**
     * Returns the attribute, operation or association role for the given name.
     * The method searches in this feature type and in all super-types.
     *
     * <div class="warning"><b>Warning:</b>
     * The type of returned element will be changed to {@code PropertyType} if and when such interface
     * will be defined in GeoAPI.</div>
     *
     * @param  name  the name of the property to search.
     * @return the property for the given name, or {@code null} if none.
     * @throws IllegalArgumentException if the given argument is not a property name of this feature.
     *
     * @see AbstractFeature#getProperty(String)
     */
    public AbstractIdentifiedType getProperty(final String name) throws IllegalArgumentException {
        final AbstractIdentifiedType pt = byName.get(name);
        if (pt != null) {
            return pt;
        }
        throw new IllegalArgumentException(AbstractFeature.propertyNotFound(this, getName(), name));
    }

    /**
     * Returns the map from names to indices in an array of properties.
     * This is used for {@link DenseFeature} implementation.
     * Caller shall not modify the returned map.
     */
    @SuppressWarnings("ReturnOfCollectionOrArrayField")
    final Map<String,Integer> indices() {
        return indices;
    }

    /**
     * Creates a new feature instance of this type.
     *
     * <div class="note"><b>Analogy:</b>
     * if we compare {@code FeatureType} to {@link Class} and {@code Feature} to {@link Object} in the Java language,
     * then this method is equivalent to {@link Class#newInstance()}.</div>
     *
     * @return a new feature instance.
     * @throws IllegalStateException if this feature type {@linkplain #isAbstract() is abstract}.
     */
    public AbstractFeature newInstance() throws IllegalStateException {
        if (isAbstract) {
            throw new IllegalStateException(Resources.format(Resources.Keys.AbstractFeatureType_1, getName()));
        }
        return isSparse ? new SparseFeature(this) : new DenseFeature(this);
    }

    /**
     * Returns a hash code value for this feature type.
     *
     * @return {@inheritDoc}
     */
    @Override
    public int hashCode() {
        return super.hashCode() + superTypes.hashCode() + 37*properties.hashCode();
    }

    /**
     * Compares this feature type with the given object for equality.
     *
     * @return {@inheritDoc}
     */
    @Override
    public boolean equals(final Object obj) {
        if (obj == this) {
            return true;
        }
        if (super.equals(obj)) {
            final var that = (DefaultFeatureType) obj;
            return isAbstract == that.isAbstract &&
                   superTypes.equals(that.superTypes) &&
                   properties.equals(that.properties);
        }
        return false;
    }

    /**
     * Formats this feature in a tabular format.
     *
     * @return a string representation of this feature in a tabular format.
     *
     * @see FeatureFormat
     */
    @Override
    public String toString() {
        return FeatureFormat.sharedFormat(this);
    }
}<|MERGE_RESOLUTION|>--- conflicted
+++ resolved
@@ -283,11 +283,7 @@
         switch (sourceProperties.size()) {
             case 0:  this.properties = Collections.emptyList(); break;
             case 1:  this.properties = Collections.singletonList(sourceProperties.get(0)); break;
-<<<<<<< HEAD
-            default: this.properties = UnmodifiableArrayList.wrap(sourceProperties.toArray(new AbstractIdentifiedType[size])); break;
-=======
-            default: this.properties = Containers.copyToImmutableList(sourceProperties, PropertyType.class); break;
->>>>>>> a2c13a94
+            default: this.properties = Containers.copyToImmutableList(sourceProperties, AbstractIdentifiedType.class); break;
         }
         /*
          * Before to resolve cyclic associations, verify that operations depend only on existing properties.
@@ -351,11 +347,7 @@
         assignableTo = new HashSet<>(4);
         assignableTo.add(super.getName());
         scanPropertiesFrom(this, properties);
-<<<<<<< HEAD
-        allProperties = UnmodifiableArrayList.wrap(byName.values().toArray(AbstractIdentifiedType[]::new));
-=======
-        allProperties = Containers.copyToImmutableList(byName.values(), PropertyType.class);
->>>>>>> a2c13a94
+        allProperties = Containers.copyToImmutableList(byName.values(), AbstractIdentifiedType.class);
         /*
          * Now check if the feature is simple/complex or dense/sparse. We perform this check after we finished
          * to create the list of all properties, because some properties may be overridden and we want to take
