--- conflicted
+++ resolved
@@ -74,6 +74,7 @@
  * @author  Alexis Manin (Geomatys)
  * @author  Johann Sorel (Geomatys)
  */
+@SuppressWarnings("exports")
 public final class ResampledGridCoverageTest extends TestCase {
     /**
      * The random number generator used for generating some grid coverage values.
@@ -314,7 +315,7 @@
         final GridCoverage target   = processor.resample(source, targetGG);
         assertInstanceOf(TranslatedGridCoverage.class, target, "Expected fast path.");
         assertSame(targetGG, target.getGridGeometry());
-        assertEnvelopeEquals(sourceGG.getEnvelope(), targetGG.getEnvelope(), 0);
+        assertEnvelopeEquals(sourceGG.getEnvelope(), targetGG.getEnvelope());
         /*
          * The envelope is BOX(20 15, 80 77). Evaluate a single point inside that envelope.
          * The result for identical "real world" coordinates should be the same for both coverages.
@@ -404,11 +405,7 @@
                 new AxisDirection[] {AxisDirection.FUTURE, AxisDirection.EAST, AxisDirection.NORTH, AxisDirection.UP},
                 "Expected (t,λ,φ,H) axes.");
 
-<<<<<<< HEAD
         assertPixelsEqual(source.render(null), null, result.render(null), null);
-=======
-        assertSampleValuesEqual(source.render(null), result.render(null), 0, null);
->>>>>>> 5d62feec
     }
 
     /**
@@ -548,11 +545,7 @@
          * Target image should be 6×6 pixels, like source image.
          */
         final GridCoverage result = resample(source, targetGeom);
-<<<<<<< HEAD
         assertPixelsEqual(source.render(null), null, result.render(null), null);
-=======
-        assertSampleValuesEqual(source.render(null), result.render(null), 0, null);
->>>>>>> 5d62feec
     }
 
     /**
@@ -568,11 +561,7 @@
         final GridGeometry target4D = createGridGeometryND(HardCodedCRS.WGS84_4D, 0, 1, 2, 3, false);
         final GridCoverage result   = resample(source3D, target4D);
         assertEquals(target4D, result.getGridGeometry());
-<<<<<<< HEAD
         assertPixelsEqual(source3D.render(null), null, result.render(null), null);
-=======
-        assertSampleValuesEqual(source3D.render(null), result.render(null), 0, null);
->>>>>>> 5d62feec
     }
 
     /**
@@ -586,11 +575,7 @@
         final GridCoverage source4D = createCoverageND(true);
         final GridCoverage result   = resample(source4D, target3D);
         assertEquals(target3D, result.getGridGeometry());
-<<<<<<< HEAD
         assertPixelsEqual(source4D.render(null), null, result.render(null), null);
-=======
-        assertSampleValuesEqual(source4D.render(null), result.render(null), 0, null);
->>>>>>> 5d62feec
     }
 
     /**
