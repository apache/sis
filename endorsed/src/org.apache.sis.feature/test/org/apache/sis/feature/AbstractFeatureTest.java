--- conflicted
+++ resolved
@@ -114,25 +114,15 @@
          */
         @Override
         public void setPropertyValue(final String name, Object value) {
-<<<<<<< HEAD
-            final AbstractIdentifiedType type = getType().getProperty(name);
-            final boolean isMultiValued = isMultiValued(type);
-=======
             final var property = getType().getProperty(name);
             final boolean isMultiValued = isMultiValued(property);
->>>>>>> 84992dfb
             if (isMultiValued && !(value instanceof Collection<?>)) {
                 value = new ArrayList<>(PropertyView.singletonOrEmpty(value));
             }
             if (value != null) {
                 final Class<?> base;
-<<<<<<< HEAD
-                if (type instanceof DefaultAttributeType<?>) {
-                    base = ((DefaultAttributeType<?>) type).getValueClass();
-=======
-                if (property instanceof AttributeType<?>) {
-                    base = ((AttributeType<?>) property).getValueClass();
->>>>>>> 84992dfb
+                if (property instanceof DefaultAttributeType<?>) {
+                    base = ((DefaultAttributeType<?>) property).getValueClass();
                 } else {
                     base = FeatureType.class;
                 }
@@ -167,16 +157,8 @@
      */
     @Override
     boolean assertSameProperty(final String name, final Property expected, final boolean modified) {
-<<<<<<< HEAD
-        final Property actual = (Property) feature.getProperty(name);
-        assertSame("name", expected.getName(), actual.getName());
-=======
-        final var actual = feature.getProperty(name);
-        if ((expected instanceof PropertyView) == (actual instanceof PropertyView)) {
-            assertEquals(expected, actual, name);
-        }
+        final var actual = (Property) feature.getProperty(name);
         assertSame(expected.getName(), actual.getName(), "name");
->>>>>>> 84992dfb
         if (!modified) {
             assertSame(expected.getValue(), actual.getValue(), "value");
         }
