/*
 * Licensed to the Apache Software Foundation (ASF) under one or more
 * contributor license agreements.  See the NOTICE file distributed with
 * this work for additional information regarding copyright ownership.
 * The ASF licenses this file to You under the Apache License, Version 2.0
 * (the "License"); you may not use this file except in compliance with
 * the License.  You may obtain a copy of the License at
 *
 *     http://www.apache.org/licenses/LICENSE-2.0
 *
 * Unless required by applicable law or agreed to in writing, software
 * distributed under the License is distributed on an "AS IS" BASIS,
 * WITHOUT WARRANTIES OR CONDITIONS OF ANY KIND, either express or implied.
 * See the License for the specific language governing permissions and
 * limitations under the License.
 */
package org.apache.sis.feature;

import java.util.Map;
import java.util.Arrays;
import com.esri.core.geometry.Point;
import com.esri.core.geometry.Polyline;
import org.apache.sis.feature.builder.FeatureTypeBuilder;
import org.apache.sis.setup.GeometryLibrary;
import org.apache.sis.test.TestCase;
import org.junit.Test;

import static org.junit.Assert.*;

<<<<<<< HEAD
=======
// Specific to the geoapi-3.1 and geoapi-4.0 branches:
import org.opengis.feature.Attribute;
import org.opengis.feature.Feature;
import org.opengis.feature.Operation;
import org.opengis.feature.Property;

>>>>>>> efcd672a

/**
 * Tests {@link GroupAsPolylineOperation}.
 *
 * @author  Johann Sorel (Geomatys)
 * @author  Martin Desruisseaux (Geomatys)
 * @version 1.4
 * @since   0.4
 */
public final class GroupAsPolylineOperationTest extends TestCase {
    /**
     * Creates a new test case.
     */
    public GroupAsPolylineOperationTest() {
    }

    /**
     * Tests a feature with a sequence of points.
     */
    @Test
    public void testPoints() {
        final FeatureTypeBuilder builder = new FeatureTypeBuilder().setName("test");
        builder.addAttribute(Point.class).setMaximumOccurs(10).setName("points");
        final AbstractFeature feature = builder.build().newInstance();
        feature.setPropertyValue("points", Arrays.asList(
            new Point(-6, 4),
            new Point(12, 7),
            new Point( 8, 6)));

        final AbstractOperation group = FeatureOperations.groupAsPolyline(Map.of("name", "polyline"),
                                GeometryLibrary.ESRI, feature.getType().getProperty("points"));

        final var      result = group.apply(feature, null);
        final Object   value  = ((AbstractAttribute<?>) result).getValue();
        final Polyline poly   = (Polyline) value;
        assertEquals(-6, poly.getPoint(0).getX(), STRICT);
        assertEquals( 7, poly.getPoint(1).getY(), STRICT);
        assertEquals( 8, poly.getPoint(2).getX(), STRICT);
    }
}<|MERGE_RESOLUTION|>--- conflicted
+++ resolved
@@ -27,15 +27,6 @@
 
 import static org.junit.Assert.*;
 
-<<<<<<< HEAD
-=======
-// Specific to the geoapi-3.1 and geoapi-4.0 branches:
-import org.opengis.feature.Attribute;
-import org.opengis.feature.Feature;
-import org.opengis.feature.Operation;
-import org.opengis.feature.Property;
-
->>>>>>> efcd672a
 
 /**
  * Tests {@link GroupAsPolylineOperation}.
