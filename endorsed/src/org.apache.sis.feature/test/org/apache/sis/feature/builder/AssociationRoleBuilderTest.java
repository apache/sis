/*
 * Licensed to the Apache Software Foundation (ASF) under one or more
 * contributor license agreements.  See the NOTICE file distributed with
 * this work for additional information regarding copyright ownership.
 * The ASF licenses this file to You under the Apache License, Version 2.0
 * (the "License"); you may not use this file except in compliance with
 * the License.  You may obtain a copy of the License at
 *
 *     http://www.apache.org/licenses/LICENSE-2.0
 *
 * Unless required by applicable law or agreed to in writing, software
 * distributed under the License is distributed on an "AS IS" BASIS,
 * WITHOUT WARRANTIES OR CONDITIONS OF ANY KIND, either express or implied.
 * See the License for the specific language governing permissions and
 * limitations under the License.
 */
package org.apache.sis.feature.builder;

import org.apache.sis.referencing.NamedIdentifier;
import org.apache.sis.util.SimpleInternationalString;
import org.apache.sis.test.TestCase;
import org.junit.Test;

import static org.junit.Assert.*;

<<<<<<< HEAD
// Branch-dependent imports
import org.apache.sis.feature.DefaultAssociationRole;
=======
// Specific to the geoapi-3.1 and geoapi-4.0 branches:
import org.opengis.feature.FeatureAssociationRole;
>>>>>>> efcd672a


/**
 * Unit tests for class {@link AssociationRoleBuilder}.
 *
 * @author  Michael Hausegger
 * @version 0.8
 * @since   0.8
 */
public final class AssociationRoleBuilderTest extends TestCase {
    /**
     * Creates a new test case.
     */
    public AssociationRoleBuilderTest() {
    }

    /**
     * Tests the name, designation, definition, description and multiplicity associated to the role.
     */
    @Test
    public void testMetadata() {
        final FeatureTypeBuilder ftb = new FeatureTypeBuilder().setName("Highway");
        final NamedIdentifier target = new NamedIdentifier(null, "Bridge");
        final AssociationRoleBuilder builder = new AssociationRoleBuilder(ftb, null, target)
                .setDescription("Bridges on the highway")
                .setDefinition("A definition")
                .setDesignation("A designation")
                .setMaximumOccurs(2)
                .setMinimumOccurs(1);

        final DefaultAssociationRole role = builder.build();
        assertEquals("minimumOccurs", 1, role.getMinimumOccurs());
        assertEquals("maximumOccurs", 2, role.getMaximumOccurs());
        assertEquals("designation", new SimpleInternationalString("A designation"),          role.getDesignation());
        assertEquals("definition",  new SimpleInternationalString("A definition"),           role.getDefinition());
        assertEquals("description", new SimpleInternationalString("Bridges on the highway"), role.getDescription());
    }
}<|MERGE_RESOLUTION|>--- conflicted
+++ resolved
@@ -23,13 +23,8 @@
 
 import static org.junit.Assert.*;
 
-<<<<<<< HEAD
-// Branch-dependent imports
+// Specific to the main branch:
 import org.apache.sis.feature.DefaultAssociationRole;
-=======
-// Specific to the geoapi-3.1 and geoapi-4.0 branches:
-import org.opengis.feature.FeatureAssociationRole;
->>>>>>> efcd672a
 
 
 /**
