--- conflicted
+++ resolved
@@ -124,11 +124,7 @@
         final Float  latitude  = random.nextFloat() * 180 -  90;
         final Float  longitude = random.nextFloat() * 360 - 180;
         if (type != null) {
-<<<<<<< HEAD
-            final AbstractFeature feature = type.newInstance();
-=======
             final var feature = type.newInstance();
->>>>>>> 84992dfb
             feature.setPropertyValue("city",      city);
             feature.setPropertyValue("latitude",  latitude);
             feature.setPropertyValue("longitude", longitude);
