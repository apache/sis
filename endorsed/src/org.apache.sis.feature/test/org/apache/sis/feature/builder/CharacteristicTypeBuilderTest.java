/*
 * Licensed to the Apache Software Foundation (ASF) under one or more
 * contributor license agreements.  See the NOTICE file distributed with
 * this work for additional information regarding copyright ownership.
 * The ASF licenses this file to You under the Apache License, Version 2.0
 * (the "License"); you may not use this file except in compliance with
 * the License.  You may obtain a copy of the License at
 *
 *     http://www.apache.org/licenses/LICENSE-2.0
 *
 * Unless required by applicable law or agreed to in writing, software
 * distributed under the License is distributed on an "AS IS" BASIS,
 * WITHOUT WARRANTIES OR CONDITIONS OF ANY KIND, either express or implied.
 * See the License for the specific language governing permissions and
 * limitations under the License.
 */
package org.apache.sis.feature.builder;

import java.util.Set;

// Test dependencies
import org.junit.jupiter.api.Test;
import static org.junit.jupiter.api.Assertions.*;
import static org.apache.sis.test.Assertions.assertMessageContains;
import org.apache.sis.test.TestCase;
import static org.apache.sis.test.Assertions.assertSetEquals;

<<<<<<< HEAD
// Specific to the main branch:
import org.apache.sis.feature.DefaultAttributeType;

=======
>>>>>>> 84992dfb

/**
 * Tests {@link CharacteristicTypeBuilder}. The tests need to create a {@link AttributeTypeBuilder} in order to allow
 * {@code CharacteristicTypeBuilder} instantiation, but nothing else is done with the {@code AttributeTypeBuilder}.
 *
 * @author  Johann Sorel (Geomatys)
 * @author  Martin Desruisseaux (Geomatys)
 */
public final class CharacteristicTypeBuilderTest extends TestCase {
    /**
     * Creates a new test case.
     */
    public CharacteristicTypeBuilderTest() {
    }

    /**
     * Tests {@link CharacteristicTypeBuilder#setValueClass(Class)}.
     * This implies the replacement of the builder by a new instance.
     */
    @Test
    public void testSetValueClass() {
        final AttributeTypeBuilder<Float> owner = new FeatureTypeBuilder().addAttribute(Float.class);
        final CharacteristicTypeBuilder<Integer> builder = owner.addCharacteristic(Integer.class);
        assertSame(builder, builder.setName        ("stddev"));
        assertSame(builder, builder.setDefinition  ("test definition"));
        assertSame(builder, builder.setDesignation ("test designation"));
        assertSame(builder, builder.setDescription ("test description"));
        assertSame(builder, builder.setDefaultValue(2));
        assertSame(builder, builder.setValueClass(Integer.class));
        assertEquals(Integer.class, builder.getValueClass());
        assertSetEquals(Set.of(builder), owner.characteristics());
        /*
         * Pretend that we changed our mind and now want a Float type instead of Integer.
         * In current implementation this requires the creation of a new builder instance,
         * but there is no guarantee that it will always be the case in future versions.
         */
        final CharacteristicTypeBuilder<Float> b2 = builder.setValueClass(Float.class);
        assertEquals("stddev",           b2.getName().toString());
        assertEquals("test definition",  b2.getDefinition());
        assertEquals("test description", b2.getDescription());
        assertEquals("test designation", b2.getDesignation());
        assertEquals(Float.class,        b2.getValueClass());
        assertEquals(Float.valueOf(2),   b2.getDefaultValue());
        assertSetEquals(Set.of(b2), owner.characteristics());
        /*
         * In order to avoid accidental misuse, the old builder should not be usable anymore.
         */
        var e = assertThrows(IllegalStateException.class, () -> builder.setName("new name"),
                             "Should not allow modification of disposed instance.");
        assertMessageContains(e, "CharacteristicTypeBuilder");
        /*
         * Verify the characteristic created by the builder.
         */
<<<<<<< HEAD
        final DefaultAttributeType<?> att = newb.build();
        assertEquals("name",          "stddev",           att.getName().toString());
        assertEquals("definition",    "test definition",  att.getDefinition().toString());
        assertEquals("description",   "test description", att.getDescription().toString());
        assertEquals("designation",   "test designation", att.getDesignation().toString());
        assertEquals("valueClass",    Float.class,        att.getValueClass());
        assertEquals("defaultValue",  Float.valueOf(2),   att.getDefaultValue());
=======
        final var attribute = b2.build();
        assertEquals("stddev",           attribute.getName().toString());
        assertEquals("test definition",  attribute.getDefinition().toString());
        assertEquals("test description", attribute.getDescription().toString());
        assertEquals("test designation", attribute.getDesignation().toString());
        assertEquals(Float.class,        attribute.getValueClass());
        assertEquals(Float.valueOf(2),   attribute.getDefaultValue());
>>>>>>> 84992dfb
    }
}<|MERGE_RESOLUTION|>--- conflicted
+++ resolved
@@ -25,12 +25,6 @@
 import org.apache.sis.test.TestCase;
 import static org.apache.sis.test.Assertions.assertSetEquals;
 
-<<<<<<< HEAD
-// Specific to the main branch:
-import org.apache.sis.feature.DefaultAttributeType;
-
-=======
->>>>>>> 84992dfb
 
 /**
  * Tests {@link CharacteristicTypeBuilder}. The tests need to create a {@link AttributeTypeBuilder} in order to allow
@@ -84,15 +78,6 @@
         /*
          * Verify the characteristic created by the builder.
          */
-<<<<<<< HEAD
-        final DefaultAttributeType<?> att = newb.build();
-        assertEquals("name",          "stddev",           att.getName().toString());
-        assertEquals("definition",    "test definition",  att.getDefinition().toString());
-        assertEquals("description",   "test description", att.getDescription().toString());
-        assertEquals("designation",   "test designation", att.getDesignation().toString());
-        assertEquals("valueClass",    Float.class,        att.getValueClass());
-        assertEquals("defaultValue",  Float.valueOf(2),   att.getDefaultValue());
-=======
         final var attribute = b2.build();
         assertEquals("stddev",           attribute.getName().toString());
         assertEquals("test definition",  attribute.getDefinition().toString());
@@ -100,6 +85,5 @@
         assertEquals("test designation", attribute.getDesignation().toString());
         assertEquals(Float.class,        attribute.getValueClass());
         assertEquals(Float.valueOf(2),   attribute.getDefaultValue());
->>>>>>> 84992dfb
     }
 }