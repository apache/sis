/*
 * Licensed to the Apache Software Foundation (ASF) under one or more
 * contributor license agreements.  See the NOTICE file distributed with
 * this work for additional information regarding copyright ownership.
 * The ASF licenses this file to You under the Apache License, Version 2.0
 * (the "License"); you may not use this file except in compliance with
 * the License.  You may obtain a copy of the License at
 *
 *     http://www.apache.org/licenses/LICENSE-2.0
 *
 * Unless required by applicable law or agreed to in writing, software
 * distributed under the License is distributed on an "AS IS" BASIS,
 * WITHOUT WARRANTIES OR CONDITIONS OF ANY KIND, either express or implied.
 * See the License for the specific language governing permissions and
 * limitations under the License.
 */
package org.apache.sis.filter;

import java.util.Set;
import java.util.List;
import java.util.Collection;
import java.util.function.Function;
import java.util.function.BiFunction;
import org.apache.sis.feature.builder.FeatureTypeBuilder;
import org.apache.sis.math.FunctionProperty;

// Test dependencies
import org.junit.jupiter.api.Test;
import static org.junit.jupiter.api.Assertions.*;
import org.apache.sis.test.TestCase;
import static org.apache.sis.test.Assertions.assertSerializedEquals;

// Specific to the main branch:
import org.apache.sis.feature.AbstractFeature;
import org.apache.sis.feature.DefaultFeatureType;
import org.apache.sis.pending.geoapi.filter.LogicalOperator;


/**
 * Tests {@link LogicalFilter} implementations.
 *
 * @author  Johann Sorel (Geomatys)
 * @author  Martin Desruisseaux (Geomatys)
 */
@SuppressWarnings("exports")
public final class LogicalFilterTest extends TestCase {
    /**
     * The factory to use for creating the objects to test.
     */
<<<<<<< HEAD
    private final DefaultFilterFactory<AbstractFeature,Object,?> factory;
=======
    private final FilterFactory<Feature, ?, ?> factory;
>>>>>>> 27274f37

    /**
     * Creates a new test case.
     */
    public LogicalFilterTest() {
        factory = DefaultFilterFactory.forFeatures();
    }

    /**
     * Tests creation of "And" expression from the factory.
     * Also tests an evaluation from literal values and serialization.
     */
    @Test
    public void testAnd() {
        create(factory::and, factory::and, false);
    }

    /**
     * Tests creation of "Or" expression from the factory.
     * Also tests an evaluation from literal values and serialization.
     */
    @Test
    public void testOr() {
        create(factory::or, factory::or, true);
    }

    /**
     * Tests creation of "Not" expression from the factory.
     * Also tests an evaluation from literal values and serialization.
     */
    @Test
    public void testNot() {
        final var literal = factory.literal("text");
        final var operand = factory.isNull(literal);
        final var filter  = (LogicalOperator<AbstractFeature>) factory.not(operand);
        assertArrayEquals(new Filter<?>[] {operand}, filter.getOperands().toArray());
        assertTrue(filter.test(null));
        assertSerializedEquals(filter);
        assertFalse(isVolatile(filter));
    }

    /**
     * Verifies that {@link Filter#negate()} is overridden.
     */
    @Test
    public void testNegate() {
        final var literal = factory.literal("text");
        final var operand = factory.isNull(literal);
        assertInstanceOf(LogicalFilter.Not.class, operand.negate());
    }

    /**
     * Tests a filter having a volatile expression.
     */
    @Test
    public void testVolatile() {
        final var literal = new LeafExpression.Literal<AbstractFeature,Object>("test") {
            @Override public Set<FunctionProperty> properties() {
                return Set.of(FunctionProperty.VOLATILE);
            }
        };
        final var operand = factory.isNull(literal);
        final var filter  = factory.not(operand);
        assertTrue(isVolatile(filter));
    }

    /**
     * Implementation of {@link #testAnd()} and {@link #testOr()}.
     *
     * @param  binary    the function creating a logical operator from two operands.
     * @param  anyArity  the function creating a logical operator from an arbitrary number of operands.
     * @param  expected  expected evaluation result.
     */
    private void create(final BiFunction<Filter<AbstractFeature>, Filter<AbstractFeature>, Filter<AbstractFeature>> binary,
                        final Function<Collection<Filter<AbstractFeature>>, Filter<AbstractFeature>> anyArity,
                        final boolean expected)
    {
        final var f1 = factory.isNull(factory.literal("text"));
        final var f2 = factory.isNull(factory.literal(null));
        RuntimeException e;

        e = assertThrows(NullPointerException.class, () -> binary.apply(null, null),
                         "Creation with a null operand shall raise an exception.");
        assertNotNull(e);

        e = assertThrows(NullPointerException.class, () -> binary.apply(f1, null),
                         "Creation with a null operand shall raise an exception.");
        assertNotNull(e);

        e = assertThrows(NullPointerException.class, () -> binary.apply(null, f2),
                         "Creation with a null operand shall raise an exception.");
        assertNotNull(e);

        e = assertThrows(IllegalArgumentException.class, () -> anyArity.apply(Set.of(f1)),
                         "Creation with less then two operands shall raise an exception.");
        assertNotNull(e);
        /*
         * Test construction, evaluation and serialization.
         */
        var filter = (LogicalOperator<AbstractFeature>) binary.apply(f1, f2);
        assertArrayEquals(new Filter<?>[] {f1, f2}, filter.getOperands().toArray());
        assertEquals(expected, filter.test(null));
        assertSerializedEquals(filter);
        assertFalse(isVolatile(filter));
        /*
         * Same test, using the constructor accepting any number of operands.
         */
        filter = (LogicalOperator<AbstractFeature>) anyArity.apply(List.of(f1, f2, f1));
        assertArrayEquals(new Filter<?>[] {f1, f2, f1}, filter.getOperands().toArray());
        assertEquals(expected, filter.test(null));
        assertSerializedEquals(filter);
        assertFalse(isVolatile(filter));
        /*
         * Test the `Predicate` methods, which should be overridden by `Optimization.OnFilter`.
         */
        assertInstanceOf(Optimization.OnFilter.class, f1.and(f2));
        assertInstanceOf(Optimization.OnFilter.class, f1.or(f2));
        assertInstanceOf(Optimization.OnFilter.class, f1.negate());
    }

    /**
     * Tests evaluation using a feature instance.
     */
    @Test
    public void testEvaluateOnFeature() {
        final var builder = new FeatureTypeBuilder();
        builder.addAttribute(String.class).setName("attNull");
        builder.addAttribute(String.class).setName("attNotNull");
        final var feature = builder.setName("Test").build().newInstance();
        feature.setPropertyValue("attNotNull", "a value");

        final var filterTrue  = factory.isNull(factory.property("attNull",    String.class));
        final var filterFalse = factory.isNull(factory.property("attNotNull", String.class));

        assertTrue (factory.and(filterTrue,  filterTrue ).test(feature));
        assertFalse(factory.and(filterFalse, filterTrue ).test(feature));
        assertFalse(factory.and(filterTrue,  filterFalse).test(feature));
        assertFalse(factory.and(filterFalse, filterFalse).test(feature));

        assertTrue (factory.or (filterTrue,  filterTrue ).test(feature));
        assertTrue (factory.or (filterFalse, filterTrue ).test(feature));
        assertTrue (factory.or (filterTrue,  filterFalse).test(feature));
        assertFalse(factory.or (filterFalse, filterFalse).test(feature));

        assertFalse(factory.not(filterTrue ).test(feature));
        assertTrue (factory.not(filterFalse).test(feature));
        /*
         * Test the `Predicate` methods, which should be overridden by `Optimization.OnFilter`.
         */
        var predicate = filterTrue.and(filterFalse);
        assertInstanceOf(Optimization.OnFilter.class, predicate);
        assertFalse(predicate.test(feature));

        predicate = filterTrue.or(filterFalse);
        assertInstanceOf(Optimization.OnFilter.class, predicate);
        assertTrue(predicate.test(feature));
    }

    /**
     * Tests {@link Optimization} applied on logical filters.
     */
    @Test
    public void testOptimization() {
        final var f1 = factory.isNull(factory.literal("text"));     // False
        final var f2 = factory.isNull(factory.literal(null));       // True
        final var f3 = factory.isNull(factory.property("*"));       // Indeterminate
        optimize(factory.and(f1, f2), Filter.exclude());
        optimize(factory.or (f1, f2), Filter.include());
        optimize(factory.and(f3, factory.not(f3)), Filter.exclude());
        optimize(factory.or (f3, factory.not(f3)), Filter.include());
    }

    /**
     * Verifies an optimization which is expected to evaluate immediately.
     */
    private static void optimize(final Filter<AbstractFeature> original, final Filter<AbstractFeature> expected) {
        final Filter<?> optimized = new Optimization().apply(original);
        assertNotSame(original, optimized, "Expected a new optimized filter.");
        assertSame(optimized, new Optimization().apply(optimized), "Second optimization should have no effect.");
        assertSame(expected, optimized, "Expression should have been evaluated now.");
    }

    /**
     * Tests {@link Optimization} applied on logical filters when the {@code FeatureType} is known.
     */
    @Test
    public void testFeatureOptimization() {
        final String attribute = "population";
        final var builder = new FeatureTypeBuilder();
        builder.addAttribute(String.class).setName(attribute);
        final var feature  = builder.setName("Test").build();
        final var instance = feature.newInstance();
        instance.setPropertyValue("population", "1000");
        /*
         * Prepare an expression which divide the population value by 5.
         */
        final var expression = factory.divide(factory.property(attribute, Integer.class), factory.literal(5));
        final Optimization optimization = new Optimization();
        assertSame(expression, optimization.apply(expression));                       // No optimization.
        assertEquals(200, expression.apply(instance).intValue());
        /*
         * Notify the optimizer that property values will be of `String` type.
         * The optimizer should compute an `ObjectConverter` in advance.
         */
        optimization.setFeatureType(feature);
        final var optimized = optimization.apply(expression);
        assertEquals(200, expression.apply(instance).intValue());
        assertNotSame(expression, optimized);

        final var property = assertInstanceOf(PropertyValue.class, optimized.getParameters().get(0));
        assertEquals(String.class, property.getSourceClass());
        assertEquals(Number.class, property.getResultClass());
    }

    /**
     * Returns {@code true} if the given filter is declared volatile.
     */
    private static boolean isVolatile(final Filter<?> filter) {
        return Optimization.properties(filter).equals(Set.of(FunctionProperty.VOLATILE));
    }
}<|MERGE_RESOLUTION|>--- conflicted
+++ resolved
@@ -32,7 +32,6 @@
 
 // Specific to the main branch:
 import org.apache.sis.feature.AbstractFeature;
-import org.apache.sis.feature.DefaultFeatureType;
 import org.apache.sis.pending.geoapi.filter.LogicalOperator;
 
 
@@ -47,11 +46,7 @@
     /**
      * The factory to use for creating the objects to test.
      */
-<<<<<<< HEAD
-    private final DefaultFilterFactory<AbstractFeature,Object,?> factory;
-=======
-    private final FilterFactory<Feature, ?, ?> factory;
->>>>>>> 27274f37
+    private final DefaultFilterFactory<AbstractFeature, ?, ?> factory;
 
     /**
      * Creates a new test case.
