/*
 * Licensed to the Apache Software Foundation (ASF) under one or more
 * contributor license agreements.  See the NOTICE file distributed with
 * this work for additional information regarding copyright ownership.
 * The ASF licenses this file to You under the Apache License, Version 2.0
 * (the "License"); you may not use this file except in compliance with
 * the License.  You may obtain a copy of the License at
 *
 *     http://www.apache.org/licenses/LICENSE-2.0
 *
 * Unless required by applicable law or agreed to in writing, software
 * distributed under the License is distributed on an "AS IS" BASIS,
 * WITHOUT WARRANTIES OR CONDITIONS OF ANY KIND, either express or implied.
 * See the License for the specific language governing permissions and
 * limitations under the License.
 */
package org.apache.sis.filter;

import org.apache.sis.feature.builder.FeatureTypeBuilder;

// Test dependencies
import org.junit.jupiter.api.Test;
import static org.junit.jupiter.api.Assertions.*;
import org.apache.sis.test.TestCase;
import static org.apache.sis.test.Assertions.assertSerializedEquals;

<<<<<<< HEAD
// Specific to the main branch:
import org.apache.sis.feature.AbstractFeature;
import org.apache.sis.pending.geoapi.filter.Literal;
import org.apache.sis.pending.geoapi.filter.ValueReference;
=======
// Specific to the geoapi-3.1 and geoapi-4.0 branches:
import org.opengis.feature.Feature;
import org.opengis.filter.FilterFactory;
>>>>>>> 84992dfb


/**
 * Tests {@link LeafExpression}.
 *
 * @author  Johann Sorel (Geomatys)
 */
public final class LeafExpressionTest extends TestCase {
    /**
     * The factory to use for creating the objects to test.
     */
    private final DefaultFilterFactory<AbstractFeature,Object,?> factory;

    /**
     * Creates a new test case.
     */
    public LeafExpressionTest() {
        factory = DefaultFilterFactory.forFeatures();
    }

    /**
     * Tests creation and serialization of "ValueReference".
     */
    @Test
    public void testReferenceSerialization() {
<<<<<<< HEAD
        final Expression<AbstractFeature, String> filter = factory.property("some_property", String.class);
        assertEquals("some_property", ((ValueReference<?,?>) filter).getXPath());
=======
        var filter = factory.property("some_property", String.class);
        assertEquals("some_property", filter.getXPath());
>>>>>>> 84992dfb
        assertSerializedEquals(filter);
    }

    /**
     * Tests creation and serialization of "Literal".
     */
    @Test
    public void testLiteralSerialization() {
<<<<<<< HEAD
        final Literal<?,?> f1 = (Literal<?,?>) factory.literal(true);
        final Literal<?,?> f2 = (Literal<?,?>) factory.literal("a text string");
        final Literal<?,?> f3 = (Literal<?,?>) factory.literal('x');
        final Literal<?,?> f4 = (Literal<?,?>) factory.literal(122);
        final Literal<?,?> f5 = (Literal<?,?>) factory.literal(45.56);

        assertEquals(Boolean.TRUE,    f1.getValue());
        assertEquals("a text string", f2.getValue());
        assertEquals('x',             f3.getValue());
        assertEquals(122,             f4.getValue());
        assertEquals(45.56,           f5.getValue());

        assertSerializedEquals(f1);
        assertSerializedEquals(f2);
        assertSerializedEquals(f3);
        assertSerializedEquals(f4);
        assertSerializedEquals(f5);
=======
        final var e1 = factory.literal(true);
        final var e2 = factory.literal("a text string");
        final var e3 = factory.literal('x');
        final var e4 = factory.literal(122);
        final var e5 = factory.literal(45.56);

        assertEquals(Boolean.TRUE,    e1.getValue());
        assertEquals("a text string", e2.getValue());
        assertEquals('x',             e3.getValue());
        assertEquals(122,             e4.getValue());
        assertEquals(45.56,           e5.getValue());

        assertSerializedEquals(e1);
        assertSerializedEquals(e2);
        assertSerializedEquals(e3);
        assertSerializedEquals(e4);
        assertSerializedEquals(e5);
>>>>>>> 84992dfb
    }

    /**
     * Tests evaluation of "ValueReference", including with type conversion.
     */
    @Test
    public void testReferenceEvaluation() {
<<<<<<< HEAD
        final FeatureTypeBuilder ftb = new FeatureTypeBuilder();
        ftb.addAttribute(String.class).setName("some_property");
        final AbstractFeature f = ftb.setName("Test").build().newInstance();

        Expression<AbstractFeature,?> ref = factory.property("some_property");
        assertEquals(AbstractFeature.class, ref.getResourceClass());
        assertNull(ref.apply(f));
        assertNull(ref.apply(null));
=======
        final var builder = new FeatureTypeBuilder();
        builder.addAttribute(String.class).setName("some_property");
        final var instance = builder.setName("Test").build().newInstance();

        var reference = factory.property("some_property");
        assertEquals(Feature.class, reference.getResourceClass());
        assertNull(reference.apply(instance));
        assertNull(reference.apply(null));
>>>>>>> 84992dfb

        instance.setPropertyValue("some_property", "road");
        assertEquals("road", reference.apply(instance));

        reference = factory.property("some_property", String.class);
        assertEquals("road", reference.apply(instance));

        instance.setPropertyValue("some_property", "45.1");
        assertEquals("45.1", reference.apply(instance));

        reference = factory.property("some_property", Double.class);
        assertEquals(45.1, reference.apply(instance));
    }

    /**
     * Tests evaluation of "Literal".
     */
    @Test
    public void testLiteralEvaluation() {
<<<<<<< HEAD
        final Expression<AbstractFeature,?> literal = factory.literal(12.45);
=======
        final var literal = factory.literal(12.45);
>>>>>>> 84992dfb
        assertEquals(12.45, literal.apply(null));
    }
}<|MERGE_RESOLUTION|>--- conflicted
+++ resolved
@@ -24,16 +24,10 @@
 import org.apache.sis.test.TestCase;
 import static org.apache.sis.test.Assertions.assertSerializedEquals;
 
-<<<<<<< HEAD
 // Specific to the main branch:
 import org.apache.sis.feature.AbstractFeature;
 import org.apache.sis.pending.geoapi.filter.Literal;
 import org.apache.sis.pending.geoapi.filter.ValueReference;
-=======
-// Specific to the geoapi-3.1 and geoapi-4.0 branches:
-import org.opengis.feature.Feature;
-import org.opengis.filter.FilterFactory;
->>>>>>> 84992dfb
 
 
 /**
@@ -59,13 +53,8 @@
      */
     @Test
     public void testReferenceSerialization() {
-<<<<<<< HEAD
-        final Expression<AbstractFeature, String> filter = factory.property("some_property", String.class);
+        var filter = factory.property("some_property", String.class);
         assertEquals("some_property", ((ValueReference<?,?>) filter).getXPath());
-=======
-        var filter = factory.property("some_property", String.class);
-        assertEquals("some_property", filter.getXPath());
->>>>>>> 84992dfb
         assertSerializedEquals(filter);
     }
 
@@ -74,30 +63,11 @@
      */
     @Test
     public void testLiteralSerialization() {
-<<<<<<< HEAD
-        final Literal<?,?> f1 = (Literal<?,?>) factory.literal(true);
-        final Literal<?,?> f2 = (Literal<?,?>) factory.literal("a text string");
-        final Literal<?,?> f3 = (Literal<?,?>) factory.literal('x');
-        final Literal<?,?> f4 = (Literal<?,?>) factory.literal(122);
-        final Literal<?,?> f5 = (Literal<?,?>) factory.literal(45.56);
-
-        assertEquals(Boolean.TRUE,    f1.getValue());
-        assertEquals("a text string", f2.getValue());
-        assertEquals('x',             f3.getValue());
-        assertEquals(122,             f4.getValue());
-        assertEquals(45.56,           f5.getValue());
-
-        assertSerializedEquals(f1);
-        assertSerializedEquals(f2);
-        assertSerializedEquals(f3);
-        assertSerializedEquals(f4);
-        assertSerializedEquals(f5);
-=======
-        final var e1 = factory.literal(true);
-        final var e2 = factory.literal("a text string");
-        final var e3 = factory.literal('x');
-        final var e4 = factory.literal(122);
-        final var e5 = factory.literal(45.56);
+        final var e1 = (Literal<?,?>) factory.literal(true);
+        final var e2 = (Literal<?,?>) factory.literal("a text string");
+        final var e3 = (Literal<?,?>) factory.literal('x');
+        final var e4 = (Literal<?,?>) factory.literal(122);
+        final var e5 = (Literal<?,?>) factory.literal(45.56);
 
         assertEquals(Boolean.TRUE,    e1.getValue());
         assertEquals("a text string", e2.getValue());
@@ -110,7 +80,6 @@
         assertSerializedEquals(e3);
         assertSerializedEquals(e4);
         assertSerializedEquals(e5);
->>>>>>> 84992dfb
     }
 
     /**
@@ -118,25 +87,14 @@
      */
     @Test
     public void testReferenceEvaluation() {
-<<<<<<< HEAD
-        final FeatureTypeBuilder ftb = new FeatureTypeBuilder();
-        ftb.addAttribute(String.class).setName("some_property");
-        final AbstractFeature f = ftb.setName("Test").build().newInstance();
-
-        Expression<AbstractFeature,?> ref = factory.property("some_property");
-        assertEquals(AbstractFeature.class, ref.getResourceClass());
-        assertNull(ref.apply(f));
-        assertNull(ref.apply(null));
-=======
         final var builder = new FeatureTypeBuilder();
         builder.addAttribute(String.class).setName("some_property");
         final var instance = builder.setName("Test").build().newInstance();
 
         var reference = factory.property("some_property");
-        assertEquals(Feature.class, reference.getResourceClass());
+        assertEquals(AbstractFeature.class, reference.getResourceClass());
         assertNull(reference.apply(instance));
         assertNull(reference.apply(null));
->>>>>>> 84992dfb
 
         instance.setPropertyValue("some_property", "road");
         assertEquals("road", reference.apply(instance));
@@ -156,11 +114,7 @@
      */
     @Test
     public void testLiteralEvaluation() {
-<<<<<<< HEAD
-        final Expression<AbstractFeature,?> literal = factory.literal(12.45);
-=======
         final var literal = factory.literal(12.45);
->>>>>>> 84992dfb
         assertEquals(12.45, literal.apply(null));
     }
 }