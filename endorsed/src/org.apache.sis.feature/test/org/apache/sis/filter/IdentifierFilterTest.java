--- conflicted
+++ resolved
@@ -30,18 +30,9 @@
 import static org.apache.sis.test.Assertions.assertMessageContains;
 import static org.apache.sis.test.Assertions.assertSerializedEquals;
 
-<<<<<<< HEAD
 // Specific to the main branch:
 import org.apache.sis.feature.AbstractFeature;
 import org.apache.sis.feature.DefaultFeatureType;
-=======
-// Specific to the geoapi-3.1 and geoapi-4.0 branches:
-import org.opengis.feature.Feature;
-import org.opengis.feature.FeatureType;
-import org.opengis.feature.PropertyNotFoundException;
-import org.opengis.filter.Filter;
-import org.opengis.filter.FilterFactory;
->>>>>>> 27274f37
 
 
 /**
@@ -55,16 +46,12 @@
     /**
      * The factory to use for creating the objects to test.
      */
-<<<<<<< HEAD
-    private final DefaultFilterFactory<AbstractFeature,Object,?> factory;
-=======
-    private final FilterFactory<Feature, ?, ?> factory;
+    private final DefaultFilterFactory<AbstractFeature, ?, ?> factory;
 
     /**
      * The warning that occurred while executing a filter or expression.
      */
     private WarningEvent warning;
->>>>>>> 27274f37
 
     /**
      * Creates a new test case.
@@ -130,21 +117,13 @@
 
         final AbstractFeature f3 = builder.clear().setName("Test 3").build().newInstance();
 
-<<<<<<< HEAD
         final Filter<AbstractFeature> id = factory.resourceId("123");
         assertEquals(AbstractFeature.class, id.getResourceClass());
-        assertTrue (id.test(f1));
-        assertTrue (id.test(f2));
-        assertFalse(id.test(f3));
-=======
-        final Filter<Feature> id = factory.resourceId("123");
-        assertEquals(Feature.class, id.getResourceClass());
         assertTrue (id.test(f1)); assertNull(warning);
         assertTrue (id.test(f2)); assertNull(warning);
         assertFalse(id.test(f3)); assertNotNull(warning);
-        var e = assertInstanceOf(PropertyNotFoundException.class, warning.exception);
+        var e = assertInstanceOf(IllegalArgumentException.class, warning.exception);
         assertMessageContains(e, "sis:identifier", "Test 3");
->>>>>>> 27274f37
     }
 
     /**
@@ -164,16 +143,9 @@
                 factory.resourceId("abc"),
                 factory.resourceId("123"));
 
-<<<<<<< HEAD
         assertEquals(AbstractFeature.class, id.getResourceClass());
-        assertTrue (id.test(f1));
-        assertTrue (id.test(f2));
-        assertFalse(id.test(f3));
-=======
-        assertEquals(Feature.class, id.getResourceClass());
         assertTrue (id.test(f1)); assertNull(warning);
         assertTrue (id.test(f2)); assertNull(warning);
         assertFalse(id.test(f3)); assertNull(warning);
->>>>>>> 27274f37
     }
 }