--- conflicted
+++ resolved
@@ -111,29 +111,6 @@
     }
 
     /**
-<<<<<<< HEAD
-=======
-     * Tests {@link Registry#describe(String)}.
-     */
-    @Test
-    public void testDescribe() {
-        final var r = new Registry(library);
-        AvailableFunction desc = r.describe("ST_Transform");
-        assertEquals("SQLMM:ST_Transform", desc.getName().toFullyQualifiedName().toString());
-        assertEquals("OGC:Geometry", desc.getReturnType().toFullyQualifiedName().toString());
-        assertEquals(library.rootClass, desc.getReturnType().toJavaType().get());
-
-        desc = r.describe("ST_PointFromText");
-        assertEquals("ST_PointFromText", desc.getName().toString());
-        assertEquals("OGC:Point", desc.getReturnType().toFullyQualifiedName().toString());
-        assertEquals(library.pointClass, desc.getReturnType().toJavaType().get());
-
-        // Tested methods should not log.
-        loggings.assertNoUnexpectedLog();
-    }
-
-    /**
->>>>>>> f4bb5471
      * Verifies that attempts to create a function of the given name fail if no argument is provided.
      */
     @SuppressWarnings({"unchecked", "rawtypes"})
