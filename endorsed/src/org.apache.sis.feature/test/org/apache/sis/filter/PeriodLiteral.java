--- conflicted
+++ resolved
@@ -17,31 +17,16 @@
 package org.apache.sis.filter;
 
 import java.util.Date;
+import java.time.Instant;
 import java.io.Serializable;
 
 // Test dependencies
 import org.apache.sis.test.TestUtilities;
 
-<<<<<<< HEAD
 // Specific to the main branch:
 import org.apache.sis.feature.AbstractFeature;
 import org.apache.sis.pending.geoapi.filter.Literal;
 import org.apache.sis.pending.geoapi.temporal.Period;
-=======
-// Specific to the geoapi-3.1 and geoapi-4.0 branches:
-import java.time.Instant;
-import java.time.temporal.TemporalAmount;
-import org.opengis.feature.Feature;
-import org.opengis.filter.Expression;
-import org.opengis.filter.Literal;
-import org.opengis.temporal.Period;
-import org.opengis.temporal.RelativePosition;
-import org.opengis.temporal.TemporalPrimitive;
-import org.opengis.temporal.TemporalGeometricPrimitive;
-
-// Specific to the geoapi-3.1 branch:
-import org.opengis.referencing.ReferenceIdentifier;
->>>>>>> ea550df0
 
 
 /**
@@ -70,32 +55,12 @@
     @Override public Period apply(AbstractFeature input) {return this;}
 
     /** Returns a bound of this period. */
-<<<<<<< HEAD
-    @Override public org.apache.sis.pending.geoapi.temporal.Instant getBeginning() {return instant(begin);}
-    @Override public org.apache.sis.pending.geoapi.temporal.Instant getEnding()    {return instant(end);}
-
-    /** Wraps the value that defines a period. */
-    private static org.apache.sis.pending.geoapi.temporal.Instant instant(final long t) {
-        return new org.apache.sis.pending.geoapi.temporal.Instant() {
-            @Override public Date   getDate()  {return new Date(t);}
-            @Override public String toString() {return "Instant[" + TestUtilities.format(getDate()) + '[';}
-        };
-    }
+    @Override public Instant getBeginning() {return Instant.ofEpochMilli(begin);}
+    @Override public Instant getEnding()    {return Instant.ofEpochMilli(end);}
 
     /** Not needed for the tests. */
     @Override public <N> Expression<AbstractFeature,N> toValueType(Class<N> target) {throw new UnsupportedOperationException();}
     @Override public Class<AbstractFeature> getResourceClass() {return AbstractFeature.class;}
-=======
-    @Override public Instant getBeginning() {return Instant.ofEpochMilli(begin);}
-    @Override public Instant getEnding()    {return Instant.ofEpochMilli(end);}
-
-    /** Not needed for the tests. */
-    @Override public ReferenceIdentifier getName()                           {throw new UnsupportedOperationException();}
-    @Override public RelativePosition relativePosition(TemporalPrimitive o)  {throw new UnsupportedOperationException();}
-    @Override public TemporalAmount   distance(TemporalGeometricPrimitive o) {throw new UnsupportedOperationException();}
-    @Override public TemporalAmount   length()                               {throw new UnsupportedOperationException();}
-    @Override public <N> Expression<Feature,N> toValueType(Class<N> target)  {throw new UnsupportedOperationException();}
->>>>>>> ea550df0
 
     /**
      * Hash code value. Used by the tests for checking the results of deserialization.
