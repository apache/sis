/*
 * Licensed to the Apache Software Foundation (ASF) under one or more
 * contributor license agreements.  See the NOTICE file distributed with
 * this work for additional information regarding copyright ownership.
 * The ASF licenses this file to You under the Apache License, Version 2.0
 * (the "License"); you may not use this file except in compliance with
 * the License.  You may obtain a copy of the License at
 *
 *     http://www.apache.org/licenses/LICENSE-2.0
 *
 * Unless required by applicable law or agreed to in writing, software
 * distributed under the License is distributed on an "AS IS" BASIS,
 * WITHOUT WARRANTIES OR CONDITIONS OF ANY KIND, either express or implied.
 * See the License for the specific language governing permissions and
 * limitations under the License.
 */
package org.apache.sis.filter;

import java.time.Instant;
import java.io.Serializable;
import org.apache.sis.temporal.TemporalObjects;

// Specific to the geoapi-3.1 and geoapi-4.0 branches:
import org.opengis.feature.Feature;
import org.opengis.filter.Expression;
import org.opengis.filter.Literal;
import org.opengis.temporal.Period;
<<<<<<< HEAD
import org.opengis.temporal.RelativePosition;
import org.opengis.temporal.TemporalPrimitive;
import org.opengis.temporal.TemporalGeometricPrimitive;

// Specific to the geoapi-3.1 branch:
import org.opengis.referencing.ReferenceIdentifier;
=======
>>>>>>> 0cae00bc


/**
 * A literal expression which returns a period computed from {@link #begin} and {@link #end} fields.
 * This is used for testing purpose only.
 *
 * @author  Martin Desruisseaux (Geomatys)
 */
@SuppressWarnings("serial")
final class PeriodLiteral implements Period, Literal<Feature,Period>, Serializable {
    /**
     * Period beginning and ending, in milliseconds since Java epoch.
     */
    public long begin, end;

    /**
     * Constructs a new literal with all values initialized to zero.
     */
    public PeriodLiteral() {
    }

    /**
     * Returns the constant value held by this object.
     */
    @Override
    public Period getValue() {
        return this;
    }

    /**
     * Returns the beginning of this period.
     */
    @Override
    public org.opengis.temporal.Instant getBeginning() {
        return TemporalObjects.createInstant(Instant.ofEpochMilli(begin));
    }

    /**
     * Returns the ending of this period.
     */
    @Override
    public org.opengis.temporal.Instant getEnding() {
        return TemporalObjects.createInstant(Instant.ofEpochMilli(end));
    }

<<<<<<< HEAD
    /** Not needed for the tests. */
    @Override public ReferenceIdentifier getName()                           {throw new UnsupportedOperationException();}
    @Override public RelativePosition relativePosition(TemporalPrimitive o)  {throw new UnsupportedOperationException();}
    @Override public TemporalAmount   distance(TemporalGeometricPrimitive o) {throw new UnsupportedOperationException();}
    @Override public TemporalAmount   length()                               {throw new UnsupportedOperationException();}
    @Override public <N> Expression<Feature,N> toValueType(Class<N> target)  {throw new UnsupportedOperationException();}
=======
    /**
     * Not needed for the tests.
     */
    @Override
    public <N> Expression<Feature,N> toValueType(Class<N> target) {
        throw new UnsupportedOperationException();
    }
>>>>>>> 0cae00bc

    /**
     * Hash code value. Used by the tests for checking the results of deserialization.
     */
    @Override
    public int hashCode() {
        return Long.hashCode(begin) + Long.hashCode(end) * 7;
    }

    /**
     * Compares this period with given object. Used by the tests for checking the results of deserialization.
     */
    @Override
    public boolean equals(final Object other) {
        if (other instanceof PeriodLiteral p) {
            return begin == p.begin && end == p.end;
        }
        return false;
    }

    /**
     * Returns a string representation for debugging purposes.
     */
    @Override
    public String toString() {
        return "Period[" + Instant.ofEpochMilli(begin) +
                 " ... " + Instant.ofEpochMilli(end) + ']';
    }
}<|MERGE_RESOLUTION|>--- conflicted
+++ resolved
@@ -25,15 +25,6 @@
 import org.opengis.filter.Expression;
 import org.opengis.filter.Literal;
 import org.opengis.temporal.Period;
-<<<<<<< HEAD
-import org.opengis.temporal.RelativePosition;
-import org.opengis.temporal.TemporalPrimitive;
-import org.opengis.temporal.TemporalGeometricPrimitive;
-
-// Specific to the geoapi-3.1 branch:
-import org.opengis.referencing.ReferenceIdentifier;
-=======
->>>>>>> 0cae00bc
 
 
 /**
@@ -79,14 +70,6 @@
         return TemporalObjects.createInstant(Instant.ofEpochMilli(end));
     }
 
-<<<<<<< HEAD
-    /** Not needed for the tests. */
-    @Override public ReferenceIdentifier getName()                           {throw new UnsupportedOperationException();}
-    @Override public RelativePosition relativePosition(TemporalPrimitive o)  {throw new UnsupportedOperationException();}
-    @Override public TemporalAmount   distance(TemporalGeometricPrimitive o) {throw new UnsupportedOperationException();}
-    @Override public TemporalAmount   length()                               {throw new UnsupportedOperationException();}
-    @Override public <N> Expression<Feature,N> toValueType(Class<N> target)  {throw new UnsupportedOperationException();}
-=======
     /**
      * Not needed for the tests.
      */
@@ -94,7 +77,6 @@
     public <N> Expression<Feature,N> toValueType(Class<N> target) {
         throw new UnsupportedOperationException();
     }
->>>>>>> 0cae00bc
 
     /**
      * Hash code value. Used by the tests for checking the results of deserialization.
