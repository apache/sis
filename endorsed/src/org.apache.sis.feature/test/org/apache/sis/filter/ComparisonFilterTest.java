/*
 * Licensed to the Apache Software Foundation (ASF) under one or more
 * contributor license agreements.  See the NOTICE file distributed with
 * this work for additional information regarding copyright ownership.
 * The ASF licenses this file to You under the Apache License, Version 2.0
 * (the "License"); you may not use this file except in compliance with
 * the License.  You may obtain a copy of the License at
 *
 *     http://www.apache.org/licenses/LICENSE-2.0
 *
 * Unless required by applicable law or agreed to in writing, software
 * distributed under the License is distributed on an "AS IS" BASIS,
 * WITHOUT WARRANTIES OR CONDITIONS OF ANY KIND, either express or implied.
 * See the License for the specific language governing permissions and
 * limitations under the License.
 */
package org.apache.sis.filter;

// Test dependencies
import org.junit.jupiter.api.Test;
import static org.junit.jupiter.api.Assertions.*;
import org.apache.sis.test.TestCase;
import static org.apache.sis.test.Assertions.assertSerializedEquals;

<<<<<<< HEAD
// Specific to the main branch:
import org.apache.sis.feature.AbstractFeature;
import org.apache.sis.pending.geoapi.filter.ComparisonOperatorName;
import org.apache.sis.pending.geoapi.filter.BetweenComparisonOperator;
=======
// Specific to the geoapi-3.1 and geoapi-4.0 branches:
import org.opengis.feature.Feature;
import org.opengis.filter.Literal;
import org.opengis.filter.FilterFactory;
import org.opengis.filter.ComparisonOperator;
import org.opengis.filter.ComparisonOperatorName;
import org.opengis.filter.BinaryComparisonOperator;
import org.opengis.filter.BetweenComparisonOperator;
import org.apache.sis.filter.visitor.FunctionNames;
>>>>>>> 27274f37


/**
 * Tests {@link ComparisonFilter} implementations.
 *
 * @author  Johann Sorel (Geomatys)
 * @author  Martin Desruisseaux (Geomatys)
 */
@SuppressWarnings("exports")
public final class ComparisonFilterTest extends TestCase {
    /**
     * The factory to use for creating the objects to test.
     */
<<<<<<< HEAD
    private final DefaultFilterFactory<AbstractFeature,Object,?> factory;
=======
    private final FilterFactory<Feature, ?, ?> factory;
>>>>>>> 27274f37

    /**
     * Expressions used as constant for the tests.
     */
    private final Expression<AbstractFeature,Integer> c05, c10, c20;

    /**
     * Expected name of the filter to be evaluated. The {@code evaluate(…)} methods
     * will compare {@link ComparisonFilter#getFunctionName()} against this value.
     */
    private ComparisonOperatorName expectedName;

    /**
     * The filter tested by last call to {@code evaluate(…)} methods.
     */
    private Filter<AbstractFeature> filter;

    /**
     * Creates a new test case.
     */
    public ComparisonFilterTest() {
        factory = DefaultFilterFactory.forFeatures();
        c05 = factory.literal(5);
        c10 = factory.literal(10);
        c20 = factory.literal(20);
    }

    /**
     * Evaluates the given filter. The {@link #expectedName} field must be set before this method is invoked.
     * This method assumes that the first expression of all filters is {@link #c10}.
     */
    private boolean evaluate(final Filter<AbstractFeature> filter) {
        this.filter = filter;
        assertInstanceOf(ComparisonFilter.class, filter);
        assertEquals(expectedName, filter.getOperatorType());
        assertSame(c10, filter.getExpressions().get(0));
        return filter.test(null);
    }

    /**
     * Evaluates the given "Property is between" filter.
     */
    private boolean evaluate(final BetweenComparisonOperator<AbstractFeature> filter) {
        this.filter = filter;
        assertInstanceOf(ComparisonFilter.Between.class, filter);
        assertEquals(expectedName, filter.getOperatorType());
        return filter.test(null);
    }

    /**
     * Tests "LessThan" (construction, evaluation, serialization, equality).
     */
    @Test
    public void testLess() {
        expectedName = ComparisonOperatorName.PROPERTY_IS_LESS_THAN;
        assertTrue (evaluate(factory.less(c10, c20)));
        assertFalse(evaluate(factory.less(c10, c10)));
        assertFalse(evaluate(factory.less(c10, c05)));
        assertSerializedEquals(filter);
    }

    /**
     * Tests "LessThanOrEqualTo" (construction, evaluation, serialization, equality).
     */
    @Test
    public void testLessOrEqual() {
        expectedName = ComparisonOperatorName.PROPERTY_IS_LESS_THAN_OR_EQUAL_TO;
        assertTrue (evaluate(factory.lessOrEqual(c10, c20)));
        assertTrue (evaluate(factory.lessOrEqual(c10, c10)));
        assertFalse(evaluate(factory.lessOrEqual(c10, c05)));
        assertSerializedEquals(filter);
    }

    /**
     * Tests "GreaterThan" (construction, evaluation, serialization, equality).
     */
    @Test
    public void testGreater() {
        expectedName = ComparisonOperatorName.PROPERTY_IS_GREATER_THAN;
        assertFalse(evaluate(factory.greater(c10, c20)));
        assertFalse(evaluate(factory.greater(c10, c10)));
        assertTrue (evaluate(factory.greater(c10, c05)));
        assertSerializedEquals(filter);
    }

    /**
     * Tests "GreaterThanOrEqualTo" (construction, evaluation, serialization, equality).
     */
    @Test
    public void testGreaterOrEqual() {
        expectedName = ComparisonOperatorName.PROPERTY_IS_GREATER_THAN_OR_EQUAL_TO;
        assertFalse(evaluate(factory.greaterOrEqual(c10, c20)));
        assertTrue (evaluate(factory.greaterOrEqual(c10, c10)));
        assertTrue (evaluate(factory.greaterOrEqual(c10, c05)));
        assertSerializedEquals(filter);
    }

    /**
     * Tests "EqualTo" (construction, evaluation, serialization, equality).
     */
    @Test
    public void testEqual() {
        expectedName = ComparisonOperatorName.PROPERTY_IS_EQUAL_TO;
        assertFalse(evaluate(factory.equal(c10, c20)));
        assertTrue (evaluate(factory.equal(c10, c10)));
        assertFalse(evaluate(factory.equal(c10, c05)));
        assertSerializedEquals(filter);
    }

    /**
     * Tests "NotEqualTo" (construction, evaluation, serialization, equality).
     */
    @Test
    public void testNotEqual() {
        expectedName = ComparisonOperatorName.PROPERTY_IS_NOT_EQUAL_TO;
        assertTrue (evaluate(factory.notEqual(c10, c20)));
        assertFalse(evaluate(factory.notEqual(c10, c10)));
        assertTrue (evaluate(factory.notEqual(c10, c05)));
        assertSerializedEquals(filter);
    }

    /**
     * Tests "Between" (construction, evaluation, serialization, equality).
     */
    @Test
    public void testBetween() {
        expectedName = ComparisonOperatorName.PROPERTY_IS_BETWEEN;
        assertTrue (evaluate((BetweenComparisonOperator<AbstractFeature>) factory.between(c10, c05, c20)));
        assertFalse(evaluate((BetweenComparisonOperator<AbstractFeature>) factory.between(c20, c05, c10)));
        assertFalse(evaluate((BetweenComparisonOperator<AbstractFeature>) factory.between(c05, c10, c20)));
        assertSerializedEquals(filter);
    }
}<|MERGE_RESOLUTION|>--- conflicted
+++ resolved
@@ -22,22 +22,10 @@
 import org.apache.sis.test.TestCase;
 import static org.apache.sis.test.Assertions.assertSerializedEquals;
 
-<<<<<<< HEAD
 // Specific to the main branch:
 import org.apache.sis.feature.AbstractFeature;
 import org.apache.sis.pending.geoapi.filter.ComparisonOperatorName;
 import org.apache.sis.pending.geoapi.filter.BetweenComparisonOperator;
-=======
-// Specific to the geoapi-3.1 and geoapi-4.0 branches:
-import org.opengis.feature.Feature;
-import org.opengis.filter.Literal;
-import org.opengis.filter.FilterFactory;
-import org.opengis.filter.ComparisonOperator;
-import org.opengis.filter.ComparisonOperatorName;
-import org.opengis.filter.BinaryComparisonOperator;
-import org.opengis.filter.BetweenComparisonOperator;
-import org.apache.sis.filter.visitor.FunctionNames;
->>>>>>> 27274f37
 
 
 /**
@@ -51,11 +39,7 @@
     /**
      * The factory to use for creating the objects to test.
      */
-<<<<<<< HEAD
-    private final DefaultFilterFactory<AbstractFeature,Object,?> factory;
-=======
-    private final FilterFactory<Feature, ?, ?> factory;
->>>>>>> 27274f37
+    private final DefaultFilterFactory<AbstractFeature, ?, ?> factory;
 
     /**
      * Expressions used as constant for the tests.
