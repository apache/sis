--- conflicted
+++ resolved
@@ -47,11 +47,7 @@
     /**
      * The factory to use for creating the objects to test.
      */
-<<<<<<< HEAD
-    private final DefaultFilterFactory<AbstractFeature,Object,?> factory;
-=======
-    private final FilterFactory<Feature, ?, ?> factory;
->>>>>>> 27274f37
+    private final DefaultFilterFactory<AbstractFeature, ?, ?> factory;
 
     /**
      * Creates a new test case.
