/*
 * Licensed to the Apache Software Foundation (ASF) under one or more
 * contributor license agreements.  See the NOTICE file distributed with
 * this work for additional information regarding copyright ownership.
 * The ASF licenses this file to You under the Apache License, Version 2.0
 * (the "License"); you may not use this file except in compliance with
 * the License.  You may obtain a copy of the License at
 *
 *     http://www.apache.org/licenses/LICENSE-2.0
 *
 * Unless required by applicable law or agreed to in writing, software
 * distributed under the License is distributed on an "AS IS" BASIS,
 * WITHOUT WARRANTIES OR CONDITIONS OF ANY KIND, either express or implied.
 * See the License for the specific language governing permissions and
 * limitations under the License.
 */
package org.apache.sis.referencing.gazetteer;

import java.util.Locale;
import javax.measure.Quantity;
import javax.measure.IncommensurableException;
import javax.measure.quantity.Length;
import org.opengis.referencing.operation.TransformException;
import org.opengis.geometry.DirectPosition;
import org.apache.sis.geometry.DirectPosition2D;
import org.apache.sis.referencing.CommonCRS;
import org.apache.sis.measure.Quantities;
import org.apache.sis.measure.Units;

// Test dependencies
import org.junit.jupiter.api.Test;
import static org.junit.jupiter.api.Assertions.*;
import org.apache.sis.test.TestUtilities;
import org.apache.sis.test.DependsOnMethod;
import org.apache.sis.test.DependsOn;
import org.apache.sis.test.TestCase;


/**
 * Tests methods from the {@link GeohashReferenceSystem} class.
 *
 * @author  Ross Laidlaw
 * @author  Martin Desruisseaux (Geomatys)
 */
@DependsOn(ReferencingByIdentifiersTest.class)
public final class GeohashReferenceSystemTest extends TestCase {
    /**
     * Tolerance factor for floating point comparison.
     */
    private static final double TOLERANCE = 0.000001;

    /**
     * WGS84 semi-major axis length divided by semi-minor axis length.
     * This is used for estimating how the precision changes when moving
     * from equator to a pole.
     */
    private static final double B_A = 6356752.314245179 / 6378137;

    /**
     * Returns a reference system instance to test.
     */
    private static GeohashReferenceSystem instance() throws GazetteerException {
        return new GeohashReferenceSystem(GeohashReferenceSystem.Format.BASE32, CommonCRS.defaultGeographic());
    }

    /**
     * A geographic coordinates together with the expected geohash.
     */
    private static final class Place {
        final String name;
        final double longitude;
        final double latitude;
        final String geohash;

        Place(final String name, final double longitude, final double latitude, final String geohash) {
            this.name      = name;
            this.latitude  = latitude;
            this.longitude = longitude;
            this.geohash   = geohash;
        }
    }

    /**
     * A list o places with their expected geohash.
     */
    private static final Place[] PLACES = new Place[] {
        new Place("Empire State Building",  -73.985656, 40.748433, "dr5ru6j2c62q"),
        new Place("Statue Of Liberty",      -74.044444, 40.689167, "dr5r7p4rx6kz"),
        new Place("The White House",        -77.036550, 38.897669, "dqcjqcpeq70c"),
        new Place("Hoover Dam",            -114.737778, 36.015556, "9qqkvh6mzfpz"),
        new Place("Golden Gate Bridge",    -122.478611, 37.819722, "9q8zhuvgce0m"),
        new Place("Mount Rushmore",        -103.459825, 43.878947, "9xy3teyv7ke4"),
        new Place("Space Needle",          -122.349100, 47.620400, "c22yzvh0gmfy")
    };

    /**
     * Creates a new test case.
     */
    public GeohashReferenceSystemTest() {
    }

    /**
     * Tests the {@link GeohashReferenceSystem.Coder#getPrecision(DirectPosition)} method.
     * Values published in Wikipedia are used as references, with more precision digits
     * added from SIS computation.
     *
     * @throws TransformException if an exception occurred while initializing the reference system.
     */
    @Test
    public void testGetPrecision() throws TransformException {
        final GeohashReferenceSystem.Coder coder = instance().createCoder();
        verifyGetPrecision(coder, 1, 2504689,    0.5);
        verifyGetPrecision(coder, 2,  626172,    0.5);
        verifyGetPrecision(coder, 3,   78272,    0.5);
        verifyGetPrecision(coder, 4,   19568,    0.5);
        verifyGetPrecision(coder, 5,    2446,    0.5);
        verifyGetPrecision(coder, 6,     611.5,  0.05);
        verifyGetPrecision(coder, 7,      76.44, 0.005);
        verifyGetPrecision(coder, 8,      19.11, 0.005);
    }

    /**
     * A single test case of {@link #testGetPrecision()} for the given hash string length.
     */
    private static void verifyGetPrecision(final GeohashReferenceSystem.Coder coder,
            final int length, final double expected, final double tolerance)
    {
        coder.setHashLength(length);
        Quantity<Length> worstCase = coder.getPrecision(null);
        Quantity<Length> atEquator = coder.getPrecision(new DirectPosition2D(0,  0));
        Quantity<Length> atPole    = coder.getPrecision(new DirectPosition2D(0, 90));
        Quantity<Length> somewhere = coder.getPrecision(new DirectPosition2D(0, 40));
        assertEquals(Units.METRE, worstCase.getUnit());
        assertEquals(Units.METRE, atEquator.getUnit());
        assertEquals(Units.METRE, atPole   .getUnit());
        assertEquals(Units.METRE, somewhere.getUnit());
        assertEquals(expected, worstCase.getValue().doubleValue(), tolerance);
        assertEquals(expected, atEquator.getValue().doubleValue(), tolerance);
        /*
         * If the length is even, then longitude values have one more bit than latitudes,
         * which compensate for the fact that the range of longitude values is twice the
         * range of latitude values. Consequently, both coordinate values should have the
         * same precision at equator, and moving to the pole changes only the radius.
         * Otherwise longitude error is twice larger than latitude error. At the pole,
         * the longitude error vanishes and only the latitude error matter.
         */
        final double f = (length & 1) != 0 ? B_A : B_A/2;
        assertEquals(f * expected, atPole.getValue().doubleValue(), tolerance);
        /*
         * Value should be somewhere between the two extrems. We use a simple average for this test.
         */
        final double estimate = (atEquator.getValue().doubleValue() + atPole.getValue().doubleValue()) / 2;
        assertEquals(estimate, somewhere.getValue().doubleValue(), estimate / 25);
    }

    /**
     * Tests the {@link GeohashReferenceSystem.Coder#setPrecision(Quantity, DirectPosition)} method.
     * Values used as a reference are the same as {@link #testGetPrecision()}.
     *
     * @throws TransformException if an exception occurred while initializing the reference system.
     * @throws IncommensurableException if a precision uses incompatible units of measurement.
     */
    @Test
    public void testSetPrecision() throws TransformException, IncommensurableException {
        final GeohashReferenceSystem.Coder coder = instance().createCoder();
        verifySetPrecision(coder, 1, 2504689);
        verifySetPrecision(coder, 2,  626172);
        verifySetPrecision(coder, 3,   78272);
        verifySetPrecision(coder, 4,   19568);
        verifySetPrecision(coder, 5,    2446);
        verifySetPrecision(coder, 6,     611.5);
        verifySetPrecision(coder, 7,      76.44);
        verifySetPrecision(coder, 8,      19.11);
    }

    /**
     * Verifies the value computed by {@link GeohashReferenceSystem.Coder#getPrecision()}
     * for the given hash string length.
     */
    private static void verifySetPrecision(final GeohashReferenceSystem.Coder coder,
            final int length, final double precision) throws IncommensurableException
    {
        final Length atEquator = Quantities.create(precision,     Units.METRE);
        final Length atPole    = Quantities.create(precision*B_A, Units.METRE);
        coder.setPrecision(atEquator, null);
        assertEquals(length, coder.getHashLength());
        coder.setPrecision(atEquator, new DirectPosition2D(0, 0));
        assertEquals(length, coder.getHashLength());
        coder.setPrecision(atPole, new DirectPosition2D(0, 90));
        assertEquals(length, coder.getHashLength());
        /*
         * Request a slightly finer precision at equator.
         * It requires a longer hash code, except for the 2 first cases.
         */
        coder.setPrecision(atPole, null);
        assertEquals(length < 3 ? length : length+1, coder.getHashLength());
    }

    /**
     * Tests the {@link GeohashReferenceSystem.Coder#encode(double, double)} method.
     *
     * @throws TransformException if an exception occurred while formatting the geohash.
     */
    @Test
    public void testEncode() throws TransformException {
        final GeohashReferenceSystem.Coder coder = instance().createCoder();
        for (final Place place : PLACES) {
            assertEquals(place.geohash, coder.encode(place.latitude, place.longitude), place.name);
        }
    }

    /**
     * Tests the {@link GeohashReferenceSystem.Coder#encode(DirectPosition)} method.
     *
     * @throws TransformException if an exception occurred while formatting the geohash.
     */
    @Test
    @DependsOnMethod("testEncode")
    public void testEncodePosition() throws TransformException {
        final GeohashReferenceSystem.Coder coder = instance().createCoder();
        final DirectPosition2D position = new DirectPosition2D(CommonCRS.WGS84.geographic());
        for (final Place place : PLACES) {
            position.x = place.latitude;
            position.y = place.longitude;
            assertEquals(place.geohash, coder.encode(position), place.name);
        }
    }

    /**
     * Tests the {@link GeohashReferenceSystem.Coder#decode(CharSequence)} method.
     *
     * @throws TransformException if an exception occurred while parsing the geohash.
     */
    @Test
    public void testDecode() throws TransformException {
        testDecode(instance().createCoder(), 0, 1);
    }

    /**
     * Tests the {@link GeohashReferenceSystem.Coder#decode(CharSequence)} method
     * to a different target CRS than the default one.
     *
     * @throws TransformException if an exception occurred while parsing the geohash.
     */
    @Test
    @DependsOnMethod("testDecode")
    public void testDecodeToCRS() throws TransformException {
        testDecode(new GeohashReferenceSystem(GeohashReferenceSystem.Format.BASE32,
                   CommonCRS.WGS84.geographic()).createCoder(), 1, 0);
    }

    /**
     * Implementation of {@link #testDecode()} and {@link #testDecodeToCRS()}.
     */
    private void testDecode(final GeohashReferenceSystem.Coder coder, final int λi, final int φi) throws TransformException {
        for (final Place place : PLACES) {
            final AbstractLocation location = coder.decode(place.geohash);
            final DirectPosition result = location.getPosition().getDirectPosition();
            assertEquals(place.longitude, result.getOrdinate(λi), TOLERANCE, place.name);
            assertEquals(place.latitude,  result.getOrdinate(φi), TOLERANCE, place.name);
        }
    }

    /**
     * Verifies the metadata.
     *
     * @throws GazetteerException if an error occurred while creating the instance.
     */
    @Test
    public void verifyMetadata() throws GazetteerException {
        final GeohashReferenceSystem rs = instance();
        assertEquals("Mapping",      rs.getTheme().toString(Locale.ENGLISH));
        assertEquals("Cartographie", rs.getTheme().toString(Locale.FRENCH));

<<<<<<< HEAD
        final AbstractLocationType type = TestUtilities.getSingleton(rs.getLocationTypes());
        assertEquals("type", "Geohash", type.getName().toString(Locale.ENGLISH));
        assertEquals("parent",   0, type.getParents().size());
        assertEquals("children", 0, type.getChildren().size());
=======
        final LocationType type = TestUtilities.getSingleton(rs.getLocationTypes());
        assertEquals("Geohash", type.getName().toString(Locale.ENGLISH));
        assertEquals(0, type.getParents().size());
        assertEquals(0, type.getChildren().size());
>>>>>>> 84992dfb
    }
}<|MERGE_RESOLUTION|>--- conflicted
+++ resolved
@@ -272,16 +272,9 @@
         assertEquals("Mapping",      rs.getTheme().toString(Locale.ENGLISH));
         assertEquals("Cartographie", rs.getTheme().toString(Locale.FRENCH));
 
-<<<<<<< HEAD
         final AbstractLocationType type = TestUtilities.getSingleton(rs.getLocationTypes());
-        assertEquals("type", "Geohash", type.getName().toString(Locale.ENGLISH));
-        assertEquals("parent",   0, type.getParents().size());
-        assertEquals("children", 0, type.getChildren().size());
-=======
-        final LocationType type = TestUtilities.getSingleton(rs.getLocationTypes());
         assertEquals("Geohash", type.getName().toString(Locale.ENGLISH));
         assertEquals(0, type.getParents().size());
         assertEquals(0, type.getChildren().size());
->>>>>>> 84992dfb
     }
 }