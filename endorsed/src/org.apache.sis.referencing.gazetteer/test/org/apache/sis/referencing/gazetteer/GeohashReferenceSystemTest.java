/*
 * Licensed to the Apache Software Foundation (ASF) under one or more
 * contributor license agreements.  See the NOTICE file distributed with
 * this work for additional information regarding copyright ownership.
 * The ASF licenses this file to You under the Apache License, Version 2.0
 * (the "License"); you may not use this file except in compliance with
 * the License.  You may obtain a copy of the License at
 *
 *     http://www.apache.org/licenses/LICENSE-2.0
 *
 * Unless required by applicable law or agreed to in writing, software
 * distributed under the License is distributed on an "AS IS" BASIS,
 * WITHOUT WARRANTIES OR CONDITIONS OF ANY KIND, either express or implied.
 * See the License for the specific language governing permissions and
 * limitations under the License.
 */
package org.apache.sis.referencing.gazetteer;

import java.util.Locale;
import javax.measure.Quantity;
import javax.measure.IncommensurableException;
import javax.measure.quantity.Length;
import org.opengis.referencing.operation.TransformException;
import org.opengis.geometry.DirectPosition;
import org.apache.sis.geometry.DirectPosition2D;
import org.apache.sis.referencing.CommonCRS;
import org.apache.sis.measure.Quantities;
import org.apache.sis.measure.Units;

// Test dependencies
import org.junit.jupiter.api.Test;
import static org.junit.jupiter.api.Assertions.*;
import static org.apache.sis.test.Assertions.assertSingleton;
import org.apache.sis.test.TestCase;


/**
 * Tests methods from the {@link GeohashReferenceSystem} class.
 *
 * @author  Ross Laidlaw
 * @author  Martin Desruisseaux (Geomatys)
 */
@SuppressWarnings("exports")
public final class GeohashReferenceSystemTest extends TestCase {
    /**
     * Tolerance factor for floating point comparison.
     */
    private static final double TOLERANCE = 0.000001;

    /**
     * WGS84 semi-major axis length divided by semi-minor axis length.
     * This is used for estimating how the precision changes when moving
     * from equator to a pole.
     */
    private static final double B_A = 6356752.314245179 / 6378137;

    /**
     * Returns a reference system instance to test.
     */
    private static GeohashReferenceSystem instance() throws GazetteerException {
        return new GeohashReferenceSystem(GeohashReferenceSystem.Format.BASE32, CommonCRS.defaultGeographic());
    }

    /**
     * A geographic coordinates together with the expected geohash.
     */
    private static final class Place {
        final String name;
        final double longitude;
        final double latitude;
        final String geohash;

        Place(final String name, final double longitude, final double latitude, final String geohash) {
            this.name      = name;
            this.latitude  = latitude;
            this.longitude = longitude;
            this.geohash   = geohash;
        }
    }

    /**
     * A list o places with their expected geohash.
     */
    private static final Place[] PLACES = new Place[] {
        new Place("Empire State Building",  -73.985656, 40.748433, "dr5ru6j2c62q"),
        new Place("Statue Of Liberty",      -74.044444, 40.689167, "dr5r7p4rx6kz"),
        new Place("The White House",        -77.036550, 38.897669, "dqcjqcpeq70c"),
        new Place("Hoover Dam",            -114.737778, 36.015556, "9qqkvh6mzfpz"),
        new Place("Golden Gate Bridge",    -122.478611, 37.819722, "9q8zhuvgce0m"),
        new Place("Mount Rushmore",        -103.459825, 43.878947, "9xy3teyv7ke4"),
        new Place("Space Needle",          -122.349100, 47.620400, "c22yzvh0gmfy")
    };

    /**
     * Creates a new test case.
     */
    public GeohashReferenceSystemTest() {
    }

    /**
     * Tests the {@link GeohashReferenceSystem.Coder#getPrecision(DirectPosition)} method.
     * Values published in Wikipedia are used as references, with more precision digits
     * added from SIS computation.
     *
     * @throws TransformException if an exception occurred while initializing the reference system.
     */
    @Test
    public void testGetPrecision() throws TransformException {
        final GeohashReferenceSystem.Coder coder = instance().createCoder();
        verifyGetPrecision(coder, 1, 2504689,    0.5);
        verifyGetPrecision(coder, 2,  626172,    0.5);
        verifyGetPrecision(coder, 3,   78272,    0.5);
        verifyGetPrecision(coder, 4,   19568,    0.5);
        verifyGetPrecision(coder, 5,    2446,    0.5);
        verifyGetPrecision(coder, 6,     611.5,  0.05);
        verifyGetPrecision(coder, 7,      76.44, 0.005);
        verifyGetPrecision(coder, 8,      19.11, 0.005);
    }

    /**
     * A single test case of {@link #testGetPrecision()} for the given hash string length.
     */
    private static void verifyGetPrecision(final GeohashReferenceSystem.Coder coder,
            final int length, final double expected, final double tolerance)
    {
        coder.setHashLength(length);
        Quantity<Length> worstCase = coder.getPrecision(null);
        Quantity<Length> atEquator = coder.getPrecision(new DirectPosition2D(0,  0));
        Quantity<Length> atPole    = coder.getPrecision(new DirectPosition2D(0, 90));
        Quantity<Length> somewhere = coder.getPrecision(new DirectPosition2D(0, 40));
        assertEquals(Units.METRE, worstCase.getUnit());
        assertEquals(Units.METRE, atEquator.getUnit());
        assertEquals(Units.METRE, atPole   .getUnit());
        assertEquals(Units.METRE, somewhere.getUnit());
        assertEquals(expected, worstCase.getValue().doubleValue(), tolerance);
        assertEquals(expected, atEquator.getValue().doubleValue(), tolerance);
        /*
         * If the length is even, then longitude values have one more bit than latitudes,
         * which compensate for the fact that the range of longitude values is twice the
         * range of latitude values. Consequently, both coordinate values should have the
         * same precision at equator, and moving to the pole changes only the radius.
         * Otherwise longitude error is twice larger than latitude error. At the pole,
         * the longitude error vanishes and only the latitude error matter.
         */
        final double f = (length & 1) != 0 ? B_A : B_A/2;
        assertEquals(f * expected, atPole.getValue().doubleValue(), tolerance);
        /*
         * Value should be somewhere between the two extrems. We use a simple average for this test.
         */
        final double estimate = (atEquator.getValue().doubleValue() + atPole.getValue().doubleValue()) / 2;
        assertEquals(estimate, somewhere.getValue().doubleValue(), estimate / 25);
    }

    /**
     * Tests the {@link GeohashReferenceSystem.Coder#setPrecision(Quantity, DirectPosition)} method.
     * Values used as a reference are the same as {@link #testGetPrecision()}.
     *
     * @throws TransformException if an exception occurred while initializing the reference system.
     * @throws IncommensurableException if a precision uses incompatible units of measurement.
     */
    @Test
    public void testSetPrecision() throws TransformException, IncommensurableException {
        final GeohashReferenceSystem.Coder coder = instance().createCoder();
        verifySetPrecision(coder, 1, 2504689);
        verifySetPrecision(coder, 2,  626172);
        verifySetPrecision(coder, 3,   78272);
        verifySetPrecision(coder, 4,   19568);
        verifySetPrecision(coder, 5,    2446);
        verifySetPrecision(coder, 6,     611.5);
        verifySetPrecision(coder, 7,      76.44);
        verifySetPrecision(coder, 8,      19.11);
    }

    /**
     * Verifies the value computed by {@link GeohashReferenceSystem.Coder#getPrecision()}
     * for the given hash string length.
     */
    private static void verifySetPrecision(final GeohashReferenceSystem.Coder coder,
            final int length, final double precision) throws IncommensurableException
    {
        final Length atEquator = Quantities.create(precision,     Units.METRE);
        final Length atPole    = Quantities.create(precision*B_A, Units.METRE);
        coder.setPrecision(atEquator, null);
        assertEquals(length, coder.getHashLength());
        coder.setPrecision(atEquator, new DirectPosition2D(0, 0));
        assertEquals(length, coder.getHashLength());
        coder.setPrecision(atPole, new DirectPosition2D(0, 90));
        assertEquals(length, coder.getHashLength());
        /*
         * Request a slightly finer precision at equator.
         * It requires a longer hash code, except for the 2 first cases.
         */
        coder.setPrecision(atPole, null);
        assertEquals(length < 3 ? length : length+1, coder.getHashLength());
    }

    /**
     * Tests the {@link GeohashReferenceSystem.Coder#encode(double, double)} method.
     *
     * @throws TransformException if an exception occurred while formatting the geohash.
     */
    @Test
    public void testEncode() throws TransformException {
        final GeohashReferenceSystem.Coder coder = instance().createCoder();
        for (final Place place : PLACES) {
            assertEquals(place.geohash, coder.encode(place.latitude, place.longitude), place.name);
        }
    }

    /**
     * Tests the {@link GeohashReferenceSystem.Coder#encode(DirectPosition)} method.
     *
     * @throws TransformException if an exception occurred while formatting the geohash.
     */
    @Test
    public void testEncodePosition() throws TransformException {
        final GeohashReferenceSystem.Coder coder = instance().createCoder();
        final DirectPosition2D position = new DirectPosition2D(CommonCRS.WGS84.geographic());
        for (final Place place : PLACES) {
            position.x = place.latitude;
            position.y = place.longitude;
            assertEquals(place.geohash, coder.encode(position), place.name);
        }
    }

    /**
     * Tests the {@link GeohashReferenceSystem.Coder#decode(CharSequence)} method.
     *
     * @throws TransformException if an exception occurred while parsing the geohash.
     */
    @Test
    public void testDecode() throws TransformException {
        testDecode(instance().createCoder(), 0, 1);
    }

    /**
     * Tests the {@link GeohashReferenceSystem.Coder#decode(CharSequence)} method
     * to a different target CRS than the default one.
     *
     * @throws TransformException if an exception occurred while parsing the geohash.
     */
    @Test
    public void testDecodeToCRS() throws TransformException {
        testDecode(new GeohashReferenceSystem(GeohashReferenceSystem.Format.BASE32,
                   CommonCRS.WGS84.geographic()).createCoder(), 1, 0);
    }

    /**
     * Implementation of {@link #testDecode()} and {@link #testDecodeToCRS()}.
     */
    private void testDecode(final GeohashReferenceSystem.Coder coder, final int λi, final int φi) throws TransformException {
        for (final Place place : PLACES) {
            final AbstractLocation location = coder.decode(place.geohash);
            final DirectPosition result = location.getPosition();
            assertEquals(place.longitude, result.getOrdinate(λi), TOLERANCE, place.name);
            assertEquals(place.latitude,  result.getOrdinate(φi), TOLERANCE, place.name);
        }
    }

    /**
     * Verifies the metadata.
     *
     * @throws GazetteerException if an error occurred while creating the instance.
     */
    @Test
    public void verifyMetadata() throws GazetteerException {
        final GeohashReferenceSystem rs = instance();
        assertEquals("Mapping",      rs.getTheme().toString(Locale.ENGLISH));
        assertEquals("Cartographie", rs.getTheme().toString(Locale.FRENCH));

<<<<<<< HEAD
        final AbstractLocationType type = TestUtilities.getSingleton(rs.getLocationTypes());
=======
        final LocationType type = assertSingleton(rs.getLocationTypes());
>>>>>>> 5d62feec
        assertEquals("Geohash", type.getName().toString(Locale.ENGLISH));
        assertEquals(0, type.getParents().size());
        assertEquals(0, type.getChildren().size());
    }
}<|MERGE_RESOLUTION|>--- conflicted
+++ resolved
@@ -268,11 +268,7 @@
         assertEquals("Mapping",      rs.getTheme().toString(Locale.ENGLISH));
         assertEquals("Cartographie", rs.getTheme().toString(Locale.FRENCH));
 
-<<<<<<< HEAD
-        final AbstractLocationType type = TestUtilities.getSingleton(rs.getLocationTypes());
-=======
-        final LocationType type = assertSingleton(rs.getLocationTypes());
->>>>>>> 5d62feec
+        final AbstractLocationType type = assertSingleton(rs.getLocationTypes());
         assertEquals("Geohash", type.getName().toString(Locale.ENGLISH));
         assertEquals(0, type.getParents().size());
         assertEquals(0, type.getChildren().size());
