/*
 * Licensed to the Apache Software Foundation (ASF) under one or more
 * contributor license agreements.  See the NOTICE file distributed with
 * this work for additional information regarding copyright ownership.
 * The ASF licenses this file to You under the Apache License, Version 2.0
 * (the "License"); you may not use this file except in compliance with
 * the License.  You may obtain a copy of the License at
 *
 *     http://www.apache.org/licenses/LICENSE-2.0
 *
 * Unless required by applicable law or agreed to in writing, software
 * distributed under the License is distributed on an "AS IS" BASIS,
 * WITHOUT WARRANTIES OR CONDITIONS OF ANY KIND, either express or implied.
 * See the License for the specific language governing permissions and
 * limitations under the License.
 */
package org.apache.sis.referencing.gazetteer;

import java.util.Locale;
import javax.measure.Quantity;
import javax.measure.IncommensurableException;
import javax.measure.quantity.Length;
import org.opengis.referencing.operation.TransformException;
import org.opengis.geometry.DirectPosition;
import org.apache.sis.geometry.DirectPosition2D;
import org.apache.sis.referencing.CommonCRS;
import org.apache.sis.measure.Quantities;
import org.apache.sis.measure.Units;
import org.apache.sis.test.TestUtilities;
import org.apache.sis.test.DependsOnMethod;
import org.apache.sis.test.DependsOn;
import org.apache.sis.test.TestCase;
import org.junit.Test;

import static org.junit.Assert.*;

<<<<<<< HEAD
=======
// Specific to the geoapi-3.1 and geoapi-4.0 branches:
import org.opengis.referencing.gazetteer.Location;
import org.opengis.referencing.gazetteer.LocationType;

>>>>>>> efcd672a

/**
 * Tests methods from the {@link GeohashReferenceSystem} class.
 *
 * @author  Ross Laidlaw
 * @author  Martin Desruisseaux (Geomatys)
 * @version 1.3
 * @since   0.1
 */
@DependsOn(ReferencingByIdentifiersTest.class)
public final class GeohashReferenceSystemTest extends TestCase {
    /**
     * Tolerance factor for floating point comparison.
     */
    private static final double TOLERANCE = 0.000001;

    /**
     * WGS84 semi-major axis length divided by semi-minor axis length.
     * This is used for estimating how the precision changes when moving
     * from equator to a pole.
     */
    private static final double B_A = 6356752.314245179 / 6378137;

    /**
     * Returns a reference system instance to test.
     */
    private static GeohashReferenceSystem instance() throws GazetteerException {
        return new GeohashReferenceSystem(GeohashReferenceSystem.Format.BASE32, CommonCRS.defaultGeographic());
    }

    /**
     * A geographic coordinates together with the expected geohash.
     */
    private static final class Place {
        final String name;
        final double longitude;
        final double latitude;
        final String geohash;

        Place(final String name, final double longitude, final double latitude, final String geohash) {
            this.name      = name;
            this.latitude  = latitude;
            this.longitude = longitude;
            this.geohash   = geohash;
        }
    }

    /**
     * A list o places with their expected geohash.
     */
    private static final Place[] PLACES = new Place[] {
        new Place("Empire State Building",  -73.985656, 40.748433, "dr5ru6j2c62q"),
        new Place("Statue Of Liberty",      -74.044444, 40.689167, "dr5r7p4rx6kz"),
        new Place("The White House",        -77.036550, 38.897669, "dqcjqcpeq70c"),
        new Place("Hoover Dam",            -114.737778, 36.015556, "9qqkvh6mzfpz"),
        new Place("Golden Gate Bridge",    -122.478611, 37.819722, "9q8zhuvgce0m"),
        new Place("Mount Rushmore",        -103.459825, 43.878947, "9xy3teyv7ke4"),
        new Place("Space Needle",          -122.349100, 47.620400, "c22yzvh0gmfy")
    };

    /**
     * Creates a new test case.
     */
    public GeohashReferenceSystemTest() {
    }

    /**
     * Tests the {@link GeohashReferenceSystem.Coder#getPrecision(DirectPosition)} method.
     * Values published in Wikipedia are used as references, with more precision digits
     * added from SIS computation.
     *
     * @throws TransformException if an exception occurred while initializing the reference system.
     */
    @Test
    public void testGetPrecision() throws TransformException {
        final GeohashReferenceSystem.Coder coder = instance().createCoder();
        verifyGetPrecision(coder, 1, 2504689,    0.5);
        verifyGetPrecision(coder, 2,  626172,    0.5);
        verifyGetPrecision(coder, 3,   78272,    0.5);
        verifyGetPrecision(coder, 4,   19568,    0.5);
        verifyGetPrecision(coder, 5,    2446,    0.5);
        verifyGetPrecision(coder, 6,     611.5,  0.05);
        verifyGetPrecision(coder, 7,      76.44, 0.005);
        verifyGetPrecision(coder, 8,      19.11, 0.005);
    }

    /**
     * A single test case of {@link #testGetPrecision()} for the given hash string length.
     */
    private static void verifyGetPrecision(final GeohashReferenceSystem.Coder coder,
            final int length, final double expected, final double tolerance)
    {
        coder.setHashLength(length);
        Quantity<Length> worstCase = coder.getPrecision(null);
        Quantity<Length> atEquator = coder.getPrecision(new DirectPosition2D(0,  0));
        Quantity<Length> atPole    = coder.getPrecision(new DirectPosition2D(0, 90));
        Quantity<Length> somewhere = coder.getPrecision(new DirectPosition2D(0, 40));
        assertEquals(Units.METRE, worstCase.getUnit());
        assertEquals(Units.METRE, atEquator.getUnit());
        assertEquals(Units.METRE, atPole   .getUnit());
        assertEquals(Units.METRE, somewhere.getUnit());
        assertEquals(expected, worstCase.getValue().doubleValue(), tolerance);
        assertEquals(expected, atEquator.getValue().doubleValue(), tolerance);
        /*
         * If the length is even, then longitude values have one more bit than latitudes,
         * which compensate for the fact that the range of longitude values is twice the
         * range of latitude values. Consequently, both coordinate values should have the
         * same precision at equator, and moving to the pole changes only the radius.
         * Otherwise longitude error is twice larger than latitude error. At the pole,
         * the longitude error vanishes and only the latitude error matter.
         */
        final double f = (length & 1) != 0 ? B_A : B_A/2;
        assertEquals(f * expected, atPole.getValue().doubleValue(), tolerance);
        /*
         * Value should be somewhere between the two extrems. We use a simple average for this test.
         */
        final double estimate = (atEquator.getValue().doubleValue() + atPole.getValue().doubleValue()) / 2;
        assertEquals(estimate, somewhere.getValue().doubleValue(), estimate / 25);
    }

    /**
     * Tests the {@link GeohashReferenceSystem.Coder#setPrecision(Quantity, DirectPosition)} method.
     * Values used as a reference are the same as {@link #testGetPrecision()}.
     *
     * @throws TransformException if an exception occurred while initializing the reference system.
     * @throws IncommensurableException if a precision uses incompatible units of measurement.
     */
    @Test
    public void testSetPrecision() throws TransformException, IncommensurableException {
        final GeohashReferenceSystem.Coder coder = instance().createCoder();
        verifySetPrecision(coder, 1, 2504689);
        verifySetPrecision(coder, 2,  626172);
        verifySetPrecision(coder, 3,   78272);
        verifySetPrecision(coder, 4,   19568);
        verifySetPrecision(coder, 5,    2446);
        verifySetPrecision(coder, 6,     611.5);
        verifySetPrecision(coder, 7,      76.44);
        verifySetPrecision(coder, 8,      19.11);
    }

    /**
     * Verifies the value computed by {@link GeohashReferenceSystem.Coder#getPrecision()}
     * for the given hash string length.
     */
    private static void verifySetPrecision(final GeohashReferenceSystem.Coder coder,
            final int length, final double precision) throws IncommensurableException
    {
        final Length atEquator = Quantities.create(precision,     Units.METRE);
        final Length atPole    = Quantities.create(precision*B_A, Units.METRE);
        coder.setPrecision(atEquator, null);
        assertEquals(length, coder.getHashLength());
        coder.setPrecision(atEquator, new DirectPosition2D(0, 0));
        assertEquals(length, coder.getHashLength());
        coder.setPrecision(atPole, new DirectPosition2D(0, 90));
        assertEquals(length, coder.getHashLength());
        /*
         * Request a slightly finer precision at equator.
         * It requires a longer hash code, except for the 2 first cases.
         */
        coder.setPrecision(atPole, null);
        assertEquals(length < 3 ? length : length+1, coder.getHashLength());
    }

    /**
     * Tests the {@link GeohashReferenceSystem.Coder#encode(double, double)} method.
     *
     * @throws TransformException if an exception occurred while formatting the geohash.
     */
    @Test
    public void testEncode() throws TransformException {
        final GeohashReferenceSystem.Coder coder = instance().createCoder();
        for (final Place place : PLACES) {
            assertEquals(place.name, place.geohash, coder.encode(place.latitude, place.longitude));
        }
    }

    /**
     * Tests the {@link GeohashReferenceSystem.Coder#encode(DirectPosition)} method.
     *
     * @throws TransformException if an exception occurred while formatting the geohash.
     */
    @Test
    @DependsOnMethod("testEncode")
    public void testEncodePosition() throws TransformException {
        final GeohashReferenceSystem.Coder coder = instance().createCoder();
        final DirectPosition2D position = new DirectPosition2D(CommonCRS.WGS84.geographic());
        for (final Place place : PLACES) {
            position.x = place.latitude;
            position.y = place.longitude;
            assertEquals(place.name, place.geohash, coder.encode(position));
        }
    }

    /**
     * Tests the {@link GeohashReferenceSystem.Coder#decode(CharSequence)} method.
     *
     * @throws TransformException if an exception occurred while parsing the geohash.
     */
    @Test
    public void testDecode() throws TransformException {
        testDecode(instance().createCoder(), 0, 1);
    }

    /**
     * Tests the {@link GeohashReferenceSystem.Coder#decode(CharSequence)} method
     * to a different target CRS than the default one.
     *
     * @throws TransformException if an exception occurred while parsing the geohash.
     */
    @Test
    @DependsOnMethod("testDecode")
    public void testDecodeToCRS() throws TransformException {
        testDecode(new GeohashReferenceSystem(GeohashReferenceSystem.Format.BASE32,
                        CommonCRS.WGS84.geographic()).createCoder(), 1, 0);
    }

    /**
     * Implementation of {@link #testDecode()} and {@link #testDecodeToCRS()}.
     */
    private void testDecode(final GeohashReferenceSystem.Coder coder, final int λi, final int φi) throws TransformException {
        for (final Place place : PLACES) {
            final AbstractLocation location = coder.decode(place.geohash);
            final DirectPosition result = location.getPosition().getDirectPosition();
            assertEquals(place.name, place.longitude, result.getOrdinate(λi), TOLERANCE);
            assertEquals(place.name, place.latitude,  result.getOrdinate(φi), TOLERANCE);
        }
    }

    /**
     * Verifies the metadata.
     *
     * @throws GazetteerException if an error occurred while creating the instance.
     */
    @Test
    public void verifyMetadata() throws GazetteerException {
        final GeohashReferenceSystem rs = instance();
        assertEquals("theme", "Mapping",      rs.getTheme().toString(Locale.ENGLISH));
        assertEquals("theme", "Cartographie", rs.getTheme().toString(Locale.FRENCH));

        final AbstractLocationType type = TestUtilities.getSingleton(rs.getLocationTypes());
        assertEquals("type", "Geohash", type.getName().toString(Locale.ENGLISH));
        assertEquals("parent",   0, type.getParents().size());
        assertEquals("children", 0, type.getChildren().size());
    }
}<|MERGE_RESOLUTION|>--- conflicted
+++ resolved
@@ -34,13 +34,6 @@
 
 import static org.junit.Assert.*;
 
-<<<<<<< HEAD
-=======
-// Specific to the geoapi-3.1 and geoapi-4.0 branches:
-import org.opengis.referencing.gazetteer.Location;
-import org.opengis.referencing.gazetteer.LocationType;
-
->>>>>>> efcd672a
 
 /**
  * Tests methods from the {@link GeohashReferenceSystem} class.
