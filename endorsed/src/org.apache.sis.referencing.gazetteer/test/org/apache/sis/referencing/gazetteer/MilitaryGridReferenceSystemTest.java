/*
 * Licensed to the Apache Software Foundation (ASF) under one or more
 * contributor license agreements.  See the NOTICE file distributed with
 * this work for additional information regarding copyright ownership.
 * The ASF licenses this file to You under the Apache License, Version 2.0
 * (the "License"); you may not use this file except in compliance with
 * the License.  You may obtain a copy of the License at
 *
 *     http://www.apache.org/licenses/LICENSE-2.0
 *
 * Unless required by applicable law or agreed to in writing, software
 * distributed under the License is distributed on an "AS IS" BASIS,
 * WITHOUT WARRANTIES OR CONDITIONS OF ANY KIND, either express or implied.
 * See the License for the specific language governing permissions and
 * limitations under the License.
 */
package org.apache.sis.referencing.gazetteer;

import java.util.Arrays;
import java.util.HashSet;
import java.util.Set;
import java.util.List;
import java.util.Locale;
import java.util.Random;
import java.util.Iterator;
import java.util.Collections;
import java.lang.reflect.Field;
import javax.measure.IncommensurableException;
import org.opengis.referencing.crs.ProjectedCRS;
import org.opengis.referencing.operation.MathTransform;
import org.opengis.referencing.operation.TransformException;
import org.opengis.geometry.Envelope;
import org.opengis.geometry.DirectPosition;
import org.apache.sis.geometry.DirectPosition2D;
import org.apache.sis.geometry.Envelope2D;
import org.apache.sis.geometry.GeneralEnvelope;
import org.apache.sis.referencing.CommonCRS;
import org.apache.sis.referencing.operation.provider.TransverseMercator;
import org.apache.sis.measure.Quantities;
import static org.apache.sis.metadata.internal.shared.ReferencingServices.NAUTICAL_MILE;
import static org.apache.sis.measure.Units.ARC_MINUTE;

// Test dependencies
import org.junit.jupiter.api.Test;
import static org.junit.jupiter.api.Assertions.*;
import static org.apache.sis.test.Assertions.assertMessageContains;
import static org.apache.sis.test.Assertions.assertSingleton;
import org.apache.sis.test.TestCase;
import org.apache.sis.test.TestUtilities;


/**
 * Tests {@link MilitaryGridReferenceSystem}.
 *
 * @author  Martin Desruisseaux (Geomatys)
 */
@SuppressWarnings("exports")
public final class MilitaryGridReferenceSystemTest extends TestCase {
    /**
     * Creates a new test case.
     */
    public MilitaryGridReferenceSystemTest() {
    }

    /**
     * Verifies the metadata.
     */
    @Test
    public void verifyMetadata() {
        final MilitaryGridReferenceSystem rs = new MilitaryGridReferenceSystem();
        assertEquals("Mapping",      rs.getTheme().toString(Locale.ENGLISH));
        assertEquals("Cartographie", rs.getTheme().toString(Locale.FRENCH));

<<<<<<< HEAD
        final AbstractLocationType gzd = TestUtilities.getSingleton(rs.getLocationTypes());
        assertEquals("Grid zone designator", gzd.getName().toString(Locale.ENGLISH));
        assertEquals(0, gzd.getParents().size());

        final AbstractLocationType sid = TestUtilities.getSingleton(gzd.getChildren());
=======
        final LocationType gzd = assertSingleton(rs.getLocationTypes());
        assertEquals("Grid zone designator", gzd.getName().toString(Locale.ENGLISH));
        assertEquals(0, gzd.getParents().size());

        final LocationType sid = assertSingleton(gzd.getChildren());
>>>>>>> 5d62feec
        assertEquals("100 km square identifier", sid.getName().toString(Locale.ENGLISH));
        assertSame(gzd, assertSingleton(sid.getParents()));

<<<<<<< HEAD
        final AbstractLocationType gc = TestUtilities.getSingleton(sid.getChildren());
=======
        final LocationType gc = assertSingleton(sid.getChildren());
>>>>>>> 5d62feec
        assertEquals("Grid coordinate", gc.getName().toString(Locale.ENGLISH));
        assertSame(sid, assertSingleton(gc.getParents()));
    }

    /**
     * Verifies relationship between static fields documented in {@link MilitaryGridReferenceSystem}.
     */
    @Test
    public void verifyInvariants() {
        assertEquals(StrictMath.pow(10, MilitaryGridReferenceSystem.METRE_PRECISION_DIGITS),
                                        MilitaryGridReferenceSystem.GRID_SQUARE_SIZE);
    }

    /**
     * Tests {@link MilitaryGridReferenceSystem.Encoder#latitudeBand(double)}.
     */
    @Test
    public void testLatitudeBand() {
        assertEquals('C', MilitaryGridReferenceSystem.Encoder.latitudeBand(-80), "80°S");
        assertEquals('T', MilitaryGridReferenceSystem.Encoder.latitudeBand( 45), "45°N");
        assertEquals('U', MilitaryGridReferenceSystem.Encoder.latitudeBand( 55), "55°N");
        assertEquals('V', MilitaryGridReferenceSystem.Encoder.latitudeBand( 56), "56°N");
        assertEquals('V', MilitaryGridReferenceSystem.Encoder.latitudeBand( 63), "63°N");
        assertEquals('W', MilitaryGridReferenceSystem.Encoder.latitudeBand( 64), "64°N");
        assertEquals('W', MilitaryGridReferenceSystem.Encoder.latitudeBand( 71), "71°N");
        assertEquals('X', MilitaryGridReferenceSystem.Encoder.latitudeBand( 72), "72°N");
        assertEquals('X', MilitaryGridReferenceSystem.Encoder.latitudeBand( 84), "84°N");
    }

    /**
     * Verifies that {@link TransverseMercator.Zoner#isNorway(double)} and
     * {@link TransverseMercator.Zoner#isSvalbard(double)} are consistent with the latitude bands.
     */
    @Test
    public void verifyZonerConsistency() {
        for (double φ = TransverseMercator.Zoner.SOUTH_BOUNDS; φ < TransverseMercator.Zoner.NORTH_BOUNDS; φ++) {
            final String latitude = String.valueOf(φ);
            final char band = MilitaryGridReferenceSystem.Encoder.latitudeBand(φ);
            assertTrue  (band >= 'C' && band <= 'X', latitude);
            assertEquals(band == 'V', TransverseMercator.Zoner.isNorway(φ), latitude);
            assertEquals(band == 'X', TransverseMercator.Zoner.isSvalbard(φ), latitude);
        }
    }

    /**
     * Verifies the hard-coded tables used for decoding purpose.
     * This method performs its computation using UTM zone 31, which is the zone from 0° to 6°E.
     * The results should be the same for all other zones.
     *
     * @throws TransformException if an error occurred while projecting a geographic coordinate.
     * @throws ReflectiveOperationException if this test method cannot access the table to verify.
     */
    @Test
    public void verifyDecoderTables() throws TransformException, ReflectiveOperationException {
        final int              numBands   = 20;
        final double           zoneCentre = 3;
        final double           zoneBorder = 0;
        final CommonCRS        datum      = CommonCRS.WGS84;
        final DirectPosition2D geographic = new DirectPosition2D();
        final DirectPosition2D projected  = new DirectPosition2D();
        final MathTransform    northMT    = datum.universal(+1, zoneCentre).getConversionFromBase().getMathTransform();
        final MathTransform    southMT    = datum.universal(-1, zoneCentre).getConversionFromBase().getMathTransform();
        final int[] table;
        {
            // Use reflection for keeping MilitaryGridReferenceSystem.Decoder.ROW_RESOLVER private.
            final Field f = MilitaryGridReferenceSystem.Decoder.class.getDeclaredField("ROW_RESOLVER");
            f.setAccessible(true);
            table = (int[]) f.get(null);
            assertEquals(numBands, table.length, "ROW_RESOLVER.length");
        }
        for (int band = 0; band < numBands; band++) {
            final double φ = band * MilitaryGridReferenceSystem.LATITUDE_BAND_HEIGHT + TransverseMercator.Zoner.SOUTH_BOUNDS;
            final boolean isSouth = (φ < 0);
            final MathTransform projection = (isSouth) ? southMT : northMT;
            /*
             * Computes the smallest possible northing value. In the North hemisphere, this is the value
             * on the central meridian because northing values tends toward the poles as we increase the
             * distance from that centre.  In the South hemisphere, this is the value on the zone border
             * where we have the maximal distance from the centre.
             */
            geographic.x = φ;
            geographic.y = isSouth ? zoneBorder : zoneCentre;
            final double ymin = projection.transform(geographic, projected).getOrdinate(1);
            /*
             * Computes the largest possible northing value. This is not only the value of the next latitude band;
             * we also need to interchange the "zone centre" and "zone border" logic described in previous comment.
             * The result is that we will have some overlap in the northing value of consecutive latitude bands.
             */
            geographic.y = isSouth ? zoneCentre : zoneBorder;
            geographic.x = MilitaryGridReferenceSystem.Decoder.upperBound(φ);
            final double ymax = projection.transform(geographic, projected).getOrdinate(1);
            /*
             * Computes the value that we will encode in the MilitaryGridReferenceSystem.Decoder.ROW_RESOLVER table.
             * The lowest 4 bits are the number of the row cycle (a cycle of 2000 km). The remaining bits tell which
             * rows are valid in that latitude band.
             */
            final int rowCycle = (int) StrictMath.floor(ymin / (MilitaryGridReferenceSystem.GRID_SQUARE_SIZE * MilitaryGridReferenceSystem.GRID_ROW_COUNT));
            final int lowerRow = (int) StrictMath.floor(ymin /  MilitaryGridReferenceSystem.GRID_SQUARE_SIZE);    // Inclusive
            final int upperRow = (int) StrictMath.ceil (ymax /  MilitaryGridReferenceSystem.GRID_SQUARE_SIZE);    // Exclusive
            assertTrue(rowCycle >= 0 && rowCycle <= MilitaryGridReferenceSystem.Decoder.NORTHING_BITS_MASK);
            assertTrue(lowerRow >= 0);
            assertTrue(upperRow >= 0);
            int validRows = 0;
            for (int i = lowerRow; i < upperRow; i++) {
                validRows |= 1 << (i % MilitaryGridReferenceSystem.GRID_ROW_COUNT);
            }
            final int bits = (validRows << MilitaryGridReferenceSystem.Decoder.NORTHING_BITS_COUNT) | rowCycle;
            /*
             * Verification. If it fails, format the line of code that should be inserted
             * in the MilitaryGridReferenceSystem.Decoder.ROW_RESOLVER table definition.
             */
            if (table[band] != bits) {
                String bitMasks = Integer.toBinaryString(validRows);
                bitMasks = "00000000000000000000".substring(bitMasks.length()).concat(bitMasks);
                fail(String.format("ROW_RESOLVER[%d]: expected %d but got %d. Below is suggested line of code:%n"
                        + "/* Latitude band %c (from %3.0f°) */   %d  |  0b%s_0000%n", band, bits, table[band],
                        MilitaryGridReferenceSystem.Encoder.latitudeBand(φ), φ, rowCycle, bitMasks));
            }
        }
    }

    /**
     * Returns a coder instance to test.
     */
    private static MilitaryGridReferenceSystem.Coder coder() {
        return new MilitaryGridReferenceSystem().createCoder();
    }

    /**
     * Decodes the given reference and returns its direct position.
     */
    private static DirectPosition decode(final MilitaryGridReferenceSystem.Coder coder, final String reference)
            throws TransformException
    {
        final AbstractLocation loc = coder.decode(reference);
        final Envelope2D envelope = new Envelope2D(loc.getEnvelope());
        final DirectPosition2D pos = new DirectPosition2D(loc.getPosition());
        assertTrue(envelope.contains(pos), reference);
        return pos;
    }

    /**
     * Tests encoding of various coordinates in Universal Transverse Mercator (UTM) projection.
     *
     * @throws TransformException if an error occurred while computing the MGRS label.
     */
    @Test
    public void testEncodeUTM() throws TransformException {
        final MilitaryGridReferenceSystem.Coder coder = coder();
        final DirectPosition2D position = new DirectPosition2D();
        /*
         * 41°N 10°E (UTM zone 32)
         */
        position.setCoordinateReferenceSystem(CommonCRS.WGS84.universal(41, 10));
        position.x =  584102;
        position.y = 4539239;
        assertEquals("32TNL8410239239", coder.encode(position));
        /*
         * 82°N 10°W (UTM zone 29) — should instantiate a new MilitaryGridReferenceSystem.Encoder.
         */
        position.setCoordinateReferenceSystem(CommonCRS.WGS84.universal(82, -10));
        position.x =  484463;
        position.y = 9104963;
        assertEquals("29XMM8446304963", coder.encode(position));
        /*
         * 41°S 10°E (UTM zone 32) — should reuse the Encoder created in first test.
         */
        position.setCoordinateReferenceSystem(CommonCRS.WGS84.universal(-41, 10));
        position.x =  584102;
        position.y = 5460761;
        assertEquals("32GNV8410260761", coder.encode(position));
        /*
         * 82°N 10°E (UTM zone 32) — in this special case, zone 32 is replaced by zone 33.
         * Call to WGS84.UTM(φ,λ) needs to specify a smaller latitude for getting zone 32.
         */
        position.setCoordinateReferenceSystem(CommonCRS.WGS84.universal(40, 10));
        position.x =  515537;
        position.y = 9104963;
        assertEquals("33XVM2240708183", coder.encode(position));
        /*
         * Same position as previously tested, but using geographic coordinates.
         */
        position.setCoordinateReferenceSystem(CommonCRS.WGS84.geographic());
        position.x = 82;
        position.y = 10;
        assertEquals("33XVM2240608183", coder.encode(position));
        position.x = -41;
        position.y = 10;
        assertEquals("32GNV8410260761", coder.encode(position));
    }

    /**
     * Tests decoding of various coordinates in Universal Transverse Mercator (UTM) projection,
     * all of them at metric precision.
     *
     * @throws TransformException if an error occurred while computing the coordinate.
     */
    @Test
    public void testDecodeUTM() throws TransformException {
        final MilitaryGridReferenceSystem.Coder coder = coder();
        DirectPosition position;

        position = decode(coder, "32TNL8410239239");
        assertSame(CommonCRS.WGS84.universal(41, 10), position.getCoordinateReferenceSystem());
        assertEquals( 584102.5, position.getOrdinate(0));
        assertEquals(4539239.5, position.getOrdinate(1));

        position = decode(coder, "29XMM8446304963");
        assertSame(CommonCRS.WGS84.universal(82, -10), position.getCoordinateReferenceSystem());
        assertEquals( 484463.5, position.getOrdinate(0));
        assertEquals(9104963.5, position.getOrdinate(1));

        position = decode(coder, "32GNV8410260761");
        assertSame(CommonCRS.WGS84.universal(-41, 10), position.getCoordinateReferenceSystem());
        assertEquals( 584102.5, position.getOrdinate(0));
        assertEquals(5460761.5, position.getOrdinate(1));

        position = decode(coder, "33XVM2240708183");
        assertSame(CommonCRS.WGS84.universal(82, 10), position.getCoordinateReferenceSystem());
        assertEquals( 422407.5, position.getOrdinate(0));
        assertEquals(9108183.5, position.getOrdinate(1));

        position = decode(coder, "32FNL9360826322");
        assertSame(CommonCRS.WGS84.universal(-49.4, 10.3), position.getCoordinateReferenceSystem());
        assertEquals( 593608.5, position.getOrdinate(0));
        assertEquals(4526322.5, position.getOrdinate(1));
    }

    /**
     * Tests decoding of values that are close to a change of zones.
     * Values tested in this methods were used to cause a {@link ReferenceVerifyException}
     * before we debugged the verification algorithm in the {@code decode(…)} method.
     *
     * @throws TransformException if an error occurred while computing the coordinate.
     */
    @Test
    public void testDecodeLimitCases() throws TransformException {
        final MilitaryGridReferenceSystem.Coder coder = coder();
        DirectPosition position;
        ProjectedCRS crs;
        /*
         * Cell on the West border of a UTM zone in the South hemisphere.
         * Easting value before clipping: 250000
         * Easting value after  clipping: 251256
         */
        coder.setClipToValidArea(false);
        position = decode(coder, "19JBK");                                            // South hemisphere
        crs = CommonCRS.WGS84.universal(-10, -69);
        assertSame(crs, position.getCoordinateReferenceSystem());
        assertEquals( 250000, position.getOrdinate(0), 1);
        assertEquals(6950000, position.getOrdinate(1));

        coder.setClipToValidArea(true);
        position = decode(coder, "19JBK");
        assertSame(crs, position.getCoordinateReferenceSystem());
        assertEquals( 251256, position.getOrdinate(0), 1);
        assertEquals(6950000, position.getOrdinate(1));
        /*
         * Easting range before clipping is [300000 … 400000] metres.
         * The east bound become 343828 metres after clipping.
         * Easting value before clipping: 350000
         * Easting value after  clipping: 371914
         */
        coder.setClipToValidArea(false);
        position = decode(coder, "1VCK");                                // North of Norway latitude band
        crs = CommonCRS.WGS84.universal(62, -180);
        assertSame(crs, position.getCoordinateReferenceSystem());
        assertEquals( 350000, position.getOrdinate(0), 1);
        assertEquals(6950000, position.getOrdinate(1));

        coder.setClipToValidArea(true);
        position = decode(coder, "1VCK");
        assertSame(crs, position.getCoordinateReferenceSystem());
        assertEquals( 371914, position.getOrdinate(0), 1);
        assertEquals(6950000, position.getOrdinate(1));
        /*
         * Northing value before clipping: 7350000
         * Northing value after  clipping: 7371306
         */
        coder.setClipToValidArea(false);
        position = decode(coder, "57KTP");
        crs = CommonCRS.WGS84.universal(-24, 156);
        assertSame(crs, position.getCoordinateReferenceSystem());
        assertEquals( 250000, position.getOrdinate(0));
        assertEquals(7350000, position.getOrdinate(1), 1);

        coder.setClipToValidArea(true);
        position = decode(coder, "57KTP");
        assertSame(crs, position.getCoordinateReferenceSystem());
        assertEquals( 250000, position.getOrdinate(0));
        assertEquals(7371306, position.getOrdinate(1), 1);
        /*
         * Easting and northing values before clipping:  650000   6250000
         * Easting and northing values after  clipping:  643536   6253618
         */
        coder.setClipToValidArea(false);
        position = decode(coder, "56VPH");
        crs = CommonCRS.WGS84.universal(55, 154);
        assertSame(crs, position.getCoordinateReferenceSystem());
        assertEquals( 650000, position.getOrdinate(0), 1);
        assertEquals(6250000, position.getOrdinate(1), 1);

        coder.setClipToValidArea(true);
        position = decode(coder, "56VPH");
        assertSame(crs, position.getCoordinateReferenceSystem());
        assertEquals( 643536, position.getOrdinate(0), 1);
        assertEquals(6253618, position.getOrdinate(1), 1);
    }

    /**
     * Tests encoding of various coordinates in Universal Polar Stereographic (UPS) projection.
     *
     * @throws TransformException if an error occurred while computing the MGRS label.
     */
    @Test
    public void testEncodeUPS() throws TransformException {
        final MilitaryGridReferenceSystem.Coder coder = coder();
        final DirectPosition2D position = new DirectPosition2D();
        /*
         * South case.
         */
        position.setCoordinateReferenceSystem(CommonCRS.WGS84.universal(-90, 0));
        position.x = 2000010;
        position.y = 2000010;
        assertEquals("BAN0001000010", coder.encode(position));
        position.x = 1999990;
        position.y = 1999990;
        assertEquals("AZM9999099990", coder.encode(position));
        position.x = 2806727;
        position.y = 1602814;
        assertEquals("BLJ0672702814", coder.encode(position));
        /*
         * North case.
         */
        position.setCoordinateReferenceSystem(CommonCRS.WGS84.universal(90, 0));
        position.x = 2000010;
        position.y = 2000010;
        assertEquals("ZAH0001000010", coder.encode(position));
        position.x = 1999990;
        position.y = 1999990;
        assertEquals("YZG9999099990", coder.encode(position));
        position.x = 1386727;
        position.y = 2202814;
        assertEquals("YRK8672702814", coder.encode(position));
    }

    /**
     * Tests decoding of various coordinates in Universal Polar Stereographic (UPS) projection,
     * all at the same resolution.
     *
     * @throws TransformException if an error occurred while computing the coordinate.
     */
    @Test
    public void testDecodeUPS() throws TransformException {
        final MilitaryGridReferenceSystem.Coder coder = coder();
        DirectPosition position;
        /*
         * South case.
         */
        position = decode(coder, "BAN0001000010");
        assertSame(CommonCRS.WGS84.universal(-90, 0), position.getCoordinateReferenceSystem());
        assertEquals(2000010.5, position.getOrdinate(0));
        assertEquals(2000010.5, position.getOrdinate(1));

        position = decode(coder, "AZM9999099990");
        assertSame(CommonCRS.WGS84.universal(-90, 0), position.getCoordinateReferenceSystem());
        assertEquals(1999990.5, position.getOrdinate(0));
        assertEquals(1999990.5, position.getOrdinate(1));

        position = decode(coder, "BLJ0672702814");
        assertSame(CommonCRS.WGS84.universal(-90, 0), position.getCoordinateReferenceSystem());
        assertEquals(2806727.5, position.getOrdinate(0));
        assertEquals(1602814.5, position.getOrdinate(1));
        /*
         * North case.
         */
        position = decode(coder, "ZAH0001000010");
        assertSame(CommonCRS.WGS84.universal(90, 0), position.getCoordinateReferenceSystem());
        assertEquals(2000010.5, position.getOrdinate(0));
        assertEquals(2000010.5, position.getOrdinate(1));

        position = decode(coder, "YZG9999099990");
        assertSame(CommonCRS.WGS84.universal(90, 0), position.getCoordinateReferenceSystem());
        assertEquals(1999990.5, position.getOrdinate(0));
        assertEquals(1999990.5, position.getOrdinate(1));

        position = decode(coder, "YRK8672702814");
        assertSame(CommonCRS.WGS84.universal(90, 0), position.getCoordinateReferenceSystem());
        assertEquals(1386727.5, position.getOrdinate(0));
        assertEquals(2202814.5, position.getOrdinate(1));
    }

    /**
     * Tests encoding of the same coordinate at various precision.
     *
     * @throws TransformException if an error occurred while computing the MGRS label.
     */
    @Test
    public void testPrecision() throws TransformException {
        final MilitaryGridReferenceSystem.Coder coder = coder();
        final DirectPosition2D position = new DirectPosition2D(CommonCRS.WGS84.universal(13, 103));
        position.x =  377299;
        position.y = 1483035;
        assertEquals(1, coder.getPrecision());
        assertEquals("48PUV7729983035", coder.encode(position));
        coder.setPrecision(10);
        assertEquals(10, coder.getPrecision());
        assertEquals("48PUV77298303", coder.encode(position));
        coder.setPrecision(304);
        assertEquals(100, coder.getPrecision());
        assertEquals("48PUV772830", coder.encode(position));
        coder.setPrecision(1002);
        assertEquals(1000, coder.getPrecision());
        assertEquals("48PUV7783", coder.encode(position));
        coder.setPrecision(10000);
        assertEquals(10000, coder.getPrecision());
        assertEquals("48PUV78", coder.encode(position));
        coder.setPrecision(990004);
        assertEquals(100000, coder.getPrecision());
        assertEquals("48PUV", coder.encode(position));
        coder.setPrecision(1000000);
        assertEquals(1000000, coder.getPrecision());
        assertEquals("48P", coder.encode(position));
    }

    /**
     * Tests encoding of the same coordinate at various precision specified as an angular value.
     * The encoder is expected to transform the angular value into a linear value.
     *
     * @throws IncommensurableException if the quantity type is not accepted.
     * @throws TransformException if an error occurred while computing the MGRS label.
     */
    @Test
    public void testAngularPrecision() throws IncommensurableException, TransformException {
        final MilitaryGridReferenceSystem.Coder coder = coder();
        final DirectPosition2D position = new DirectPosition2D(CommonCRS.WGS84.universal(13, 103));
        position.x =  377299;
        position.y = 1483035;
        coder.setPrecision(Quantities.create(1010 / NAUTICAL_MILE, ARC_MINUTE), null);
        assertEquals(1000, coder.getPrecision());
        assertEquals("48PUV7783", coder.encode(position));
        /*
         * Same value closer to a pole. It forces the encoder to use a finer precision,
         * because a degree of longitude represent a smaller distance.
         */
        coder.setPrecision(Quantities.create(1010 / NAUTICAL_MILE, ARC_MINUTE), position);
        assertEquals(100, coder.getPrecision());
        assertEquals("48PUV772830", coder.encode(position));
    }

    /**
     * Tests encoding of the same coordinate with various separators, mixed with various precisions.
     *
     * @throws TransformException if an error occurred while computing the MGRS label.
     */
    @Test
    public void testSeparator() throws TransformException {
        final MilitaryGridReferenceSystem.Coder coder = coder();
        final DirectPosition2D position = new DirectPosition2D(CommonCRS.WGS84.universal(13, 103));
        position.x =  377299;
        position.y = 1483035;
        assertEquals("", coder.getSeparator());
        assertEquals("48PUV7729983035", coder.encode(position));

        coder.setSeparator(" ");
        assertEquals(" ", coder.getSeparator());
        assertEquals("48 P UV 77299 83035", coder.encode(position));

        coder.setSeparator("/");
        coder.setPrecision(100000);
        assertEquals("/", coder.getSeparator());
        assertEquals("48/P/UV", coder.encode(position));
    }

    /**
     * Tests decoding the same coordinates with different separators at different resolutions.
     *
     * @throws TransformException if an error occurred while computing the coordinate.
     */
    @Test
    public void testDecodeVariants() throws TransformException {
        final MilitaryGridReferenceSystem.Coder coder = coder();
        coder.setSeparator(" / ");
        DirectPosition position;

        position = decode(coder, "32TNL8410239239");
        assertEquals(position, decode(coder, "32/T/NL/84102/39239"));
        assertEquals( 584102.5, position.getOrdinate(0));
        assertEquals(4539239.5, position.getOrdinate(1));

        position = decode(coder, "32TNL8439");
        assertEquals(position, decode(coder, "32/T/NL/84/39"));
        assertEquals( 584500.0, position.getOrdinate(0));
        assertEquals(4539500.0, position.getOrdinate(1));

        position = decode(coder, "32TNL83");
        assertEquals(position, decode(coder, "32/T/NL/8/3"));
        assertEquals( 585000.0, position.getOrdinate(0));
        assertEquals(4535000.0, position.getOrdinate(1));

        position = decode(coder, "32TNL");
        assertEquals(position, decode(coder, "32/T/NL"));
        assertEquals( 550000.0, position.getOrdinate(0));
        assertEquals(4550000.0, position.getOrdinate(1));

        position = decode(coder, "32T");
        assertEquals(position, decode(coder, "32/T"));
        assertEquals( 500000.0, position.getOrdinate(0));
        assertEquals(9000000.0, position.getOrdinate(1));
    }

    /**
     * Verifies the exceptions thrown when an invalid reference is given.
     *
     * @throws TransformException if an error occurred while computing the coordinate.
     */
    @Test
    public void testErrorDetection() throws TransformException {
        final MilitaryGridReferenceSystem.Coder coder = coder();
        GazetteerException e;

        e = assertThrows(GazetteerException.class, () -> coder.decode("32TNL841023923"),
                         "Shall not accept numeric identifier of odd length.");
        assertMessageContains(e, "8410", "23923");

        e = assertThrows(GazetteerException.class, () -> coder.decode("32TN"),
                         "Shall not accept half of a grid zone designator.");
        assertMessageContains(e, "32TN");

        e = assertThrows(GazetteerException.class, () -> coder.decode("32SNL8410239239"),
                         "Shall report an invalid latitude band.");
        assertMessageContains(e, "32SNL8410239239", "32TNL");
    }

    /**
     * Encodes random coordinates, decodes them and verifies that the results are approximately equal
     * to the original coordinates.
     *
     * @throws TransformException if an error occurred while computing the coordinate.
     */
    @Test
    public void verifyConsistency() throws TransformException {
        final Random random = TestUtilities.createRandomNumberGenerator();
        final MilitaryGridReferenceSystem.Coder coder = coder();
        final DirectPosition2D expected = new DirectPosition2D();
        final DirectPosition2D position = new DirectPosition2D(CommonCRS.WGS84.geographic());
        for (int i=0; i<100; i++) {
            position.x = random.nextDouble() * 180 -  90;       // Latitude  (despite the 'x' field name)
            position.y = random.nextDouble() * 358 - 179;       // Longitude (despite the 'y' field name)
            final String reference = coder.encode(position);
            final DirectPosition r = decode(coder, reference);
            final ProjectedCRS crs = (ProjectedCRS) r.getCoordinateReferenceSystem();
            assertSame(expected, crs.getConversionFromBase().getMathTransform().transform(position, expected));
            final double distance = expected.distance(r.getOrdinate(0), r.getOrdinate(1));
            if (!(distance < 1.5)) {    // Use '!' for catching NaN.
                final String lineSeparator = System.lineSeparator();
                fail("Consistency check failed for φ = " + position.x + " and λ = " + position.y + lineSeparator
                   + "MGRS reference = " + reference + lineSeparator
                   + "Parsing result = " + r         + lineSeparator
                   + "Projected φ, λ = " + expected  + lineSeparator
                   + "Distance (m)   = " + distance  + lineSeparator);
            }
        }
    }

    /**
     * Tests iteration over all codes in a given area of interest. The geographic area used for this test is based on
     * <a href="https://www.ff-reichertshausen.de/cms/wp-content/uploads/2012/10/utmmeldegitter.jpg">this picture</a>
     * (checked on March 2017).
     *
     * <div class="note"><b>Tip:</b> in case of test failure, see {@link LocationViewer} as a debugging tool.</div>
     *
     * @throws TransformException if an error occurred while computing the coordinate.
     */
    @Test
    public void testIteratorNorthUTM() throws TransformException {
        /*
         * Following is the list of MGRS references that we expect to find in the above area of interest.
         * The references are distributed in 3 zones (31, 32 and 33) and 3 latitude bands (T, U and V).
         * This test includes the Norway special case: between 56° and 64°N (latitude band V), zone 32
         * is widened to 9° at the expense of zone 31. The test needs to be insensitive to iteration order.
         */
        testIterator(new Envelope2D(CommonCRS.defaultGeographic(), 5, 47, 8, 10), Arrays.asList(
            "31TFN", "31TGN",    "32TKT", "32TLT", "32TMT", "32TNT", "32TPT", "32TQT",    "33TTN", "33TUN",
            "31TFP", "31TGP",    "32TKU", "32TLU", "32TMU", "32TNU", "32TPU", "32TQU",    "33TTP", "33TUP",
            "31UFP", "31UGP",    "32UKU", "32ULU", "32UMU", "32UNU", "32UPU", "32UQU",    "33UTP", "33UUP",
            "31UFQ", "31UGQ",    "32UKV", "32ULV", "32UMV", "32UNV", "32UPV", "32UQV",    "33UTQ", "33UUQ",
            "31UFR", "31UGR",    "32UKA", "32ULA", "32UMA", "32UNA", "32UPA", "32UQA",    "33UTR", "33UUR",
            "31UFS", "31UGS",    "32UKB", "32ULB", "32UMB", "32UNB", "32UPB", "32UQB",    "33UTS", "33UUS",
            "31UFT", "31UGT",    "32UKC", "32ULC", "32UMC", "32UNC", "32UPC", "32UQC",    "33UTT", "33UUT",
            "31UFU", "31UGU",    "32UKD", "32ULD", "32UMD", "32UND", "32UPD", "32UQD",    "33UTU", "33UUU",
            "31UFV", "31UGV",    "32UKE", "32ULE", "32UME", "32UNE", "32UPE", "32UQE",    "33UTV", "33UUV",
            "31UFA",                      "32ULF", "32UMF", "32UNF", "32UPF",             "33UUA",
            "31UFB",                      "32ULG", "32UMG", "32UNG", "32UPG",             "33UUB",
            "31UFC",                      "32ULH", "32UMH", "32UNH", "32UPH",             "33UUC",
            /* Norway case */    "32VKH", "32VLH", "32VMH", "32VNH", "32VPH",             "33VUC",
            /* Norway case */    "32VKJ", "32VLJ", "32VMJ", "32VNJ", "32VPJ",             "33VUD"));
    }

    /**
     * Tests iteration over codes in an area in South hemisphere.
     *
     * <div class="note"><b>Tip:</b> in case of test failure, see {@link LocationViewer} as a debugging tool.</div>
     *
     * @throws TransformException if an error occurred while computing the coordinate.
     */
    @Test
    public void testIteratorSouthUTM() throws TransformException {
        testIterator(new Envelope2D(CommonCRS.defaultGeographic(), 5, -42, 8, 4), Arrays.asList(
            "31HFT", "31HGT", "32HKC", "32HLC", "32HMC", "32HNC", "32HPC", "32HQC", "33HTT", "33HUT",
            "31HFS", "31HGS", "32HKB", "32HLB", "32HMB", "32HNB", "32HPB", "32HQB", "33HTS", "33HUS",
            "31HFR", "31HGR", "32HKA", "32HLA", "32HMA", "32HNA", "32HPA", "32HQA", "33HTR", "33HUR",
            "31GFR", "31GGR", "32GKA", "32GLA", "32GMA", "32GNA", "32GPA", "32GQA", "33GTR", "33GUR",
            "31GFQ", "31GGQ", "32GKV", "32GLV", "32GMV", "32GNV", "32GPV", "32GQV", "33GTQ", "33GUQ",
            "31GFP", "31GGP", "32GKU", "32GLU", "32GMU", "32GNU", "32GPU", "32GQU", "33GTP", "33GUP"));
    }

    /**
     * Tests iteration crossing the anti-meridian.
     *
     * <div class="note"><b>Tip:</b> in case of test failure, see {@link LocationViewer} as a debugging tool.</div>
     *
     * @throws TransformException if an error occurred while computing the coordinate.
     */
    @Test
    public void testIteratorOverAntiMeridian() throws TransformException {
        final GeneralEnvelope areaOfInterest = new GeneralEnvelope(CommonCRS.defaultGeographic());
        areaOfInterest.setRange(0, 170, -175);
        areaOfInterest.setRange(1,  40,  42);
        testIterator(areaOfInterest, Arrays.asList(
            "59SME", "59SNE", "59SPE", "59SQE", "60STK", "60SUK", "60SVK", "60SWK", "60SXK", "60SYK", "1SBE", "1SCE", "1SDE", "1SEE", "1SFE",
            "59TME", "59TNE", "59TPE", "59TQE", "60TTK", "60TUK", "60TVK", "60TWK", "60TXK", "60TYK", "1TBE", "1TCE", "1TDE", "1TEE", "1TFE",
            "59TMF", "59TNF", "59TPF", "59TQF", "60TTL", "60TUL", "60TVL", "60TWL", "60TXL", "60TYL", "1TBF", "1TCF", "1TDF", "1TEF", "1TFF",
            "59TMG", "59TNG", "59TPG", "59TQG", "60TTM", "60TUM", "60TVM", "60TWM", "60TXM", "60TYM", "1TBG", "1TCG", "1TDG", "1TEG", "1TFG"));
    }

    /**
     * Tests iterating over part of North pole, in an area between 10°W to 70°E.
     * This area is restricted to the lower part of UPS projection, which allow
     * {@code IteratorAllZones} to simplify to a single {@code IteratorOneZone}.
     *
     * <div class="note"><b>Tip:</b> in case of test failure, see {@link LocationViewer} as a debugging tool.</div>
     *
     * @throws TransformException if an error occurred while computing the coordinate.
     */
    @Test
    public void testIteratorNorthPole() throws TransformException {
        testIterator(new Envelope2D(CommonCRS.defaultGeographic(), -10, 85, 80, 5), Arrays.asList(
            "YZG", "ZAG", "ZBG", "ZCG",
            "YZF", "ZAF", "ZBF", "ZCF", "ZFF", "ZGF", "ZHF",
            "YZE", "ZAE", "ZBE", "ZCE", "ZFE", "ZGE", "ZHE",
            "YZD", "ZAD", "ZBD", "ZCD", "ZFD", "ZGD",
            "YZC", "ZAC", "ZBC", "ZCC", "ZFC",
            "YZB", "ZAB", "ZBB", "ZCB"));
    }

    /**
     * Tests iterating over part of South pole, both lower and upper parts of UPS projection
     * together with some UTM zones. This is a test mixing a bit of everything together.
     *
     * <div class="note"><b>Tip:</b> in case of test failure, see {@link LocationViewer} as a debugging tool.</div>
     *
     * @throws TransformException if an error occurred while computing the coordinate.
     */
    @Test
    public void testIteratorSouthPole() throws TransformException {
        testIterator(new Envelope2D(CommonCRS.defaultGeographic(), -120, -83, 50, 5), Arrays.asList(
                   "AKR", "ALR", "APR",
                   "AKQ", "ALQ", "APQ", "AQQ",
            "AJP", "AKP", "ALP", "APP", "AQP",
            "AJN", "AKN", "ALN", "APN", "AQN",
            "AJM", "AKM", "ALM", "APM", "AQM",
            "AJL", "AKL", "ALL", "APL", "AQL",
                   "AKK", "ALK", "APK", "AQK",
                   "AKJ", "ALJ", "APJ", "AQJ", "ARJ",
                   "AKH", "ALH", "APH", "AQH", "ARH",
                          "ALG", "APG",

            "11CMP", "11CNP", "12CVU", "12CWU", "13CDP", "13CEP", "14CMU", "14CNU", "15CVP", "15CWP", "16CDU", "16CEU", "17CMP", "17CNP", "18CVU", "18CWU", "19CDP",
            "11CMN", "11CNN", "12CVT", "12CWT", "13CDN", "13CEN", "14CMT", "14CNT", "15CVN", "15CWN", "16CDT", "16CET", "17CMN", "17CNN", "18CVT", "18CWT", "19CDN",
            "11CMM", "11CNM", "12CVS", "12CWS", "13CDM", "13CEM", "14CMS", "14CNS", "15CVM", "15CWM", "16CDS", "16CES", "17CMM", "17CNM", "18CVS", "18CWS", "19CDM"));
    }

    /**
     * Implementation of {@code testIteratorXXX()} methods.
     */
    private static void testIterator(final Envelope areaOfInterest, final List<String> expected) throws TransformException {
        final MilitaryGridReferenceSystem.Coder coder = coder();
        coder.setClipToValidArea(false);
        coder.setPrecision(100000);
        /*
         * Test sequential iteration using iterator.
         */
        final var remaining = new HashSet<String>(expected);
        assertEquals(expected.size(), remaining.size(), "List of expected codes has duplicated values.");
        for (final Iterator<String> it = coder.encode(areaOfInterest); it.hasNext();) {
            final String code = it.next();
            assertTrue(remaining.remove(code), code);
        }
        assertTrue(remaining.isEmpty(), remaining.toString());
        /*
         * Test parallel iteration using stream.
         */
        assertTrue(remaining.addAll(expected));
        final Set<String> sync = Collections.synchronizedSet(remaining);
        assertEquals(expected.size(), sync.size(), "List of expected codes has duplicated values.");
        coder.encode(areaOfInterest, true).forEach((code) -> assertTrue(sync.remove(code), code));
        assertTrue(sync.isEmpty(), sync.toString());
    }
}<|MERGE_RESOLUTION|>--- conflicted
+++ resolved
@@ -71,27 +71,15 @@
         assertEquals("Mapping",      rs.getTheme().toString(Locale.ENGLISH));
         assertEquals("Cartographie", rs.getTheme().toString(Locale.FRENCH));
 
-<<<<<<< HEAD
-        final AbstractLocationType gzd = TestUtilities.getSingleton(rs.getLocationTypes());
+        final AbstractLocationType gzd = assertSingleton(rs.getLocationTypes());
         assertEquals("Grid zone designator", gzd.getName().toString(Locale.ENGLISH));
         assertEquals(0, gzd.getParents().size());
 
-        final AbstractLocationType sid = TestUtilities.getSingleton(gzd.getChildren());
-=======
-        final LocationType gzd = assertSingleton(rs.getLocationTypes());
-        assertEquals("Grid zone designator", gzd.getName().toString(Locale.ENGLISH));
-        assertEquals(0, gzd.getParents().size());
-
-        final LocationType sid = assertSingleton(gzd.getChildren());
->>>>>>> 5d62feec
+        final AbstractLocationType sid = assertSingleton(gzd.getChildren());
         assertEquals("100 km square identifier", sid.getName().toString(Locale.ENGLISH));
         assertSame(gzd, assertSingleton(sid.getParents()));
 
-<<<<<<< HEAD
-        final AbstractLocationType gc = TestUtilities.getSingleton(sid.getChildren());
-=======
-        final LocationType gc = assertSingleton(sid.getChildren());
->>>>>>> 5d62feec
+        final AbstractLocationType gc = assertSingleton(sid.getChildren());
         assertEquals("Grid coordinate", gc.getName().toString(Locale.ENGLISH));
         assertSame(sid, assertSingleton(gc.getParents()));
     }
