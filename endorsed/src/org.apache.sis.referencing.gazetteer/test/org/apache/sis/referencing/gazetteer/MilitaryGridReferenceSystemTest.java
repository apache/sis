/*
 * Licensed to the Apache Software Foundation (ASF) under one or more
 * contributor license agreements.  See the NOTICE file distributed with
 * this work for additional information regarding copyright ownership.
 * The ASF licenses this file to You under the Apache License, Version 2.0
 * (the "License"); you may not use this file except in compliance with
 * the License.  You may obtain a copy of the License at
 *
 *     http://www.apache.org/licenses/LICENSE-2.0
 *
 * Unless required by applicable law or agreed to in writing, software
 * distributed under the License is distributed on an "AS IS" BASIS,
 * WITHOUT WARRANTIES OR CONDITIONS OF ANY KIND, either express or implied.
 * See the License for the specific language governing permissions and
 * limitations under the License.
 */
package org.apache.sis.referencing.gazetteer;

import java.util.Arrays;
import java.util.HashSet;
import java.util.Set;
import java.util.List;
import java.util.Locale;
import java.util.Random;
import java.util.Iterator;
import java.util.Collections;
import java.lang.reflect.Field;
import javax.measure.IncommensurableException;
import org.opengis.referencing.crs.ProjectedCRS;
import org.opengis.referencing.operation.MathTransform;
import org.opengis.referencing.operation.TransformException;
import org.opengis.geometry.Envelope;
import org.opengis.geometry.DirectPosition;
import org.apache.sis.geometry.DirectPosition2D;
import org.apache.sis.geometry.Envelope2D;
import org.apache.sis.geometry.GeneralEnvelope;
import org.apache.sis.referencing.CommonCRS;
import org.apache.sis.referencing.operation.provider.TransverseMercator;
import org.apache.sis.measure.Quantities;
import static org.apache.sis.metadata.internal.ReferencingServices.NAUTICAL_MILE;
import static org.apache.sis.measure.Units.ARC_MINUTE;

// Test dependencies
import org.junit.jupiter.api.Test;
import static org.junit.jupiter.api.Assertions.*;
import static org.apache.sis.test.Assertions.assertMessageContains;
import org.apache.sis.test.DependsOnMethod;
import org.apache.sis.test.DependsOn;
import org.apache.sis.test.TestCase;
import org.apache.sis.test.TestUtilities;


/**
 * Tests {@link MilitaryGridReferenceSystem}.
 *
 * @author  Martin Desruisseaux (Geomatys)
 */
@DependsOn(ReferencingByIdentifiersTest.class)
public final class MilitaryGridReferenceSystemTest extends TestCase {
    /**
     * Creates a new test case.
     */
    public MilitaryGridReferenceSystemTest() {
    }

    /**
     * Verifies the metadata.
     */
    @Test
    public void verifyMetadata() {
        final MilitaryGridReferenceSystem rs = new MilitaryGridReferenceSystem();
        assertEquals("Mapping",      rs.getTheme().toString(Locale.ENGLISH));
        assertEquals("Cartographie", rs.getTheme().toString(Locale.FRENCH));

<<<<<<< HEAD
        final AbstractLocationType gzd = TestUtilities.getSingleton(rs.getLocationTypes());
        assertEquals("type", "Grid zone designator", gzd.getName().toString(Locale.ENGLISH));
        assertEquals("parent", 0, gzd.getParents().size());

        final AbstractLocationType sid = TestUtilities.getSingleton(gzd.getChildren());
        assertEquals("type", "100 km square identifier", sid.getName().toString(Locale.ENGLISH));
        assertSame("parent", gzd, TestUtilities.getSingleton(sid.getParents()));

        final AbstractLocationType gc = TestUtilities.getSingleton(sid.getChildren());
        assertEquals("type", "Grid coordinate", gc.getName().toString(Locale.ENGLISH));
        assertSame("parent", sid, TestUtilities.getSingleton(gc.getParents()));
=======
        final LocationType gzd = TestUtilities.getSingleton(rs.getLocationTypes());
        assertEquals("Grid zone designator", gzd.getName().toString(Locale.ENGLISH));
        assertEquals(0, gzd.getParents().size());

        final LocationType sid = TestUtilities.getSingleton(gzd.getChildren());
        assertEquals("100 km square identifier", sid.getName().toString(Locale.ENGLISH));
        assertSame(gzd, TestUtilities.getSingleton(sid.getParents()));

        final LocationType gc = TestUtilities.getSingleton(sid.getChildren());
        assertEquals("Grid coordinate", gc.getName().toString(Locale.ENGLISH));
        assertSame(sid, TestUtilities.getSingleton(gc.getParents()));
>>>>>>> 84992dfb
    }

    /**
     * Verifies relationship between static fields documented in {@link MilitaryGridReferenceSystem}.
     */
    @Test
    public void verifyInvariants() {
        assertEquals(StrictMath.pow(10, MilitaryGridReferenceSystem.METRE_PRECISION_DIGITS),
                                        MilitaryGridReferenceSystem.GRID_SQUARE_SIZE);
    }

    /**
     * Tests {@link MilitaryGridReferenceSystem.Encoder#latitudeBand(double)}.
     */
    @Test
    public void testLatitudeBand() {
        assertEquals('C', MilitaryGridReferenceSystem.Encoder.latitudeBand(-80), "80°S");
        assertEquals('T', MilitaryGridReferenceSystem.Encoder.latitudeBand( 45), "45°N");
        assertEquals('U', MilitaryGridReferenceSystem.Encoder.latitudeBand( 55), "55°N");
        assertEquals('V', MilitaryGridReferenceSystem.Encoder.latitudeBand( 56), "56°N");
        assertEquals('V', MilitaryGridReferenceSystem.Encoder.latitudeBand( 63), "63°N");
        assertEquals('W', MilitaryGridReferenceSystem.Encoder.latitudeBand( 64), "64°N");
        assertEquals('W', MilitaryGridReferenceSystem.Encoder.latitudeBand( 71), "71°N");
        assertEquals('X', MilitaryGridReferenceSystem.Encoder.latitudeBand( 72), "72°N");
        assertEquals('X', MilitaryGridReferenceSystem.Encoder.latitudeBand( 84), "84°N");
    }

    /**
     * Verifies that {@link TransverseMercator.Zoner#isNorway(double)} and
     * {@link TransverseMercator.Zoner#isSvalbard(double)} are consistent with the latitude bands.
     */
    @Test
    @DependsOnMethod("testLatitudeBand")
    public void verifyZonerConsistency() {
        for (double φ = TransverseMercator.Zoner.SOUTH_BOUNDS; φ < TransverseMercator.Zoner.NORTH_BOUNDS; φ++) {
            final String latitude = String.valueOf(φ);
            final char band = MilitaryGridReferenceSystem.Encoder.latitudeBand(φ);
            assertTrue  (band >= 'C' && band <= 'X', latitude);
            assertEquals(band == 'V', TransverseMercator.Zoner.isNorway(φ), latitude);
            assertEquals(band == 'X', TransverseMercator.Zoner.isSvalbard(φ), latitude);
        }
    }

    /**
     * Verifies the hard-coded tables used for decoding purpose.
     * This method performs its computation using UTM zone 31, which is the zone from 0° to 6°E.
     * The results should be the same for all other zones.
     *
     * @throws TransformException if an error occurred while projecting a geographic coordinate.
     * @throws ReflectiveOperationException if this test method cannot access the table to verify.
     */
    @Test
    @DependsOnMethod("verifyInvariants")
    public void verifyDecoderTables() throws TransformException, ReflectiveOperationException {
        final int              numBands   = 20;
        final double           zoneCentre = 3;
        final double           zoneBorder = 0;
        final CommonCRS        datum      = CommonCRS.WGS84;
        final DirectPosition2D geographic = new DirectPosition2D();
        final DirectPosition2D projected  = new DirectPosition2D();
        final MathTransform    northMT    = datum.universal(+1, zoneCentre).getConversionFromBase().getMathTransform();
        final MathTransform    southMT    = datum.universal(-1, zoneCentre).getConversionFromBase().getMathTransform();
        final int[] table;
        {
            // Use reflection for keeping MilitaryGridReferenceSystem.Decoder.ROW_RESOLVER private.
            final Field f = MilitaryGridReferenceSystem.Decoder.class.getDeclaredField("ROW_RESOLVER");
            f.setAccessible(true);
            table = (int[]) f.get(null);
            assertEquals(numBands, table.length, "ROW_RESOLVER.length");
        }
        for (int band = 0; band < numBands; band++) {
            final double φ = band * MilitaryGridReferenceSystem.LATITUDE_BAND_HEIGHT + TransverseMercator.Zoner.SOUTH_BOUNDS;
            final boolean isSouth = (φ < 0);
            final MathTransform projection = (isSouth) ? southMT : northMT;
            /*
             * Computes the smallest possible northing value. In the North hemisphere, this is the value
             * on the central meridian because northing values tends toward the poles as we increase the
             * distance from that centre.  In the South hemisphere, this is the value on the zone border
             * where we have the maximal distance from the centre.
             */
            geographic.x = φ;
            geographic.y = isSouth ? zoneBorder : zoneCentre;
            final double ymin = projection.transform(geographic, projected).getOrdinate(1);
            /*
             * Computes the largest possible northing value. This is not only the value of the next latitude band;
             * we also need to interchange the "zone centre" and "zone border" logic described in previous comment.
             * The result is that we will have some overlap in the northing value of consecutive latitude bands.
             */
            geographic.y = isSouth ? zoneCentre : zoneBorder;
            geographic.x = MilitaryGridReferenceSystem.Decoder.upperBound(φ);
            final double ymax = projection.transform(geographic, projected).getOrdinate(1);
            /*
             * Computes the value that we will encode in the MilitaryGridReferenceSystem.Decoder.ROW_RESOLVER table.
             * The lowest 4 bits are the number of the row cycle (a cycle of 2000 km). The remaining bits tell which
             * rows are valid in that latitude band.
             */
            final int rowCycle = (int) StrictMath.floor(ymin / (MilitaryGridReferenceSystem.GRID_SQUARE_SIZE * MilitaryGridReferenceSystem.GRID_ROW_COUNT));
            final int lowerRow = (int) StrictMath.floor(ymin /  MilitaryGridReferenceSystem.GRID_SQUARE_SIZE);    // Inclusive
            final int upperRow = (int) StrictMath.ceil (ymax /  MilitaryGridReferenceSystem.GRID_SQUARE_SIZE);    // Exclusive
            assertTrue(rowCycle >= 0 && rowCycle <= MilitaryGridReferenceSystem.Decoder.NORTHING_BITS_MASK);
            assertTrue(lowerRow >= 0);
            assertTrue(upperRow >= 0);
            int validRows = 0;
            for (int i = lowerRow; i < upperRow; i++) {
                validRows |= 1 << (i % MilitaryGridReferenceSystem.GRID_ROW_COUNT);
            }
            final int bits = (validRows << MilitaryGridReferenceSystem.Decoder.NORTHING_BITS_COUNT) | rowCycle;
            /*
             * Verification. If it fails, format the line of code that should be inserted
             * in the MilitaryGridReferenceSystem.Decoder.ROW_RESOLVER table definition.
             */
            if (table[band] != bits) {
                String bitMasks = Integer.toBinaryString(validRows);
                bitMasks = "00000000000000000000".substring(bitMasks.length()).concat(bitMasks);
                fail(String.format("ROW_RESOLVER[%d]: expected %d but got %d. Below is suggested line of code:%n"
                        + "/* Latitude band %c (from %3.0f°) */   %d  |  0b%s_0000%n", band, bits, table[band],
                        MilitaryGridReferenceSystem.Encoder.latitudeBand(φ), φ, rowCycle, bitMasks));
            }
        }
    }

    /**
     * Returns a coder instance to test.
     */
    private static MilitaryGridReferenceSystem.Coder coder() {
        return new MilitaryGridReferenceSystem().createCoder();
    }

    /**
     * Decodes the given reference and returns its direct position.
     */
    private static DirectPosition decode(final MilitaryGridReferenceSystem.Coder coder, final String reference)
            throws TransformException
    {
        final AbstractLocation loc = coder.decode(reference);
        final Envelope2D envelope = new Envelope2D(loc.getEnvelope());
        final DirectPosition2D pos = new DirectPosition2D(loc.getPosition().getDirectPosition());
        assertTrue(envelope.contains(pos), reference);
        return pos;
    }

    /**
     * Tests encoding of various coordinates in Universal Transverse Mercator (UTM) projection.
     *
     * @throws TransformException if an error occurred while computing the MGRS label.
     */
    @Test
    @DependsOnMethod({"verifyInvariants", "testLatitudeBand"})
    public void testEncodeUTM() throws TransformException {
        final MilitaryGridReferenceSystem.Coder coder = coder();
        final DirectPosition2D position = new DirectPosition2D();
        /*
         * 41°N 10°E (UTM zone 32)
         */
        position.setCoordinateReferenceSystem(CommonCRS.WGS84.universal(41, 10));
        position.x =  584102;
        position.y = 4539239;
        assertEquals("32TNL8410239239", coder.encode(position));
        /*
         * 82°N 10°W (UTM zone 29) — should instantiate a new MilitaryGridReferenceSystem.Encoder.
         */
        position.setCoordinateReferenceSystem(CommonCRS.WGS84.universal(82, -10));
        position.x =  484463;
        position.y = 9104963;
        assertEquals("29XMM8446304963", coder.encode(position));
        /*
         * 41°S 10°E (UTM zone 32) — should reuse the Encoder created in first test.
         */
        position.setCoordinateReferenceSystem(CommonCRS.WGS84.universal(-41, 10));
        position.x =  584102;
        position.y = 5460761;
        assertEquals("32GNV8410260761", coder.encode(position));
        /*
         * 82°N 10°E (UTM zone 32) — in this special case, zone 32 is replaced by zone 33.
         * Call to WGS84.UTM(φ,λ) needs to specify a smaller latitude for getting zone 32.
         */
        position.setCoordinateReferenceSystem(CommonCRS.WGS84.universal(40, 10));
        position.x =  515537;
        position.y = 9104963;
        assertEquals("33XVM2240708183", coder.encode(position));
        /*
         * Same position as previously tested, but using geographic coordinates.
         */
        position.setCoordinateReferenceSystem(CommonCRS.WGS84.geographic());
        position.x = 82;
        position.y = 10;
        assertEquals("33XVM2240608183", coder.encode(position));
        position.x = -41;
        position.y = 10;
        assertEquals("32GNV8410260761", coder.encode(position));
    }

    /**
     * Tests decoding of various coordinates in Universal Transverse Mercator (UTM) projection,
     * all of them at metric precision.
     *
     * @throws TransformException if an error occurred while computing the coordinate.
     */
    @Test
    @DependsOnMethod({"verifyInvariants", "verifyDecoderTables"})
    public void testDecodeUTM() throws TransformException {
        final MilitaryGridReferenceSystem.Coder coder = coder();
        DirectPosition position;

        position = decode(coder, "32TNL8410239239");
        assertSame(CommonCRS.WGS84.universal(41, 10), position.getCoordinateReferenceSystem());
        assertEquals( 584102.5, position.getOrdinate(0));
        assertEquals(4539239.5, position.getOrdinate(1));

        position = decode(coder, "29XMM8446304963");
        assertSame(CommonCRS.WGS84.universal(82, -10), position.getCoordinateReferenceSystem());
        assertEquals( 484463.5, position.getOrdinate(0));
        assertEquals(9104963.5, position.getOrdinate(1));

        position = decode(coder, "32GNV8410260761");
        assertSame(CommonCRS.WGS84.universal(-41, 10), position.getCoordinateReferenceSystem());
        assertEquals( 584102.5, position.getOrdinate(0));
        assertEquals(5460761.5, position.getOrdinate(1));

        position = decode(coder, "33XVM2240708183");
        assertSame(CommonCRS.WGS84.universal(82, 10), position.getCoordinateReferenceSystem());
        assertEquals( 422407.5, position.getOrdinate(0));
        assertEquals(9108183.5, position.getOrdinate(1));

        position = decode(coder, "32FNL9360826322");
        assertSame(CommonCRS.WGS84.universal(-49.4, 10.3), position.getCoordinateReferenceSystem());
        assertEquals( 593608.5, position.getOrdinate(0));
        assertEquals(4526322.5, position.getOrdinate(1));
    }

    /**
     * Tests decoding of values that are close to a change of zones.
     * Values tested in this methods were used to cause a {@link ReferenceVerifyException}
     * before we debugged the verification algorithm in the {@code decode(…)} method.
     *
     * @throws TransformException if an error occurred while computing the coordinate.
     */
    @Test
    @DependsOnMethod("testDecodeUTM")
    public void testDecodeLimitCases() throws TransformException {
        final MilitaryGridReferenceSystem.Coder coder = coder();
        DirectPosition position;
        ProjectedCRS crs;
        /*
         * Cell on the West border of a UTM zone in the South hemisphere.
         * Easting value before clipping: 250000
         * Easting value after  clipping: 251256
         */
        coder.setClipToValidArea(false);
        position = decode(coder, "19JBK");                                            // South hemisphere
        crs = CommonCRS.WGS84.universal(-10, -69);
        assertSame(crs, position.getCoordinateReferenceSystem());
        assertEquals( 250000, position.getOrdinate(0), 1);
        assertEquals(6950000, position.getOrdinate(1));

        coder.setClipToValidArea(true);
        position = decode(coder, "19JBK");
        assertSame(crs, position.getCoordinateReferenceSystem());
        assertEquals( 251256, position.getOrdinate(0), 1);
        assertEquals(6950000, position.getOrdinate(1));
        /*
         * Easting range before clipping is [300000 … 400000] metres.
         * The east bound become 343828 metres after clipping.
         * Easting value before clipping: 350000
         * Easting value after  clipping: 371914
         */
        coder.setClipToValidArea(false);
        position = decode(coder, "1VCK");                                // North of Norway latitude band
        crs = CommonCRS.WGS84.universal(62, -180);
        assertSame(crs, position.getCoordinateReferenceSystem());
        assertEquals( 350000, position.getOrdinate(0), 1);
        assertEquals(6950000, position.getOrdinate(1));

        coder.setClipToValidArea(true);
        position = decode(coder, "1VCK");
        assertSame(crs, position.getCoordinateReferenceSystem());
        assertEquals( 371914, position.getOrdinate(0), 1);
        assertEquals(6950000, position.getOrdinate(1));
        /*
         * Northing value before clipping: 7350000
         * Northing value after  clipping: 7371306
         */
        coder.setClipToValidArea(false);
        position = decode(coder, "57KTP");
        crs = CommonCRS.WGS84.universal(-24, 156);
        assertSame(crs, position.getCoordinateReferenceSystem());
        assertEquals( 250000, position.getOrdinate(0));
        assertEquals(7350000, position.getOrdinate(1), 1);

        coder.setClipToValidArea(true);
        position = decode(coder, "57KTP");
        assertSame(crs, position.getCoordinateReferenceSystem());
        assertEquals( 250000, position.getOrdinate(0));
        assertEquals(7371306, position.getOrdinate(1), 1);
        /*
         * Easting and northing values before clipping:  650000   6250000
         * Easting and northing values after  clipping:  643536   6253618
         */
        coder.setClipToValidArea(false);
        position = decode(coder, "56VPH");
        crs = CommonCRS.WGS84.universal(55, 154);
        assertSame(crs, position.getCoordinateReferenceSystem());
        assertEquals( 650000, position.getOrdinate(0), 1);
        assertEquals(6250000, position.getOrdinate(1), 1);

        coder.setClipToValidArea(true);
        position = decode(coder, "56VPH");
        assertSame(crs, position.getCoordinateReferenceSystem());
        assertEquals( 643536, position.getOrdinate(0), 1);
        assertEquals(6253618, position.getOrdinate(1), 1);
    }

    /**
     * Tests encoding of various coordinates in Universal Polar Stereographic (UPS) projection.
     *
     * @throws TransformException if an error occurred while computing the MGRS label.
     */
    @Test
    @DependsOnMethod("verifyInvariants")
    public void testEncodeUPS() throws TransformException {
        final MilitaryGridReferenceSystem.Coder coder = coder();
        final DirectPosition2D position = new DirectPosition2D();
        /*
         * South case.
         */
        position.setCoordinateReferenceSystem(CommonCRS.WGS84.universal(-90, 0));
        position.x = 2000010;
        position.y = 2000010;
        assertEquals("BAN0001000010", coder.encode(position));
        position.x = 1999990;
        position.y = 1999990;
        assertEquals("AZM9999099990", coder.encode(position));
        position.x = 2806727;
        position.y = 1602814;
        assertEquals("BLJ0672702814", coder.encode(position));
        /*
         * North case.
         */
        position.setCoordinateReferenceSystem(CommonCRS.WGS84.universal(90, 0));
        position.x = 2000010;
        position.y = 2000010;
        assertEquals("ZAH0001000010", coder.encode(position));
        position.x = 1999990;
        position.y = 1999990;
        assertEquals("YZG9999099990", coder.encode(position));
        position.x = 1386727;
        position.y = 2202814;
        assertEquals("YRK8672702814", coder.encode(position));
    }

    /**
     * Tests decoding of various coordinates in Universal Polar Stereographic (UPS) projection,
     * all at the same resolution.
     *
     * @throws TransformException if an error occurred while computing the coordinate.
     */
    @Test
    @DependsOnMethod("verifyInvariants")
    public void testDecodeUPS() throws TransformException {
        final MilitaryGridReferenceSystem.Coder coder = coder();
        DirectPosition position;
        /*
         * South case.
         */
        position = decode(coder, "BAN0001000010");
        assertSame(CommonCRS.WGS84.universal(-90, 0), position.getCoordinateReferenceSystem());
        assertEquals(2000010.5, position.getOrdinate(0));
        assertEquals(2000010.5, position.getOrdinate(1));

        position = decode(coder, "AZM9999099990");
        assertSame(CommonCRS.WGS84.universal(-90, 0), position.getCoordinateReferenceSystem());
        assertEquals(1999990.5, position.getOrdinate(0));
        assertEquals(1999990.5, position.getOrdinate(1));

        position = decode(coder, "BLJ0672702814");
        assertSame(CommonCRS.WGS84.universal(-90, 0), position.getCoordinateReferenceSystem());
        assertEquals(2806727.5, position.getOrdinate(0));
        assertEquals(1602814.5, position.getOrdinate(1));
        /*
         * North case.
         */
        position = decode(coder, "ZAH0001000010");
        assertSame(CommonCRS.WGS84.universal(90, 0), position.getCoordinateReferenceSystem());
        assertEquals(2000010.5, position.getOrdinate(0));
        assertEquals(2000010.5, position.getOrdinate(1));

        position = decode(coder, "YZG9999099990");
        assertSame(CommonCRS.WGS84.universal(90, 0), position.getCoordinateReferenceSystem());
        assertEquals(1999990.5, position.getOrdinate(0));
        assertEquals(1999990.5, position.getOrdinate(1));

        position = decode(coder, "YRK8672702814");
        assertSame(CommonCRS.WGS84.universal(90, 0), position.getCoordinateReferenceSystem());
        assertEquals(1386727.5, position.getOrdinate(0));
        assertEquals(2202814.5, position.getOrdinate(1));
    }

    /**
     * Tests encoding of the same coordinate at various precision.
     *
     * @throws TransformException if an error occurred while computing the MGRS label.
     */
    @Test
    @DependsOnMethod("testEncodeUTM")
    public void testPrecision() throws TransformException {
        final MilitaryGridReferenceSystem.Coder coder = coder();
        final DirectPosition2D position = new DirectPosition2D(CommonCRS.WGS84.universal(13, 103));
        position.x =  377299;
        position.y = 1483035;
        assertEquals(1, coder.getPrecision());
        assertEquals("48PUV7729983035", coder.encode(position));
        coder.setPrecision(10);
        assertEquals(10, coder.getPrecision());
        assertEquals("48PUV77298303", coder.encode(position));
        coder.setPrecision(304);
        assertEquals(100, coder.getPrecision());
        assertEquals("48PUV772830", coder.encode(position));
        coder.setPrecision(1002);
        assertEquals(1000, coder.getPrecision());
        assertEquals("48PUV7783", coder.encode(position));
        coder.setPrecision(10000);
        assertEquals(10000, coder.getPrecision());
        assertEquals("48PUV78", coder.encode(position));
        coder.setPrecision(990004);
        assertEquals(100000, coder.getPrecision());
        assertEquals("48PUV", coder.encode(position));
        coder.setPrecision(1000000);
        assertEquals(1000000, coder.getPrecision());
        assertEquals("48P", coder.encode(position));
    }

    /**
     * Tests encoding of the same coordinate at various precision specified as an angular value.
     * The encoder is expected to transform the angular value into a linear value.
     *
     * @throws IncommensurableException if the quantity type is not accepted.
     * @throws TransformException if an error occurred while computing the MGRS label.
     */
    @Test
    @DependsOnMethod("testPrecision")
    public void testAngularPrecision() throws IncommensurableException, TransformException {
        final MilitaryGridReferenceSystem.Coder coder = coder();
        final DirectPosition2D position = new DirectPosition2D(CommonCRS.WGS84.universal(13, 103));
        position.x =  377299;
        position.y = 1483035;
        coder.setPrecision(Quantities.create(1010 / NAUTICAL_MILE, ARC_MINUTE), null);
        assertEquals(1000, coder.getPrecision());
        assertEquals("48PUV7783", coder.encode(position));
        /*
         * Same value closer to a pole. It forces the encoder to use a finer precision,
         * because a degree of longitude represent a smaller distance.
         */
        coder.setPrecision(Quantities.create(1010 / NAUTICAL_MILE, ARC_MINUTE), position);
        assertEquals(100, coder.getPrecision());
        assertEquals("48PUV772830", coder.encode(position));
    }

    /**
     * Tests encoding of the same coordinate with various separators, mixed with various precisions.
     *
     * @throws TransformException if an error occurred while computing the MGRS label.
     */
    @Test
    @DependsOnMethod("testPrecision")
    public void testSeparator() throws TransformException {
        final MilitaryGridReferenceSystem.Coder coder = coder();
        final DirectPosition2D position = new DirectPosition2D(CommonCRS.WGS84.universal(13, 103));
        position.x =  377299;
        position.y = 1483035;
        assertEquals("", coder.getSeparator());
        assertEquals("48PUV7729983035", coder.encode(position));

        coder.setSeparator(" ");
        assertEquals(" ", coder.getSeparator());
        assertEquals("48 P UV 77299 83035", coder.encode(position));

        coder.setSeparator("/");
        coder.setPrecision(100000);
        assertEquals("/", coder.getSeparator());
        assertEquals("48/P/UV", coder.encode(position));
    }

    /**
     * Tests decoding the same coordinates with different separators at different resolutions.
     *
     * @throws TransformException if an error occurred while computing the coordinate.
     */
    @Test
    @DependsOnMethod("testDecodeUTM")
    public void testDecodeVariants() throws TransformException {
        final MilitaryGridReferenceSystem.Coder coder = coder();
        coder.setSeparator(" / ");
        DirectPosition position;

        position = decode(coder, "32TNL8410239239");
        assertEquals(position, decode(coder, "32/T/NL/84102/39239"));
        assertEquals( 584102.5, position.getOrdinate(0));
        assertEquals(4539239.5, position.getOrdinate(1));

        position = decode(coder, "32TNL8439");
        assertEquals(position, decode(coder, "32/T/NL/84/39"));
        assertEquals( 584500.0, position.getOrdinate(0));
        assertEquals(4539500.0, position.getOrdinate(1));

        position = decode(coder, "32TNL83");
        assertEquals(position, decode(coder, "32/T/NL/8/3"));
        assertEquals( 585000.0, position.getOrdinate(0));
        assertEquals(4535000.0, position.getOrdinate(1));

        position = decode(coder, "32TNL");
        assertEquals(position, decode(coder, "32/T/NL"));
        assertEquals( 550000.0, position.getOrdinate(0));
        assertEquals(4550000.0, position.getOrdinate(1));

        position = decode(coder, "32T");
        assertEquals(position, decode(coder, "32/T"));
        assertEquals( 500000.0, position.getOrdinate(0));
        assertEquals(9000000.0, position.getOrdinate(1));
    }

    /**
     * Verifies the exceptions thrown when an invalid reference is given.
     *
     * @throws TransformException if an error occurred while computing the coordinate.
     */
    @Test
    @DependsOnMethod("testDecodeUTM")
    public void testErrorDetection() throws TransformException {
        final MilitaryGridReferenceSystem.Coder coder = coder();
        GazetteerException e;

        e = assertThrows(GazetteerException.class, () -> coder.decode("32TNL841023923"),
                         "Shall not accept numeric identifier of odd length.");
        assertMessageContains(e, "8410", "23923");

        e = assertThrows(GazetteerException.class, () -> coder.decode("32TN"),
                         "Shall not accept half of a grid zone designator.");
        assertMessageContains(e, "32TN");

        e = assertThrows(GazetteerException.class, () -> coder.decode("32SNL8410239239"),
                         "Shall report an invalid latitude band.");
        assertMessageContains(e, "32SNL8410239239", "32TNL");
    }

    /**
     * Encodes random coordinates, decodes them and verifies that the results are approximately equal
     * to the original coordinates.
     *
     * @throws TransformException if an error occurred while computing the coordinate.
     */
    @Test
    @DependsOnMethod({
        "testEncodeUTM", "testDecodeUTM",
        "testEncodeUPS", "testDecodeUPS"
    })
    public void verifyConsistency() throws TransformException {
        final Random random = TestUtilities.createRandomNumberGenerator();
        final MilitaryGridReferenceSystem.Coder coder = coder();
        final DirectPosition2D expected = new DirectPosition2D();
        final DirectPosition2D position = new DirectPosition2D(CommonCRS.WGS84.geographic());
        for (int i=0; i<100; i++) {
            position.x = random.nextDouble() * 180 -  90;       // Latitude  (despite the 'x' field name)
            position.y = random.nextDouble() * 358 - 179;       // Longitude (despite the 'y' field name)
            final String reference = coder.encode(position);
            final DirectPosition r = decode(coder, reference);
            final ProjectedCRS crs = (ProjectedCRS) r.getCoordinateReferenceSystem();
            assertSame(expected, crs.getConversionFromBase().getMathTransform().transform(position, expected));
            final double distance = expected.distance(r.getOrdinate(0), r.getOrdinate(1));
            if (!(distance < 1.5)) {    // Use '!' for catching NaN.
                final String lineSeparator = System.lineSeparator();
                fail("Consistency check failed for φ = " + position.x + " and λ = " + position.y + lineSeparator
                   + "MGRS reference = " + reference + lineSeparator
                   + "Parsing result = " + r         + lineSeparator
                   + "Projected φ, λ = " + expected  + lineSeparator
                   + "Distance (m)   = " + distance  + lineSeparator);
            }
        }
    }

    /**
     * Tests iteration over all codes in a given area of interest. The geographic area used for this test is based on
     * <a href="https://www.ff-reichertshausen.de/cms/wp-content/uploads/2012/10/utmmeldegitter.jpg">this picture</a>
     * (checked on March 2017).
     *
     * <div class="note"><b>Tip:</b> in case of test failure, see {@link LocationViewer} as a debugging tool.</div>
     *
     * @throws TransformException if an error occurred while computing the coordinate.
     */
    @Test
    @DependsOnMethod("testEncodeUTM")
    public void testIteratorNorthUTM() throws TransformException {
        /*
         * Following is the list of MGRS references that we expect to find in the above area of interest.
         * The references are distributed in 3 zones (31, 32 and 33) and 3 latitude bands (T, U and V).
         * This test includes the Norway special case: between 56° and 64°N (latitude band V), zone 32
         * is widened to 9° at the expense of zone 31. The test needs to be insensitive to iteration order.
         */
        testIterator(new Envelope2D(CommonCRS.defaultGeographic(), 5, 47, 8, 10), Arrays.asList(
            "31TFN", "31TGN",    "32TKT", "32TLT", "32TMT", "32TNT", "32TPT", "32TQT",    "33TTN", "33TUN",
            "31TFP", "31TGP",    "32TKU", "32TLU", "32TMU", "32TNU", "32TPU", "32TQU",    "33TTP", "33TUP",
            "31UFP", "31UGP",    "32UKU", "32ULU", "32UMU", "32UNU", "32UPU", "32UQU",    "33UTP", "33UUP",
            "31UFQ", "31UGQ",    "32UKV", "32ULV", "32UMV", "32UNV", "32UPV", "32UQV",    "33UTQ", "33UUQ",
            "31UFR", "31UGR",    "32UKA", "32ULA", "32UMA", "32UNA", "32UPA", "32UQA",    "33UTR", "33UUR",
            "31UFS", "31UGS",    "32UKB", "32ULB", "32UMB", "32UNB", "32UPB", "32UQB",    "33UTS", "33UUS",
            "31UFT", "31UGT",    "32UKC", "32ULC", "32UMC", "32UNC", "32UPC", "32UQC",    "33UTT", "33UUT",
            "31UFU", "31UGU",    "32UKD", "32ULD", "32UMD", "32UND", "32UPD", "32UQD",    "33UTU", "33UUU",
            "31UFV", "31UGV",    "32UKE", "32ULE", "32UME", "32UNE", "32UPE", "32UQE",    "33UTV", "33UUV",
            "31UFA",                      "32ULF", "32UMF", "32UNF", "32UPF",             "33UUA",
            "31UFB",                      "32ULG", "32UMG", "32UNG", "32UPG",             "33UUB",
            "31UFC",                      "32ULH", "32UMH", "32UNH", "32UPH",             "33UUC",
            /* Norway case */    "32VKH", "32VLH", "32VMH", "32VNH", "32VPH",             "33VUC",
            /* Norway case */    "32VKJ", "32VLJ", "32VMJ", "32VNJ", "32VPJ",             "33VUD"));
    }

    /**
     * Tests iteration over codes in an area in South hemisphere.
     *
     * <div class="note"><b>Tip:</b> in case of test failure, see {@link LocationViewer} as a debugging tool.</div>
     *
     * @throws TransformException if an error occurred while computing the coordinate.
     */
    @Test
    @DependsOnMethod("testEncodeUTM")
    public void testIteratorSouthUTM() throws TransformException {
        testIterator(new Envelope2D(CommonCRS.defaultGeographic(), 5, -42, 8, 4), Arrays.asList(
            "31HFT", "31HGT", "32HKC", "32HLC", "32HMC", "32HNC", "32HPC", "32HQC", "33HTT", "33HUT",
            "31HFS", "31HGS", "32HKB", "32HLB", "32HMB", "32HNB", "32HPB", "32HQB", "33HTS", "33HUS",
            "31HFR", "31HGR", "32HKA", "32HLA", "32HMA", "32HNA", "32HPA", "32HQA", "33HTR", "33HUR",
            "31GFR", "31GGR", "32GKA", "32GLA", "32GMA", "32GNA", "32GPA", "32GQA", "33GTR", "33GUR",
            "31GFQ", "31GGQ", "32GKV", "32GLV", "32GMV", "32GNV", "32GPV", "32GQV", "33GTQ", "33GUQ",
            "31GFP", "31GGP", "32GKU", "32GLU", "32GMU", "32GNU", "32GPU", "32GQU", "33GTP", "33GUP"));
    }

    /**
     * Tests iteration crossing the anti-meridian.
     *
     * <div class="note"><b>Tip:</b> in case of test failure, see {@link LocationViewer} as a debugging tool.</div>
     *
     * @throws TransformException if an error occurred while computing the coordinate.
     */
    @Test
    @DependsOnMethod("testEncodeUTM")
    public void testIteratorOverAntiMeridian() throws TransformException {
        final GeneralEnvelope areaOfInterest = new GeneralEnvelope(CommonCRS.defaultGeographic());
        areaOfInterest.setRange(0, 170, -175);
        areaOfInterest.setRange(1,  40,  42);
        testIterator(areaOfInterest, Arrays.asList(
            "59SME", "59SNE", "59SPE", "59SQE", "60STK", "60SUK", "60SVK", "60SWK", "60SXK", "60SYK", "1SBE", "1SCE", "1SDE", "1SEE", "1SFE",
            "59TME", "59TNE", "59TPE", "59TQE", "60TTK", "60TUK", "60TVK", "60TWK", "60TXK", "60TYK", "1TBE", "1TCE", "1TDE", "1TEE", "1TFE",
            "59TMF", "59TNF", "59TPF", "59TQF", "60TTL", "60TUL", "60TVL", "60TWL", "60TXL", "60TYL", "1TBF", "1TCF", "1TDF", "1TEF", "1TFF",
            "59TMG", "59TNG", "59TPG", "59TQG", "60TTM", "60TUM", "60TVM", "60TWM", "60TXM", "60TYM", "1TBG", "1TCG", "1TDG", "1TEG", "1TFG"));
    }

    /**
     * Tests iterating over part of North pole, in an area between 10°W to 70°E.
     * This area is restricted to the lower part of UPS projection, which allow
     * {@code IteratorAllZones} to simplify to a single {@code IteratorOneZone}.
     *
     * <div class="note"><b>Tip:</b> in case of test failure, see {@link LocationViewer} as a debugging tool.</div>
     *
     * @throws TransformException if an error occurred while computing the coordinate.
     */
    @Test
    @DependsOnMethod("testEncodeUPS")
    public void testIteratorNorthPole() throws TransformException {
        testIterator(new Envelope2D(CommonCRS.defaultGeographic(), -10, 85, 80, 5), Arrays.asList(
            "YZG", "ZAG", "ZBG", "ZCG",
            "YZF", "ZAF", "ZBF", "ZCF", "ZFF", "ZGF", "ZHF",
            "YZE", "ZAE", "ZBE", "ZCE", "ZFE", "ZGE", "ZHE",
            "YZD", "ZAD", "ZBD", "ZCD", "ZFD", "ZGD",
            "YZC", "ZAC", "ZBC", "ZCC", "ZFC",
            "YZB", "ZAB", "ZBB", "ZCB"));
    }

    /**
     * Tests iterating over part of South pole, both lower and upper parts of UPS projection
     * together with some UTM zones. This is a test mixing a bit of everything together.
     *
     * <div class="note"><b>Tip:</b> in case of test failure, see {@link LocationViewer} as a debugging tool.</div>
     *
     * @throws TransformException if an error occurred while computing the coordinate.
     */
    @Test
    @DependsOnMethod({"testEncodeUPS", "testEncodeUTM"})
    public void testIteratorSouthPole() throws TransformException {
        testIterator(new Envelope2D(CommonCRS.defaultGeographic(), -120, -83, 50, 5), Arrays.asList(
                   "AKR", "ALR", "APR",
                   "AKQ", "ALQ", "APQ", "AQQ",
            "AJP", "AKP", "ALP", "APP", "AQP",
            "AJN", "AKN", "ALN", "APN", "AQN",
            "AJM", "AKM", "ALM", "APM", "AQM",
            "AJL", "AKL", "ALL", "APL", "AQL",
                   "AKK", "ALK", "APK", "AQK",
                   "AKJ", "ALJ", "APJ", "AQJ", "ARJ",
                   "AKH", "ALH", "APH", "AQH", "ARH",
                          "ALG", "APG",

            "11CMP", "11CNP", "12CVU", "12CWU", "13CDP", "13CEP", "14CMU", "14CNU", "15CVP", "15CWP", "16CDU", "16CEU", "17CMP", "17CNP", "18CVU", "18CWU", "19CDP",
            "11CMN", "11CNN", "12CVT", "12CWT", "13CDN", "13CEN", "14CMT", "14CNT", "15CVN", "15CWN", "16CDT", "16CET", "17CMN", "17CNN", "18CVT", "18CWT", "19CDN",
            "11CMM", "11CNM", "12CVS", "12CWS", "13CDM", "13CEM", "14CMS", "14CNS", "15CVM", "15CWM", "16CDS", "16CES", "17CMM", "17CNM", "18CVS", "18CWS", "19CDM"));
    }

    /**
     * Implementation of {@code testIteratorXXX()} methods.
     */
    private static void testIterator(final Envelope areaOfInterest, final List<String> expected) throws TransformException {
        final MilitaryGridReferenceSystem.Coder coder = coder();
        coder.setClipToValidArea(false);
        coder.setPrecision(100000);
        /*
         * Test sequential iteration using iterator.
         */
        final var remaining = new HashSet<String>(expected);
        assertEquals(expected.size(), remaining.size(), "List of expected codes has duplicated values.");
        for (final Iterator<String> it = coder.encode(areaOfInterest); it.hasNext();) {
            final String code = it.next();
            assertTrue(remaining.remove(code), code);
        }
        assertTrue(remaining.isEmpty(), remaining.toString());
        /*
         * Test parallel iteration using stream.
         */
        assertTrue(remaining.addAll(expected));
        final Set<String> sync = Collections.synchronizedSet(remaining);
        assertEquals(expected.size(), sync.size(), "List of expected codes has duplicated values.");
        coder.encode(areaOfInterest, true).forEach((code) -> assertTrue(sync.remove(code), code));
        assertTrue(sync.isEmpty(), sync.toString());
    }
}<|MERGE_RESOLUTION|>--- conflicted
+++ resolved
@@ -72,31 +72,17 @@
         assertEquals("Mapping",      rs.getTheme().toString(Locale.ENGLISH));
         assertEquals("Cartographie", rs.getTheme().toString(Locale.FRENCH));
 
-<<<<<<< HEAD
         final AbstractLocationType gzd = TestUtilities.getSingleton(rs.getLocationTypes());
-        assertEquals("type", "Grid zone designator", gzd.getName().toString(Locale.ENGLISH));
-        assertEquals("parent", 0, gzd.getParents().size());
-
-        final AbstractLocationType sid = TestUtilities.getSingleton(gzd.getChildren());
-        assertEquals("type", "100 km square identifier", sid.getName().toString(Locale.ENGLISH));
-        assertSame("parent", gzd, TestUtilities.getSingleton(sid.getParents()));
-
-        final AbstractLocationType gc = TestUtilities.getSingleton(sid.getChildren());
-        assertEquals("type", "Grid coordinate", gc.getName().toString(Locale.ENGLISH));
-        assertSame("parent", sid, TestUtilities.getSingleton(gc.getParents()));
-=======
-        final LocationType gzd = TestUtilities.getSingleton(rs.getLocationTypes());
         assertEquals("Grid zone designator", gzd.getName().toString(Locale.ENGLISH));
         assertEquals(0, gzd.getParents().size());
 
-        final LocationType sid = TestUtilities.getSingleton(gzd.getChildren());
+        final AbstractLocationType sid = TestUtilities.getSingleton(gzd.getChildren());
         assertEquals("100 km square identifier", sid.getName().toString(Locale.ENGLISH));
         assertSame(gzd, TestUtilities.getSingleton(sid.getParents()));
 
-        final LocationType gc = TestUtilities.getSingleton(sid.getChildren());
+        final AbstractLocationType gc = TestUtilities.getSingleton(sid.getChildren());
         assertEquals("Grid coordinate", gc.getName().toString(Locale.ENGLISH));
         assertSame(sid, TestUtilities.getSingleton(gc.getParents()));
->>>>>>> 84992dfb
     }
 
     /**
