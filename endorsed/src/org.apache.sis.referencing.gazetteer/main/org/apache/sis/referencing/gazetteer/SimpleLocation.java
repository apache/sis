/*
 * Licensed to the Apache Software Foundation (ASF) under one or more
 * contributor license agreements.  See the NOTICE file distributed with
 * this work for additional information regarding copyright ownership.
 * The ASF licenses this file to You under the Apache License, Version 2.0
 * (the "License"); you may not use this file except in compliance with
 * the License.  You may obtain a copy of the License at
 *
 *     http://www.apache.org/licenses/LICENSE-2.0
 *
 * Unless required by applicable law or agreed to in writing, software
 * distributed under the License is distributed on an "AS IS" BASIS,
 * WITHOUT WARRANTIES OR CONDITIONS OF ANY KIND, either express or implied.
 * See the License for the specific language governing permissions and
 * limitations under the License.
 */
package org.apache.sis.referencing.gazetteer;

import org.opengis.geometry.Envelope;
import org.opengis.geometry.DirectPosition;
import org.opengis.geometry.coordinate.Position;
import org.opengis.metadata.extent.GeographicExtent;
import org.opengis.metadata.extent.GeographicBoundingBox;
import org.opengis.referencing.operation.MathTransform;
import org.opengis.referencing.operation.TransformException;
import org.opengis.referencing.crs.CoordinateReferenceSystem;
import org.apache.sis.geometry.DirectPosition2D;
import org.apache.sis.referencing.CommonCRS;
import org.apache.sis.util.resources.Errors;


/**
 * A location described by an unmodifiable direct position that defines the centroid of an envelope.
 * This class encompasses most information in a single object, which make it lightweight to create
 * (less pressure on the garbage collector). However, this is not a clear separation of responsibility,
 * so this class should not be in public API.
 *
 * <p>Subclasses <strong>must</strong> override the following methods if the above coordinate reference
 * system is not a geographic CRS with (<var>longitude</var>, <var>latitude</var>) axes in degrees:</p>
 * <ul>
 *   <li>{@link #getCoordinateReferenceSystem()}</li>
 *   <li>{@link #getWestBoundLongitude()}</li>
 *   <li>{@link #getEastBoundLongitude()}</li>
 *   <li>{@link #getSouthBoundLatitude()}</li>
 *   <li>{@link #getNorthBoundLatitude()}</li>
 * </ul>
 *
 * @author  Martin Desruisseaux (Geomatys)
 */
class SimpleLocation extends AbstractLocation implements DirectPosition, Envelope, GeographicBoundingBox {
    /**
     * The westernmost bound of the envelope, or {@code NaN} if not yet computed.
     *
     * @see #getLowerCorner()
     * @see #getWestBoundLongitude()
     */
    protected double minX = Double.NaN;

    /**
     * The southernmost bound of the envelope, or {@code NaN} if not yet computed.
     *
     * @see #getLowerCorner()
     * @see #getSouthBoundLatitude()
     */
    protected double minY = Double.NaN;

    /**
     * The easternmost bound of the envelope, or {@code NaN} if not yet computed.
     *
     * @see #getUpperCorner()
     * @see #getEastBoundLongitude()
     */
    protected double maxX = Double.NaN;

    /**
     * The northernmost bound of the envelope, or {@code NaN} if not yet computed.
     *
     * @see #getUpperCorner()
     * @see #getNorthBoundLatitude()
     */
    protected double maxY = Double.NaN;

    /**
     * Creates a new location for the given geographic identifier.
     * This constructor accepts {@code null} arguments, but this is not recommended.
     *
     * @param type        the description of the nature of this geographic identifier.
     * @param identifier  the geographic identifier to be returned by {@link #getGeographicIdentifier()}.
     */
    SimpleLocation(final AbstractLocationType type, final CharSequence identifier) {
        super(type, identifier);
    }

    /**
     * Returns a description of the location instance.
     * In this simple implementation, this instance is its own geographic extent.
     */
    @Override
    public GeographicExtent getGeographicExtent() {
        return this;
    }

    /**
     * Returns an envelope that encompass the location.
     * In this simple implementation, this instance is its own envelope.
     */
    @Override
    public final Envelope getEnvelope() {
        return this;
    }

    /**
     * Returns coordinates of a centroid point for the location instance.
     * In this simple implementation, this instance is its own centroid coordinate.
     */
    @Override
    public final Position getPosition() {
        return this;
    }

    /**
     * Returns this direct position.
     *
     * @return {@code this}.
     */
    @Override
    public final DirectPosition getDirectPosition() {
        return this;
    }

    /**
     * Returns the coordinate reference system the envelope and the position.
     * Default implementation returns {@link CommonCRS#defaultGeographic()}.
     * Subclasses must override this method if they use another CRS.
     */
    @Override
    public CoordinateReferenceSystem getCoordinateReferenceSystem() {
        return CommonCRS.defaultGeographic();
    }

    /**
     * Returns the number of dimensions, which is fixed to 2.
     */
    @Override
    public final int getDimension() {
        return 2;
    }

    /**
     * Returns the coordinates of the centroid.
     */
    @Override
<<<<<<< HEAD
    public final double[] getCoordinate() {
        return new double[] {getOrdinate(0), getOrdinate(1)};
=======
    public final double[] getCoordinates() {
        return new double[] {getCoordinate(0), getCoordinate(1)};
>>>>>>> 9ca908d7
    }

    /**
     * Returns the centroid coordinate value for the specified dimension.
     */
    @Override
    public final double getOrdinate(final int dimension) {
        return getMedian(dimension);
    }

    /**
     * Returns the minimal coordinate value for the specified dimension.
     */
    @Override
    public final double getMinimum(final int dimension) {
        switch (dimension) {
            case 0:  return minX;
            case 1:  return minY;
            default: throw new IndexOutOfBoundsException(indexOutOfBounds(dimension));
        }
    }

    /**
     * Returns the maximal coordinate value for the specified dimension.
     */
    @Override
    public final double getMaximum(final int dimension) {
        switch (dimension) {
            case 0:  return maxX;
            case 1:  return maxY;
            default: throw new IndexOutOfBoundsException(indexOutOfBounds(dimension));
        }
    }

    /**
     * Returns the median coordinate value for the specified dimension.
     */
    @Override
    public final double getMedian(final int dimension) {
        switch (dimension) {
            case 0:  return (minX + maxX) / 2;
            case 1:  return (minY + maxY) / 2;
            default: throw new IndexOutOfBoundsException(indexOutOfBounds(dimension));
        }
    }

    /**
     * Returns the envelope width or height along the specified dimension.
     */
    @Override
    public final double getSpan(final int dimension) {
        switch (dimension) {
            case 0:  return (maxX - minX);
            case 1:  return (maxY - minY);
            default: throw new IndexOutOfBoundsException(indexOutOfBounds(dimension));
        }
    }

    /**
     * Returns the error message for an index out of bounds.
     */
    private static String indexOutOfBounds(final int dimension) {
        return Errors.format(Errors.Keys.IndexOutOfBounds_1, dimension);
    }

    /**
     * Returns a copy of the lower-left corner.
     */
    @Override
    public final DirectPosition getLowerCorner() {
        return new DirectPosition2D(getCoordinateReferenceSystem(), minX, minY);
    }

    /**
     * Returns a copy of the upper-right corner.
     */
    @Override
    public final DirectPosition getUpperCorner() {
        return new DirectPosition2D(getCoordinateReferenceSystem(), maxX, maxY);
    }

    /**
     * Do not allow modification of the direct position.
     */
    @Override
    public final void setOrdinate(int dimension, double value) {
        throw new UnsupportedOperationException(Errors.format(Errors.Keys.UnmodifiableObject_1, DirectPosition.class));
    }

    /**
     * Indication of whether the bounding polygon encompasses an area covered by the data
     * (<dfn>inclusion</dfn>) or an area where data is not present (<dfn>exclusion</dfn>).
     * The value is fixed to {@code true}.
     */
    @Override
    public final Boolean getInclusion() {
        return Boolean.TRUE;
    }

    /**
     * Returns the westernmost longitude in degrees. Default implementation assumes that the
     * {@linkplain #getCoordinateReferenceSystem() coordinate reference system} is geographic
     * with (<var>longitude</var>, <var>latitude</var>) axes in degrees.
     * Subclasses <strong>must</strong> override if this is not the case.
     */
    @Override
    public double getWestBoundLongitude() {
        return minX;
    }

    /**
     * Returns the easternmost longitude in degrees. Default implementation assumes that the
     * {@linkplain #getCoordinateReferenceSystem() coordinate reference system} is geographic
     * with (<var>longitude</var>, <var>latitude</var>) axes in degrees.
     * Subclasses <strong>must</strong> override if this is not the case.
     */
    @Override
    public double getEastBoundLongitude() {
        return maxX;
    }

    /**
     * Returns the southernmost latitude in degrees. Default implementation assumes that the
     * {@linkplain #getCoordinateReferenceSystem() coordinate reference system} is geographic
     * with (<var>longitude</var>, <var>latitude</var>) axes in degrees.
     * Subclasses <strong>must</strong> override if this is not the case.
     */
    @Override
    public double getSouthBoundLatitude() {
        return minY;
    }

    /**
     * Returns the northernmost latitude in degrees. Default implementation assumes that the
     * {@linkplain #getCoordinateReferenceSystem() coordinate reference system} is geographic
     * with (<var>longitude</var>, <var>latitude</var>) axes in degrees.
     * Subclasses <strong>must</strong> override if this is not the case.
     */
    @Override
    public double getNorthBoundLatitude() {
        return maxY;
    }

    /**
     * A {@code SimpleLocation} for non-geographic CRS.
     * Subclasses should invoke {@link #computeGeographicBoundingBox(MathTransform)} after the
     * {@link #minX}, {@link #minY}, {@link #maxX} and {@link #maxY} fields have been set.
     *
     * @author  Martin Desruisseaux (Geomatys)
     */
    abstract static class Projected extends SimpleLocation implements GeographicBoundingBox {
        /**
         * The western-most coordinate of the limit of the dataset extent.
         * The value is expressed in longitude in decimal degrees (positive east).
         */
        protected double westBoundLongitude = Double.NaN;

        /**
         * The eastern-most coordinate of the limit of the dataset extent.
         * The value is expressed in longitude in decimal degrees (positive east).
         */
        protected double eastBoundLongitude = Double.NaN;

        /**
         * The southern-most coordinate of the limit of the dataset extent.
         * The value is expressed in latitude in decimal degrees (positive north).
         */
        protected double southBoundLatitude = Double.NaN;

        /**
         * The northern-most, coordinate of the limit of the dataset extent.
         * The value is expressed in latitude in decimal degrees (positive north).
         */
        protected double northBoundLatitude = Double.NaN;

        /**
         * Creates a new location for the given geographic identifier.
         * This constructor accepts {@code null} arguments, but this is not recommended.
         *
         * @param type        the description of the nature of this geographic identifier.
         * @param identifier  the geographic identifier to be returned by {@link #getGeographicIdentifier()}.
         */
        Projected(final AbstractLocationType type, final CharSequence identifier) {
            super(type, identifier);
        }

        /**
         * Returns the western-most coordinate of the limit of the dataset extent.
         * The value is expressed in longitude in decimal degrees (positive east).
         */
        @Override
        public final double getWestBoundLongitude() {
            return westBoundLongitude;
        }

        /**
         * Returns the eastern-most coordinate of the limit of the dataset extent.
         * The value is expressed in longitude in decimal degrees (positive east).
         */
        @Override
        public final double getEastBoundLongitude() {
            return eastBoundLongitude;
        }

        /**
         * Returns the southern-most coordinate of the limit of the dataset extent.
         * The value is expressed in latitude in decimal degrees (positive north).
         */
        @Override
        public final double getSouthBoundLatitude()  {
            return southBoundLatitude;
        }

        /**
         * Returns the northern-most, coordinate of the limit of the dataset extent.
         * The value is expressed in latitude in decimal degrees (positive north).
         */
        @Override
        public final double getNorthBoundLatitude()   {
            return northBoundLatitude;
        }

        /**
         * Computes the geographic bounding box from the current values of {@link #minX}, {@link #minY}, {@link #maxX}
         * and {@link #maxY} fields. This method performs a work similar to the {@code Envelopes.transform(…)} methods
         * but using a much simpler (and faster) algorithm: this method projects only the 4 corners, without any check
         * for the number of dimensions, projection of median coordinates,  use of projection derivatives for locating
         * the envelope extremum or special checks for polar cases. This method is okay only when the current envelope
         * is the envelope of a cell of a grid that divide the projection area in a very regular way (for example with
         * the guarantee that the projection central meridian will never be in the middle of grid cell, <i>etc</i>).
         *
         * <p>If a geographic bounding box was already defined before invoking this method, then it will be expanded
         * (if needed) for encompassing the bounding box computed by this method.</p>
         *
         * @param  inverse  the transform from projected coordinates to geographic coordinates.
         * @throws TransformException if a coordinate operation failed.
         *
         * @see org.apache.sis.geometry.Envelopes#transform(MathTransform, Envelope)
         */
        final void computeGeographicBoundingBox(final MathTransform inverse) throws TransformException {
            final double[] points = new double[] {
                minX, minY,
                minX, maxY,
                maxX, minY,
                maxX, maxY
            };
            inverse.transform(points, 0, points, 0, 4);
            for (int i=0; i < points.length;) {
                final double φ = points[i++];
                final double λ = points[i++];
                if (Double.isNaN(φ) || Double.isNaN(λ)) {
                    throw new TransformException(Errors.format(Errors.Keys.CanNotTransformEnvelope));
                }
                if (!(φ >= southBoundLatitude)) southBoundLatitude = φ;     // Use '!' for accepting NaN.
                if (!(φ <= northBoundLatitude)) northBoundLatitude = φ;
                if (!(λ >= westBoundLongitude)) westBoundLongitude = λ;
                if (!(λ <= eastBoundLongitude)) eastBoundLongitude = λ;
            }
        }

        /**
         * Clips the geographic bounding box to the given area. If the bounding box changed as a result of this method
         * call, then caller should consider invoking {@link #clipProjectedEnvelope(MathTransform, double, double)}.
         *
         * @return whether the geographic bounding box changed as a result of this method call.
         */
        final boolean clipGeographicBoundingBox(final double λmin, final double φmin, final double λmax, final double φmax) {
            boolean changed = false;
            if (westBoundLongitude < λmin) {westBoundLongitude = λmin; changed = true;}
            if (eastBoundLongitude > λmax) {eastBoundLongitude = λmax; changed = true;}
            if (southBoundLatitude < φmin) {southBoundLatitude = φmin; changed = true;}
            if (northBoundLatitude > φmax) {northBoundLatitude = φmax; changed = true;}
            return changed;
        }

        /**
         * Projects the geographic bounding box and clips the current envelope to the result of that projection.
         * This method should be invoked when {@link #clipGeographicBoundingBox(double, double, double, double)}
         * returned {@code true}.
         *
         * @param  forward  the transform from geographic coordinates to projected coordinates.
         * @param  tx       tolerance threshold in easting  values for changing {@link #minX} or {@link #maxX}.
         * @param  ty       tolerance threshold in northing values for changing {@link #minY} or {@link #maxY}.
         * @throws TransformException if a coordinate operation failed.
         */
        final void clipProjectedEnvelope(final MathTransform forward, final double tx, final double ty) throws TransformException {
            final double[] points = new double[] {
                southBoundLatitude, westBoundLongitude,
                northBoundLatitude, westBoundLongitude,
                southBoundLatitude, eastBoundLongitude,
                northBoundLatitude, eastBoundLongitude
            };
            forward.transform(points, 0, points, 0, 4);
            double xmin, ymin, xmax, ymax;
            xmin = xmax = points[0];
            ymin = ymax = points[1];
            for (int i=2; i < points.length;) {
                final double x = points[i++];
                final double y = points[i++];
                if (x < xmin) xmin = x;
                if (x > xmax) xmax = x;
                if (y < ymin) ymin = y;
                if (y > ymax) ymax = y;
            }
            if (xmin > minX + tx) minX = xmin;
            if (xmax < maxX - tx) maxX = xmax;
            if (ymin > minY + ty) minY = ymin;
            if (ymax < maxY - ty) maxY = ymax;
        }
    }

    /**
     * Converts the current envelope using the given math transform.
     * The given transform usually performs nothing more than axis swapping or unit conversions.
     *
     * @param  mt      the math transform to use for conversion.
     * @param  buffer  a temporary buffer of length 8 or more.
     * @throws TransformException if an error occurred while converting the points.
     */
    final void convert(final MathTransform mt, final double[] buffer) throws TransformException {
        buffer[3] = buffer[7] = maxY;
        buffer[4] = buffer[6] = maxX;
        buffer[1] = buffer[5] = minY;
        buffer[0] = buffer[2] = minX;
        minX = maxX = minY = maxY = Double.NaN;
        mt.transform(buffer, 0, buffer, 0, 4);
        for (int i=0; i<8;) {
            final double x = buffer[i++];
            final double y = buffer[i++];
            if (Double.isNaN(x) || Double.isNaN(y)) {
                throw new TransformException(Errors.format(Errors.Keys.CanNotTransformEnvelope));
            }
            if (!(x >= minX)) minX = x;     // Use '!' for accepting NaN.
            if (!(x <= maxX)) maxX = x;
            if (!(y >= minY)) minY = y;
            if (!(y <= maxY)) maxY = y;
        }
    }
}<|MERGE_RESOLUTION|>--- conflicted
+++ resolved
@@ -150,13 +150,8 @@
      * Returns the coordinates of the centroid.
      */
     @Override
-<<<<<<< HEAD
     public final double[] getCoordinate() {
         return new double[] {getOrdinate(0), getOrdinate(1)};
-=======
-    public final double[] getCoordinates() {
-        return new double[] {getCoordinate(0), getCoordinate(1)};
->>>>>>> 9ca908d7
     }
 
     /**
