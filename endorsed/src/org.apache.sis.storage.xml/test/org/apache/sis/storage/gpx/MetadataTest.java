/*
 * Licensed to the Apache Software Foundation (ASF) under one or more
 * contributor license agreements.  See the NOTICE file distributed with
 * this work for additional information regarding copyright ownership.
 * The ASF licenses this file to You under the Apache License, Version 2.0
 * (the "License"); you may not use this file except in compliance with
 * the License.  You may obtain a copy of the License at
 *
 *     http://www.apache.org/licenses/LICENSE-2.0
 *
 * Unless required by applicable law or agreed to in writing, software
 * distributed under the License is distributed on an "AS IS" BASIS,
 * WITHOUT WARRANTIES OR CONDITIONS OF ANY KIND, either express or implied.
 * See the License for the specific language governing permissions and
 * limitations under the License.
 */
package org.apache.sis.storage.gpx;

import java.util.List;
import java.net.URI;
import java.net.URISyntaxException;

// Test dependencies
import org.junit.jupiter.api.Test;
import static org.junit.jupiter.api.Assertions.*;
import org.apache.sis.test.TestCase;
import static org.apache.sis.test.TestUtilities.date;

// Specific to the main branch:
import org.junit.jupiter.api.Disabled;


/**
 * Tests the {@link Metadata} class.
 *
 * @author  Johann Sorel (Geomatys)
 * @author  Martin Desruisseaux (Geomatys)
 */
public final class MetadataTest extends TestCase {
    /**
     * Creates a new test case.
     */
    public MetadataTest() {
    }

    /**
     * Tests the {@link Metadata#equals(Object)} and {@link Metadata#hashCode()}.
     *
     * @throws URISyntaxException if a {@link Link} element is constructed with an invalid URI.
     */
    @Test
    public void testEqualsAndHashCode() throws URISyntaxException {
        final Metadata md1 = create();
        final Metadata md2 = create();
        assertEquals(md1, md2);
        assertEquals(md1.hashCode(), md2.hashCode());
        md2.author.name = "someone else";
        assertNotEquals(md1, md2);
        assertNotEquals(md1.hashCode(), md2.hashCode());
    }

    /**
     * Tests the copy constructor used for converting ISO 19115 metadata to GPX metadata.
     *
     * @throws URISyntaxException if a {@link Link} element is constructed with an invalid URI.
     */
    @Test
<<<<<<< HEAD
    @DependsOnMethod("testEqualsAndHashCode")
    @Disabled("Can not execute this test on this branch because it depends on Citation.getOnlineResources() "
          + "and Identification.getExtents() methods, which are not present in GeoAPI 3.0 interfaces. "
          + "Despite this test failure, the copy constructor should nevertheless works in practice "
          + "if the Citation and Identification objects are instances of DefaultCitation or AbstractExtent "
          + "(the SIS implementations of GeoAPI interfaces).")
=======
>>>>>>> 6879e93e
    public void testCopyConstructor() throws URISyntaxException {
        final Metadata md1 = create();
        final Metadata md2 = new Metadata(md1, null);
        assertEquals(md1, md2);
        assertEquals(md1.hashCode(), md2.hashCode());
    }

    /**
     * Creates a metadata instance with the same data as the one in the {@code "1.1/metadata.xml"} test file.
     */
    static Metadata create() throws URISyntaxException {
        final Person person = new Person();
        person.name  = "Jean-Pierre";
        person.email = "jean.pierre@test.com";
        person.link  = new Link(new URI("http://someone-site.org"));

        final Copyright copyright = new Copyright();
        copyright.author  = "Apache";
        copyright.year    = 2004;
        copyright.license = new URI("http://www.apache.org/licenses/LICENSE-2.0");

        final Bounds bounds = new Bounds();
        bounds.westBoundLongitude = -20;
        bounds.eastBoundLongitude =  30;
        bounds.southBoundLatitude =  10;
        bounds.northBoundLatitude =  40;

        final Metadata metadata = new Metadata();
        metadata.name        = "Sample";
        metadata.description = "GPX test file";
        metadata.author      = person;
        metadata.creator     = "DataProducer";
        metadata.copyright   = copyright;
        metadata.keywords    = List.of("sample", "metadata");
        metadata.bounds      = bounds;
        metadata.time        = date("2010-03-01 00:00:00");
        metadata.links       = List.of(new Link(new URI("http://first-address.org")),
                                       new Link(new URI("http://second-address.org")),
                                       new Link(new URI("http://third-address.org")));
        metadata.links.get(2).type = "website";
        metadata.links.get(0).text = "first";
        return metadata;
    }
}<|MERGE_RESOLUTION|>--- conflicted
+++ resolved
@@ -65,15 +65,11 @@
      * @throws URISyntaxException if a {@link Link} element is constructed with an invalid URI.
      */
     @Test
-<<<<<<< HEAD
-    @DependsOnMethod("testEqualsAndHashCode")
     @Disabled("Can not execute this test on this branch because it depends on Citation.getOnlineResources() "
           + "and Identification.getExtents() methods, which are not present in GeoAPI 3.0 interfaces. "
           + "Despite this test failure, the copy constructor should nevertheless works in practice "
           + "if the Citation and Identification objects are instances of DefaultCitation or AbstractExtent "
           + "(the SIS implementations of GeoAPI interfaces).")
-=======
->>>>>>> 6879e93e
     public void testCopyConstructor() throws URISyntaxException {
         final Metadata md1 = create();
         final Metadata md2 = new Metadata(md1, null);
