/*
 * Licensed to the Apache Software Foundation (ASF) under one or more
 * contributor license agreements.  See the NOTICE file distributed with
 * this work for additional information regarding copyright ownership.
 * The ASF licenses this file to You under the Apache License, Version 2.0
 * (the "License"); you may not use this file except in compliance with
 * the License.  You may obtain a copy of the License at
 *
 *     http://www.apache.org/licenses/LICENSE-2.0
 *
 * Unless required by applicable law or agreed to in writing, software
 * distributed under the License is distributed on an "AS IS" BASIS,
 * WITHOUT WARRANTIES OR CONDITIONS OF ANY KIND, either express or implied.
 * See the License for the specific language governing permissions and
 * limitations under the License.
 */
package org.apache.sis.storage.gpx;

import java.util.Collection;
import java.util.Locale;
import java.util.Map;
import java.util.HashMap;
import java.time.temporal.Temporal;
import org.opengis.util.GenericName;
import org.opengis.util.NameFactory;
import org.opengis.util.FactoryException;
import org.opengis.util.InternationalString;
import org.opengis.metadata.citation.OnlineResource;
import org.opengis.metadata.content.ContentInformation;
import org.opengis.metadata.acquisition.GeometryType;
import org.apache.sis.setup.GeometryLibrary;
import org.apache.sis.storage.IllegalNameException;
import org.apache.sis.storage.gps.Fix;
import org.apache.sis.referencing.CommonCRS;
import org.apache.sis.feature.AbstractIdentifiedType;
import org.apache.sis.feature.DefaultAssociationRole;
import org.apache.sis.feature.FeatureOperations;
import org.apache.sis.feature.builder.FeatureTypeBuilder;
import org.apache.sis.feature.builder.PropertyTypeBuilder;
import org.apache.sis.feature.builder.AttributeRole;
import org.apache.sis.feature.privy.AttributeConvention;
import org.apache.sis.geometry.wrapper.Geometries;
import org.apache.sis.storage.base.MetadataBuilder;
import org.apache.sis.util.iso.DefaultNameFactory;

// Specific to the main branch:
import org.apache.sis.feature.AbstractOperation;
import org.apache.sis.feature.DefaultFeatureType;


/**
 * Feature types that may appear in GPX files. All values defined in this class are immutable and can be shared
 * by many {@link Reader} instances. There is usually only one {@code Types} instance for a running JVM, but we
 * nevertheless allows definition of alternative {@code Types} with names created by different factories.
 *
 * @author  Johann Sorel (Geomatys)
 * @author  Martin Desruisseaux (Geomatys)
 */
final class Types {
    /**
     * The parent of all other feature types.
     */
    final DefaultFeatureType parent;

    /**
     * Way point GPX feature type.
     */
    final DefaultFeatureType wayPoint;

    /**
     * Route GPX feature type.
     */
    final DefaultFeatureType route;

    /**
     * Track GPX feature type.
     */
    final DefaultFeatureType track;

    /**
     * Track segment GPX feature type.
     */
    final DefaultFeatureType trackSegment;

    /**
     * The list of feature types to be given to GPC metadata objects.
     */
    final Collection<ContentInformation> metadata;

    /**
<<<<<<< HEAD
     * Binding from names to feature type instances.
     * Shall not be modified after construction.
     *
     * @deprecated We are not sure yet if we will keep this field. Decision is pending acquisition of
     *             more experience with the API proposed by {@link org.apache.sis.storage.FeatureSet}.
     */
    @Deprecated(since="0.8")
    final FeatureNaming<DefaultFeatureType> names;

    /**
=======
>>>>>>> 3abad8c5
     * Accessor to the geometry implementation in use (Java2D, ESRI or JTS).
     */
    final Geometries<?> geometries;

    /**
     * A system-wide instance for {@code FeatureType} instances created using the {@link DefaultNameFactory}.
     * This is normally the only instance used in an application.
     */
    static final Types DEFAULT;
    static {
        try {
            DEFAULT = new Types(DefaultNameFactory.provider(), null, null);
        } catch (FactoryException | IllegalNameException e) {
            throw new AssertionError(e);        // Should never happen with DefaultNameFactory implementation.
        }
    }

    /**
     * Creates new {@code FeatureTypes} with feature names and property names created using the given factory.
     *
     * @param  factory   the factory to use for creating names, or {@code null} for the default factory.
     * @param  locale    the locale to use for formatting error messages, or {@code null} for the default locale.
     * @param  library   the required geometry library, or {@code null} for the default.
     * @throws FactoryException if an error occurred while creating an "envelope bounds" operation.
     */
    Types(final NameFactory factory, final Locale locale, final GeometryLibrary library)
            throws FactoryException, IllegalNameException
    {
        geometries = Geometries.factory(library);
        final var resources = new HashMap<String, InternationalString[]>();
        final Map<String,?> geomInfo = Map.of(AbstractIdentifiedType.NAME_KEY, AttributeConvention.GEOMETRY_PROPERTY);
        final Map<String,?> envpInfo = Map.of(AbstractIdentifiedType.NAME_KEY, AttributeConvention.ENVELOPE_PROPERTY);
        /*
         * The parent of all FeatureTypes to be created in this constructor.
         * This parent has a single property, "sis:identifier" of type Integer,
         * which is not part of GPX specification.
         *
         * GPXEntity
         * ┌────────────────┬─────────┬──────────────┐
         * │ Name           │ Type    │ Multiplicity │
         * ├────────────────┼─────────┼──────────────┤
         * │ sis:identifier │ Integer │   [1 … 1]    │      SIS-specific property
         * └────────────────┴─────────┴──────────────┘
         */
        final var builder = new FeatureTypeBuilder(factory, library, locale);
        builder.setNameSpace(Tags.PREFIX).setName("GPXEntity").setAbstract(true);
        builder.addAttribute(Integer.class).setName(AttributeConvention.IDENTIFIER_PROPERTY);
        parent = builder.build();
        /*
         * WayPoint ⇾ GPXEntity
         * ┌──────────────────┬────────────────┬───────────────────────┬──────────────┐
         * │ Name             │ Type           │ XML type              │ Multiplicity │
         * ├──────────────────┼────────────────┼───────────────────────┼──────────────┤
         * │ sis:identifier   │ Integer        │                       │   [1 … 1]    │
         * │ sis:envelope     │ Envelope       │                       │   [1 … 1]    │
         * │ sis:geometry     │ Point          │ (lat,lon) attributes  │   [1 … 1]    │
         * │ ele              │ Double         │ xs:decimal            │   [0 … 1]    │
         * │ time             │ Temporal       │ xs:dateTime           │   [0 … 1]    │
         * │ magvar           │ Double         │ gpx:degreesType       │   [0 … 1]    │
         * │ geoidheight      │ Double         │ xs:decimal            │   [0 … 1]    │
         * │ name             │ String         │ xs:string             │   [0 … 1]    │
         * │ cmt              │ String         │ xs:string             │   [0 … 1]    │
         * │ desc             │ String         │ xs:string             │   [0 … 1]    │
         * │ src              │ String         │ xs:string             │   [0 … 1]    │
         * │ link             │ OnlineResource │ gpx:linkType          │   [0 … ∞]    │
         * │ sym              │ String         │ xs:string             │   [0 … 1]    │
         * │ type             │ String         │ xs:string             │   [0 … 1]    │
         * │ fix              │ Fix            │ gpx:fixType           │   [0 … 1]    │
         * │ sat              │ Integer        │ xs:nonNegativeInteger │   [0 … 1]    │
         * │ hdop             │ Double         │ xs:decimal            │   [0 … 1]    │
         * │ vdop             │ Double         │ xs:decimal            │   [0 … 1]    │
         * │ pdop             │ Double         │ xs:decimal            │   [0 … 1]    │
         * │ ageofdgpsdata    │ Double         │ xs:decimal            │   [0 … 1]    │
         * │ dgpsid           │ Integer        │ gpx:dgpsStationType   │   [0 … 1]    │
         * └──────────────────┴────────────────┴───────────────────────┴──────────────┘
         */
        builder.clear().setSuperTypes(parent).setNameSpace(Tags.PREFIX).setName("WayPoint");
        builder.addAttribute(GeometryType.POINT).setName(AttributeConvention.GEOMETRY_PROPERTY)
                .setCRS(CommonCRS.WGS84.normalizedGeographic())
                .addRole(AttributeRole.DEFAULT_GEOMETRY);
        builder.setDefaultMultiplicity(0, 1);
        builder.addAttribute(Double        .class).setName(Tags.ELEVATION);
        builder.addAttribute(Temporal      .class).setName(Tags.TIME);
        builder.addAttribute(Double        .class).setName(Tags.MAGNETIC_VAR);
        builder.addAttribute(Double        .class).setName(Tags.GEOID_HEIGHT);
        builder.addAttribute(String        .class).setName(Tags.NAME);
        builder.addAttribute(String        .class).setName(Tags.COMMENT);
        builder.addAttribute(String        .class).setName(Tags.DESCRIPTION);
        builder.addAttribute(String        .class).setName(Tags.SOURCE);
        builder.addAttribute(OnlineResource.class).setName(Tags.LINK).setMaximumOccurs(Integer.MAX_VALUE);
        builder.addAttribute(String        .class).setName(Tags.SYMBOL);
        builder.addAttribute(String        .class).setName(Tags.TYPE);
        builder.addAttribute(Fix           .class).setName(Tags.FIX);
        builder.addAttribute(Integer       .class).setName(Tags.SATELITTES);
        builder.addAttribute(Double        .class).setName(Tags.HDOP);
        builder.addAttribute(Double        .class).setName(Tags.VDOP);
        builder.addAttribute(Double        .class).setName(Tags.PDOP);
        builder.addAttribute(Double        .class).setName(Tags.AGE_OF_GPS_DATA);
        builder.addAttribute(Integer       .class).setName(Tags.DGPS_ID);
        wayPoint = create(builder, resources);
        /*
         * Route ⇾ GPXEntity
         * ┌────────────────┬────────────────┬───────────────────────┬──────────────┐
         * │ Name           │ Type           │ XML type              │ Multiplicity │
         * ├────────────────┼────────────────┼───────────────────────┼──────────────┤
         * │ sis:identifier │ Integer        │                       │   [1 … 1]    │
         * │ sis:envelope   │ Envelope       │                       │   [1 … 1]    │
         * │ sis:geometry   │ Polyline       │                       │   [1 … 1]    │
         * │ name           │ String         │ xs:string             │   [0 … 1]    │
         * │ cmt            │ String         │ xs:string             │   [0 … 1]    │
         * │ desc           │ String         │ xs:string             │   [0 … 1]    │
         * │ src            │ String         │ xs:string             │   [0 … 1]    │
         * │ link           │ OnlineResource │ gpx:linkType          │   [0 … ∞]    │
         * │ number         │ Integer        │ xs:nonNegativeInteger │   [0 … 1]    │
         * │ type           │ String         │ xs:string             │   [0 … 1]    │
         * │ rtept          │ WayPoint       │ gpx:wptType           │   [0 … ∞]    │
         * └────────────────┴────────────────┴───────────────────────┴──────────────┘
         */
        AbstractOperation groupOp = groupAsPolyline(geomInfo, Tags.ROUTE_POINTS, wayPoint);
        builder.clear().setSuperTypes(parent).setNameSpace(Tags.PREFIX).setName("Route");
        builder.addProperty(groupOp);
        builder.addProperty(FeatureOperations.envelope(envpInfo, null, groupOp));
        builder.setDefaultMultiplicity(0, 1);
        builder.addProperty(wayPoint.getProperty(Tags.NAME));
        builder.addProperty(wayPoint.getProperty(Tags.COMMENT));
        builder.addProperty(wayPoint.getProperty(Tags.DESCRIPTION));
        builder.addProperty(wayPoint.getProperty(Tags.SOURCE));
        builder.addProperty(wayPoint.getProperty(Tags.LINK));
        builder.addAttribute(Integer.class).setName(Tags.NUMBER);
        builder.addProperty(wayPoint.getProperty(Tags.TYPE));
        builder.addAssociation(wayPoint).setName(Tags.ROUTE_POINTS).setMaximumOccurs(Integer.MAX_VALUE);
        route = create(builder, resources);
        /*
         * TrackSegment ⇾ GPXEntity
         * ┌────────────────┬──────────┬─────────────┬──────────────┐
         * │ Name           │ Type     │ XML type    │ Multiplicity │
         * ├────────────────┼──────────┼─────────────┼──────────────┤
         * │ sis:identifier │ Integer  │             │   [1 … 1]    │
         * │ sis:envelope   │ Envelope │             │   [1 … 1]    │
         * │ sis:geometry   │ Polyline │             │   [1 … 1]    │
         * │ trkpt          │ WayPoint │ gpx:wptType │   [0 … ∞]    │
         * └────────────────┴──────────┴─────────────┴──────────────┘
         */
        groupOp = groupAsPolyline(geomInfo, Tags.TRACK_POINTS, wayPoint);
        builder.clear().setSuperTypes(parent).setNameSpace(Tags.PREFIX).setName("TrackSegment");
        builder.addProperty(groupOp);
        builder.addProperty(FeatureOperations.envelope(envpInfo, null, groupOp));
        builder.setDefaultMultiplicity(0, 1);
        builder.addAssociation(wayPoint).setName(Tags.TRACK_POINTS).setMaximumOccurs(Integer.MAX_VALUE);
        trackSegment = create(builder, resources);
        /*
         * Track ⇾ GPXEntity
         * ┌────────────────┬────────────────┬───────────────────────┬──────────────┐
         * │ Name           │ Type           │ XML type              │ Multiplicity │
         * ├────────────────┼────────────────┼───────────────────────┼──────────────┤
         * │ sis:identifier │ Integer        │                       │   [1 … 1]    │
         * │ sis:envelope   │ Envelope       │                       │   [1 … 1]    │
         * │ sis:geometry   │ Polyline       │                       │   [1 … 1]    │
         * │ name           │ String         │ xs:string             │   [0 … 1]    │
         * │ cmt            │ String         │ xs:string             │   [0 … 1]    │
         * │ desc           │ String         │ xs:string             │   [0 … 1]    │
         * │ src            │ String         │ xs:string             │   [0 … 1]    │
         * │ link           │ OnlineResource │ gpx:linkType          │   [0 … ∞]    │
         * │ number         │ Integer        │ xs:nonNegativeInteger │   [0 … 1]    │
         * │ type           │ String         │ xs:string             │   [0 … 1]    │
         * │ trkseg         │ TrackSegment   │ gpx:trksegType        │   [0 … ∞]    │
         * └────────────────┴────────────────┴───────────────────────┴──────────────┘
         */
        groupOp = groupAsPolyline(geomInfo, Tags.TRACK_SEGMENTS, trackSegment);
        builder.clear().setSuperTypes(parent).setNameSpace(Tags.PREFIX).setName("Track");
        builder.addProperty(groupOp);
        builder.addProperty(FeatureOperations.envelope(envpInfo, null, groupOp));
        builder.setDefaultMultiplicity(0, 1);
        builder.addProperty(route.getProperty(Tags.NAME));
        builder.addProperty(route.getProperty(Tags.COMMENT));
        builder.addProperty(route.getProperty(Tags.DESCRIPTION));
        builder.addProperty(route.getProperty(Tags.SOURCE));
        builder.addProperty(route.getProperty(Tags.LINK));
        builder.addProperty(route.getProperty(Tags.NUMBER));
        builder.addProperty(route.getProperty(Tags.TYPE));
        builder.addAssociation(trackSegment).setName(Tags.TRACK_SEGMENTS).setMaximumOccurs(Integer.MAX_VALUE);
        track = create(builder, resources);

        final var fc = new MetadataBuilder();
        fc.addFeatureType(route,    -1);
        fc.addFeatureType(track,    -1);
        fc.addFeatureType(wayPoint, -1);
        metadata = fc.buildAndFreeze().getContentInfo();
    }

    /**
     * Adds internationalized designation and definition information for all properties in the given type.
     * Then, returns the result of {@link FeatureTypeBuilder#build()}.
     *
     * @param  builder   the feature type builder for which to add designations and definitions.
     * @param  previous  previously created international strings as array of length 2.
     *                   The first element is the designation and the second element is the definition.
     */
    private static DefaultFeatureType create(final FeatureTypeBuilder builder, final Map<String,InternationalString[]> previous) {
        for (final PropertyTypeBuilder p : builder.properties()) {
            final GenericName name = p.getName();
            if (!AttributeConvention.contains(name)) {
                final InternationalString[] resources = previous.computeIfAbsent(name.toString(), (key) -> new InternationalString[] {
                    new Description("org.apache.sis.storage.gpx.Designations", key),
                    new Description("org.apache.sis.storage.gpx.Definitions",  key)
                });
                p.setDefinition (resources[1]);
                p.setDesignation(resources[0]);
            }
        }
        return builder.build();
    }

    /**
     * Creates a new operation which will group the geometries in the given property into a single polyline.
     *
     * @param geomInfo    the name of the operation, together with optional information.
     * @param components  name of the property providing the geometries to group as a polyline.
     * @param type        type of the property identified by {@code components}.
     */
    private AbstractOperation groupAsPolyline(final Map<String,?> geomInfo, final String components, final DefaultFeatureType type) {
        var c = new DefaultAssociationRole(Map.of(DefaultAssociationRole.NAME_KEY, components), type, 1, 1);
        return FeatureOperations.groupAsPolyline(geomInfo, geometries.library, c);
    }
}<|MERGE_RESOLUTION|>--- conflicted
+++ resolved
@@ -88,19 +88,6 @@
     final Collection<ContentInformation> metadata;
 
     /**
-<<<<<<< HEAD
-     * Binding from names to feature type instances.
-     * Shall not be modified after construction.
-     *
-     * @deprecated We are not sure yet if we will keep this field. Decision is pending acquisition of
-     *             more experience with the API proposed by {@link org.apache.sis.storage.FeatureSet}.
-     */
-    @Deprecated(since="0.8")
-    final FeatureNaming<DefaultFeatureType> names;
-
-    /**
-=======
->>>>>>> 3abad8c5
      * Accessor to the geometry implementation in use (Java2D, ESRI or JTS).
      */
     final Geometries<?> geometries;
