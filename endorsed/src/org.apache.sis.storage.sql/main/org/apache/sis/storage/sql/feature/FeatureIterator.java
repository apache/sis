--- conflicted
+++ resolved
@@ -124,24 +124,14 @@
      * @param count       maximum number of rows to return, or 0 (not -1) for no limit.
      * @param projection  additional properties to compute, or {@code null} if none.
      */
-<<<<<<< HEAD
-    FeatureIterator(final Table           table,
-                    final Connection      connection,
-                    final boolean         distinct,
-                    final SelectionClause selection,
-                    final SortBy<? super AbstractFeature> sort,
-                    final long offset,
-                    final long count,
-=======
     FeatureIterator(final Table             table,
                     final Connection        connection,
                     final InfoStatements    spatialInformation,
                     final boolean           distinct,
                     final SelectionClause   selection,
-                    final SortBy<? super Feature> sort,
+                    final SortBy<? super AbstractFeature> sort,
                     final long              offset,
                     final long              count,
->>>>>>> 27274f37
                     final FeatureProjection projection)
             throws Exception
     {
@@ -192,12 +182,7 @@
     /**
      * Creates a new iterator over the dependencies of a feature.
      *
-<<<<<<< HEAD
-     * @param table       the source table, or {@code null} if we are creating an iterator for a dependency.
      * @param adapter     converter from a {@link ResultSet} row to a {@code Feature} instance.
-=======
-     * @param adapter     converter from a {@link ResultSet} row to a {@link Feature} instance.
->>>>>>> 27274f37
      * @param connection  connection to the database, used for creating statement.
      */
     private FeatureIterator(final FeatureAdapter adapter, final Connection connection,
