--- conflicted
+++ resolved
@@ -228,15 +228,9 @@
      * @return value of {@link SelectionClause#isInvalid} flag, for allowing caller to short-circuit.
      */
     @SuppressWarnings("unchecked")
-<<<<<<< HEAD
     final boolean write(final SelectionClause sql, final Filter<? super AbstractFeature> filter) {
         visit((Filter<AbstractFeature>) filter, sql);
-        return sql.isInvalid;
-=======
-    final boolean write(final SelectionClause sql, final Filter<? super Feature> filter) {
-        visit((Filter<Feature>) filter, sql);
         return sql.isInvalid();
->>>>>>> 0704b92b
     }
 
     /**
@@ -404,12 +398,6 @@
             this.name = name;
         }
 
-<<<<<<< HEAD
-        /** Writes the function as an SQL statement. */
-        @Override public void accept(final Filter<AbstractFeature> filter, final SelectionClause sql) {
-            sql.append(name);
-            writeParameters(sql, filter.getExpressions(), ", ", false);
-=======
         /**
          * Writes the function as an SQL statement. The function is usually spatial (with geometry operands),
          * but not necessarily. If the given {@code filter} contains geometry operands specified as literal,
@@ -417,13 +405,13 @@
          * of the geometry column when those CRS are known. Therefore, it should not be needed to perform any
          * geometry transformation in this method.
          */
-        @Override public void accept(final Filter<Feature> filter, final SelectionClause sql) {
+        @Override public void accept(final Filter<AbstractFeature> filter, final SelectionClause sql) {
             sql.appendSpatialFunction(name);
-            final List<Expression<Feature, ?>> expressions = filter.getExpressions();
+            final List<Expression<AbstractFeature, ?>> expressions = filter.getExpressions();
             if (SelectionClause.REPLACE_UNSPECIFIED_CRS) {
-                for (Expression<Feature,?> exp : expressions) {
+                for (Expression<AbstractFeature,?> exp : expressions) {
                     if (exp instanceof ValueReference<?,?>) {
-                        if (sql.acceptColumnCRS((ValueReference<Feature,?>) exp)) {
+                        if (sql.acceptColumnCRS((ValueReference<AbstractFeature,?>) exp)) {
                             break;
                         }
                     }
@@ -431,7 +419,6 @@
             }
             writeParameters(sql, expressions, ", ", false);
             sql.clearColumnCRS();
->>>>>>> 0704b92b
         }
     }
 }