/*
 * Licensed to the Apache Software Foundation (ASF) under one or more
 * contributor license agreements.  See the NOTICE file distributed with
 * this work for additional information regarding copyright ownership.
 * The ASF licenses this file to You under the Apache License, Version 2.0
 * (the "License"); you may not use this file except in compliance with
 * the License.  You may obtain a copy of the License at
 *
 *     http://www.apache.org/licenses/LICENSE-2.0
 *
 * Unless required by applicable law or agreed to in writing, software
 * distributed under the License is distributed on an "AS IS" BASIS,
 * WITHOUT WARRANTIES OR CONDITIONS OF ANY KIND, either express or implied.
 * See the License for the specific language governing permissions and
 * limitations under the License.
 */
package org.apache.sis.storage.sql.feature;

import java.util.List;
import java.util.HashSet;
import java.util.HashMap;
import java.util.Locale;
import java.util.function.BiConsumer;
import java.sql.Types;
import java.sql.Connection;
import java.sql.DatabaseMetaData;
import java.sql.JDBCType;
import java.sql.ResultSet;
import java.sql.SQLException;
import org.apache.sis.filter.base.XPathSource;
import org.apache.sis.filter.visitor.FunctionIdentifier;
import org.apache.sis.filter.visitor.FunctionNames;
import org.apache.sis.filter.visitor.Visitor;
import org.apache.sis.metadata.sql.internal.shared.Reflection;

<<<<<<< HEAD
// Specific to the main branch:
import org.apache.sis.filter.Filter;
import org.apache.sis.filter.Expression;
import org.apache.sis.feature.AbstractFeature;
import org.apache.sis.pending.geoapi.filter.Literal;
import org.apache.sis.pending.geoapi.filter.ValueReference;
import org.apache.sis.pending.geoapi.filter.LogicalOperator;
import org.apache.sis.pending.geoapi.filter.LogicalOperatorName;
import org.apache.sis.pending.geoapi.filter.ComparisonOperatorName;
import org.apache.sis.pending.geoapi.filter.BinaryComparisonOperator;
import org.apache.sis.pending.geoapi.filter.SpatialOperatorName;
import org.apache.sis.pending.geoapi.filter.BetweenComparisonOperator;
=======
// Specific to the geoapi-3.1 and geoapi-4.0 branches:
import org.opengis.util.CodeList;
import org.opengis.feature.Feature;
import org.opengis.filter.Filter;
import org.opengis.filter.Literal;
import org.opengis.filter.Expression;
import org.opengis.filter.ValueReference;
import org.opengis.filter.LogicalOperator;
import org.opengis.filter.LogicalOperatorName;
import org.opengis.filter.ComparisonOperatorName;
import org.opengis.filter.BinaryComparisonOperator;
import org.opengis.filter.SpatialOperatorName;
import org.opengis.filter.BetweenComparisonOperator;
import org.opengis.filter.ResourceId;
>>>>>>> 27274f37


/**
 * Converter from filters/expressions to the {@code WHERE} part of SQL statement.
 * This base class handles ANSI compliant SQL. Subclasses can add database-specific syntax.
 *
 * <p>As soon as a filter or expression is not supported by this interpreter, the writing
 * of the SQL statement stops and next filters operations will be executed with Java code.</p>
 *
 * <h2>Implementation notes</h2>
 * For now, we over-use parenthesis to ensure consistent operator priority.
 * In the future, we could evolve this component to provide more elegant transcription of filter groups.
 *
 * <h2>Thread-safety</h2>
 * Instances of this classes shall be unmodified after construction and thus thread-safe.
 * Information about the state of a conversion to SQL is stored in {@link SelectionClause}.
 *
 * @author  Alexis Manin (Geomatys)
 * @author  Martin Desruisseaux (Geomatys)
 */
public class SelectionClauseWriter extends Visitor<AbstractFeature, SelectionClause> {
    /**
     * The default instance.
     */
    protected static final SelectionClauseWriter DEFAULT = new SelectionClauseWriter();

    /**
     * Creates a new converter from filters/expressions to SQL.
     */
    private SelectionClauseWriter() {
        setFilterHandler(LogicalOperatorName.AND, new Logic(" AND ", false));
        setFilterHandler(LogicalOperatorName.OR,  new Logic(" OR ",  false));
        setFilterHandler(LogicalOperatorName.NOT, new Logic( "NOT ", true));
        setFilterHandler(ComparisonOperatorName.PROPERTY_IS_EQUAL_TO,                 new Comparison(" = "));
        setFilterHandler(ComparisonOperatorName.PROPERTY_IS_NOT_EQUAL_TO,             new Comparison(" <> "));
        setFilterHandler(ComparisonOperatorName.PROPERTY_IS_GREATER_THAN,             new Comparison(" > "));
        setFilterHandler(ComparisonOperatorName.PROPERTY_IS_GREATER_THAN_OR_EQUAL_TO, new Comparison(" >= "));
        setFilterHandler(ComparisonOperatorName.PROPERTY_IS_LESS_THAN,                new Comparison(" < "));
        setFilterHandler(ComparisonOperatorName.PROPERTY_IS_LESS_THAN_OR_EQUAL_TO,    new Comparison(" <= "));
<<<<<<< HEAD
        setFilterHandler(ComparisonOperatorName.PROPERTY_IS_BETWEEN, (f,sql) -> {
            final BetweenComparisonOperator<AbstractFeature>  filter = (BetweenComparisonOperator<AbstractFeature>) f;
=======
        setFilterHandler(ComparisonOperatorName.valueOf(FunctionNames.PROPERTY_IS_BETWEEN), (f,sql) -> {
            final var filter = (BetweenComparisonOperator<Feature>) f;
>>>>>>> 27274f37
            /* Nothing to append */  if (write(sql, filter.getExpression()))    return;
            sql.append(" BETWEEN "); if (write(sql, filter.getLowerBoundary())) return;
            sql.append(" AND ");         write(sql, filter.getUpperBoundary());
            sql.declareFunction(JDBCType.BOOLEAN);
        });
        setFilterHandler(FunctionNames.resourceId(), (f,sql) -> {
            if (f instanceof XPathSource && sql.appendColumnName(((XPathSource) f).getXPath())) {
                final var filter = (ResourceId<?>) f;
                sql.append(" = ").appendValue(filter.getIdentifier());
                sql.declareFunction(JDBCType.BOOLEAN);
            } else {
                sql.invalidate();
            }
        });
        setNullAndNilHandlers((filter, sql) -> {
<<<<<<< HEAD
            final List<Expression<AbstractFeature, ?>> expressions = filter.getExpressions();
            if (expressions.size() == 1) {
                write(sql, expressions.get(0));
=======
            final List<Expression<Feature, ?>> parameters = filter.getExpressions();
            if (parameters.size() == 1) {
                write(sql, parameters.get(0));
>>>>>>> 27274f37
                sql.append(" IS NULL");
                sql.declareFunction(JDBCType.BOOLEAN);
            } else {
                sql.invalidate();
            }
        });
        /*
         * Spatial filters.
         */
        setFilterHandler(SpatialOperatorName.CONTAINS,   new SpatialFilter(FunctionNames.ST_Contains));
        setFilterHandler(SpatialOperatorName.CROSSES,    new SpatialFilter(FunctionNames.ST_Crosses));
        setFilterHandler(SpatialOperatorName.DISJOINT,   new SpatialFilter(FunctionNames.ST_Disjoint));
        setFilterHandler(SpatialOperatorName.EQUALS,     new SpatialFilter(FunctionNames.ST_Equals));
        setFilterHandler(SpatialOperatorName.INTERSECTS, new SpatialFilter(FunctionNames.ST_Intersects));
        setFilterHandler(SpatialOperatorName.OVERLAPS,   new SpatialFilter(FunctionNames.ST_Overlaps));
        setFilterHandler(SpatialOperatorName.TOUCHES,    new SpatialFilter(FunctionNames.ST_Touches));
        setFilterHandler(SpatialOperatorName.WITHIN,     new SpatialFilter(FunctionNames.ST_Within));
        /*
         * Mathematical functions.
         */
        addAllOf(org.apache.sis.filter.math.Function.class);
        /*
         * Expression visitor.
         */
        setExpressionHandler(FunctionNames.Add,      new Arithmetic(" + "));
        setExpressionHandler(FunctionNames.Subtract, new Arithmetic(" - "));
        setExpressionHandler(FunctionNames.Divide,   new Arithmetic(" / "));
        setExpressionHandler(FunctionNames.Multiply, new Arithmetic(" * "));
<<<<<<< HEAD
        setExpressionHandler(FunctionNames.Literal, (e,sql) -> sql.appendLiteral(((Literal<AbstractFeature,?>) e).getValue()));
        setExpressionHandler(FunctionNames.ValueReference, (e,sql) -> sql.appendColumnName((ValueReference<AbstractFeature,?>) e));
        // Filters created from Filter Encoding XML can specify "PropertyName" instead of "Value reference".
        setExpressionHandler("PropertyName", getExpressionHandler(FunctionNames.ValueReference));
=======
        setExpressionHandler(FunctionNames.Literal, (e,sql) -> sql.appendLiteral(((Literal<Feature,?>) e).getValue()));
        setExpressionHandler(FunctionNames.ValueReference, (e,sql) -> sql.appendColumnName(((ValueReference<Feature,?>) e).getXPath()));
        setExpressionHandler(FunctionNames.PropertyName, getExpressionHandler(FunctionNames.ValueReference));
    }

    /**
     * Adds as functions all values defined by the specified enumeration.
     */
    private <E extends Enum<E> & FunctionIdentifier> void addAllOf(final Class<E> functions) {
        for (E id : functions.getEnumConstants()) {
            final String name = id.name();
            setExpressionHandler(name, new Function(id));
        }
>>>>>>> 27274f37
    }

    /**
     * Creates a new converter initialized to the same handlers as the specified converter.
     * This constructor is for implementations of {@link #duplicate(boolean, boolean)}.
     * The given source is usually {@link #DEFAULT}.
     *
     * @param  source           the converter from which to copy the handlers.
     * @param  copyFilters      whether to copy the map of filter handlers.
     * @param  copyExpressions  whether to copy the map of expression handlers.
     */
    protected SelectionClauseWriter(SelectionClauseWriter source, boolean copyFilters, boolean copyExpressions) {
        super(source, copyFilters, copyExpressions);
    }

    /**
     * Creates a new converter of the same class as {@code this} and initialized with the same data.
     * This method is invoked before to remove handlers for functions that are unsupported on the target
     * database software.
     *
     * @param  copyFilters      whether to copy the map of filter handlers.
     * @param  copyExpressions  whether to copy the map of expression handlers.
     * @return a converter initialized to a copy of {@code this}.
     */
    protected SelectionClauseWriter duplicate(boolean copyFilters, boolean copyExpressions) {
        return new SelectionClauseWriter(this, copyFilters, copyExpressions);
    }

    /**
     * Returns a writer without the functions that are unsupported by the database software.
     * If the database supports all functions, then this method returns {@code this}.
     * Otherwise it returns a copy of {@code this} with unsupported functions removed.
     * This method should be invoked at most once for a {@link Database} instance.
     *
     * @param  database  information about the database software.
     * @return a writer with unsupported functions removed.
     */
    final SelectionClauseWriter removeUnsupportedFunctions(final Database<?> database) {
        boolean failure = false;
        final var unsupportedFilters = new HashMap<String, CodeList<?>>(16);
        final var unsupportedExpressions = new HashSet<String>();
        final var accessors = GeometryEncoding.initial();
        try (Connection c = database.source.getConnection()) {
            final DatabaseMetaData metadata = c.getMetaData();
            final boolean lowerCase = metadata.storesLowerCaseIdentifiers();
            final boolean upperCase = metadata.storesUpperCaseIdentifiers();
<<<<<<< HEAD
            for (final SpatialOperatorName type : SpatialOperatorName.values()) {
                final BiConsumer<Filter<AbstractFeature>, SelectionClause> function = getFilterHandler(type);
                if (function instanceof Function) {
                    String name = ((Function) function).name;
=======
            /*
             * Get the names of all spatial filters for which a handler is registered.
             * These filters are initially assumed unsupported by the target database.
             * We then iterate over the (potentially large) list of supported filters
             * for removing from the map all the filters that we found supported.
             * After that loop, only truly unsupported items should be remaining.
             */
            for (final SpatialOperatorName id : SpatialOperatorName.values()) {
                final BiConsumer<Filter<Feature>, SelectionClause> handler = getFilterHandler(id);
                if (handler instanceof SpatialFilter) {
                    String name = ((SpatialFilter) handler).name;
>>>>>>> 27274f37
                    if (lowerCase) name = name.toLowerCase(Locale.US);
                    if (upperCase) name = name.toUpperCase(Locale.US);
                    unsupportedFilters.put(name, id);
                }
            }
            final String prefix = database.escapeWildcards(lowerCase ? "st_" : "ST_");
            try (ResultSet r = metadata.getFunctions(database.catalogOfSpatialTables,
                                                     database.schemaOfSpatialTables,
                                                     prefix + '%'))
            {
                while (r.next()) {
                    String function = r.getString(Reflection.FUNCTION_NAME);
                    GeometryEncoding.checkSupport(accessors, function);
                    unsupportedFilters.remove(function);
                }
            }
            /*
             * Iterate over all functions (math, etc.) for which a handler is registered.
             * For each of these function, get the parameter types and return value type.
             * We check if a function is supported not only by searching for its name,
             * but also by checking the arguments.
             */
            for (final var entry : expressions.entrySet()) {
                final BiConsumer<Expression<Feature,?>, SelectionClause> handler = entry.getValue();
                if (handler instanceof Function) {
                    final FunctionIdentifier id = ((Function) handler).function;
                    final int[] signature = id.getSignature();   // May be null.
                    boolean isSupported = false;
                    String specificName = "";
                    String name = id.name();
                    if (lowerCase) name = name.toLowerCase(Locale.US);
                    if (upperCase) name = name.toUpperCase(Locale.US);
                    try (ResultSet r = metadata.getFunctionColumns(null, null, name, "%")) {
                        while (r.next()) {
                            if (!specificName.equals(specificName = r.getString(Reflection.SPECIFIC_NAME))) {
                                if (isSupported) break;     // Found a supported variant of the function.
                                isSupported = true;
                            } else if (!isSupported) {
                                continue;   // Continue the search for the next overload variant.
                            }
                            switch (r.getShort(Reflection.COLUMN_TYPE)) {
                                case DatabaseMetaData.functionColumnIn:
                                case DatabaseMetaData.functionReturn: {
                                    if (signature == null) continue;
                                    final int n = r.getInt(Reflection.ORDINAL_POSITION);
                                    if (n >= 0 && n < signature.length) {
                                        int type = r.getInt(Reflection.DATA_TYPE);
                                        switch (type) {
                                            case Types.SMALLINT:  // Derby does not support `TINYINT`.
                                            case Types.TINYINT:
                                            case Types.BIT:   type = Types.BOOLEAN; break;
                                            case Types.REAL:
                                            case Types.FLOAT: type = Types.DOUBLE; break;
                                        }
                                        if (signature[n] == type) continue;
                                    }
                                }
                            }
                            isSupported = false;
                            // Continue because the `ResultSet` may return many overload variants.
                        }
                    }
                    if (!isSupported) {
                        unsupportedExpressions.add(entry.getKey());
                    }
                }
            }
        } catch (SQLException e) {
            database.listeners.warning(e);
            failure = true;
        }
        /*
         * The remaining items in the `unsupported` collection are functions that are unsupported by the database.
         * If this collection is empty, then all functions are supported and we can use `this` with no change.
         */
        database.setGeometryEncodingFunctions(accessors);
        final boolean copyFilters     = failure || !unsupportedFilters.isEmpty();
        final boolean copyExpressions = failure || !unsupportedExpressions.isEmpty();
        if (copyFilters | copyExpressions) {
            final SelectionClauseWriter copy = duplicate(copyFilters, copyExpressions);
            copy.removeFilterHandlers(unsupportedFilters.values());
            copy.removeFunctionHandlers(unsupportedExpressions);
            if (failure) {
                copy.filters.values().removeIf((handler) -> handler instanceof SpatialFilter);
                copy.expressions.values().removeIf((handler) -> handler instanceof Function);
            }
            return copy;
        }
        return this;
    }

    /**
     * Invoked when an unsupported filter is found. The SQL string is marked as invalid and
     * may be truncated (later) to the length that it had the last time that it was valid.
     */
    @Override
    protected final void typeNotFound(Enum<?> type, Filter<AbstractFeature> filter, SelectionClause sql) {
        sql.invalidate();
    }

    /**
     * Invoked when an unsupported expression is found. The SQL string is marked as invalid
     * and may be truncated (later) to the length that it had the last time that it was valid.
     */
    @Override
    protected final void typeNotFound(String type, Expression<AbstractFeature,?> expression, SelectionClause sql) {
        sql.invalidate();
    }

    /**
     * Executes the registered action for the given filter.
     *
     * <h4>Note on type safety</h4>
     * This method applies a theoretically unsafe cast, which is okay in the context of this class.
     * See <cite>Note on parameterized type</cite> section in {@link Visitor#visit(Filter, Object)}.
     *
     * @param  sql     where to write the result of all actions.
     * @param  filter  the filter for which to execute an action based on its type.
     * @return value of {@link SelectionClause#isInvalid} flag, for allowing caller to short-circuit.
     */
    @SuppressWarnings("unchecked")
    final boolean write(final SelectionClause sql, final Filter<? super AbstractFeature> filter) {
        visit((Filter<AbstractFeature>) filter, sql);
        return sql.isInvalid();
    }

    /**
     * Executes the registered action for the given expression.
     *
     * @param  sql         where to write the result of all actions.
     * @param  expression  the expression for which to execute an action based on its type.
     * @return value of {@link SelectionClause#isInvalid} flag, for allowing caller to short-circuit.
     */
    private boolean write(final SelectionClause sql, final Expression<AbstractFeature, ?> expression) {
        visit(expression, sql);
        return sql.isInvalid();
    }

    /**
     * Executes the registered action for the given expression.
     *
     * <h4>Note on type safety</h4>
     * This method applies a theoretically unsafe cast, which is okay in the context of this class.
     * See <cite>Note on parameterized type</cite> section in {@link Visitor#visit(Filter, Object)}.
     *
     * @param  sql         where to write the result of all actions.
     * @param  expression  the expression for which to execute an action based on its type.
     * @return value of {@link SelectionClause#functionReturnType()}.
     */
    @SuppressWarnings("unchecked")
    final JDBCType writeFunction(final SelectionClause sql, final Expression<? super Feature, ?> expression) {
        visit((Expression<Feature, ?>) expression, sql);
        return sql.functionReturnType();
    }

    /**
     * Writes the expressions of a filter as a binary operator.
     * The filter must have exactly two expressions, otherwise the SQL will be declared invalid.
     *
     * @param sql       where to append the SQL clause.
     * @param filter    the filter for which to append the expressions.
     * @param operator  the operator to write between the expressions.
     */
    protected final void writeBinaryOperator(final SelectionClause sql, final Filter<AbstractFeature> filter, final String operator) {
        writeParameters(sql, filter.getExpressions(), operator, true);
    }

    /**
     * Writes the parameters of a function or a binary operator.
     *
     * @param sql         where to append the SQL clause.
     * @param parameters  the expressions to write as parameters.
     * @param separator   the separator to insert between expression.
     * @param binary      whether the list of expressions shall contain exactly 2 elements.
     */
<<<<<<< HEAD
    private void writeParameters(final SelectionClause sql, final List<Expression<AbstractFeature,?>> expressions,
=======
    private void writeParameters(final SelectionClause sql, final List<Expression<Feature,?>> parameters,
>>>>>>> 27274f37
                                 final String separator, final boolean binary)
    {
        final int n = parameters.size();
        if (binary && n != 2) {
            sql.invalidate();
            return;
        }
        // No check for n=0 because we want "()" in that case.
        sql.append('(');
        for (int i=0; i<n; i++) {
            if (i != 0) sql.append(separator);
            if (write(sql, parameters.get(i))) return;
        }
        sql.append(')');
    }




    /**
     * Handler for converting an {@code AND}, {@code OR} or {@code NOT} filter into SQL clauses.
     * The filter can contain an arbitrary number of operands, all separated by the same keyword.
     * All operands are grouped between parenthesis.
     */
    private final class Logic implements BiConsumer<Filter<AbstractFeature>, SelectionClause> {
        /**
         * The {@code AND}, {@code OR} or {@code NOT} keyword.
         * Shall contain a trailing space and eventually a leading space.
         */
        private final String operator;

        /**
         * Whether this operator is the unary operator. In that case exactly one operand is expected
         * and the keyword will be written before the operand instead of between the operands.
         */
        private final boolean unary;

        /** Creates a handler using the given SQL keyword. */
        Logic(final String operator, final boolean unary) {
            this.operator = operator;
            this.unary    = unary;
        }

        /** Invoked when a logical filter needs to be converted to SQL clause. */
<<<<<<< HEAD
        @Override public void accept(final Filter<AbstractFeature> f, final SelectionClause sql) {
            final var filter = (LogicalOperator<AbstractFeature>) f;
            final List<Filter<AbstractFeature>> operands = filter.getOperands();
=======
        @Override public void accept(final Filter<Feature> f, final SelectionClause sql) {
            final var filter = (LogicalOperator<Feature>) f;
            final List<Filter<Feature>> operands = filter.getOperands();
>>>>>>> 27274f37
            final int n = operands.size();
            if (unary ? (n != 1) : (n == 0)) {
                sql.invalidate();
            } else {
                if (unary) {
                    sql.append(operator);
                }
                sql.append('(');
                for (int i=0; i<n; i++) {
                    if (i != 0) sql.append(operator);
                    if (write(sql, operands.get(i))) return;
                }
                sql.append(')');
            }
            sql.declareFunction(JDBCType.BOOLEAN);
        }
    }




    /**
     * Handler for converting {@code =}, {@code <}, {@code >}, {@code <=} or {@code >=} filter
     * into SQL clauses. The filter is expected to contain exactly two operands, otherwise the
     * SQL is declared invalid.
     */
    private final class Comparison implements BiConsumer<Filter<AbstractFeature>, SelectionClause> {
        /** The comparison operator symbol. */
        private final String operator;

        /** Creates a new handler for the given operator. */
        Comparison(final String operator) {
            this.operator = operator;
        }

        /** Invoked when a comparison needs to be converted to SQL clause. */
<<<<<<< HEAD
        @Override public void accept(final Filter<AbstractFeature> f, final SelectionClause sql) {
            final BinaryComparisonOperator<AbstractFeature> filter = (BinaryComparisonOperator<AbstractFeature>) f;
=======
        @Override public void accept(final Filter<Feature> f, final SelectionClause sql) {
            final var filter = (BinaryComparisonOperator<Feature>) f;
>>>>>>> 27274f37
            if (filter.isMatchingCase()) {
                writeBinaryOperator(sql, filter, operator);
                sql.declareFunction(JDBCType.BOOLEAN);
            } else {
                sql.invalidate();
            }
        }
    }




    /**
     * Handler for converting {@code +}, {@code -}, {@code *} or {@code /} filter into SQL clauses.
     * The filter is expected to contain exactly two operands, otherwise the SQL is declared invalid.
     */
    private final class Arithmetic implements BiConsumer<Expression<AbstractFeature,?>, SelectionClause> {
        /** The arithmetic operator symbol. */
        private final String operator;

        /** Creates a new handler for the given operator. */
        Arithmetic(final String operator) {
            this.operator = operator;
        }

        /** Invoked when an arithmetic expression needs to be converted to SQL clause. */
        @Override public void accept(final Expression<AbstractFeature,?> expression, final SelectionClause sql) {
            writeParameters(sql, expression.getParameters(), operator, true);
            sql.declareFunction(JDBCType.DOUBLE);
        }
    }




    /**
     * Handler for a function with an arbitrary number of parameters (potentially zero).
     * This handler stops immediately if a parameter cannot be expressed in <abbr>SQL</abbr>,
     * leaving the trailing part of the <abbr>SQL</abbr> in an invalid state. Callers should check
     * if this is the case by invoking {@link SelectionClause#isInvalid()} after this method call.
     */
    private final class Function implements BiConsumer<Expression<Feature,?>, SelectionClause> {
        /** Identification of the function. */
        final FunctionIdentifier function;

        /** The type of values returned by the function. */
        private final JDBCType returnType;

        /** Creates a function. */
        Function(final FunctionIdentifier function) {
            this.function = function;
            returnType = JDBCType.valueOf(function.getSignature()[0]);
        }

        /** Invoked when an expression should be converted to a <abbr>SQL</abbr> clause. */
        @Override public void accept(final Expression<Feature,?> expression, final SelectionClause sql) {
            sql.append(function.name());
            writeParameters(sql, expression.getParameters(), ", ", false);
            sql.declareFunction(returnType);
        }
    }




    /**
     * Appends a spatial function name followed by an arbitrary number of parameters (potentially zero).
     * This method stops immediately if a parameter cannot be expressed in <abbr>SQL</abbr>, leaving the
     * trailing part of the <abbr>SQL</abbr> in an invalid state. Callers should check if this is the
     * case by invoking {@link SelectionClause#isInvalid()} after this method call.
     */
<<<<<<< HEAD
    private final class Function implements BiConsumer<Filter<AbstractFeature>, SelectionClause> {
        /** Name the function. */
=======
    private final class SpatialFilter implements BiConsumer<Filter<Feature>, SelectionClause> {
        /** Name of the function. */
>>>>>>> 27274f37
        final String name;

        /** Creates a function of the given name. */
        SpatialFilter(final String name) {
            this.name = name;
        }

        /**
         * Writes the function as an SQL statement. The function is usually spatial (with geometry operands),
         * but not necessarily. If the given {@code filter} contains geometry operands specified as literal,
         * {@link org.apache.sis.filter.Optimization} should have already transformed the literals to the CRS
         * of the geometry column when those CRS are known. Therefore, it should not be needed to perform any
         * geometry transformation in this method.
         */
        @Override public void accept(final Filter<AbstractFeature> filter, final SelectionClause sql) {
            sql.appendSpatialFunction(name);
<<<<<<< HEAD
            final List<Expression<AbstractFeature, ?>> expressions = filter.getExpressions();
            if (SelectionClause.REPLACE_UNSPECIFIED_CRS) {
                for (Expression<AbstractFeature,?> exp : expressions) {
=======
            final List<Expression<Feature, ?>> parameters = filter.getExpressions();
            if (SelectionClause.REPLACE_UNSPECIFIED_CRS) {
                for (Expression<Feature,?> exp : parameters) {
>>>>>>> 27274f37
                    if (exp instanceof ValueReference<?,?>) {
                        if (sql.acceptColumnCRS((ValueReference<AbstractFeature,?>) exp)) {
                            break;
                        }
                    }
                }
            }
            writeParameters(sql, parameters, ", ", false);
            sql.declareFunction(JDBCType.BOOLEAN);
            sql.clearColumnCRS();
        }
    }
}<|MERGE_RESOLUTION|>--- conflicted
+++ resolved
@@ -27,13 +27,11 @@
 import java.sql.JDBCType;
 import java.sql.ResultSet;
 import java.sql.SQLException;
-import org.apache.sis.filter.base.XPathSource;
 import org.apache.sis.filter.visitor.FunctionIdentifier;
 import org.apache.sis.filter.visitor.FunctionNames;
 import org.apache.sis.filter.visitor.Visitor;
 import org.apache.sis.metadata.sql.internal.shared.Reflection;
 
-<<<<<<< HEAD
 // Specific to the main branch:
 import org.apache.sis.filter.Filter;
 import org.apache.sis.filter.Expression;
@@ -46,22 +44,6 @@
 import org.apache.sis.pending.geoapi.filter.BinaryComparisonOperator;
 import org.apache.sis.pending.geoapi.filter.SpatialOperatorName;
 import org.apache.sis.pending.geoapi.filter.BetweenComparisonOperator;
-=======
-// Specific to the geoapi-3.1 and geoapi-4.0 branches:
-import org.opengis.util.CodeList;
-import org.opengis.feature.Feature;
-import org.opengis.filter.Filter;
-import org.opengis.filter.Literal;
-import org.opengis.filter.Expression;
-import org.opengis.filter.ValueReference;
-import org.opengis.filter.LogicalOperator;
-import org.opengis.filter.LogicalOperatorName;
-import org.opengis.filter.ComparisonOperatorName;
-import org.opengis.filter.BinaryComparisonOperator;
-import org.opengis.filter.SpatialOperatorName;
-import org.opengis.filter.BetweenComparisonOperator;
-import org.opengis.filter.ResourceId;
->>>>>>> 27274f37
 
 
 /**
@@ -101,37 +83,17 @@
         setFilterHandler(ComparisonOperatorName.PROPERTY_IS_GREATER_THAN_OR_EQUAL_TO, new Comparison(" >= "));
         setFilterHandler(ComparisonOperatorName.PROPERTY_IS_LESS_THAN,                new Comparison(" < "));
         setFilterHandler(ComparisonOperatorName.PROPERTY_IS_LESS_THAN_OR_EQUAL_TO,    new Comparison(" <= "));
-<<<<<<< HEAD
         setFilterHandler(ComparisonOperatorName.PROPERTY_IS_BETWEEN, (f,sql) -> {
-            final BetweenComparisonOperator<AbstractFeature>  filter = (BetweenComparisonOperator<AbstractFeature>) f;
-=======
-        setFilterHandler(ComparisonOperatorName.valueOf(FunctionNames.PROPERTY_IS_BETWEEN), (f,sql) -> {
-            final var filter = (BetweenComparisonOperator<Feature>) f;
->>>>>>> 27274f37
+            final var filter = (BetweenComparisonOperator<AbstractFeature>) f;
             /* Nothing to append */  if (write(sql, filter.getExpression()))    return;
             sql.append(" BETWEEN "); if (write(sql, filter.getLowerBoundary())) return;
             sql.append(" AND ");         write(sql, filter.getUpperBoundary());
             sql.declareFunction(JDBCType.BOOLEAN);
         });
-        setFilterHandler(FunctionNames.resourceId(), (f,sql) -> {
-            if (f instanceof XPathSource && sql.appendColumnName(((XPathSource) f).getXPath())) {
-                final var filter = (ResourceId<?>) f;
-                sql.append(" = ").appendValue(filter.getIdentifier());
-                sql.declareFunction(JDBCType.BOOLEAN);
-            } else {
-                sql.invalidate();
-            }
-        });
         setNullAndNilHandlers((filter, sql) -> {
-<<<<<<< HEAD
-            final List<Expression<AbstractFeature, ?>> expressions = filter.getExpressions();
-            if (expressions.size() == 1) {
-                write(sql, expressions.get(0));
-=======
-            final List<Expression<Feature, ?>> parameters = filter.getExpressions();
+            final List<Expression<AbstractFeature, ?>> parameters = filter.getExpressions();
             if (parameters.size() == 1) {
                 write(sql, parameters.get(0));
->>>>>>> 27274f37
                 sql.append(" IS NULL");
                 sql.declareFunction(JDBCType.BOOLEAN);
             } else {
@@ -160,14 +122,8 @@
         setExpressionHandler(FunctionNames.Subtract, new Arithmetic(" - "));
         setExpressionHandler(FunctionNames.Divide,   new Arithmetic(" / "));
         setExpressionHandler(FunctionNames.Multiply, new Arithmetic(" * "));
-<<<<<<< HEAD
         setExpressionHandler(FunctionNames.Literal, (e,sql) -> sql.appendLiteral(((Literal<AbstractFeature,?>) e).getValue()));
-        setExpressionHandler(FunctionNames.ValueReference, (e,sql) -> sql.appendColumnName((ValueReference<AbstractFeature,?>) e));
-        // Filters created from Filter Encoding XML can specify "PropertyName" instead of "Value reference".
-        setExpressionHandler("PropertyName", getExpressionHandler(FunctionNames.ValueReference));
-=======
-        setExpressionHandler(FunctionNames.Literal, (e,sql) -> sql.appendLiteral(((Literal<Feature,?>) e).getValue()));
-        setExpressionHandler(FunctionNames.ValueReference, (e,sql) -> sql.appendColumnName(((ValueReference<Feature,?>) e).getXPath()));
+        setExpressionHandler(FunctionNames.ValueReference, (e,sql) -> sql.appendColumnName(((ValueReference<AbstractFeature,?>) e).getXPath()));
         setExpressionHandler(FunctionNames.PropertyName, getExpressionHandler(FunctionNames.ValueReference));
     }
 
@@ -179,7 +135,6 @@
             final String name = id.name();
             setExpressionHandler(name, new Function(id));
         }
->>>>>>> 27274f37
     }
 
     /**
@@ -219,19 +174,13 @@
      */
     final SelectionClauseWriter removeUnsupportedFunctions(final Database<?> database) {
         boolean failure = false;
-        final var unsupportedFilters = new HashMap<String, CodeList<?>>(16);
+        final var unsupportedFilters = new HashMap<String, Enum<?>>(16);
         final var unsupportedExpressions = new HashSet<String>();
         final var accessors = GeometryEncoding.initial();
         try (Connection c = database.source.getConnection()) {
             final DatabaseMetaData metadata = c.getMetaData();
             final boolean lowerCase = metadata.storesLowerCaseIdentifiers();
             final boolean upperCase = metadata.storesUpperCaseIdentifiers();
-<<<<<<< HEAD
-            for (final SpatialOperatorName type : SpatialOperatorName.values()) {
-                final BiConsumer<Filter<AbstractFeature>, SelectionClause> function = getFilterHandler(type);
-                if (function instanceof Function) {
-                    String name = ((Function) function).name;
-=======
             /*
              * Get the names of all spatial filters for which a handler is registered.
              * These filters are initially assumed unsupported by the target database.
@@ -240,10 +189,9 @@
              * After that loop, only truly unsupported items should be remaining.
              */
             for (final SpatialOperatorName id : SpatialOperatorName.values()) {
-                final BiConsumer<Filter<Feature>, SelectionClause> handler = getFilterHandler(id);
+                final BiConsumer<Filter<AbstractFeature>, SelectionClause> handler = getFilterHandler(id);
                 if (handler instanceof SpatialFilter) {
                     String name = ((SpatialFilter) handler).name;
->>>>>>> 27274f37
                     if (lowerCase) name = name.toLowerCase(Locale.US);
                     if (upperCase) name = name.toUpperCase(Locale.US);
                     unsupportedFilters.put(name, id);
@@ -267,7 +215,7 @@
              * but also by checking the arguments.
              */
             for (final var entry : expressions.entrySet()) {
-                final BiConsumer<Expression<Feature,?>, SelectionClause> handler = entry.getValue();
+                final BiConsumer<Expression<AbstractFeature,?>, SelectionClause> handler = entry.getValue();
                 if (handler instanceof Function) {
                     final FunctionIdentifier id = ((Function) handler).function;
                     final int[] signature = id.getSignature();   // May be null.
@@ -394,8 +342,8 @@
      * @return value of {@link SelectionClause#functionReturnType()}.
      */
     @SuppressWarnings("unchecked")
-    final JDBCType writeFunction(final SelectionClause sql, final Expression<? super Feature, ?> expression) {
-        visit((Expression<Feature, ?>) expression, sql);
+    final JDBCType writeFunction(final SelectionClause sql, final Expression<? super AbstractFeature, ?> expression) {
+        visit((Expression<AbstractFeature, ?>) expression, sql);
         return sql.functionReturnType();
     }
 
@@ -419,11 +367,7 @@
      * @param separator   the separator to insert between expression.
      * @param binary      whether the list of expressions shall contain exactly 2 elements.
      */
-<<<<<<< HEAD
-    private void writeParameters(final SelectionClause sql, final List<Expression<AbstractFeature,?>> expressions,
-=======
-    private void writeParameters(final SelectionClause sql, final List<Expression<Feature,?>> parameters,
->>>>>>> 27274f37
+    private void writeParameters(final SelectionClause sql, final List<Expression<AbstractFeature,?>> parameters,
                                  final String separator, final boolean binary)
     {
         final int n = parameters.size();
@@ -468,15 +412,9 @@
         }
 
         /** Invoked when a logical filter needs to be converted to SQL clause. */
-<<<<<<< HEAD
         @Override public void accept(final Filter<AbstractFeature> f, final SelectionClause sql) {
             final var filter = (LogicalOperator<AbstractFeature>) f;
             final List<Filter<AbstractFeature>> operands = filter.getOperands();
-=======
-        @Override public void accept(final Filter<Feature> f, final SelectionClause sql) {
-            final var filter = (LogicalOperator<Feature>) f;
-            final List<Filter<Feature>> operands = filter.getOperands();
->>>>>>> 27274f37
             final int n = operands.size();
             if (unary ? (n != 1) : (n == 0)) {
                 sql.invalidate();
@@ -513,13 +451,8 @@
         }
 
         /** Invoked when a comparison needs to be converted to SQL clause. */
-<<<<<<< HEAD
         @Override public void accept(final Filter<AbstractFeature> f, final SelectionClause sql) {
-            final BinaryComparisonOperator<AbstractFeature> filter = (BinaryComparisonOperator<AbstractFeature>) f;
-=======
-        @Override public void accept(final Filter<Feature> f, final SelectionClause sql) {
-            final var filter = (BinaryComparisonOperator<Feature>) f;
->>>>>>> 27274f37
+            final var filter = (BinaryComparisonOperator<AbstractFeature>) f;
             if (filter.isMatchingCase()) {
                 writeBinaryOperator(sql, filter, operator);
                 sql.declareFunction(JDBCType.BOOLEAN);
@@ -561,7 +494,7 @@
      * leaving the trailing part of the <abbr>SQL</abbr> in an invalid state. Callers should check
      * if this is the case by invoking {@link SelectionClause#isInvalid()} after this method call.
      */
-    private final class Function implements BiConsumer<Expression<Feature,?>, SelectionClause> {
+    private final class Function implements BiConsumer<Expression<AbstractFeature,?>, SelectionClause> {
         /** Identification of the function. */
         final FunctionIdentifier function;
 
@@ -575,7 +508,7 @@
         }
 
         /** Invoked when an expression should be converted to a <abbr>SQL</abbr> clause. */
-        @Override public void accept(final Expression<Feature,?> expression, final SelectionClause sql) {
+        @Override public void accept(final Expression<AbstractFeature,?> expression, final SelectionClause sql) {
             sql.append(function.name());
             writeParameters(sql, expression.getParameters(), ", ", false);
             sql.declareFunction(returnType);
@@ -591,13 +524,8 @@
      * trailing part of the <abbr>SQL</abbr> in an invalid state. Callers should check if this is the
      * case by invoking {@link SelectionClause#isInvalid()} after this method call.
      */
-<<<<<<< HEAD
-    private final class Function implements BiConsumer<Filter<AbstractFeature>, SelectionClause> {
-        /** Name the function. */
-=======
-    private final class SpatialFilter implements BiConsumer<Filter<Feature>, SelectionClause> {
+    private final class SpatialFilter implements BiConsumer<Filter<AbstractFeature>, SelectionClause> {
         /** Name of the function. */
->>>>>>> 27274f37
         final String name;
 
         /** Creates a function of the given name. */
@@ -614,15 +542,9 @@
          */
         @Override public void accept(final Filter<AbstractFeature> filter, final SelectionClause sql) {
             sql.appendSpatialFunction(name);
-<<<<<<< HEAD
-            final List<Expression<AbstractFeature, ?>> expressions = filter.getExpressions();
+            final List<Expression<AbstractFeature, ?>> parameters = filter.getExpressions();
             if (SelectionClause.REPLACE_UNSPECIFIED_CRS) {
-                for (Expression<AbstractFeature,?> exp : expressions) {
-=======
-            final List<Expression<Feature, ?>> parameters = filter.getExpressions();
-            if (SelectionClause.REPLACE_UNSPECIFIED_CRS) {
-                for (Expression<Feature,?> exp : parameters) {
->>>>>>> 27274f37
+                for (Expression<AbstractFeature,?> exp : parameters) {
                     if (exp instanceof ValueReference<?,?>) {
                         if (sql.acceptColumnCRS((ValueReference<AbstractFeature,?>) exp)) {
                             break;
