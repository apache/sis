--- conflicted
+++ resolved
@@ -227,13 +227,7 @@
                      * have been set to association names. If `ClassCastException` occurs here, it is a bug
                      * in our object constructions.
                      */
-<<<<<<< HEAD
-                    final DefaultAssociationRole association =
-                            (DefaultAssociationRole) featureType.getProperty(relation.propertyName);
-
-=======
-                    final var association = (FeatureAssociationRole) featureType.getProperty(relation.propertyName);
->>>>>>> cccbaee7
+                    final var association = (DefaultAssociationRole) featureType.getProperty(relation.propertyName);
                     final Table table = tables.get(association.getValueType().getName());
                     if (table == null) {
                         throw new InternalDataStoreException(association.toString());
