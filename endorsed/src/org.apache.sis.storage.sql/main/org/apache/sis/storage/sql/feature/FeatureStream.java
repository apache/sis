--- conflicted
+++ resolved
@@ -193,14 +193,8 @@
          * if we have a "F₀ AND F₁ AND F₂" chain, it is possible to have some Fₙ as SQL statements and
          * other Fₙ executed in Java code.
          */
-<<<<<<< HEAD
-        Stream<AbstractFeature> stream = this;
-        try {
-            WarningEvent.LISTENER.set(selection);
-=======
         return execute(() -> {
-            Stream<Feature> stream = this;
->>>>>>> 27274f37
+            Stream<AbstractFeature> stream = this;
             final var optimization = new Optimization();
             optimization.setFeatureType(table.featureType);
             for (final var filter : optimization.applyAndDecompose((Filter<? super AbstractFeature>) predicate)) {
