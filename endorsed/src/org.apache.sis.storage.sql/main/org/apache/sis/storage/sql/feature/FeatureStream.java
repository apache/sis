--- conflicted
+++ resolved
@@ -196,13 +196,8 @@
         return execute(() -> {
             Stream<AbstractFeature> stream = this;
             final var optimization = new Optimization();
-<<<<<<< HEAD
-            optimization.setFeatureType(table.featureType);
+            optimization.setFinalFeatureType(table.featureType);
             for (final var filter : optimization.applyAndDecompose((Filter<? super AbstractFeature>) predicate)) {
-=======
-            optimization.setFinalFeatureType(table.featureType);
-            for (final var filter : optimization.applyAndDecompose((Filter<? super Feature>) predicate)) {
->>>>>>> a2c13a94
                 if (filter == Filter.include()) continue;
                 if (filter == Filter.exclude()) return empty();
                 if (!selection.tryAppend(getFilterToSQL(), filter)) {
