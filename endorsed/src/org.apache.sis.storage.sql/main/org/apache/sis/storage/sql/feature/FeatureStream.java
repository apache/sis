/*
 * Licensed to the Apache Software Foundation (ASF) under one or more
 * contributor license agreements.  See the NOTICE file distributed with
 * this work for additional information regarding copyright ownership.
 * The ASF licenses this file to You under the Apache License, Version 2.0
 * (the "License"); you may not use this file except in compliance with
 * the License.  You may obtain a copy of the License at
 *
 *     http://www.apache.org/licenses/LICENSE-2.0
 *
 * Unless required by applicable law or agreed to in writing, software
 * distributed under the License is distributed on an "AS IS" BASIS,
 * WITHOUT WARRANTIES OR CONDITIONS OF ANY KIND, either express or implied.
 * See the License for the specific language governing permissions and
 * limitations under the License.
 */
package org.apache.sis.storage.sql.feature;

import java.util.Set;
import java.util.HashSet;
import java.util.LinkedHashMap;
import java.util.Objects;
import java.util.Comparator;
import java.util.Spliterator;
import java.util.stream.Stream;
import java.util.function.Function;
import java.util.function.Predicate;
import java.util.function.ToDoubleFunction;
import javax.sql.DataSource;
import java.sql.Connection;
import java.sql.ResultSet;
import java.sql.SQLException;
import java.sql.Statement;
import org.apache.sis.filter.Optimization;
import org.apache.sis.filter.privy.ListingPropertyVisitor;
import org.apache.sis.metadata.sql.privy.SQLBuilder;
import org.apache.sis.util.ArgumentChecks;
import org.apache.sis.util.privy.Strings;
import org.apache.sis.util.stream.DeferredStream;
import org.apache.sis.util.stream.PaginedStream;
import org.apache.sis.filter.privy.SortByComparator;
import org.apache.sis.filter.privy.WarningEvent;
import org.apache.sis.storage.DataStoreException;
import org.apache.sis.storage.base.FeatureProjection;

<<<<<<< HEAD
// Specific to the main branch:
import org.apache.sis.filter.Filter;
import org.apache.sis.feature.AbstractFeature;
import org.apache.sis.pending.geoapi.filter.SortBy;
=======
// Specific to the geoapi-3.1 and geoapi-4.0 branches:
import org.opengis.feature.Feature;
import org.opengis.filter.Expression;
import org.opengis.filter.Filter;
import org.opengis.filter.SortBy;
>>>>>>> 0704b92b


/**
 * A stream of {@code Feature} instances from a table. This implementation intercepts some {@link Stream}
 * method calls such as {@link #count()}, {@link #distinct()}, {@link #skip(long)} and {@link #limit(long)}
 * in order to delegate the operation to the underlying SQL database.
 *
 * <p>Optimization strategies are also propagated to streams obtained using {@link #map(Function)} and
 * {@link #mapToDouble(ToDoubleFunction)}. However, for result consistency, no optimization is stacked
 * anymore after either {@link #filter(Predicate)} or {@link #flatMap(Function)} operations are called,
 * because they modify volumetry (the count of stream elements is not bound 1 to 1 to query result rows).</p>
 *
 * @author  Alexis Manin (Geomatys)
 * @author  Martin Desruisseaux (Geomatys)
 */
final class FeatureStream extends DeferredStream<AbstractFeature> {
    /**
     * The table which is the source of features.
     */
    private final Table table;

    /**
     * The columns that the user wants to keep, or {@code null} for all columns.
     * The word "projection" in this context is in the <abbr>SQL</abbr> database sense.
     *
     * @see #map(Function)
     */
    private FeatureProjection projection;

    /**
     * The visitor to use for converting filters/expressions to SQL statements.
     * This is used for writing the content of the {@link SelectionClause}.
     * It is usually a singleton instance shared by all databases.
     * It is fetched when first needed.
     */
    private SelectionClauseWriter filterToSQL;

    /**
     * The SQL fragment on the right side of the {@code WHERE} keyword.
     * This buffer does not including the {@code WHERE} keyword.
     * It is created when first needed and discarded after the iterator is created.
     */
    private SelectionClause selection;

    /**
     * {@code true} if at least one predicate given to {@link #filter(Predicate)}
     * is implemented using Java code instead of using SQL statements.
     */
    private boolean hasPredicates;

    /**
     * {@code true} if at least one comparator given to {@link #sorted(Comparator)}
     * is implemented using Java code instead of using SQL statements.
     */
    private boolean hasComparator;

    /**
     * Whether all returned feature instances should be unique.
     */
    private boolean distinct;

    /**
     * The {@code ORDER BY} clauses, or {@code null} if none.
     */
    private SortBy<? super AbstractFeature> sort;

    /**
     * Number of rows to skip in underlying SQL query, or 0 for none.
     *
     * @see #skip(long)
     */
    private long offset;

    /**
     * Maximum number of rows to return, or 0 for no limit. Note that 0 is a valid value for the limit,
     * but when this value is reached the {@link #empty()} stream should be immediately returned.
     *
     * @see #limit(long)
     */
    private long count;

    /**
     * Creates a new stream of features.
     *
     * @param table     the source table.
     * @param parallel  whether the stream should be initially parallel.
     */
    FeatureStream(final Table table, final boolean parallel) {
        super(FeatureIterator.CHARACTERISTICS, parallel);
        this.table = table;
    }

    /**
     * Marks this stream as inactive and returns an empty stream.
     * This method is invoked when an operation resulted in an empty stream.
     */
    private Stream<AbstractFeature> empty() {
        count = 0;
        delegate();                 // Mark this stream as inactive.
        return Stream.empty();
    }

    /**
     * Returns {@code true} if either {@link #count} or {@link #offset} is set.
     * In such case, we cannot continue to build the SQL statement because the
     * {@code OFFSET ... FETCH NEXT} clauses in SQL are executed last.
     * Consequently, in order to have consistent results, the {@link #offset(long)} and
     * {@link #limit(long)} methods need to be the last methods invoked on this stream.
     */
    private boolean isPagined() {
        return (offset | count) != 0;
    }

    /**
     * Returns a stream with features of this stream that match the given predicate.
     * If the given predicate is an instance of {@link Filter}, then this method tries
     * to express the filter using SQL statements.
     */
    @Override
    public Stream<AbstractFeature> filter(final Predicate<? super AbstractFeature> predicate) {
        Objects.requireNonNull(predicate);
        if (predicate == Filter.include()) return this;
        if (predicate == Filter.exclude()) return empty();
        if (isPagined()) {
            /*
             * Offset/limit executed before the filter. Cannot continue to build an SQL statement
             * because the SQL `OFFSET ... FETCH NEXT` clause would be executed after the filter.
             */
            return delegate().filter(predicate);
        }
        if (!(predicate instanceof Filter<?>)) {
            hasPredicates = true;
            return super.filter(predicate);
        }
        if (selection == null) {
            selection = new SelectionClause(table);
            filterToSQL = table.database.getFilterToSupportedSQL();
        }
        /*
         * Simplify/optimize the filter (it may cause `include` or `exclude` filters to emerge) and try
         * to convert the filter to SQL statements. This is not necessarily an all or nothing operation:
         * if we have a "F₀ AND F₁ AND F₂" chain, it is possible to have some Fₙ as SQL statements and
         * other Fₙ executed in Java code.
         */
<<<<<<< HEAD
        final Optimization optimization = new Optimization();
        optimization.setFeatureType(table.featureType);
        Stream<AbstractFeature> stream = this;
        for (final Filter<? super AbstractFeature> filter : optimization.applyAndDecompose((Filter<? super AbstractFeature>) predicate)) {
            if (filter == Filter.include()) continue;
            if (filter == Filter.exclude()) return empty();
            if (!selection.tryAppend(filterToSQL, filter)) {
                // Delegate to Java code all filters that we cannot translate to SQL statement.
                stream = super.filter(filter);
                hasPredicates = true;
=======
        Stream<Feature> stream = this;
        try {
            WarningEvent.LISTENER.set(selection);
            final var optimization = new Optimization();
            optimization.setFeatureType(table.featureType);
            for (final var filter : optimization.applyAndDecompose((Filter<? super Feature>) predicate)) {
                if (filter == Filter.include()) continue;
                if (filter == Filter.exclude()) return empty();
                if (!selection.tryAppend(filterToSQL, filter)) {
                    // Delegate to Java code all filters that we cannot translate to SQL statement.
                    stream = super.filter(filter);
                    hasPredicates = true;
                }
>>>>>>> 0704b92b
            }
        } finally {
            WarningEvent.LISTENER.remove();
        }
        return stream;
    }

    /**
     * Requests this stream to return distinct feature instances.
     * This operation will be done with a SQL {@code DISTINCT} clause if possible.
     */
    @Override
    public Stream<AbstractFeature> distinct() {
        if (isPagined()) {
            return delegate().distinct();
        } else {
            distinct = true;
            return this;
        }
    }

    /**
     * Returns an equivalent stream that is unordered.
     */
    @Override
    public Stream<AbstractFeature> unordered() {
        if (isPagined()) {
            return delegate().unordered();
        } else {
            sort = null;
            return super.unordered();
        }
    }

    /**
     * Returns an equivalent stream that is sorted by feature natural order.
     * This is defined as a matter of principle, but will cause a {@link ClassCastException} to be thrown
     * when a terminal operation will be executed because {@code Feature} instances are not comparable.
     */
    @Override
    public Stream<AbstractFeature> sorted() {
        if (isPagined()) {
            return delegate().sorted();
        } else {
            return super.sorted();
        }
    }

    /**
     * Returns a stream with features of this stream sorted using the given comparator.
     */
    @Override
    public Stream<AbstractFeature> sorted(final Comparator<? super AbstractFeature> comparator) {
        if (isPagined() || hasComparator) {
            return delegate().sorted(comparator);
        }
        final SortBy<? super AbstractFeature> c = SortByComparator.concatenate(sort, comparator);
        if (c != null) {
            sort = c;
            return this;
        }
        hasComparator = true;
        return super.sorted(comparator);
    }

    /**
     * Discards the specified number of elements.
     * This operation will be done with a SQL {@code OFFSET} clause.
     */
    @Override
    public Stream<AbstractFeature> skip(final long n) {
        // Do not require this stream to be active because this method may be invoked by `PaginedStream`.
        ArgumentChecks.ensurePositive("n", n);
        offset = Math.addExact(offset, n);
        if (count != 0) {
            if (n >= count) {
                return empty();
            }
            count -= n;
        }
        return this;
    }

    /**
     * Truncates this stream to the given number of elements.
     * This operation will be done with a SQL {@code FETCH NEXT} clause.
     */
    @Override
    public Stream<AbstractFeature> limit(final long maxSize) {
        // Do not require this stream to be active because this method may be invoked by `PaginedStream`.
        ArgumentChecks.ensurePositive("maxSize", maxSize);
        if (maxSize == 0) {
            return empty();
        }
        count = (count != 0) ? Math.min(count, maxSize) : maxSize;
        return this;
    }

    /**
     * Returns a stream with results of applying the given function to the elements of this stream.
     * The {@code skip} and {@code limit} operations applied on the returned stream may continue to
     * be optimized.
     */
    @Override
<<<<<<< HEAD
    public <R> Stream<R> map(final Function<? super AbstractFeature, ? extends R> mapper) {
=======
    @SuppressWarnings("unchecked")
    public <R> Stream<R> map(final Function<? super Feature, ? extends R> mapper) {
        if (projection == null && mapper instanceof FeatureProjection) {
            projection = (FeatureProjection) mapper;
            return (Stream) this;
        }
>>>>>>> 0704b92b
        return new PaginedStream<>(super.map(mapper), this);
    }

    /**
     * Counts the number of elements in the table. This method uses a simpler SQL statement than the one
     * associated to the table. For example if a property is an association to another feature, the SQL
     * statement will contain only the foreigner key values, not an inner join to the other feature table.
     */
    @Override
    public long count() {
        /*
         * If at least one filter is implemented by Java code (i.e. has not been translated to SQL statement),
         * then we cannot count using SQL only. We have to rely on the more costly default implementation.
         */
        if (hasPredicates || count != 0) {
            return super.count();
        }
        /*
         * Build the full SQL statement here, without using `FeatureAdapter.sql`,
         * because we do not need to follow foreigner keys.
         */
        final var sql = new SQLBuilder(table.database).append(SQLBuilder.SELECT).append("COUNT(");
        if (distinct) {
            String separator = "DISTINCT ";
            for (final Column attribute : table.attributes) {
                sql.append(separator).appendIdentifier(attribute.label);
                separator = ", ";
            }
        } else {
            // If we want a count and no distinct clause is specified, a single column is sufficient.
            sql.appendIdentifier(table.attributes[0].label);
        }
        table.appendFromClause(sql.append(')'));
        lock(table.database.transactionLocks);
        try (Connection connection = getConnection()) {
            makeReadOnly(connection);
            if (selection != null) {
                final String filter = selection.query(connection, null);
                if (filter != null) {
                    sql.append(" WHERE ").append(filter);
                }
            }
            try (Statement st = connection.createStatement();
                 ResultSet rs = st.executeQuery(sql.toString()))
            {
                while (rs.next()) {
                    final long n = rs.getLong(1);
                    if (!rs.wasNull()) return n;
                }
            }
        } catch (Exception e) {
            throw cannotExecute(e);
        } finally {
            unlock();
        }
        return Math.max(super.count() - offset, 0);
    }

    /**
     * Acquires a connection to the database. The {@link #makeReadOnly(Connection)} method should be invoked
     * after this method. Those two methods are separated for allowing the immediate use of the connection
     * in a {@code try ... finally} block.
     *
     * @return a new connection to the database.
     * @throws SQLException if we cannot create a new connection. See {@link DataSource#getConnection()} for details.
     */
    private Connection getConnection() throws SQLException {
        return table.database.source.getConnection();
    }

    /**
     * Makes the given connection read-only and apply some configuration for better performances.
     * Current configurations are:
     *
     * <ul>
     *   <li>{@linkplain Connection#setReadOnly(boolean) querying read-only}.</li>
     * </ul>
     *
     * @param  connection  the connection to configure.
     */
    private void makeReadOnly(final Connection connection) throws SQLException {
        if (table.database.dialect.supportsReadOnlyUpdate()) {
            connection.setReadOnly(true);
        }
        /*
         * Do not invoke `setAutoCommit(false)` because it causes the database to hold read locks,
         * even if we are doing only SELECT statements. On Derby database it causes the following
         * exception to be thrown when closing the connection because we do not invoke `commit()`:
         *
         *     ERROR 25001: Cannot close a connection while a transaction is still active.
         */
    }

    /**
     * Creates the iterator which will provide the actual feature instances.
     * The {@linkplain Spliterator#characteristics() characteristics} of the returned iterator
     * must be the characteristics declared in the {@code FeatureStream} constructor.
     *
     * <p>This method is invoked at most once, generally when a stream terminal operation is invoked.
     * After this method is invoked, this stream will not be active anymore.</p>
     *
     * @return an iterator over the feature elements.
     * @throws DataStoreException if a data model dependent error occurs.
     * @throws SQLException if an error occurs while executing the SQL statement.
     */
    @Override
<<<<<<< HEAD
    protected Spliterator<AbstractFeature> createSourceIterator() throws Exception {
        final String filter = (selection != null && !selection.isEmpty()) ? selection.toString() : null;
        selection = null;             // Let the garbage collector do its work.

        lock(table.database.transactionLocks);
=======
    protected Spliterator<Feature> createSourceIterator() throws Exception {
        Table projected = table;
        FeatureProjection completion = null;
        if (projection != null) {
            final var unhandled = new LinkedHashMap<String, Expression<? super Feature, ?>>();
            final var reusedNames = new HashSet<String>();
            projected = new Table(projected, projection, reusedNames, unhandled);
            if (!unhandled.isEmpty()) {
                /*
                 * Some properties may not be handled by the projection. Check if the projected feature contains
                 * enough information for computing missing properties without the need for the original feature.
                 */
                Set<String> references = null;
                for (var expression : unhandled.values()) {
                    references = ListingPropertyVisitor.xpaths(expression, references);
                }
                if (references == null || reusedNames.containsAll(references)) {
                    completion = new FeatureProjection(projected.featureType, unhandled);
                } else {
                    /*
                     * Cannot use `projected` because some expressions need properties
                     * available only in the original features.
                     */
                    projected = table;
                    completion = projection;
                }
            }
        }
        lock(projected.database.transactionLocks);
>>>>>>> 0704b92b
        final Connection connection = getConnection();
        setCloseHandler(connection);  // Executed only if `FeatureIterator` creation fails, discarded later otherwise.
        makeReadOnly(connection);
        final var features = new FeatureIterator(projected, connection, distinct, selection, sort, offset, count, completion);
        setCloseHandler(features);
        selection = null;             // Let the garbage collector do its work.
        return features;
    }

    /**
     * Returns a string representation of this stream for debugging purposes.
     * The returned string tells whether filtering and sorting are done using
     * SQL statement, Java code, or a mix of both.
     */
    @Override
    public String toString() {
        return Strings.toString(getClass(), "table", table.name.table,
                "predicates", hasPredicates ? (filterToSQL != null ? "mixed" : "Java") : (filterToSQL != null ? "SQL" : null),
                "comparator", hasComparator ? (sort != null ? "mixed" : "Java") : (sort != null ? "SQL" : null),
                "distinct",   distinct ? Boolean.TRUE : null,
                "offset",     offset != 0 ? offset : null,
                "count",      count  != 0 ? count  : null);
    }
}<|MERGE_RESOLUTION|>--- conflicted
+++ resolved
@@ -43,18 +43,11 @@
 import org.apache.sis.storage.DataStoreException;
 import org.apache.sis.storage.base.FeatureProjection;
 
-<<<<<<< HEAD
 // Specific to the main branch:
 import org.apache.sis.filter.Filter;
+import org.apache.sis.filter.Expression;
 import org.apache.sis.feature.AbstractFeature;
 import org.apache.sis.pending.geoapi.filter.SortBy;
-=======
-// Specific to the geoapi-3.1 and geoapi-4.0 branches:
-import org.opengis.feature.Feature;
-import org.opengis.filter.Expression;
-import org.opengis.filter.Filter;
-import org.opengis.filter.SortBy;
->>>>>>> 0704b92b
 
 
 /**
@@ -199,24 +192,12 @@
          * if we have a "F₀ AND F₁ AND F₂" chain, it is possible to have some Fₙ as SQL statements and
          * other Fₙ executed in Java code.
          */
-<<<<<<< HEAD
-        final Optimization optimization = new Optimization();
-        optimization.setFeatureType(table.featureType);
         Stream<AbstractFeature> stream = this;
-        for (final Filter<? super AbstractFeature> filter : optimization.applyAndDecompose((Filter<? super AbstractFeature>) predicate)) {
-            if (filter == Filter.include()) continue;
-            if (filter == Filter.exclude()) return empty();
-            if (!selection.tryAppend(filterToSQL, filter)) {
-                // Delegate to Java code all filters that we cannot translate to SQL statement.
-                stream = super.filter(filter);
-                hasPredicates = true;
-=======
-        Stream<Feature> stream = this;
         try {
             WarningEvent.LISTENER.set(selection);
             final var optimization = new Optimization();
             optimization.setFeatureType(table.featureType);
-            for (final var filter : optimization.applyAndDecompose((Filter<? super Feature>) predicate)) {
+            for (final var filter : optimization.applyAndDecompose((Filter<? super AbstractFeature>) predicate)) {
                 if (filter == Filter.include()) continue;
                 if (filter == Filter.exclude()) return empty();
                 if (!selection.tryAppend(filterToSQL, filter)) {
@@ -224,7 +205,6 @@
                     stream = super.filter(filter);
                     hasPredicates = true;
                 }
->>>>>>> 0704b92b
             }
         } finally {
             WarningEvent.LISTENER.remove();
@@ -329,16 +309,12 @@
      * be optimized.
      */
     @Override
-<<<<<<< HEAD
+    @SuppressWarnings("unchecked")
     public <R> Stream<R> map(final Function<? super AbstractFeature, ? extends R> mapper) {
-=======
-    @SuppressWarnings("unchecked")
-    public <R> Stream<R> map(final Function<? super Feature, ? extends R> mapper) {
         if (projection == null && mapper instanceof FeatureProjection) {
             projection = (FeatureProjection) mapper;
             return (Stream) this;
         }
->>>>>>> 0704b92b
         return new PaginedStream<>(super.map(mapper), this);
     }
 
@@ -445,18 +421,11 @@
      * @throws SQLException if an error occurs while executing the SQL statement.
      */
     @Override
-<<<<<<< HEAD
     protected Spliterator<AbstractFeature> createSourceIterator() throws Exception {
-        final String filter = (selection != null && !selection.isEmpty()) ? selection.toString() : null;
-        selection = null;             // Let the garbage collector do its work.
-
-        lock(table.database.transactionLocks);
-=======
-    protected Spliterator<Feature> createSourceIterator() throws Exception {
         Table projected = table;
         FeatureProjection completion = null;
         if (projection != null) {
-            final var unhandled = new LinkedHashMap<String, Expression<? super Feature, ?>>();
+            final var unhandled = new LinkedHashMap<String, Expression<? super AbstractFeature, ?>>();
             final var reusedNames = new HashSet<String>();
             projected = new Table(projected, projection, reusedNames, unhandled);
             if (!unhandled.isEmpty()) {
@@ -481,7 +450,6 @@
             }
         }
         lock(projected.database.transactionLocks);
->>>>>>> 0704b92b
         final Connection connection = getConnection();
         setCloseHandler(connection);  // Executed only if `FeatureIterator` creation fails, discarded later otherwise.
         makeReadOnly(connection);
