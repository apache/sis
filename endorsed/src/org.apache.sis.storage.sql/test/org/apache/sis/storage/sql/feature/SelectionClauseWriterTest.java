--- conflicted
+++ resolved
@@ -49,11 +49,7 @@
     /**
      * The factory to use for creating the filter objects.
      */
-<<<<<<< HEAD
-    private final DefaultFilterFactory<AbstractFeature,Object,Object> FF;
-=======
-    private final FilterFactory<Feature, Object, ?> FF;
->>>>>>> 27274f37
+    private final DefaultFilterFactory<AbstractFeature, Object, ?> FF;
 
     /**
      * A dummy table for testing purpose.
@@ -131,13 +127,8 @@
         final var bbox = new GeneralEnvelope(HardCodedCRS.WGS84_LATITUDE_FIRST);
         bbox.setEnvelope(-10, 20, -5, 25);
 
-<<<<<<< HEAD
         Filter<AbstractFeature> filter = FF.intersects(FF.property("BETA"), FF.literal(bbox));
-        final Optimization optimization = new Optimization();
-=======
-        Filter<Feature> filter = FF.intersects(FF.property("BETA"), FF.literal(bbox));
         final var optimization = new Optimization();
->>>>>>> 27274f37
         optimization.setFeatureType(table.featureType);
         verifySQL(optimization.apply(filter), "ST_Intersects(\"BETA\", " +
                 "ST_GeomFromText('POLYGON ((20 -10, 25 -10, 25 -5, 20 -5, 20 -10))'))");
@@ -147,13 +138,8 @@
      * Formats the given filter as a SQL {@code WHERE} statement body
      * and verifies that the result is equal to the expected string.
      */
-<<<<<<< HEAD
     private void verifySQL(final Filter<AbstractFeature> filter, final String expected) {
-        final SelectionClause sql = new SelectionClause(table);
-=======
-    private void verifySQL(final Filter<Feature> filter, final String expected) {
         final var sql = new SelectionClause(table);
->>>>>>> 27274f37
         assertTrue(sql.tryAppend(SelectionClauseWriter.DEFAULT, filter));
         assertEquals(expected, sql.toString());
     }
