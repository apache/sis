--- conflicted
+++ resolved
@@ -118,14 +118,9 @@
      * @param  metadata  the metadata to verify.
      */
     private static void validate(final Metadata metadata) {
-<<<<<<< HEAD
-        final Identification identification = TestUtilities.getSingleton(metadata.getIdentificationInfo());
+        final Identification identification = assertSingleton(metadata.getIdentificationInfo());
         var defId = assertInstanceOf(AbstractIdentification.class, identification);
         assertTrue(defId.getSpatialRepresentationTypes().containsAll(
-=======
-        final Identification identification = assertSingleton(metadata.getIdentificationInfo());
-        assertTrue(identification.getSpatialRepresentationTypes().containsAll(
->>>>>>> 5d62feec
                 Arrays.asList(SpatialRepresentationType.TEXT_TABLE,
                               SpatialRepresentationType.VECTOR,
                               SpatialRepresentationType.GRID)));
