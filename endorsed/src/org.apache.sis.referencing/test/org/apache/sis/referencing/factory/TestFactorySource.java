/*
 * Licensed to the Apache Software Foundation (ASF) under one or more
 * contributor license agreements.  See the NOTICE file distributed with
 * this work for additional information regarding copyright ownership.
 * The ASF licenses this file to You under the Apache License, Version 2.0
 * (the "License"); you may not use this file except in compliance with
 * the License.  You may obtain a copy of the License at
 *
 *     http://www.apache.org/licenses/LICENSE-2.0
 *
 * Unless required by applicable law or agreed to in writing, software
 * distributed under the License is distributed on an "AS IS" BASIS,
 * WITHOUT WARRANTIES OR CONDITIONS OF ANY KIND, either express or implied.
 * See the License for the specific language governing permissions and
 * limitations under the License.
 */
package org.apache.sis.referencing.factory;

import java.util.HashMap;
import org.postgresql.ds.PGSimpleDataSource;
import org.opengis.util.FactoryException;
import org.opengis.referencing.crs.CRSAuthorityFactory;
import org.apache.sis.util.internal.Constants;
import org.apache.sis.metadata.sql.util.Initializer;
import org.apache.sis.referencing.CRS;
import org.apache.sis.referencing.factory.sql.EPSGFactory;

// Test dependencies
import static org.junit.jupiter.api.Assertions.*;
import static org.junit.jupiter.api.Assumptions.*;
<<<<<<< HEAD
import static org.apache.sis.test.GeoapiAssert.assertBetween;
=======

// Specific to the geoapi-3.1 and geoapi-4.0 branches:
import static org.opengis.test.Assertions.assertBetween;
>>>>>>> 445620db


/**
 * Provides an EPSG factory to use for testing purpose, or notifies if no factory is available.
 * This is the common class used by all tests that need a full EPSG geodetic dataset to be installed.
 * Use this class as below:
 *
 * {@snippet lang="java" :
 *     @TestInstance(TestInstance.Lifecycle.PER_CLASS)
 *     public class MyTest {
 *         private final TestFactorySource dataEPSG;
 *
 *         public MyTest() throws FactoryException {
 *             dataEPSG = new TestFactorySource();
 *         }
 *
 *         @AfterAll
 *         public void close() throws FactoryException {
 *             dataEPSG.close();
 *         }
 *
 *         @Test
 *         public void testFoo() {
 *             final EPSGFactory factory = dataEPSG.factory();
 *             // Test can happen now.
 *         }
 *     }
 *     }
 *
 * @author  Martin Desruisseaux (Geomatys)
 */
public final class TestFactorySource {
    /**
     * Whether to use PostgreSQL instead of Derby for the tests. This field should be {@code false};
     * the {@code true} value is used only for temporarily debugging of PostgreSQL-specific features.
     * It is developer responsibility to setup a {@code "SpatialMetadata"} database on the local host.
     * This method differs from {@link org.apache.sis.metadata.sql.TestDatabase} by querying a permanent
     * database instead of a temporary database to be deleted after the tests.
     *
     * @see org.apache.sis.metadata.sql.TestDatabase#createOnPostgreSQL(String, boolean)
     */
    private static final boolean TEST_ON_POSTGRESQL = false;
    static {
        if (TEST_ON_POSTGRESQL) {
            final PGSimpleDataSource ds = new PGSimpleDataSource();
            // Server default to "localhost".
            ds.setDatabaseName(Initializer.DATABASE);
            Initializer.setDefault(() -> ds);
        }
    }

    /**
     * The factory instance to use for the tests, or {@code null} if not available.
     */
    private final EPSGFactory factory;

    /**
     * {@code true} if we failed to create the {@link #factory}.
     */
    private static boolean isUnavailable;

    /**
     * Returns the system-wide EPSG factory, or interrupts the tests with JUnit {@code Assumptions}
     * if the EPSG factory is not available. Note that this method breaks isolation between tests.
     * For more isolated tests, use {@link #createFactory()} and {@link #close()} instead.
     *
     * @return the system-wide EPSG factory. Never null if this method returns.
     * @throws FactoryException if an error occurred while fetching the factory.
     */
    public static synchronized EPSGFactory getSharedFactory() throws FactoryException {
        assumeFalse(isUnavailable, "No connection to EPSG dataset.");
        final CRSAuthorityFactory crsFactory = CRS.getAuthorityFactory(Constants.EPSG);
        assumeTrue(crsFactory instanceof EPSGFactory, "No connection to EPSG dataset.");
        try {
            assertNotNull(crsFactory.createGeographicCRS("4326"));
        } catch (UnavailableFactoryException e) {
            isUnavailable = true;
            GeodeticAuthorityFactory.LOGGER.warning(e.toString());
            abort("No connection to EPSG dataset.");
        }
        return (EPSGFactory) crsFactory;
    }

    /**
     * Creates the factory to use for all tests in a class.
     * If this method fails to create the factory, then {@link #factory} is left to {@code null} value.
     *
     * @throws FactoryException if an error occurred while creating the factory.
     */
    public TestFactorySource() throws FactoryException {
        @SuppressWarnings("LocalVariableHidesMemberVariable")
        EPSGFactory factory = null;
        synchronized (TestFactorySource.class) {
            if (!isUnavailable) {
                final GeodeticObjectFactory f = GeodeticObjectFactory.provider();
                final var properties = new HashMap<String,Object>(6);
                assertNull(properties.put("datumFactory", f));
                assertNull(properties.put("csFactory", f));
                assertNull(properties.put("crsFactory", f));
                boolean success = false;
                try {
                    factory = new EPSGFactory(properties);
                    assertEquals(0, ((ConcurrentAuthorityFactory) factory).countAvailableDataAccess(),
                                 "Expected no Data Access Object (DAO) before the first test is run.");
                    /*
                     * Above method call may fail if no data source has been specified.
                     * Following method call may fail if a data source has been specified,
                     * but the database does not contain the required tables.
                     */
                    assertNotNull(factory.createUnit(String.valueOf(Constants.EPSG_METRE)));
                    success = true;
                } catch (UnavailableFactoryException e) {
                    isUnavailable = true;
                    GeodeticAuthorityFactory.LOGGER.warning(e.toString());
                } finally {
                    if (!success && factory != null) {
                        factory.close();
                        factory = null;
                    }
                }
            }
            this.factory = factory;
        }
    }

    /**
     * Returns the factory, or interrupt the test with a JUnit {@code Assumptions} if there is no factory available.
     *
     * @return the factory (never null if this method returns).
     */
    public EPSGFactory factory() {
        assumeTrue(factory != null, "No connection to EPSG dataset.");
        return factory;
    }

    /**
     * Forces release of JDBC connections after the tests in a class.
     *
     * @throws FactoryException if an error occurred while closing the connections.
     */
    public void close() throws FactoryException {
        if (factory != null) {
            final int n = ((ConcurrentAuthorityFactory) factory).countAvailableDataAccess();
            factory.close();
            assertBetween(0, 1, n, "Since we ran all tests sequentially, should have no more than 1 Data Access Object (DAO).");
        }
    }
}<|MERGE_RESOLUTION|>--- conflicted
+++ resolved
@@ -28,13 +28,9 @@
 // Test dependencies
 import static org.junit.jupiter.api.Assertions.*;
 import static org.junit.jupiter.api.Assumptions.*;
-<<<<<<< HEAD
+
+// Specific to the main branch:
 import static org.apache.sis.test.GeoapiAssert.assertBetween;
-=======
-
-// Specific to the geoapi-3.1 and geoapi-4.0 branches:
-import static org.opengis.test.Assertions.assertBetween;
->>>>>>> 445620db
 
 
 /**
