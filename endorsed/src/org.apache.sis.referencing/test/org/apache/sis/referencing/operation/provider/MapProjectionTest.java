/*
 * Licensed to the Apache Software Foundation (ASF) under one or more
 * contributor license agreements.  See the NOTICE file distributed with
 * this work for additional information regarding copyright ownership.
 * The ASF licenses this file to You under the Apache License, Version 2.0
 * (the "License"); you may not use this file except in compliance with
 * the License.  You may obtain a copy of the License at
 *
 *     http://www.apache.org/licenses/LICENSE-2.0
 *
 * Unless required by applicable law or agreed to in writing, software
 * distributed under the License is distributed on an "AS IS" BASIS,
 * WITHOUT WARRANTIES OR CONDITIONS OF ANY KIND, either express or implied.
 * See the License for the specific language governing permissions and
 * limitations under the License.
 */
package org.apache.sis.referencing.operation.provider;

import java.util.Iterator;
import org.opengis.util.GenericName;
import org.opengis.parameter.ParameterDescriptor;
import org.opengis.parameter.GeneralParameterDescriptor;
import org.apache.sis.metadata.iso.citation.Citations;
import static org.apache.sis.util.internal.Constants.*;

// Test dependencies
import org.junit.jupiter.api.Test;
import static org.junit.jupiter.api.Assertions.*;
import org.apache.sis.test.TestCase;
import static org.apache.sis.referencing.Assertions.assertOgcIdentifierEquals;
import static org.apache.sis.referencing.Assertions.assertEpsgIdentifierEquals;

// Specific to the main branch:
import org.opengis.referencing.ReferenceIdentifier;


/**
 * Verifies some parameters of {@link MapProjection} and a few subclasses.
 *
 * @author  Martin Desruisseaux (Geomatys)
 */
public final class MapProjectionTest extends TestCase {
    /**
     * Creates a new test case.
     */
    public MapProjectionTest() {
    }

    /**
     * Verifies {@link MapProjection#SEMI_MAJOR} and {@link MapProjection#SEMI_MINOR} parameter descriptors.
     */
    @Test
    public void testSemiAxes() {
        assertParamEquals(null, SEMI_MAJOR, true, MapProjection.SEMI_MAJOR);
        assertParamEquals(null, SEMI_MINOR, true, MapProjection.SEMI_MINOR);
    }

    /**
     * Verifies some parameters of {@link Equirectangular}. Note that {@code Equirectangular} is the first projection
     * to be loaded by {@link org.apache.sis.referencing.operation.transform.DefaultMathTransformFactory} and defines
     * some parameters which will be reused by other projections.
     *
     * <p><b>Note:</b> there is no test for {@code Equirectangular.createMathTransform(…)} in this class because
     * the math transforms are tested in the {@link org.apache.sis.referencing.operation.projection} package.</p>
     */
    @Test
    public void testEquirectangular() {
        final Iterator<GeneralParameterDescriptor> it = Equirectangular.PARAMETERS.descriptors().iterator();
        assertParamEquals("Equidistant Cylindrical (Spherical)", "Equirectangular",    true,  Equirectangular.PARAMETERS);
        assertParamEquals(null,                                   SEMI_MAJOR,          true,  it.next());
        assertParamEquals(null,                                   SEMI_MINOR,          true,  it.next());
        assertParamEquals("Latitude of 1st standard parallel",    STANDARD_PARALLEL_1, true,  it.next());
        assertParamEquals("Latitude of natural origin",           LATITUDE_OF_ORIGIN,  false, it.next());
        assertParamEquals("Longitude of natural origin",          CENTRAL_MERIDIAN,    true,  it.next());
        assertParamEquals("False easting",                        FALSE_EASTING,       true,  it.next());
        assertParamEquals("False northing",                       FALSE_NORTHING,      true,  it.next());
        assertFalse(it.hasNext());
        assertIsForcedToZero((ParameterDescriptor<?>) Equirectangular.PARAMETERS.descriptor(LATITUDE_OF_ORIGIN));
    }

    /**
     * Verifies some {@link Mercator1SP} parameter descriptors.
     */
    @Test
    public void testMercator1SP() {
        final Iterator<GeneralParameterDescriptor> it = Mercator1SP.PARAMETERS.descriptors().iterator();
        assertParamEquals("Mercator (variant A)",          "Mercator_1SP",       true, Mercator1SP.PARAMETERS);
        assertParamEquals(null,                             SEMI_MAJOR,          true, it.next());
        assertParamEquals(null,                             SEMI_MINOR,          true, it.next());
        assertParamEquals("Latitude of natural origin",     LATITUDE_OF_ORIGIN,  true, it.next());
        assertParamEquals("Longitude of natural origin",    CENTRAL_MERIDIAN,    true, it.next());
        assertParamEquals("Scale factor at natural origin", SCALE_FACTOR,        true, it.next());
        assertParamEquals("False easting",                  FALSE_EASTING,       true, it.next());
        assertParamEquals("False northing",                 FALSE_NORTHING,      true, it.next());
        assertFalse(it.hasNext());
        assertIsForcedToZero((ParameterDescriptor<?>) Mercator1SP.PARAMETERS.descriptor(LATITUDE_OF_ORIGIN));
    }

    /**
     * Verifies some {@link Mercator2SP} parameter descriptors.
     */
    @Test
    public void testMercator2SP() {
        final Iterator<GeneralParameterDescriptor> it = Mercator2SP.PARAMETERS.descriptors().iterator();
        assertParamEquals("Mercator (variant B)",             "Mercator_2SP",        true,  Mercator2SP.PARAMETERS);
        assertParamEquals(null,                                SEMI_MAJOR,           true,  it.next());
        assertParamEquals(null,                                SEMI_MINOR,           true,  it.next());
        assertParamEquals("Latitude of 1st standard parallel", STANDARD_PARALLEL_1,  true,  it.next());
        assertParamEquals("Latitude of natural origin",        LATITUDE_OF_ORIGIN,   false, it.next());
        assertParamEquals("Longitude of natural origin",       CENTRAL_MERIDIAN,     true,  it.next());
        assertParamEquals(null,                                SCALE_FACTOR,         false, it.next());
        assertParamEquals("False easting",                     FALSE_EASTING,        true,  it.next());
        assertParamEquals("False northing",                    FALSE_NORTHING,       true,  it.next());
        assertFalse(it.hasNext());
        assertIsForcedToZero((ParameterDescriptor<?>) Mercator1SP.PARAMETERS.descriptor(LATITUDE_OF_ORIGIN));
    }

    /**
     * Asserts that the primary name of the given parameter is the given name in the EPSG namespace.
     * Then asserts that the first alias (ignoring other EPSG alias) of the given parameter is the
     * given name in the OGC namespace.
     */
    private static void assertParamEquals(final String epsgName, final String ogcName, final boolean isMandatory,
            final GeneralParameterDescriptor actual)
    {
        if (epsgName != null) {
            assertEpsgIdentifierEquals(epsgName, actual.getName());
        } else {
            assertOgcIdentifierEquals(ogcName, actual.getName());
        }
        assertEquals(isMandatory ? 1 : 0, actual.getMinimumOccurs());
        if (epsgName != null) {
            for (final GenericName alias : actual.getAlias()) {
<<<<<<< HEAD
                if (alias instanceof ReferenceIdentifier && ((ReferenceIdentifier) alias).getAuthority() != Citations.EPSG) {
                    assertOgcIdentifierEquals(ogcName, (ReferenceIdentifier) alias);
=======
                if (alias instanceof Identifier id && id.getAuthority() != Citations.EPSG) {
                    assertOgcIdentifierEquals(ogcName, id);
>>>>>>> f4bb5471
                    return;
                }
            }
            fail("OGC alias not found.");
        }
    }

    /**
     * Asserts the given parameter forces its value to zero.
     * This test is mostly for {@link Equirectangular#LATITUDE_OF_ORIGIN}.
     */
    private static void assertIsForcedToZero(final ParameterDescriptor<?> parameter) {
        assertEquals(-0.0, parameter.getMinimumValue());
        assertEquals(+0.0, parameter.getMaximumValue());
    }
}<|MERGE_RESOLUTION|>--- conflicted
+++ resolved
@@ -131,13 +131,8 @@
         assertEquals(isMandatory ? 1 : 0, actual.getMinimumOccurs());
         if (epsgName != null) {
             for (final GenericName alias : actual.getAlias()) {
-<<<<<<< HEAD
-                if (alias instanceof ReferenceIdentifier && ((ReferenceIdentifier) alias).getAuthority() != Citations.EPSG) {
-                    assertOgcIdentifierEquals(ogcName, (ReferenceIdentifier) alias);
-=======
-                if (alias instanceof Identifier id && id.getAuthority() != Citations.EPSG) {
+                if (alias instanceof ReferenceIdentifier id && id.getAuthority() != Citations.EPSG) {
                     assertOgcIdentifierEquals(ogcName, id);
->>>>>>> f4bb5471
                     return;
                 }
             }
