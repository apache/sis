--- conflicted
+++ resolved
@@ -154,15 +154,9 @@
     public void testConversionUnmarshalling() throws JAXBException {
         final DefaultConversion c = unmarshalFile(DefaultConversion.class, openTestFile(false));
         assertEquals("World Mercator", c.getName().getCode(), "name");
-<<<<<<< HEAD
-        assertEquals("3395", getSingleton(c.getIdentifiers()).getCode(), "identifier");
-        assertEquals("Very small scale mapping.", getScope(c), "scope");
-        assertNull(c.getOperationVersion(), "operationVersion");
-=======
         assertEquals("3395", assertSingletonAuthorityCode(c), "identifier");
         assertEquals("Very small scale mapping.", assertSingletonScope(c), "scope");
-        assertTrue  (c.getOperationVersion().isEmpty(), "operationVersion");
->>>>>>> 19e8496c
+        assertNull(c.getOperationVersion(), "operationVersion");
 
         final GeographicBoundingBox e = assertSingletonDomainOfValidity(c);
         assertEquals(+180, e.getEastBoundLongitude(), "eastBoundLongitude");
@@ -225,15 +219,9 @@
     public void testTransformationUnmarshalling() throws JAXBException {
         final DefaultTransformation c = unmarshalFile(DefaultTransformation.class, openTestFile(true));
         assertEquals("NTF (Paris) to NTF (1)", c.getName().getCode(), "name");
-<<<<<<< HEAD
-        assertEquals("1763", getSingleton(c.getIdentifiers()).getCode(), "identifier");
-        assertEquals("Change of prime meridian.", getScope(c), "scope");
-        assertEquals("IGN-Fra", c.getOperationVersion(), "operationVersion");
-=======
         assertEquals("1763", assertSingletonAuthorityCode(c), "identifier");
         assertEquals("Change of prime meridian.", assertSingletonScope(c), "scope");
-        assertEquals("IGN-Fra", c.getOperationVersion().get(), "operationVersion");
->>>>>>> 19e8496c
+        assertEquals("IGN-Fra", c.getOperationVersion(), "operationVersion");
 
         final OperationMethod method = c.getMethod();
         assertNotNull(method, "method");
