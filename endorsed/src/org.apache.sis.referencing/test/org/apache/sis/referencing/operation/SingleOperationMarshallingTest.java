--- conflicted
+++ resolved
@@ -51,14 +51,8 @@
 import static org.apache.sis.test.Assertions.assertSingletonDomainOfValidity;
 import static org.apache.sis.referencing.Assertions.assertMatrixEquals;
 
-<<<<<<< HEAD
 // Specific to the main branch:
 import static org.apache.sis.test.GeoapiAssert.assertIdentifierEquals;
-import static org.apache.sis.test.GeoapiAssert.assertMatrixEquals;
-=======
-// Specific to the geoapi-3.1 and geoapi-4.0 branches:
-import static org.opengis.test.Assertions.assertIdentifierEquals;
->>>>>>> 5d62feec
 
 
 /**
@@ -160,15 +154,9 @@
     public void testConversionUnmarshalling() throws JAXBException {
         final DefaultConversion c = unmarshalFile(DefaultConversion.class, openTestFile(false));
         assertEquals("World Mercator", c.getName().getCode(), "name");
-<<<<<<< HEAD
-        assertEquals("3395", getSingleton(c.getIdentifiers()).getCode(), "identifier");
-        assertEquals("Very small scale mapping.", getScope(c), "scope");
-        assertNull  (c.getOperationVersion(), "operationVersion");
-=======
         assertEquals("3395", assertSingletonAuthorityCode(c), "identifier");
         assertEquals("Very small scale mapping.", assertSingletonScope(c), "scope");
         assertNull(c.getOperationVersion(), "operationVersion");
->>>>>>> 5d62feec
 
         final GeographicBoundingBox e = assertSingletonDomainOfValidity(c);
         assertEquals(+180, e.getEastBoundLongitude(), "eastBoundLongitude");
