/*
 * Licensed to the Apache Software Foundation (ASF) under one or more
 * contributor license agreements.  See the NOTICE file distributed with
 * this work for additional information regarding copyright ownership.
 * The ASF licenses this file to You under the Apache License, Version 2.0
 * (the "License"); you may not use this file except in compliance with
 * the License.  You may obtain a copy of the License at
 *
 *     http://www.apache.org/licenses/LICENSE-2.0
 *
 * Unless required by applicable law or agreed to in writing, software
 * distributed under the License is distributed on an "AS IS" BASIS,
 * WITHOUT WARRANTIES OR CONDITIONS OF ANY KIND, either express or implied.
 * See the License for the specific language governing permissions and
 * limitations under the License.
 */
package org.apache.sis.referencing.operation.builder;

import org.apache.sis.referencing.operation.matrix.Matrix2;
import org.opengis.referencing.operation.Matrix;
import org.opengis.referencing.operation.TransformException;
import org.apache.sis.referencing.operation.transform.MathTransforms;
import org.apache.sis.test.DependsOnMethod;
import org.apache.sis.test.TestCase;
import org.junit.Test;

import static org.junit.Assert.*;
<<<<<<< HEAD
import static org.apache.sis.test.GeoapiAssert.assertMatrixEquals;
=======

// Specific to the geoapi-3.1 and geoapi-4.0 branches:
import static org.opengis.test.Assert.assertMatrixEquals;
>>>>>>> efcd672a


/**
 * Tests {@link ResidualGrid}.
 *
 * @author  Martin Desruisseaux (Geomatys)
 * @version 1.1
 * @since   1.0
 */
public final class ResidualGridTest extends TestCase {
    /**
     * The grid to test.
     */
    private final ResidualGrid grid;

    /**
     * Creates a new test case with a 3×4 grid with 2 values in each cells.
     * Those two values are typically the horizontal components of translation vectors.
     * The grid has no "source to grid" or "grid to CRS" transformations.
     *
     * @throws TransformException if an error occurred while handling a wraparound axis.
     */
    public ResidualGridTest() throws TransformException {
        grid = new ResidualGrid(MathTransforms.identity(2), MathTransforms.identity(2), 3, 4, new float[] {
                0,2  ,  1,2  ,  2,1,
                1,3  ,  2,2  ,  1,1,
                0,4  ,  2,3  ,  3,2,
                1,4  ,  3,3  ,  3,2}, 0.1, null, null);
    }

    /**
     * Verifies some global properties.
     */
    @Test
    public void verifyGlobalProperties() {
        assertEquals("translationDimensions", 2,  grid.getTranslationDimensions());
        assertTrue("coordinateToGrid.isIdentity", grid.getCoordinateToGrid().isIdentity());
        assertTrue("gridToTarget.isIdentity",     grid.gridToTarget.isIdentity());
    }

    /**
     * Tests {@link ResidualGrid#getCellValue(int, int, int)}.
     * That method fetches values directly, without interpolations.
     */
    @Test
    public void testGetCellValue() {
        assertEquals(0, grid.getCellValue(0, 0, 0), STRICT);
        assertEquals(2, grid.getCellValue(1, 0, 0), STRICT);
        assertEquals(1, grid.getCellValue(0, 1, 0), STRICT);
        assertEquals(2, grid.getCellValue(1, 1, 0), STRICT);
        assertEquals(2, grid.getCellValue(0, 2, 0), STRICT);
        assertEquals(1, grid.getCellValue(1, 2, 0), STRICT);
        assertEquals(1, grid.getCellValue(0, 0, 3), STRICT);
        assertEquals(4, grid.getCellValue(1, 0, 3), STRICT);
        assertEquals(3, grid.getCellValue(0, 2, 3), STRICT);
        assertEquals(2, grid.getCellValue(1, 2, 3), STRICT);
    }

    /**
     * Tests {@link ResidualGrid#interpolateAt(double...)} without interpolation.
     * This test checks the same values than {@link #testGetCellValue()}.
     *
     * @throws TransformException if an error occurred while transforming a coordinate.
     */
    @Test
    @DependsOnMethod("testGetCellValue")
    public void testInterpolateAtExactLocation() throws TransformException {
        assertArrayEquals(new double[] {0, 2}, grid.interpolateAt(0, 0), STRICT);
        assertArrayEquals(new double[] {1, 2}, grid.interpolateAt(1, 0), STRICT);
        assertArrayEquals(new double[] {2, 1}, grid.interpolateAt(2, 0), STRICT);
        assertArrayEquals(new double[] {1, 4}, grid.interpolateAt(0, 3), STRICT);
        assertArrayEquals(new double[] {3, 2}, grid.interpolateAt(2, 3), STRICT);
    }

    /**
     * Tests {@link ResidualGrid#interpolateAt(double...)} at the median point between cells.
     * The result in this special case is equivalent to the average of all 4 surrounding cells.
     *
     * @throws TransformException if an error occurred while transforming a coordinate.
     */
    @Test
    @DependsOnMethod("testInterpolateAtExactLocation")
    public void testInterpolateAtIntersection() throws TransformException {
        assertArrayEquals(new double[] {1,    2.25}, grid.interpolateAt(0.5, 0.5), STRICT);
        assertArrayEquals(new double[] {1.5,  1.5 }, grid.interpolateAt(1.5, 0.5), STRICT);
        assertArrayEquals(new double[] {1.25, 3   }, grid.interpolateAt(0.5, 1.5), STRICT);
        assertArrayEquals(new double[] {2,    2   }, grid.interpolateAt(1.5, 1.5), STRICT);
        assertArrayEquals(new double[] {1.5,  3.5 }, grid.interpolateAt(0.5, 2.5), STRICT);
        assertArrayEquals(new double[] {2.75, 2.5 }, grid.interpolateAt(1.5, 2.5), STRICT);
    }

    /**
     * Tests {@link ResidualGrid#interpolateAt(double...)} at other locations.
     *
     * @throws TransformException if an error occurred while transforming a coordinate.
     */
    @Test
    @DependsOnMethod("testInterpolateAtIntersection")
    public void testInterpolateAt() throws TransformException {
        assertArrayEquals(new double[] {0.25,  2   }, grid.interpolateAt(0.25, 0   ), STRICT);
        assertArrayEquals(new double[] {1.75,  1.25}, grid.interpolateAt(1.75, 0   ), STRICT);
        assertArrayEquals(new double[] {1.25,  2   }, grid.interpolateAt(1,    0.25), STRICT);
        assertArrayEquals(new double[] {1.625, 1.25}, grid.interpolateAt(1.75, 0.25), STRICT);
    }

    /**
     * Tests {@link ResidualGrid#derivativeInCell(double, double)}.
     * The Jacobian is computed with those values:
     *
     * <pre class="text">
     *   (0,4)   (2,3)
     *   (1,4)   (3,3)</pre>
     *
     * So this mean for example that when moving from 1 cell to the right, the residual change from (0,4) to (2,3).
     * Consequently, the <var>x</var> position is increased from (2-0) = 2 cells in addition to the move to the right
     * (so the total increase is 3), and the <var>y</var> position is increased from (3-4) = -1.
     */
    @Test
    @DependsOnMethod("testGetCellValue")
    public void testDerivativeInCell() {
        final Matrix expected = new Matrix2(3, 1, -1, 1);
        final Matrix actual = grid.derivativeInCell(0.5, 2.5);
        assertMatrixEquals("derivativeInCell", expected, actual, STRICT);
    }
}<|MERGE_RESOLUTION|>--- conflicted
+++ resolved
@@ -25,13 +25,9 @@
 import org.junit.Test;
 
 import static org.junit.Assert.*;
-<<<<<<< HEAD
+
+// Specific to the main branch:
 import static org.apache.sis.test.GeoapiAssert.assertMatrixEquals;
-=======
-
-// Specific to the geoapi-3.1 and geoapi-4.0 branches:
-import static org.opengis.test.Assert.assertMatrixEquals;
->>>>>>> efcd672a
 
 
 /**
