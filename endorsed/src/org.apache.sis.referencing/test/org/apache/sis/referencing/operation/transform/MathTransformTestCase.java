/*
 * Licensed to the Apache Software Foundation (ASF) under one or more
 * contributor license agreements.  See the NOTICE file distributed with
 * this work for additional information regarding copyright ownership.
 * The ASF licenses this file to You under the Apache License, Version 2.0
 * (the "License"); you may not use this file except in compliance with
 * the License.  You may obtain a copy of the License at
 *
 *     http://www.apache.org/licenses/LICENSE-2.0
 *
 * Unless required by applicable law or agreed to in writing, software
 * distributed under the License is distributed on an "AS IS" BASIS,
 * WITHOUT WARRANTIES OR CONDITIONS OF ANY KIND, either express or implied.
 * See the License for the specific language governing permissions and
 * limitations under the License.
 */
package org.apache.sis.referencing.operation.transform;

import java.util.Random;
import java.io.IOException;
import java.io.UncheckedIOException;
import static java.lang.StrictMath.*;
import org.opengis.referencing.operation.MathTransform;
import org.opengis.referencing.operation.MathTransform1D;
import org.opengis.referencing.operation.MathTransform2D;
import org.opengis.referencing.operation.TransformException;
import org.opengis.parameter.ParameterDescriptorGroup;
import org.opengis.parameter.ParameterValueGroup;
import org.opengis.metadata.Identifier;
import org.apache.sis.parameter.Parameterized;
import org.apache.sis.util.Debug;
import org.apache.sis.util.Classes;
import org.apache.sis.util.ArraysExt;
import org.apache.sis.io.TableAppender;
import org.apache.sis.io.wkt.Convention;
import org.apache.sis.io.wkt.FormattableObject;
import org.apache.sis.referencing.operation.matrix.MatrixTestCase;

// Test dependencies
import static org.junit.jupiter.api.Assertions.*;
import org.junit.jupiter.api.extension.ExtendWith;
import org.apache.sis.test.FailureDetailsReporter;
import org.apache.sis.test.TestUtilities;
import org.apache.sis.referencing.Assertions;
import org.opengis.test.Validators;

<<<<<<< HEAD
=======
// Specific to the geoapi-3.1 and geoapi-4.0 branches:
import org.opengis.geometry.DirectPosition;
import org.apache.sis.measure.Longitude;
import org.opengis.test.CalculationType;
import org.opengis.test.referencing.TransformTestCase;

>>>>>>> f4bb5471

/**
 * Base class for tests of {@link AbstractMathTransform} implementations.
 * This base class provides the following methods, some of them inherited from GeoAPI:
 *
 * <p>Various assertion methods:</p>
 * <ul>
 *   <li>{@link #assertCoordinateEquals assertCoordinateEquals(…)}  — from GeoAPI</li>
 *   <li>{@link #assertParameterEquals  assertParameterEquals(…)}   — from Apache SIS</li>
 *   <li>{@link #assertWktEquals        assertWktEquals(…)}         — from Apache SIS</li>
 * </ul>
 *
 * <p>Various test methods:</p>
 * <ul>
 *   <li>{@link #verifyConsistency(float...)}           — from GeoAPI</li>
 *   <li>{@link #verifyInverse(double...)}              — from GeoAPI</li>
 *   <li>{@link #verifyDerivative(double...)}           — from GeoAPI</li>
 *   <li>{@link #verifyInDomain verifyInDomain(…)}      — from GeoAPI</li>
 *   <li>{@link #verifyTransform(double[], double[])}   — from GeoAPI and Apache SIS</li>
 * </ul>
 *
 * <h2>Life cycle</h2>
 * GeoAPI tests have a state. Therefor, a new instance of {@code MathTransformTestCase} should be created
 * for each test method to execute. However, it may be costly if the constructor requires large resources
 * (e.g., a connection to an EPSG database). For making easier to reuse the same {@code TestCase} instance,
 * a {@link #reset()} method is provided. Subclasses are responsible to override that method with the
 * {@link org.junit.jupiter.api.BeforeEach} annotation if they want per-class life cycle.
 *
 * @author  Martin Desruisseaux (Geomatys)
 */
@ExtendWith(FailureDetailsReporter.class)
public abstract class MathTransformTestCase extends TransformTestCase {
    /**
     * The number of coordinates to use for stressing the math transform. We use a number that
     * encompass at least 2 time the default buffer size in order to test the code that use
     * the buffer. We add an arbitrary number just for making the transform job harder.
     */
    static final int ORDINATE_COUNT = AbstractMathTransform.MAXIMUM_BUFFER_SIZE * 2 + 137;

    /**
     * The dimension of longitude, or {@code null} if none. If non-null, then the comparison of
     * coordinate values along that dimension will ignore 360° offsets.
     *
     * <p>The first array element is the dimension during forward transforms, and the second
     * array element is the dimension during inverse transforms (can be omitted if the latter
     * is the same as the dimension during forward transforms).</p>
     */
    protected int[] λDimension;

    /**
     * The vertical dimension, or {@code null} if none. This is the dimension for which the
     * {@link #zTolerance} value will be used rather than {@link #tolerance}.
     *
     * <p>The first array element is the dimension during forward transforms, and the second
     * array element is the dimension during inverse transforms (can be omitted if the latter
     * is the same as the dimension during forward transforms).</p>
     */
    protected int[] zDimension;

    /**
     * The tolerance level for height above the ellipsoid. This tolerance is usually higher
     * than the {@linkplain #tolerance tolerance} level for horizontal coordinate values.
     */
    protected double zTolerance;

    /**
     * Creates a new test case.
     */
    protected MathTransformTestCase() {
<<<<<<< HEAD
=======
        /*
         * Use `zTolerance` threshold instead of `tolerance` when comparing vertical coordinate values.
         */
        toleranceModifier = (final double[] tolerances, final DirectPosition coordinates, final CalculationType mode) -> {
            if (mode != CalculationType.IDENTITY) {
                final int i = forComparison(zDimension, mode);
                if (i >= 0 && i < tolerances.length) {
                    tolerances[i] = zTolerance;
                }
            }
        };
    }

    /**
     * Resets all fields that may be modified by test methods in this class.
     * This is needed if the subclass reuses the same {@code TestCase} instance for all test methods.
     *
     * <p>The default implementation of this method does not reset the {@code isFooSupported} Boolean flags,
     * on the assumption that subclasses do not modify them. Subclasses are responsible for restoring these
     * flags if needed.</p>
     */
    protected void reset() {
        transform  = null;
        λDimension = null;
        zDimension = null;
        zTolerance = 0;
        tolerance  = 0;
        derivativeDeltas = null;
        configurationTip = null;
    }

    /**
     * Returns the value to use from the {@link #λDimension} or {@link zDimension} for the
     * given comparison mode, or -1 if none.
     */
    @SuppressWarnings("fallthrough")
    private static int forComparison(final int[] config, final CalculationType mode) {
        if (config != null) {
            switch (mode) {
                case INVERSE_TRANSFORM: if (config.length >= 2) return config[1];       // Intentional fallthrough.
                case DIRECT_TRANSFORM:  if (config.length >= 1) return config[0];
            }
        }
        return -1;
    }

    /**
     * Invoked by all {@code assertCoordinateEquals(…)} methods before two positions are compared.
     * The SIS implementation ensures that longitude values are contained in the ±180° range,
     * applying 360° shifts if needed.
     *
     * @param  expected  the expected coordinate values provided by the test case.
     * @param  actual    the coordinate values computed by the {@linkplain #transform transform} being tested.
     * @param  mode      indicates if the coordinates being compared are the result of a direct
     *                   or inverse transform, or if strict equality is requested.
     */
    @Override
    protected final void normalize(final DirectPosition expected, final DirectPosition actual, final CalculationType mode) {
        final int i = forComparison(λDimension, mode);
        if (i >= 0) {
            expected.setOrdinate(i, Longitude.normalize(expected.getOrdinate(i)));
            actual  .setOrdinate(i, Longitude.normalize(actual  .getOrdinate(i)));
        }
>>>>>>> f4bb5471
    }

    /**
     * Returns a name for the current math transform. This method is used only for reporting errors.
     * This information is not reliable for the actual tests as the names may not be stable.
     *
     * @return a name for the current math transform.
     */
    @Debug
    private String getName() {
        if (transform instanceof Parameterized pmt) {
            final ParameterDescriptorGroup descriptor = pmt.getParameterDescriptors();
            if (descriptor != null) {
                final Identifier identifier = descriptor.getName();
                if (identifier != null) {
                    final String code = identifier.getCode();
                    if (code != null) {
                        return code;
                    }
                }
            }
        }
        return Classes.getShortClassName(transform);
    }

    /**
     * Validates the current {@linkplain #transform transform}. This method verifies that
     * the transform implements {@link MathTransform1D} or {@link MathTransform2D} if the
     * transform dimension suggests that it should. In addition, all Apache SIS transforms
     * shall implement {@link Parameterized}.
     *
     * @see Validators#validate(MathTransform)
     */
    protected final void validate() {
        assertNotNull(transform, "The `transform` field shall be assigned a value.");
        Validators.validate(transform);
        final int dimension = transform.getSourceDimensions();
        if (transform.getTargetDimensions() == dimension) {
            assertEquals(transform instanceof MathTransform1D, dimension == 1);
            assertEquals(transform instanceof MathTransform2D, dimension == 2);
        } else {
            assertFalse(transform instanceof MathTransform1D);
            assertFalse(transform instanceof MathTransform2D);
        }
        assertInstanceOf(Parameterized.class, transform, "The transform does not implement all expected interfaces.");
        MatrixTestCase.validate(MathTransforms.getMatrix(transform));
    }

    /**
     * Transforms the given coordinates and verifies that the result is equal (within a positive delta)
     * to the expected ones. If the difference between an expected and actual coordinate value is greater
     * than the {@linkplain #tolerance tolerance} threshold, then the assertion fails.
     *
     * <p>If {@link #isInverseTransformSupported} is {@code true}, then this method will also transform
     * the expected points using the {@linkplain MathTransform#inverse() inverse transform} and compare
     * with the source coordinates.</p>
     *
     * <p>This method verifies also the consistency of {@code MathTransform.transform(…)} method variants.</p>
     *
     * @param  coordinates  the points to transform.
     * @param  expected     the expected transformation results, or {@code null} if {@code coordinates} is expected to be null.
     * @throws TransformException if the transformation failed.
     */
    @Override
    protected final void verifyTransform(final double[] coordinates, final double[] expected) throws TransformException {
        super.verifyTransform(coordinates, expected);
        /*
         * In addition to the GeoAPI "verifyTransform" check, check also for consistency of various variant
         * of MathTransform.transform(…) methods.  In GeoAPI, `verifyTransform` and `verifyConsistency` are
         * two independent steps because not all developers may want to perform both verifications together.
         * But in Apache SIS, we want to verify consistency for all math transforms. A previous version had
         * a bug with the Google projection which was unnoticed because of lack of this consistency check.
         */
        final float[] asFloats = ArraysExt.copyAsFloats(coordinates);
        final float[] result   = verifyConsistency(asFloats);
        for (int i=0; i<coordinates.length; i++) {
            assertEquals((float) coordinates[i], asFloats[i], "Detected change in source coordinates.");    // Paranoiac check.
        }
        /*
         * The comparison below needs a higher tolerance threshold, because we converted the source
         * coordinates to floating points which induce a lost of precision. The multiplication factor
         * used here has been determined empirically. The value is quite high, but this is only an
         * oportunist check anyway. The "real" test is the one performed by `verifyConsistency`.
         * We do not perform this check for non-linear transforms, because the differences in input
         * have too unpredictable consequences on the output.
         */
        if (transform instanceof LinearTransform) {
            for (int i=0; i<expected.length; i++) {
                final double e = expected[i];
                double tol = 1E-6 * abs(e);
                if (!(tol > tolerance)) {               // Use `!` for replacing NaN by `tolerance`.
                    tol = tolerance;
                }
                assertEquals(e, result[i], tol);
            }
        }
    }

    /**
     * Stress the current {@linkplain #transform transform} using random coordinates in the given domain.
     * First, this method creates a grid of regularly spaced points along all dimensions in the given domain.
     * Next, this method adds small random displacements to every points and shuffle the coordinates in random order.
     * Finally this method delegates the resulting array of coordinates to the following methods:
     *
     * <ul>
     *   <li>{@link #verifyConsistency(float[])}</li>
     *   <li>{@link #verifyInverse(float[])}</li>
     *   <li>{@link #verifyDerivative(double[])}</li>
     * </ul>
     *
     * This method does not {@linkplain #validate() validate} the transform; it is caller responsibility
     * to validate if desired.
     *
     * @param  domain      the domain of the numbers to be generated.
     * @param  randomSeed  the seed for the random number generator, or 0 for choosing a random seed.
     * @throws TransformException if a conversion, transformation or derivative failed.
     */
    @SuppressWarnings("fallthrough")
    protected final void verifyInDomain(final CoordinateDomain domain, final long randomSeed) throws TransformException {
        final int      dimension    = transform.getSourceDimensions();
        final double[] minOrdinates = new double[dimension];
        final double[] maxOrdinates = new double[dimension];
        final int[]    numOrdinates = new int   [dimension];
        switch (dimension) {
            default: throw new UnsupportedOperationException("Too many dimensions.");
            case 3: minOrdinates[2] = domain.zmin; maxOrdinates[2] = domain.zmax; numOrdinates[2] = 3;     // Fall through
            case 2: minOrdinates[1] = domain.ymin; maxOrdinates[1] = domain.ymax; numOrdinates[1] = 8;     // Fall through
            case 1: minOrdinates[0] = domain.xmin; maxOrdinates[0] = domain.xmax; numOrdinates[0] = 8;     // Fall through
            case 0: break;
        }
        final Random random = (randomSeed == 0)
                ? TestUtilities.createRandomNumberGenerator()
                : TestUtilities.createRandomNumberGenerator(randomSeed);

        verifyInDomain(minOrdinates, maxOrdinates, numOrdinates, random);
    }

    /**
     * Generates random numbers that can be used for the current transform.
     * The number of dimensions is given by {@code transform.getSourceDimensions()}.
     *
     * @param  domain   the domain of the numbers to be generated.
     * @param  propNaN  rough percentage of NaN values as a fraction between 0 and 1, or 0 if none.
     * @return random coordinates in the given domain.
     */
    final double[] generateRandomCoordinates(final CoordinateDomain domain, final float propNaN) {
        assertNotNull(transform, "The `transform` field shall be assigned a value.");
        final int dimension = transform.getSourceDimensions();
        final int numPts    = ORDINATE_COUNT / dimension;
        final Random random = TestUtilities.createRandomNumberGenerator();
        final double[] coordinates = domain.generateRandomInput(random, dimension, numPts);
        for (int i = round(coordinates.length * propNaN); --i >= 0;) {
            coordinates[random.nextInt(coordinates.length)] = Double.NaN;
        }
        return coordinates;
    }

    /**
     * Asserts that the parameters of current {@linkplain #transform transform} are equal to the given ones.
     * This method can check the descriptor separately, for easier isolation of mismatch in case of failure.
     *
     * @param descriptor
     *          the expected parameter descriptor, or {@code null} for bypassing this check.
     *          The descriptor is required to be strictly the same instance, since Apache SIS
     *          implementation returns constant values.
     * @param values
     *          the expected parameter values, or {@code null} for bypassing this check.
     *          Floating points values are compared in the units of the expected value,
     *          tolerating a difference up to the {@linkplain #tolerance(double) tolerance threshold}.
     */
    protected final void assertParameterEquals(final ParameterDescriptorGroup descriptor, final ParameterValueGroup values) {
        assertInstanceOf(Parameterized.class, transform, "The transform does not implement all expected interfaces.");
        if (descriptor != null) {
            assertSame(descriptor, ((Parameterized) transform).getParameterDescriptors(),
                       "transform.getParameterDescriptors():");
        }
        if (values != null) {
            assertSame(descriptor, values.getDescriptor());
            Assertions.assertParameterEquals(values,
                    ((Parameterized) transform).getParameterValues(), tolerance);
        }
    }

    /**
     * Asserts that the current {@linkplain #transform transform} produces the given WKT.
     * This method uses the WKT 1 format, since {@code MathTransform}s are not defined in WKT 2.
     *
     * @param  expected  the expected WKT.
     *
     * @see #printInternalWKT()
     */
    protected final void assertWktEquals(final String expected) {
        assertNotNull(transform, "The `transform` field shall be assigned a value.");
        Assertions.assertWktEquals(Convention.WKT1, expected, transform);
    }

    /**
     * Asserts that the current {@linkplain #transform transform} produces a WKT matching the given regular expression.
     * This method uses the WKT 1 format, since {@code MathTransform}s are not defined in WKT 2.
     *
     * @param  expected  a regular expression for the expected WKT.
     *
     * @see #printInternalWKT()
     */
    protected final void assertWktEqualsRegex(final String expected) {
        assertNotNull(transform, "The `transform` field shall be assigned a value.");
        Assertions.assertWktEqualsRegex(Convention.WKT1, expected, transform);
    }

    /**
     * Asserts that the current {@linkplain #transform transform} produces the given internal WKT.
     *
     * @param  expected  the expected internal WKT.
     */
    protected final void assertInternalWktEquals(final String expected) {
        assertNotNull(transform, "The `transform` field shall be assigned a value.");
        Assertions.assertWktEquals(Convention.INTERNAL, expected, transform);
    }

    /**
     * Asserts that the current {@linkplain #transform transform} produces an internal WKT
     * matching the given regular expression.
     *
     * @param  expected  a regular expression for the expected internal WKT.
     */
    protected final void assertInternalWktEqualsRegex(final String expected) {
        assertNotNull(transform, "The `transform` field shall be assigned a value.");
        Assertions.assertWktEqualsRegex(Convention.INTERNAL, expected, transform);
    }

    /**
     * Prints the current {@linkplain #transform transform} as normal and internal WKT.
     * This method is for debugging purpose only.
     */
    @Debug
    protected final void printInternalWKT() {
        @SuppressWarnings("UseOfSystemOutOrSystemErr")
        final TableAppender table = new TableAppender(System.out);
        table.setMultiLinesCells(true);
        table.appendHorizontalSeparator();
        table.append("WKT of “").append(getName()).append('”').nextColumn();
        table.append("Internal WKT").appendHorizontalSeparator();
        String wkt;
        try {
            wkt = transform.toWKT();
        } catch (UnsupportedOperationException e) {
            wkt = transform.toString();
        }
        table.append(wkt).nextColumn();
        if (transform instanceof FormattableObject fmt) {
            wkt = fmt.toString(Convention.INTERNAL);
        } else {
            wkt = transform.toString();
        }
        table.append(wkt).appendHorizontalSeparator();
        try {
            table.flush();
        } catch (IOException e) {
            throw new UncheckedIOException(e);
        }
    }
}<|MERGE_RESOLUTION|>--- conflicted
+++ resolved
@@ -44,15 +44,6 @@
 import org.apache.sis.referencing.Assertions;
 import org.opengis.test.Validators;
 
-<<<<<<< HEAD
-=======
-// Specific to the geoapi-3.1 and geoapi-4.0 branches:
-import org.opengis.geometry.DirectPosition;
-import org.apache.sis.measure.Longitude;
-import org.opengis.test.CalculationType;
-import org.opengis.test.referencing.TransformTestCase;
-
->>>>>>> f4bb5471
 
 /**
  * Base class for tests of {@link AbstractMathTransform} implementations.
@@ -122,19 +113,6 @@
      * Creates a new test case.
      */
     protected MathTransformTestCase() {
-<<<<<<< HEAD
-=======
-        /*
-         * Use `zTolerance` threshold instead of `tolerance` when comparing vertical coordinate values.
-         */
-        toleranceModifier = (final double[] tolerances, final DirectPosition coordinates, final CalculationType mode) -> {
-            if (mode != CalculationType.IDENTITY) {
-                final int i = forComparison(zDimension, mode);
-                if (i >= 0 && i < tolerances.length) {
-                    tolerances[i] = zTolerance;
-                }
-            }
-        };
     }
 
     /**
@@ -152,42 +130,6 @@
         zTolerance = 0;
         tolerance  = 0;
         derivativeDeltas = null;
-        configurationTip = null;
-    }
-
-    /**
-     * Returns the value to use from the {@link #λDimension} or {@link zDimension} for the
-     * given comparison mode, or -1 if none.
-     */
-    @SuppressWarnings("fallthrough")
-    private static int forComparison(final int[] config, final CalculationType mode) {
-        if (config != null) {
-            switch (mode) {
-                case INVERSE_TRANSFORM: if (config.length >= 2) return config[1];       // Intentional fallthrough.
-                case DIRECT_TRANSFORM:  if (config.length >= 1) return config[0];
-            }
-        }
-        return -1;
-    }
-
-    /**
-     * Invoked by all {@code assertCoordinateEquals(…)} methods before two positions are compared.
-     * The SIS implementation ensures that longitude values are contained in the ±180° range,
-     * applying 360° shifts if needed.
-     *
-     * @param  expected  the expected coordinate values provided by the test case.
-     * @param  actual    the coordinate values computed by the {@linkplain #transform transform} being tested.
-     * @param  mode      indicates if the coordinates being compared are the result of a direct
-     *                   or inverse transform, or if strict equality is requested.
-     */
-    @Override
-    protected final void normalize(final DirectPosition expected, final DirectPosition actual, final CalculationType mode) {
-        final int i = forComparison(λDimension, mode);
-        if (i >= 0) {
-            expected.setOrdinate(i, Longitude.normalize(expected.getOrdinate(i)));
-            actual  .setOrdinate(i, Longitude.normalize(actual  .getOrdinate(i)));
-        }
->>>>>>> f4bb5471
     }
 
     /**
