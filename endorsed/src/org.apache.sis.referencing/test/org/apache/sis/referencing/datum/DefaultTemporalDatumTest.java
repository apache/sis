--- conflicted
+++ resolved
@@ -134,12 +134,7 @@
                                assertSingleton(datum.getIdentifiers()), "identifier");
         assertEquals("Modified Julian", datum.getName().getCode());
         assertRemarksEquals("Time measured as days since November 17, 1858 at 00:00 UTC.", datum, null);
-<<<<<<< HEAD
-        assertEquals("History.", getScope(datum));
+        assertEquals("History.", assertSingletonScope(datum));
         assertEquals(ORIGIN, TemporalDate.toTemporal(datum.getOrigin()));
-=======
-        assertEquals("History.", assertSingletonScope(datum));
-        assertEquals(ORIGIN, datum.getOrigin());
->>>>>>> 19e8496c
     }
 }