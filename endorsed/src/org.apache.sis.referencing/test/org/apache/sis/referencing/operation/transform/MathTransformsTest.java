/*
 * Licensed to the Apache Software Foundation (ASF) under one or more
 * contributor license agreements.  See the NOTICE file distributed with
 * this work for additional information regarding copyright ownership.
 * The ASF licenses this file to You under the Apache License, Version 2.0
 * (the "License"); you may not use this file except in compliance with
 * the License.  You may obtain a copy of the License at
 *
 *     http://www.apache.org/licenses/LICENSE-2.0
 *
 * Unless required by applicable law or agreed to in writing, software
 * distributed under the License is distributed on an "AS IS" BASIS,
 * WITHOUT WARRANTIES OR CONDITIONS OF ANY KIND, either express or implied.
 * See the License for the specific language governing permissions and
 * limitations under the License.
 */
package org.apache.sis.referencing.operation.transform;

import java.util.List;
import org.opengis.geometry.DirectPosition;
import org.opengis.referencing.operation.Matrix;
import org.opengis.referencing.operation.MathTransform;
import org.opengis.referencing.operation.MathTransform1D;
import org.opengis.referencing.operation.MathTransform2D;
import org.opengis.referencing.operation.TransformException;
import org.apache.sis.referencing.operation.matrix.Matrices;
import org.apache.sis.referencing.operation.matrix.Matrix2;
import org.apache.sis.referencing.operation.matrix.Matrix3;
import org.apache.sis.referencing.operation.matrix.Matrix4;
import org.apache.sis.geometry.GeneralDirectPosition;
import org.apache.sis.test.DependsOnMethod;
import org.apache.sis.test.DependsOn;
import org.apache.sis.test.TestCase;
import org.junit.Test;

import static org.junit.Assert.*;
import static org.opengis.test.Assert.assertInstanceOf;
<<<<<<< HEAD
import static org.apache.sis.test.GeoapiAssert.assertMatrixEquals;
=======

// Specific to the geoapi-3.1 and geoapi-4.0 branches:
import static org.opengis.test.Assert.assertMatrixEquals;
>>>>>>> efcd672a


/**
 * Tests {@link MathTransforms}.
 *
 * @author  Martin Desruisseaux (Geomatys)
 * @version 1.1
 * @since   0.5
 */
@DependsOn(org.apache.sis.referencing.operation.matrix.MatricesTest.class)
public final class MathTransformsTest extends TestCase {
    /**
     * Creates a new test case.
     */
    public MathTransformsTest() {
    }

    /**
     * Creates a dummy transform for testing purpose.
     * The transform has the following properties:
     *
     * <ul>
     *   <li>The source and target dimensions are 3.</li>
     *   <li>The transform contains 3 step.</li>
     *   <li>The second step is a {@link PassThroughTransform}.</li>
     *   <li>The transform in the middle (at dimension 1) is non-linear.</li>
     * </ul>
     *
     * @return the dummy math transform.
     */
    public static MathTransform createConcatenateAndPassThrough() {
        return createConcatenateAndPassThrough(new Matrix4(), new Matrix4());
    }

    /**
     * Creates a dummy transform for testing purpose.
     * The {@code scale} and {@code scap} arguments are initially identity matrices,
     * and will be written by this method with dummy coefficient values for testing purpose.
     *
     * <p><b>Implementation note:</b> we do not use {@code MathTransforms.concatenate(…)} for
     * preventing the optimization performed for the {@link PassThroughTransform} special case.</p>
     *
     * @param  scale  the matrix applying a scale along at least one axis.
     * @param  swap   the matrix swapping two matrices.
     */
    private static MathTransform createConcatenateAndPassThrough(final Matrix4 scale, final Matrix4 swap) {
        scale.m11 = 3;
        swap.m00 = 0; swap.m01 = 1;
        swap.m10 = 1; swap.m11 = 0;
        MathTransform tr = ExponentialTransform1D.create(10, 1);
        tr = MathTransforms.passThrough(1, tr, 1);
        tr = new ConcatenatedTransformDirect(MathTransforms.linear(scale), tr);     // See "implementation note" above.
        tr = new ConcatenatedTransformDirect(tr, MathTransforms.linear(swap));
        return tr;
    }

    /**
     * Tests {@link MathTransforms#getSteps(MathTransform)}.
     */
    @Test
    public void testGetSteps() {
        final Matrix4 scale = new Matrix4();                    // Scales a value.
        final Matrix4 swap  = new Matrix4();                    // Swaps two dimensions.
        final List<MathTransform> steps = MathTransforms.getSteps(createConcatenateAndPassThrough(scale, swap));
        assertEquals(3, steps.size());
        assertMatrixEquals("Step 1", scale, MathTransforms.getMatrix(steps.get(0)), STRICT);
        assertMatrixEquals("Step 3", swap,  MathTransforms.getMatrix(steps.get(2)), STRICT);
        assertInstanceOf  ("Step 2", PassThroughTransform.class, steps.get(1));
    }

    /**
     * Tests {@link MathTransforms#compound(MathTransform...)}.
     * This test uses linear transforms because they are easy to test, but the
     * {@code MathTransforms.compound(…)} method should work with any transforms.
     */
    @Test
    public void testCompound() {
        final MathTransform t1 = MathTransforms.linear(new Matrix2(
            3, -1,                                                          // Random numbers (no real meaning)
            0,  1));
        final MathTransform t2 = MathTransforms.linear(new Matrix4(
            0,  8,  0,  9,
            5,  0,  0, -7,
            0,  0,  2,  0,
            0,  0,  0,  1));
        final MathTransform t3 = MathTransforms.linear(new Matrix3(
            0, -5, -3,
            7,  0, -9,
            0,  0,  1));
        final MathTransform r = MathTransforms.compound(t1, t2, t3);
        assertMatrixEquals("compound", Matrices.create(7, 7, new double[] {
            3,  0,  0,  0,  0,  0, -1,
            0,  0,  8,  0,  0,  0,  9,
            0,  5,  0,  0,  0,  0, -7,
            0,  0,  0,  2,  0,  0,  0,
            0,  0,  0,  0,  0, -5, -3,
            0,  0,  0,  0,  7,  0, -9,
            0,  0,  0,  0,  0,  0,  1
        }), MathTransforms.getMatrix(r), STRICT);
    }

    /**
     * Returns a three-dimensional transform which is non-linear in the second dimension.
     * A sample source point is (x, 1.5, y), which interpolates to (x, 8, y) where 8 is
     * the mid-point between 6 and 14. The transform can compute derivatives.
     */
    private static MathTransform nonLinear3D() {
        MathTransform tr = MathTransforms.interpolate(null, new double[] {2, 6, 14, 15});
        tr = MathTransforms.passThrough(1, tr, 1);
        return tr;
    }

    /**
     * Tests {@link MathTransforms#getMatrix(MathTransform, DirectPosition)}.
     *
     * @throws TransformException if an error occurred while computing the derivative.
     */
    @Test
    public void testGetMatrix() throws TransformException {
        MathTransform tr = MathTransforms.concatenate(nonLinear3D(), MathTransforms.linear(new Matrix4(
            5,  0,  0,  9,
            0,  1,  0,  0,      // Non-linear transform will be concatenated at this dimension.
            0,  0,  2, -7,
            0,  0,  0,  1)));

        // In the following position, only 1.5 matter because only dimension 1 is non-linear.
        final DirectPosition pos = new GeneralDirectPosition(3, 1.5, 6);
        final Matrix affine = MathTransforms.getMatrix(tr, pos);
        assertMatrixEquals("Affine approximation", new Matrix4(
            5,  0,  0,  9,
            0,  8,  0, -2,      // Non-linear transform shall be the only one with different coefficients.
            0,  0,  2, -7,
            0,  0,  0,  1), affine, STRICT);
        /*
         * Transformation using above approximation shall produce the same result than the original
         * transform if we do the comparison at the position where the approximation has been computed.
         */
        DirectPosition expected = tr.transform(pos, null);
        DirectPosition actual = MathTransforms.linear(affine).transform(pos, null);
        assertEquals(expected, actual);
    }

    /**
     * Tests {@link MathTransforms#tangent(MathTransform, DirectPosition)} of a linear transform.
     *
     * @throws TransformException should never happen since this test uses a linear transform.
     */
    @Test
    @DependsOnMethod("testGetMatrix")
    public void testTangentOfLinear() throws TransformException {
        /*
         * The random values in Matrix and DirectPosition below does not matter; we will just verify
         * that we get the same values in final result. In particular the `tangentPoint` coordinates
         * are ignored since we use a linear transform for this test.
         */
        final Matrix expected = Matrices.create(3, 4, new double[] {
            -4, 5, 7, 2,
             3, 4, 2, 9,
             0, 0, 0, 1,
        });
        final DirectPosition tangentPoint = new GeneralDirectPosition(3, 8, 7);
        MathTransform transform = MathTransforms.linear(expected);
        assertSame(transform, MathTransforms.tangent(transform, tangentPoint));
        /*
         * Above test returned the transform directly because it found that it was already an instance
         * of `LinearTransform`. For a real test, we need to hide that fact to the `tangent` method.
         */
        transform = new MathTransformWrapper(transform);
        final LinearTransform result = MathTransforms.tangent(transform, tangentPoint);
        assertNotSame(transform, result);
        assertMatrixEquals("tangent", expected, result.getMatrix(), STRICT);
    }

    /**
     * Tests {@link MathTransforms#tangent(MathTransform, DirectPosition)} of a non-linear transform.
     *
     * @throws TransformException if an error occurred while computing the derivative.
     */
    @Test
    @DependsOnMethod("testTangentOfLinear")
    public void testTangent() throws TransformException {
        final DirectPosition pos = new GeneralDirectPosition(3, 1.5, 6);
        MathTransform tr = MathTransforms.linear(new Matrix4(
            0,  5,  0,  9,
            1,  0,  0,  0,      // Non-linear transform will be concatenated at this dimension.
            0,  0, 12, -3,
            0,  0,  0,  1));

        LinearTransform linear = MathTransforms.tangent(tr, pos);
        assertSame("Linear transform shall be returned unchanged.", tr, linear);

        tr = MathTransforms.concatenate(nonLinear3D(), tr);
        linear = MathTransforms.tangent(tr, pos);
        assertNotSame(tr, linear);
        /*
         * Transformation using above approximation shall produce the same result than the original
         * transform if we do the comparison at the position where the approximation has been computed.
         */
        DirectPosition expected = tr.transform(pos, null);
        DirectPosition actual = linear.transform(pos, null);
        assertEquals(expected, actual);
    }

    /**
     * Tests the interfaces implemented by the transforms returned by {@link MathTransforms#translation(double...)}.
     */
    @Test
    public void testTranslation() {
        MathTransform tr = MathTransforms.translation(4);
        assertInstanceOf("1D", MathTransform1D.class, tr);
        assertFalse("isIdentity", tr.isIdentity());

        tr = MathTransforms.translation(4, 7);
        assertInstanceOf("2D", MathTransform2D.class, tr);
        assertFalse("isIdentity", tr.isIdentity());
    }
}<|MERGE_RESOLUTION|>--- conflicted
+++ resolved
@@ -35,13 +35,9 @@
 
 import static org.junit.Assert.*;
 import static org.opengis.test.Assert.assertInstanceOf;
-<<<<<<< HEAD
+
+// Specific to the main branch:
 import static org.apache.sis.test.GeoapiAssert.assertMatrixEquals;
-=======
-
-// Specific to the geoapi-3.1 and geoapi-4.0 branches:
-import static org.opengis.test.Assert.assertMatrixEquals;
->>>>>>> efcd672a
 
 
 /**
