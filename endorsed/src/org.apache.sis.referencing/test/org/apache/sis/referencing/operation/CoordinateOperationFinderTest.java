--- conflicted
+++ resolved
@@ -163,12 +163,7 @@
      * Verifies that the current transform is a linear transform with a matrix equals to the given one.
      */
     private void assertMatrixEquals(final Matrix expected) {
-<<<<<<< HEAD
         GeoapiAssert.assertMatrixEquals(expected,
-=======
-        Assertions.assertMatrixEquals(
-                expected,
->>>>>>> 5d62feec
                 assertInstanceOf(LinearTransform.class, transform).getMatrix(),
                 "transform.matrix");
     }
@@ -1017,16 +1012,7 @@
         final var linear = assertInstanceOf(LinearTransform.class, transform);
         assertEquals(3, linear.getSourceDimensions());
         assertEquals(4, linear.getTargetDimensions());
-<<<<<<< HEAD
-        GeoapiAssert.assertMatrixEquals(Matrices.create(5, 4, new double[] {
-                    1, 0, 0, 0,
-                    0, 1, 0, 0,
-                    0, 0, 0, 0,
-                    0, 0, 1./SECONDS_PER_DAY, 40587,
-                    0, 0, 0, 1
-                }), linear.getMatrix(), 1E-12, "transform.matrix");
-=======
-        Assertions.assertMatrixEquals(
+        GeoapiAssert.assertMatrixEquals(
                 Matrices.create(5, 4, new double[] {
                         1, 0, 0, 0,
                         0, 1, 0, 0,
@@ -1036,7 +1022,6 @@
                 linear.getMatrix(),
                 1E-12,  // Tolerance
                 "transform.matrix");
->>>>>>> 5d62feec
 
         tolerance = 2E-12;
         verifyTransform(new double[] {
