/*
 * Licensed to the Apache Software Foundation (ASF) under one or more
 * contributor license agreements.  See the NOTICE file distributed with
 * this work for additional information regarding copyright ownership.
 * The ASF licenses this file to You under the Apache License, Version 2.0
 * (the "License"); you may not use this file except in compliance with
 * the License.  You may obtain a copy of the License at
 *
 *     http://www.apache.org/licenses/LICENSE-2.0
 *
 * Unless required by applicable law or agreed to in writing, software
 * distributed under the License is distributed on an "AS IS" BASIS,
 * WITHOUT WARRANTIES OR CONDITIONS OF ANY KIND, either express or implied.
 * See the License for the specific language governing permissions and
 * limitations under the License.
 */
package org.apache.sis.referencing.operation;

import java.util.Set;
import java.util.Map;
import java.util.HashMap;
import java.text.ParseException;
import org.opengis.util.FactoryException;
import org.opengis.parameter.ParameterValueGroup;
import org.opengis.referencing.cs.AxisDirection;
import org.opengis.referencing.crs.GeographicCRS;
import org.opengis.referencing.crs.GeodeticCRS;
import org.opengis.referencing.crs.VerticalCRS;
import org.opengis.referencing.crs.TemporalCRS;
import org.opengis.referencing.crs.CompoundCRS;
import org.opengis.referencing.crs.DerivedCRS;
import org.opengis.referencing.crs.CoordinateReferenceSystem;
import org.opengis.referencing.operation.CoordinateOperation;
import org.opengis.referencing.operation.SingleOperation;
import org.opengis.referencing.operation.Conversion;
import org.opengis.referencing.operation.Projection;
import org.opengis.referencing.operation.Transformation;
import org.opengis.referencing.operation.TransformException;
import org.opengis.referencing.operation.ConcatenatedOperation;
import org.opengis.referencing.operation.OperationNotFoundException;
import org.opengis.referencing.operation.Matrix;
import org.apache.sis.referencing.CommonCRS;
import org.apache.sis.referencing.CRS;
import org.apache.sis.referencing.privy.PositionalAccuracyConstant;
import org.apache.sis.referencing.operation.transform.LinearTransform;
import org.apache.sis.referencing.operation.transform.MathTransforms;
import org.apache.sis.referencing.operation.matrix.Matrices;
import org.apache.sis.referencing.cs.DefaultCartesianCS;
import org.apache.sis.referencing.cs.DefaultCoordinateSystemAxis;
import org.apache.sis.referencing.datum.DefaultEngineeringDatum;
import org.apache.sis.referencing.crs.DefaultEngineeringCRS;
import org.apache.sis.referencing.crs.DefaultCompoundCRS;
import org.apache.sis.referencing.crs.DefaultDerivedCRS;
import org.apache.sis.io.wkt.WKTFormat;
import org.apache.sis.measure.Units;
import static org.apache.sis.referencing.privy.Formulas.LINEAR_TOLERANCE;
import static org.apache.sis.referencing.privy.Formulas.ANGULAR_TOLERANCE;
import static org.apache.sis.referencing.privy.PositionalAccuracyConstant.DATUM_SHIFT_APPLIED;

// Test dependencies
import org.junit.jupiter.api.BeforeEach;
import org.junit.jupiter.api.Test;
import org.junit.jupiter.api.TestInstance;
import static org.junit.jupiter.api.Assertions.*;
import org.junit.jupiter.api.parallel.Execution;
import org.junit.jupiter.api.parallel.ExecutionMode;
import org.apache.sis.referencing.operation.transform.MathTransformTestCase;
import org.apache.sis.test.TestUtilities;
import org.apache.sis.referencing.cs.HardCodedCS;
import org.apache.sis.referencing.crs.HardCodedCRS;
import static org.apache.sis.test.Assertions.assertMessageContains;
import static org.apache.sis.test.Assertions.assertSetEquals;
import static org.apache.sis.test.TestCase.STRICT;

// Specific to the main branch:
import org.apache.sis.test.GeoapiAssert;


/**
 * Tests {@link CoordinateOperationFinder}.
 * Contrarily to {@link CoordinateOperationRegistryTest}, tests in this class are run without EPSG geodetic dataset.
 *
 * @author  Martin Desruisseaux (Geomatys)
 */
@Execution(ExecutionMode.SAME_THREAD)
@TestInstance(TestInstance.Lifecycle.PER_CLASS)
public final class CoordinateOperationFinderTest extends MathTransformTestCase {
    /**
     * The transformation factory to use for testing.
     */
    private final DefaultCoordinateOperationFactory factory;

    /**
     * The parser to use for WKT strings used in this test.
     */
    private final WKTFormat parser;

    /**
     * Creates a new {@link DefaultCoordinateOperationFactory} to use for testing purpose.
     * The same factory will be used for all tests in this class.
     *
     * @throws ParseException if an error occurred while preparing the WKT parser.
     */
    public CoordinateOperationFinderTest() throws ParseException {
        factory = new DefaultCoordinateOperationFactory();
        parser  = new WKTFormat();
        /*
         * The first keyword in WKT below should be "GeodeticCRS" in WKT 2, but we use the WKT 1 keyword ("GEOGCS")
         * for allowing inclusion in ProjectedCRS.  SIS is okay with mixed WKT versions, but this is of course not
         * something to recommend in production.
         */
        parser.addFragment("Sphere",
                "GEOGCS[“Sphere”,\n" +
                "  Datum[“Sphere”, Ellipsoid[“Sphere”, 6370997, 0]],\n" +
                "  CS[ellipsoidal, 2],\n" +
                "    Axis[“Longitude (λ)”, EAST],\n" +          // Use of non-ASCII letters is departure from WKT 2.
                "    Axis[“Latitude (φ)”, NORTH],\n" +
                "    Unit[“degree”, 0.017453292519943295]]");
        /*
         * Nouvelle Triangulation Française (Datum of EPSG:4807 CRS).
         * Use non-Greenwich prime meridian grad units (0.9 grad = 1°).
         * We use the WKT 1 format because TOWGS84[…] is not a legal WKT 2 element.
         */
        parser.addFragment("NTF",
                "DATUM[“Nouvelle Triangulation Française”,\n" +
                "  SPHEROID[“Clarke 1880 (IGN)”, 6378249.2, 293.466021293627],\n" +
                "  TOWGS84[-168, -60, 320]]");
    }

    /**
     * Resets all fields that may be modified by test methods in this class.
     * This is needed because we reuse the same instance for all methods,
     * in order to reuse the factory and parser created in the constructor.
     */
    @Override
    @BeforeEach
    public void reset() {
        super.reset();
        isInverseTransformSupported = true;
    }

    /**
     * Returns the instance on which to execute the tests.
     *
     * @throws FactoryException if an error occurred while initializing the finder to test.
     */
    private CoordinateOperationFinder finder() throws FactoryException {
        return new CoordinateOperationFinder(null, factory, null);
    }

    /**
     * Returns the CRS for the given Well Known Text.
     */
    private CoordinateReferenceSystem parse(final String wkt) throws ParseException {
        return (CoordinateReferenceSystem) parser.parseObject(wkt);
    }

    /**
     * Verifies that the current transform is a linear transform with a matrix equals to the given one.
     */
    private void assertMatrixEquals(final Matrix expected) {
        GeoapiAssert.assertMatrixEquals(expected,
                assertInstanceOf(LinearTransform.class, transform).getMatrix(),
                STRICT, "transform.matrix");
    }

    /**
     * Makes sure that {@code createOperation(sourceCRS, targetCRS)} returns an identity transform
     * when {@code sourceCRS} and {@code targetCRS} are identical.
     *
     * @throws FactoryException if the operation cannot be created.
     */
    @Test
    public void testIdentityTransform() throws FactoryException {
        testIdentityTransform(CommonCRS.WGS84.geographic());
        testIdentityTransform(CommonCRS.WGS84.geographic3D());
        testIdentityTransform(CommonCRS.WGS84.geocentric());
        testIdentityTransform(CommonCRS.WGS84.spherical());
        testIdentityTransform(CommonCRS.WGS84.universal(0, 0));
        testIdentityTransform(CommonCRS.Vertical.DEPTH.crs());
        testIdentityTransform(CommonCRS.Temporal.JULIAN.crs());
    }

    /**
     * Implementation of {@link #testIdentityTransform()} using the given CRS.
     */
    private void testIdentityTransform(final CoordinateReferenceSystem crs) throws FactoryException {
        final CoordinateOperation operation = finder().createOperation(crs, crs);
        assertSame(crs, operation.getSourceCRS());
        assertSame(crs, operation.getTargetCRS());
        assertTrue(operation.getMathTransform().isIdentity());
        assertTrue(operation.getCoordinateOperationAccuracy().isEmpty());
        assertInstanceOf(Conversion.class, operation);
    }

    /**
     * Tests a transformation with a two-dimensional geographic source CRS.
     * This method verifies with both a two-dimensional and a three-dimensional target CRS.
     *
     * @throws ParseException if a CRS used in this test cannot be parsed.
     * @throws FactoryException if the operation cannot be created.
     * @throws TransformException if an error occurred while converting the test points.
     */
    @Test
    public void testGeocentricTranslationInGeographic2D() throws ParseException, FactoryException, TransformException {
        /*
         * NAD27 (EPSG:4267) defined in WKT instead of relying on the CommonCRS.NAD27 constant in order to fix
         * the TOWGS84[…] parameter to values that we control. Note that TOWGS84[…] is not a legal WKT 2 element.
         * We could mix WKT 1 and WKT 2 elements (SIS allows that), but we nevertheless use WKT 1 for the whole
         * string as a matter of principle.
         */
        final GeographicCRS sourceCRS = (GeographicCRS) parse(
                "GEOGCS[“NAD27”,\n" +
                "  DATUM[“North American Datum 1927”,\n" +
                "    SPHEROID[“Clarke 1866”, 6378206.4, 294.9786982138982],\n" +
                "    TOWGS84[-8, 160, 176]]," +                                     // EPSG:1173
                "    PRIMEM[“Greenwich”, 0.0]," +
                "  UNIT[“degree”, 0.017453292519943295],\n" +
                "  AXIS[“Latitude (φ)”, NORTH],\n" +
                "  AXIS[“Longitude (λ)”, EAST],\n" +
                "  AUTHORITY[“EPSG”, “4267”]]");

        testGeocentricTranslationInGeographicDomain("Geocentric translations (geog2D domain)", sourceCRS, CommonCRS.WGS84.geographic());
        testGeocentricTranslationInGeographicDomain("Geocentric translations (geog3D domain)", sourceCRS, CommonCRS.WGS84.geographic3D());
    }

    /**
     * Tests a transformation with a three-dimensional geographic source CRS.
     * This method verifies with both a three-dimensional and a two-dimensional target CRS.
     *
     * @throws ParseException if a CRS used in this test cannot be parsed.
     * @throws FactoryException if the operation cannot be created.
     * @throws TransformException if an error occurred while converting the test points.
     */
    @Test
    public void testGeocentricTranslationInGeographic3D() throws ParseException, FactoryException, TransformException {
        final GeographicCRS sourceCRS = (GeographicCRS) parse(
                "GeodeticCRS[“NAD27”,\n" +
                "  Datum[“North American Datum 1927”,\n" +
                "    Ellipsoid[“Clarke 1866”, 6378206.4, 294.9786982138982],\n" +
                "    ToWGS84[-8, 160, 176]]," +                                     // See comment in above test.
                "  CS[ellipsoidal, 3],\n" +
                "    Axis[“Latitude (φ)”, NORTH, Unit[“degree”, 0.017453292519943295]],\n" +
                "    Axis[“Longitude (λ)”, EAST, Unit[“degree”, 0.017453292519943295]],\n" +
                "    Axis[“Height (h)”, UP, Unit[“m”, 1]]]");

        testGeocentricTranslationInGeographicDomain("Geocentric translations (geog3D domain)",
                sourceCRS, CommonCRS.WGS84.geographic3D());

        isInverseTransformSupported = false;                // Because lost of height values changes (φ,λ) results.
        testGeocentricTranslationInGeographicDomain("Geocentric translations (geog3D domain)",
                sourceCRS, CommonCRS.WGS84.geographic());
    }

    /**
     * Implementation of {@link #testGeocentricTranslationInGeographic2D()}
     * and {@link #testGeocentricTranslationInGeographic3D()}.
     *
     * @param  sourceCRS  the NAD27 geographic CRS.
     * @param  targetCRS  either the two-dimensional or the three-dimensional geographic CRS using WGS84 datum.
     */
    private void testGeocentricTranslationInGeographicDomain(final String method,
            final GeographicCRS sourceCRS, final GeographicCRS targetCRS)
            throws ParseException, FactoryException, TransformException
    {
        final CoordinateOperation operation = finder().createOperation(sourceCRS, targetCRS);
        assertSame(sourceCRS, operation.getSourceCRS());
        assertSame(targetCRS, operation.getTargetCRS());
        assertFalse(operation.getMathTransform().isIdentity());
        assertEquals("Datum shift", operation.getName().getCode());
        assertSetEquals(Set.of(DATUM_SHIFT_APPLIED), operation.getCoordinateOperationAccuracy());
        assertInstanceOf(Transformation.class, operation);
        assertEquals(method, ((SingleOperation) operation).getMethod().getName().getCode());

        transform  = operation.getMathTransform();
        tolerance  = ANGULAR_TOLERANCE;
        zTolerance = 0.01;
        λDimension = new int[] {1};
        zDimension = new int[] {2};
        double[] source = {
            39.00,  -85.00,  -10000.00,   // The intent of those large height values is to cause a shift in (φ,λ)
            38.26,  -80.58,  +10000.00    // large enough for being detected if we fail to use h in calculations.
        };
        double[] target;
        if (sourceCRS.getCoordinateSystem().getDimension() == 2) {
            source = TestUtilities.dropLastDimensions(source, 3, 2);
            target = new double[] {
                39.00004480, -84.99993102, -38.28,  // This is NOT the most accurate NAD27 to WGS84 transformation.
                38.26005019, -80.57979096, -37.62   // We use non-optimal TOWGS84[…] for the purpose of this test.
            };
        } else {
            target = new double[] {
                39.00004487, -84.99993091, -10038.28,
                38.26005011, -80.57979129,   9962.38
            };
        }
        if (targetCRS.getCoordinateSystem().getDimension() == 2) {
            target = TestUtilities.dropLastDimensions(target, 3, 2);
        }
        tolerance = zTolerance; // Because GeoAPI 3.0 does not distinguish z axis from other axes (fixed in GeoAPI 3.1).
        verifyTransform(source, target);
        validate();
    }

    /**
     * Tests a transformation using the <q>Geocentric translations (geog2D domain)</q> method
     * together with a longitude rotation and unit conversion. The CRS and sample point are taken from
     * the GR3DF97A – <cite>Grille de paramètres de transformation de coordonnées</cite> document.
     *
     * @throws ParseException if a CRS used in this test cannot be parsed.
     * @throws FactoryException if the operation cannot be created.
     * @throws TransformException if an error occurred while converting the test points.
     */
    @Test
    public void testLongitudeRotation() throws ParseException, FactoryException, TransformException {
        final CoordinateReferenceSystem sourceCRS = parse(
                "GeodeticCRS[“NTF (Paris)”, $NTF,\n" +
                "  PrimeMeridian[“Paris”, 2.5969213],\n" +          // in grads, not degrees.
                "  CS[ellipsoidal, 2],\n" +
                "    Axis[“Latitude (φ)”, NORTH],\n" +
                "    Axis[“Longitude (λ)”, EAST],\n" +
                "    Unit[“grad”, 0.015707963267949],\n" +
                "  Id[“EPSG”, “4807”]]");

        final GeographicCRS       targetCRS = CommonCRS.WGS84.geographic();
        final CoordinateOperation operation = finder().createOperation(sourceCRS, targetCRS);

        assertSame(sourceCRS, operation.getSourceCRS());
        assertSame(targetCRS, operation.getTargetCRS());
        assertFalse(operation.getMathTransform().isIdentity());
        assertEquals("Datum shift", operation.getName().getCode());
        assertSetEquals(Set.of(DATUM_SHIFT_APPLIED), operation.getCoordinateOperationAccuracy());
        assertInstanceOf(Transformation.class, operation);
        assertEquals("Geocentric translations (geog2D domain)",
                ((SingleOperation) operation).getMethod().getName().getCode());
        /*
         * Same test point as the one used in FranceGeocentricInterpolationTest:
         *
         * NTF: 48°50′40.2441″N  2°25′32.4187″E
         * RGF: 48°50′39.9967″N  2°25′29.8273″E     (close to WGS84)
         */
        transform  = operation.getMathTransform();
        tolerance  = ANGULAR_TOLERANCE;
        λDimension = new int[] {1};
        verifyTransform(new double[] {54.271680278,  0.098269657},      // in grads east of Paris
                        new double[] {48.844443528,  2.424952028});     // in degrees east of Greenwich
        validate();
    }

    /**
     * Tests a transformation using the <q>Geocentric translations (geocentric domain)</q> method,
     * together with a longitude rotation and unit conversion. The CRS and sample point are derived from
     * the GR3DF97A – <cite>Grille de paramètres de transformation de coordonnées</cite> document.
     *
     * @throws ParseException if a CRS used in this test cannot be parsed.
     * @throws FactoryException if the operation cannot be created.
     * @throws TransformException if an error occurred while converting the test points.
     */
    @Test
    public void testGeocentricTranslationInGeocentricDomain() throws ParseException, FactoryException, TransformException {
        final CoordinateReferenceSystem sourceCRS = parse(
                "GeodeticCRS[“NTF (Paris)”, $NTF,\n" +
                "  PrimeMeridian[“Paris”, 2.33722917],\n" +         // in degrees.
                "  CS[Cartesian, 3],\n" +
                "    Axis[“(X)”, geocentricX],\n" +
                "    Axis[“(Y)”, geocentricY],\n" +
                "    Axis[“(Z)”, geocentricZ],\n" +
                "    Unit[“kilometre”, 1000]]");

<<<<<<< HEAD
        final GeocentricCRS       targetCRS = CommonCRS.WGS84.geocentric();
=======
        final GeodeticCRS         targetCRS = CommonCRS.WGS84.geocentric();
>>>>>>> 798a145e
        final CoordinateOperation operation = finder().createOperation(sourceCRS, targetCRS);

        assertSame(sourceCRS, operation.getSourceCRS());
        assertSame(targetCRS, operation.getTargetCRS());
        assertFalse(operation.getMathTransform().isIdentity());
        assertEquals("Datum shift", operation.getName().getCode());
        assertSetEquals(Set.of(DATUM_SHIFT_APPLIED), operation.getCoordinateOperationAccuracy());
        assertInstanceOf(Transformation.class,  operation);
        assertEquals("Geocentric translations (geocentric domain)",
                ((SingleOperation) operation).getMethod().getName().getCode());
        /*
         * Same test point as the one used in FranceGeocentricInterpolationTest:
         *
         * ┌────────────────────────────────────────────┬──────────────────────────────────────────────────────────┐
         * │         Geographic coordinates (°)         │                  Geocentric coordinates (m)              │
         * ├────────────────────────────────────────────┼──────────────────────────────────────────────────────────┤
         * │    NTF: 48°50′40.2441″N  2°25′32.4187″E    │    X = 4201905.725   Y = 177998.072   Z = 4778904.260    │
         * │    RGF: 48°50′39.9967″N  2°25′29.8273″E    │      ΔX = -168         ΔY = -60          ΔZ = 320        │
         * └────────────────────────────────────────────┴──────────────────────────────────────────────────────────┘
         *
         * The source coordinate below is different than in the above table because the prime meridian is set to the
         * Paris meridian, so there is a longitude rotation to take in account for X and Y axes.
         */
        transform = operation.getMathTransform();
        tolerance = LINEAR_TOLERANCE;
        verifyTransform(new double[] {4205.669137,     6.491944,   4778.904260},    // Paris prime meridian
                        new double[] {4201737.725,   177938.072,   4779224.260});   // Greenwich prime meridian
        validate();
    }

    /**
     * Tests conversion from geographic to geocentric coordinate reference system and conversely.
     * Both two-dimensional and three-dimensional cases are tested.
     *
     * @throws FactoryException if the operation cannot be created.
     *
     * @see <a href="https://issues.apache.org/jira/browse/SIS-376">SIS-376</a>
     */
    @Test
    public void testGeocentricConversions() throws FactoryException {
        testGeocentricConversion(HardCodedCRS.WGS84_3D,   HardCodedCRS.GEOCENTRIC);
        testGeocentricConversion(HardCodedCRS.WGS84,      HardCodedCRS.GEOCENTRIC);
        testGeocentricConversion(HardCodedCRS.GEOCENTRIC, HardCodedCRS.WGS84_3D);
        testGeocentricConversion(HardCodedCRS.GEOCENTRIC, HardCodedCRS.WGS84);
    }

    /**
     * Tests a single case of Geographic ↔︎ Geocentric conversions.
     */
    private void testGeocentricConversion(final CoordinateReferenceSystem sourceCRS,
                                          final CoordinateReferenceSystem targetCRS)
            throws FactoryException
    {
        final CoordinateOperation operation = finder().createOperation(sourceCRS, targetCRS);
        assertSame(sourceCRS, operation.getSourceCRS());
        assertSame(targetCRS, operation.getTargetCRS());
        assertEquals("Geocentric conversion", operation.getName().getCode());
        assertInstanceOf(Conversion.class, operation);
    }

    /**
     * Tests conversion from a geographic to a projected CRS without datum of axis changes.
     *
     * @throws ParseException if a CRS used in this test cannot be parsed.
     * @throws FactoryException if the operation cannot be created.
     * @throws TransformException if an error occurred while converting the test points.
     */
    @Test
    public void testGeographicToProjected() throws ParseException, FactoryException, TransformException {
        final CoordinateReferenceSystem sourceCRS = parse("$Sphere");
        final CoordinateReferenceSystem targetCRS = parse(
                "ProjectedCRS[“TM”,\n" +
                "  $Sphere,\n" +
                "  Conversion[“TM”,\n" +
                "    Method[“Transverse Mercator”],\n" +
                "    Parameter[“Longitude of natural origin”, 170],\n" +
                "    Parameter[“Latitude of natural origin”, 50],\n" +
                "    Parameter[“Scale factor at natural origin”, 0.95]],\n" +
                "  CS[Cartesian, 2],\n" +
                "    Axis[“x”, EAST],\n" +
                "    Axis[“y”, NORTH],\n" +
                "    Unit[“US survey foot”, 0.304800609601219]]");

        final CoordinateOperation operation = finder().createOperation(sourceCRS, targetCRS);
        assertSame(sourceCRS, operation.getSourceCRS());
        assertSame(targetCRS, operation.getTargetCRS());
        assertEquals("TM", operation.getName().getCode());
        assertInstanceOf(Projection.class, operation);

        final ParameterValueGroup param = ((SingleOperation) operation).getParameterValues();
        assertEquals(6370997, param.parameter("semi_major"        ).doubleValue());
        assertEquals(6370997, param.parameter("semi_minor"        ).doubleValue());
        assertEquals(     50, param.parameter("latitude_of_origin").doubleValue());
        assertEquals(    170, param.parameter("central_meridian"  ).doubleValue());
        assertEquals(   0.95, param.parameter("scale_factor"      ).doubleValue());
        assertEquals(      0, param.parameter("false_easting"     ).doubleValue());
        assertEquals(      0, param.parameter("false_northing"    ).doubleValue());

        transform = operation.getMathTransform();
        tolerance = ANGULAR_TOLERANCE;
        verifyTransform(new double[] {170, 50}, new double[] {0, 0});
        validate();

        transform  = transform.inverse();
        tolerance  = LINEAR_TOLERANCE;
        λDimension = new int[] {0};
        verifyTransform(new double[] {0, 0}, new double[] {170, 50});
        validate();
    }

    /**
     * Tests a datum shift applied as a position vector transformation in geocentric domain.
     * This test does not use the EPSG geodetic dataset.
     *
     * @throws ParseException if a CRS used in this test cannot be parsed.
     * @throws FactoryException if the operation cannot be created.
     * @throws TransformException if an error occurred while converting the test points.
     *
     * @see DefaultCoordinateOperationFactoryTest#testPositionVectorTransformation()
     * @see <a href="https://issues.apache.org/jira/browse/SIS-364">SIS-364</a>
     */
    @Test
    public void testPositionVectorTransformation() throws ParseException, FactoryException, TransformException {
        final CoordinateReferenceSystem sourceCRS = CommonCRS.WGS84.geographic();
        final CoordinateReferenceSystem targetCRS = parse(AGD66());
        final CoordinateOperation operation = finder().createOperation(sourceCRS, targetCRS);
        transform  = operation.getMathTransform();
        tolerance  = LINEAR_TOLERANCE;
        λDimension = new int[] {0};
        verifyTransform(expectedAGD66(true), expectedAGD66(false));
        validate();
    }

    /**
     * Returns test coordinates for a transformation between {@link #AGD66()} and WGS84.
     * We use this method for ensuring that {@link #testPositionVectorTransformation()}
     * and {@link DefaultCoordinateOperationFactoryTest#testPositionVectorTransformation()}
     * use the same data, as specified in {@link #AGD66()} contract.
     *
     * @param  WGS84  {@code true} for the WGS84 input, or {@code false} for the AGD66 output.
     */
    static double[] expectedAGD66(final boolean WGS84) {
        return WGS84 ? new double[] {-37.84, 114.0} : new double[] {763850.64, 5807560.94};
    }

    /**
     * Returns the WKT for a CRS using the Australian Geodetic Datum 1966. This method returns a WKT 1 string
     * with a {@code TOWGS84} element that should help Apache SIS to produce the same result regardless if an
     * EPSG geodetic dataset is used or not.
     *
     * @see <a href="https://issues.apache.org/jira/browse/SIS-364">SIS-364</a>
     */
    static String AGD66() {
        return "PROJCS[“AGD66 / AMG zone 49”, "
                + "GEOGCS[“AGD66”, "
                +   "DATUM[“Australian_Geodetic_Datum_1966”, "
                +     "SPHEROID[“Australian National Spheroid”,6378160, 298.25, AUTHORITY[“EPSG”,“7003”]],"
                +     "TOWGS84[-117.808,-51.536,137.784,0.303,0.446,0.234,-0.29], AUTHORITY[“EPSG”,“6202”]],"
                +     "PRIMEM[“Greenwich”, 0, AUTHORITY[“EPSG”,“8901”]],"
                +     "UNIT[“degree”, 0.0174532925199433, AUTHORITY[“EPSG”,“9122”]],"
                +   "AUTHORITY[“EPSG”,“4202”]],"
                +   "PROJECTION[“Transverse_Mercator”],"
                +   "PARAMETER[“latitude_of_origin”, 0],"
                +   "PARAMETER[“central_meridian”, 111],"
                +   "PARAMETER[“scale_factor”, 0.9996],"
                +   "PARAMETER[“false_easting”, 500000],"
                +   "PARAMETER[“false_northing”, 10000000],"
                +   "UNIT[“metre”,1,AUTHORITY[“EPSG”,“9001”]],"
                +   "AXIS[“Easting”,EAST],"
                +   "AXIS[“Northing”,NORTH],"
                + "AUTHORITY[“EPSG”,“20249”]]";
    }

    /**
     * Tests a transformation between two CRS for which no direct bursa-wolf parameters are defined.
     * However, a transformation should still be possible indirectly, through WGS 84.
     *
     * @throws ParseException if a CRS used in this test cannot be parsed.
     * @throws FactoryException if the operation cannot be created.
     * @throws TransformException if an error occurred while converting the test points.
     */
    @Test
    public void testIndirectDatumShift() throws ParseException, FactoryException, TransformException {
        final CoordinateReferenceSystem sourceCRS = parse(
                "PROJCS[“RGF93 / Lambert-93”, "
                + "GEOGCS[“RGF93”, "
                +   "DATUM[“Reseau Geodesique Francais 1993”, "
                +     "SPHEROID[“GRS 1980”, 6378137, 298.257222101], "
                +     "TOWGS84[0,0,0,0,0,0,0]], "
                +     "PRIMEM[“Greenwich”,0], "
                +     "UNIT[“degree”, 0.0174532925199433]], "
                +   "PROJECTION[“Lambert_Conformal_Conic_2SP”], "
                +   "PARAMETER[“standard_parallel_1”, 49], "
                +   "PARAMETER[“standard_parallel_2”, 44], "
                +   "PARAMETER[“latitude_of_origin”, 46.5], "
                +   "PARAMETER[“central_meridian”, 3], "
                +   "PARAMETER[“false_easting”, 700000], "
                +   "PARAMETER[“false_northing”, 6600000], "
                +   "UNIT[“metre”,1], "
                +   "AUTHORITY[“EPSG”,“2154”]]");

        final CoordinateReferenceSystem targetCRS = parse(
                "PROJCS[“Amersfoort / RD New”, "
                + "GEOGCS[“Amersfoort”, "
                +   "DATUM[“Amersfoort”, "
                +     "SPHEROID[“Bessel 1841”, 6377397.155, 299.1528128], "
                +     "TOWGS84[565.417, 50.3319, 465.552, -0.398957, 0.343988, -1.8774, 4.0725]], "
                +     "PRIMEM[“Greenwich”,0], "
                +     "UNIT[“degree”,0.0174532925199433]], "
                +   "PROJECTION[“Oblique_Stereographic”], "
                +   "PARAMETER[“latitude_of_origin”, 52.15616055555555], "
                +   "PARAMETER[“central_meridian”, 5.38763888888889], "
                +   "PARAMETER[“scale_factor”, 0.9999079], "
                +   "PARAMETER[“false_easting”, 155000], "
                +   "PARAMETER[“false_northing”, 463000], "
                +   "UNIT[“metre”,1], "
                +   "AUTHORITY[“EPSG”,“28992”]]");
        /*
         * Transform a point as a way to verify that a datum shift is applied.
         * If no datum shift is applied, the point will be at 191 metres from
         * expected value.
         */
        final CoordinateOperation operation = finder().createOperation(sourceCRS, targetCRS);
        tolerance = LINEAR_TOLERANCE;
        transform = operation.getMathTransform();
        verifyTransform(new double[] {926713.702, 7348947.026},
                        new double[] {220798.684,  577583.801});        // With datum shift through WGS84.
                        //            220762.487,  577396.040           // Without datum shift.
        validate();
        /*
         * The accuracy should tell that the datum shift is indirect (through WGS 84).
         * However, the value may differ depending on whether EPSG database has been
         * used or not, because it depends on whether the datum have been completed
         * with domain of validity.
         */
        final double accuracy = CRS.getLinearAccuracy(operation);
        if (accuracy != PositionalAccuracyConstant.UNKNOWN_ACCURACY) {
            assertEquals(PositionalAccuracyConstant.INDIRECT_SHIFT_ACCURACY, accuracy);
        }
    }

    /**
     * Tests that an exception is thrown on attempt to grab a transformation between incompatible vertical CRS.
     *
     * @throws FactoryException if an exception other than the expected one occurred.
     */
    @Test
    public void testIncompatibleVerticalCRS() throws FactoryException {
        final VerticalCRS sourceCRS = CommonCRS.Vertical.NAVD88.crs();
        final VerticalCRS targetCRS = CommonCRS.Vertical.MEAN_SEA_LEVEL.crs();
        var e = assertThrows(OperationNotFoundException.class, () -> finder().createOperation(sourceCRS, targetCRS));
        assertMessageContains(e, "North American Vertical Datum", "Mean Sea Level");
    }

    /**
     * Tests a conversion of the temporal axis. We convert 1899-12-31 from a CRS having its epoch at 1970-1-1
     * to another CRS having its epoch at 1858-11-17, so the new value shall be approximately 41 years
     * after the new epoch. This conversion also implies a change of units from seconds to days.
     *
     * @throws FactoryException if the operation cannot be created.
     * @throws TransformException if an error occurred while converting the test points.
     */
    @Test
    public void testTemporalConversion() throws FactoryException, TransformException {
        final TemporalCRS sourceCRS = CommonCRS.Temporal.UNIX.crs();
        final TemporalCRS targetCRS = CommonCRS.Temporal.MODIFIED_JULIAN.crs();
        final CoordinateOperation operation = finder().createOperation(sourceCRS, targetCRS);
        assertSame(sourceCRS, operation.getSourceCRS());
        assertSame(targetCRS, operation.getTargetCRS());
        assertEquals("Axis changes", operation.getName().getCode());
        assertInstanceOf(Conversion.class, operation);

        transform = operation.getMathTransform();
        tolerance = 2E-12;
        verifyTransform(new double[] {
            // December 31, 1899 at 12:00 UTC in seconds.
            CommonCRS.Temporal.DUBLIN_JULIAN.datum().getOrigin().getTime() / 1000
        }, new double[] {
            15019.5
        });
        validate();
    }




    //////////////////////////////////////////////////////////////////////////////////
    ////////////                                                          ////////////
    ////////////        Tests that change the number of dimensions        ////////////
    ////////////                                                          ////////////
    //////////////////////////////////////////////////////////////////////////////////

    /**
     * Tests the conversion from a four-dimensional geographic CRS to a two-dimensional geographic CRS.
     * The vertical and temporal dimensions are simply dropped.
     *
     * @throws FactoryException if the operation cannot be created.
     * @throws TransformException if an error occurred while converting the test points.
     */
    @Test
    public void testGeographic4D_to_2D() throws FactoryException, TransformException {
        // NOTE: make sure that the 'sourceCRS' below is not equal to any other 'sourceCRS' created in this class.
        final CompoundCRS   sourceCRS = compound("Test4D", CommonCRS.WGS84.geographic3D(), CommonCRS.Temporal.UNIX.crs());
        final GeographicCRS targetCRS = CommonCRS.WGS84.geographic();
        final CoordinateOperation operation = finder().createOperation(sourceCRS, targetCRS);
        assertSame(sourceCRS, operation.getSourceCRS());
        assertSame(targetCRS, operation.getTargetCRS());

        transform = operation.getMathTransform();
        assertEquals(4, transform.getSourceDimensions());
        assertEquals(2, transform.getTargetDimensions());
        assertMatrixEquals(Matrices.create(3, 5, new double[] {
            1, 0, 0, 0, 0,
            0, 1, 0, 0, 0,
            0, 0, 0, 0, 1
        }));

        isInverseTransformSupported = false;
        verifyTransform(new double[] {
            30, 10,  20, 1000,
            20, 30, -10, 3000
        }, new double[] {
            30, 10,
            20, 30
        });
        validate();
    }

    /**
     * Tests the conversion from a three-dimensional geographic CRS to a two-dimensional geographic CRS.
     * The vertical dimension is simply dropped.
     *
     * @throws FactoryException if the operation cannot be created.
     * @throws TransformException if an error occurred while converting the test points.
     */
    @Test
    public void testGeographic3D_to_2D() throws FactoryException, TransformException {
        final GeographicCRS sourceCRS = CommonCRS.WGS84.geographic3D();
        final GeographicCRS targetCRS = CommonCRS.WGS84.geographic();
        final CoordinateOperation operation = finder().createOperation(sourceCRS, targetCRS);
        assertSame(sourceCRS, operation.getSourceCRS());
        assertSame(targetCRS, operation.getTargetCRS());
        assertEquals("Axis changes", operation.getName().getCode());
        assertInstanceOf(Conversion.class, operation);

        final ParameterValueGroup parameters = ((SingleOperation) operation).getParameterValues();
        assertEquals("Geographic3D to 2D conversion", parameters.getDescriptor().getName().getCode());
        assertTrue(parameters.values().isEmpty());

        transform = operation.getMathTransform();
        assertEquals(3, transform.getSourceDimensions());
        assertEquals(2, transform.getTargetDimensions());
        assertMatrixEquals(Matrices.create(3, 4, new double[] {
            1, 0, 0, 0,
            0, 1, 0, 0,
            0, 0, 0, 1
        }));

        isInverseTransformSupported = false;
        verifyTransform(new double[] {
            30, 10,  20,
            20, 30, -10
        }, new double[] {
            30, 10,
            20, 30
        });
        validate();
    }

    /**
     * Tests the conversion from a two-dimensional geographic CRS to a three-dimensional geographic CRS.
     * Coordinate values of the vertical dimension should be set to zero.
     *
     * @throws FactoryException if the operation cannot be created.
     * @throws TransformException if an error occurred while converting the test points.
     */
    @Test
    public void testGeographic2D_to_3D() throws FactoryException, TransformException {
        final GeographicCRS sourceCRS = CommonCRS.WGS84.geographic();
        final GeographicCRS targetCRS = CommonCRS.WGS84.geographic3D();
        final CoordinateOperation operation = finder().createOperation(sourceCRS, targetCRS);
        assertSame(sourceCRS, operation.getSourceCRS());
        assertSame(targetCRS, operation.getTargetCRS());
        assertEquals("Axis changes", operation.getName().getCode());
        assertInstanceOf(Conversion.class, operation);

        final ParameterValueGroup parameters = ((SingleOperation) operation).getParameterValues();
        assertEquals("Geographic2D to 3D conversion", parameters.getDescriptor().getName().getCode());
        assertEquals(0, parameters.parameter("height").doubleValue());

        transform = operation.getMathTransform();
        assertEquals(2, transform.getSourceDimensions());
        assertEquals(3, transform.getTargetDimensions());
        assertMatrixEquals(Matrices.create(4, 3, new double[] {
            1, 0, 0,
            0, 1, 0,
            0, 0, 0,
            0, 0, 1
        }));

        verifyTransform(new double[] {
            30, 10,
            20, 30
        }, new double[] {
            30, 10, 0,
            20, 30, 0
        });
        validate();
    }

    /**
     * Tests transformation from a tree-dimensional geographic CRS to an ellipsoidal CRS.
     * Such vertical CRS are illegal according ISO 19111, but they are the easiest test
     * that we can perform for geographic → vertical transformation.
     *
     * @throws FactoryException if the operation cannot be created.
     * @throws TransformException if an error occurred while converting the test points.
     */
    @Test
    public void testGeographic3D_to_EllipsoidalHeight() throws FactoryException, TransformException {
        final CoordinateReferenceSystem sourceCRS = CommonCRS.WGS84.geographic3D();
        final CoordinateReferenceSystem targetCRS = HardCodedCRS.ELLIPSOIDAL_HEIGHT_cm;
        final CoordinateOperation operation = finder().createOperation(sourceCRS, targetCRS);
        assertSame(sourceCRS, operation.getSourceCRS());
        assertSame(targetCRS, operation.getTargetCRS());
        assertEquals("Axis changes", operation.getName().getCode());
        assertInstanceOf(Conversion.class, operation);

        transform = operation.getMathTransform();
        assertEquals(3, transform.getSourceDimensions());
        assertEquals(1, transform.getTargetDimensions());
        assertMatrixEquals(Matrices.create(2, 4, new double[] {
            0, 0, 100, 0,
            0, 0,   0, 1
        }));

        isInverseTransformSupported = false;
        verifyTransform(new double[] {
             0,  0,  0,
             5,  8, 20,
            -5, -8, 24
        }, new double[] {
                     0,
                  2000,
                  2400,
        });
        validate();
    }

    /**
     * Tests extracting the vertical part of a spatiotemporal CRS.
     *
     * @throws FactoryException if the operation cannot be created.
     * @throws TransformException if an error occurred while converting the test points.
     */
    @Test
    public void testGeographic4D_to_EllipsoidalHeight() throws FactoryException, TransformException {
        // NOTE: make sure that the 'sourceCRS' below is not equal to any other 'sourceCRS' created in this class.
        final CompoundCRS sourceCRS = compound("Test4D", CommonCRS.WGS84.geographic3D(), CommonCRS.Temporal.JULIAN.crs());
        final VerticalCRS targetCRS = CommonCRS.Vertical.ELLIPSOIDAL.crs();
        final CoordinateOperation operation = finder().createOperation(sourceCRS, targetCRS);
        assertSame(sourceCRS, operation.getSourceCRS());
        assertSame(targetCRS, operation.getTargetCRS());
        assertEquals("Axis changes", operation.getName().getCode());
        assertInstanceOf(Conversion.class, operation);

        transform = operation.getMathTransform();
        assertEquals(4, transform.getSourceDimensions());
        assertEquals(1, transform.getTargetDimensions());
        assertMatrixEquals(Matrices.create(2, 5, new double[] {
            0, 0, 1, 0, 0,
            0, 0, 0, 0, 1
        }));

        isInverseTransformSupported = false;
        verifyTransform(new double[] {
             0,  0,  0,  0,
             5,  8, 20, 10,
            -5, -8, 24, 30
        }, new double[] {
                     0,
                    20,
                    24,
        });
        validate();
    }

    /**
     * Convenience method for creating a compound CRS.
     */
    private static CompoundCRS compound(final String name, final CoordinateReferenceSystem... components) {
        return new DefaultCompoundCRS(properties(name), components);
    }

    /**
     * Returns property map with a value assigned to the "name" property.
     * This is a convenience method for construction of geodetic objects.
     */
    private static Map<String,String> properties(final String name) {
        return Map.of(CoordinateReferenceSystem.NAME_KEY, name);
    }

    /**
     * Tests conversion from four-dimensional compound CRS to two-dimensional projected CRS.
     *
     * @throws ParseException if a CRS used in this test cannot be parsed.
     * @throws FactoryException if the operation cannot be created.
     * @throws TransformException if an error occurred while converting the test points.
     */
    @Test
    public void testProjected4D_to_2D() throws ParseException, FactoryException, TransformException {
        final CoordinateReferenceSystem targetCRS = parse(
                "ProjectedCRS[“WGS 84 / World Mercator”,\n" +
                "  BaseGeodCRS[“WGS 84”,\n" +
                "    Datum[“World Geodetic System 1984”,\n" +
                "      Ellipsoid[“WGS 84”, 6378137.0, 298.257223563]]],\n" +
                "  Conversion[“WGS 84 / World Mercator”,\n" +
                "    Method[“Mercator (1SP)”]],\n" +
                "  CS[Cartesian, 2],\n" +
                "    Axis[“Easting”, EAST],\n" +
                "    Axis[“Northing”, NORTH],\n" +
                "    Unit[“m”, 1],\n" +
                "  Id[“EPSG”, “3395”]]");

        CoordinateReferenceSystem sourceCRS = targetCRS;
        sourceCRS = compound("Mercator 3D", sourceCRS, CommonCRS.Vertical.MEAN_SEA_LEVEL.crs());
        sourceCRS = compound("Mercator 4D", sourceCRS, CommonCRS.Temporal.MODIFIED_JULIAN.crs());

        final CoordinateOperation operation = finder().createOperation(sourceCRS, targetCRS);
        assertSame(sourceCRS, operation.getSourceCRS());
        assertSame(targetCRS, operation.getTargetCRS());

        transform = operation.getMathTransform();
        assertFalse(transform.isIdentity());
        assertInstanceOf(LinearTransform.class, transform,
                "The somewhat complex MathTransform chain should have been simplified to a single affine transform.");
        assertInstanceOf(Conversion.class, operation,
                "The operation should be a simple axis change, not a complex chain of ConcatenatedOperations.");

        assertEquals(4, transform.getSourceDimensions());
        assertEquals(2, transform.getTargetDimensions());
        assertMatrixEquals(Matrices.create(3, 5, new double[] {
            1, 0, 0, 0, 0,
            0, 1, 0, 0, 0,
            0, 0, 0, 0, 1
        }));

        isInverseTransformSupported = false;
        verifyTransform(new double[] {
               0,     0,  0,    0,
            1000, -2000, 20, 4000
        }, new double[] {
               0,     0,
            1000, -2000
        });
        validate();
    }

    /**
     * Tests conversion from three-dimensional geographic CRS to four-dimensional compound CRS
     * where the last dimension is time.
     *
     * @throws FactoryException if the operation cannot be created.
     * @throws TransformException if an error occurred while converting the test points.
     */
    @Test
    public void testGeographic3D_to_4D() throws FactoryException, TransformException {
        // NOTE: make sure that the 'sourceCRS' below is not equal to any other 'sourceCRS' created in this class.
        final CompoundCRS sourceCRS = compound("Test3D", CommonCRS.WGS84.geographic(),   CommonCRS.Temporal.UNIX.crs());
        final CompoundCRS targetCRS = compound("Test4D", CommonCRS.WGS84.geographic3D(), CommonCRS.Temporal.MODIFIED_JULIAN.crs());
        final CoordinateOperation operation = finder().createOperation(sourceCRS, targetCRS);
        assertSame(sourceCRS, operation.getSourceCRS());
        assertSame(targetCRS, operation.getTargetCRS());
        assertInstanceOf(ConcatenatedOperation.class, operation);
        assertEquals("CompoundCRS[“Test3D”] ⟶ CompoundCRS[“Test4D”]", operation.getName().getCode());

        transform = operation.getMathTransform();
        final var linear = assertInstanceOf(LinearTransform.class, transform);
        assertEquals(3, linear.getSourceDimensions());
        assertEquals(4, linear.getTargetDimensions());
        GeoapiAssert.assertMatrixEquals(Matrices.create(5, 4, new double[] {
                    1, 0, 0, 0,
                    0, 1, 0, 0,
                    0, 0, 0, 0,
                    0, 0, 1./(24*60*60), 40587,
                    0, 0, 0, 1
                }), linear.getMatrix(), 1E-12, "transform.matrix");

        tolerance = 2E-12;
        verifyTransform(new double[] {
            -5, -8, CommonCRS.Temporal.DUBLIN_JULIAN.datum().getOrigin().getTime() / 1000
        }, new double[] {
            -5, -8, 0, 15019.5              // Same value as in testTemporalConversion().
        });
        validate();
    }

    /**
     * Tests conversion from spatiotemporal CRS to a derived CRS.
     *
     * @throws FactoryException if the operation cannot be created.
     * @throws TransformException if an error occurred while converting the test points.
     */
    @Test
    public void testSpatioTemporalToDerived() throws FactoryException, TransformException {
        final Map<String,Object> properties = new HashMap<>();
        properties.put(DerivedCRS.NAME_KEY, "Display");
        properties.put("conversion.name", "Display to WGS84");

        final GeographicCRS WGS84     = CommonCRS.WGS84.normalizedGeographic();
        final CompoundCRS   sourceCRS = compound("Test3D", WGS84, CommonCRS.Temporal.UNIX.crs());
        final DerivedCRS    targetCRS = DefaultDerivedCRS.create(properties,
                WGS84, null, factory.getOperationMethod("Affine"),
                MathTransforms.linear(Matrices.create(3, 3, new double[] {
                    12,  0, 480,
                    0, -12, 790,
                    0,   0,   1
                })), HardCodedCS.DISPLAY);

        final CoordinateOperation operation = finder().createOperation(sourceCRS, targetCRS);
        assertSame(sourceCRS, operation.getSourceCRS());
        assertSame(targetCRS, operation.getTargetCRS());

        transform = operation.getMathTransform();
        assertEquals(3, transform.getSourceDimensions());
        assertEquals(2, transform.getTargetDimensions());
        assertMatrixEquals(Matrices.create(3, 4, new double[] {
            12,  0,  0, 480,
            0, -12,  0, 790,
            0,   0,  0,   1
        }));
        validate();
    }

    /**
     * Tests conversion between two engineering CRS.
     *
     * @throws FactoryException if the operation cannot be created.
     */
    @Test
    public void testEngineeringCRS() throws FactoryException {
        final DefaultEngineeringCRS sourceCRS = createEngineering("Screen display", AxisDirection.DISPLAY_DOWN);
        final DefaultEngineeringCRS targetCRS = createEngineering("Another device", AxisDirection.DISPLAY_DOWN);
        final CoordinateOperationFinder finder = finder();
        var e = assertThrows(OperationNotFoundException.class, () -> finder.createOperation(sourceCRS, targetCRS),
                "Should not create operation between CRS of different datum.");
        assertMessageContains(e, "A test CRS");

        final DefaultEngineeringCRS screenCRS = createEngineering("Screen display", AxisDirection.DISPLAY_UP);
        final CoordinateOperation operation = finder.createOperation(sourceCRS, screenCRS);
        assertSame(sourceCRS, operation.getSourceCRS());
        assertSame(screenCRS, operation.getTargetCRS());

        transform = operation.getMathTransform();
        assertEquals(2, transform.getSourceDimensions());
        assertEquals(2, transform.getTargetDimensions());
        assertMatrixEquals(Matrices.create(3, 3, new double[] {
            1,  0,  0,
            0, -1,  0,
            0,  0,  1
        }));
        validate();
    }

    /**
     * Constructs an axis the given abbreviation and axis direction.
     */
    private static DefaultEngineeringCRS createEngineering(final String datumName, final AxisDirection yDirection) {
        return new DefaultEngineeringCRS(properties("A test CRS"),
                new DefaultEngineeringDatum(properties(datumName)),
                new DefaultCartesianCS(properties("A test CS"),
                        new DefaultCoordinateSystemAxis(properties("x"), "x", AxisDirection.DISPLAY_RIGHT, Units.METRE),
                        new DefaultCoordinateSystemAxis(properties("y"), "y", yDirection, Units.METRE)));
    }
}<|MERGE_RESOLUTION|>--- conflicted
+++ resolved
@@ -367,11 +367,7 @@
                 "    Axis[“(Z)”, geocentricZ],\n" +
                 "    Unit[“kilometre”, 1000]]");
 
-<<<<<<< HEAD
-        final GeocentricCRS       targetCRS = CommonCRS.WGS84.geocentric();
-=======
         final GeodeticCRS         targetCRS = CommonCRS.WGS84.geocentric();
->>>>>>> 798a145e
         final CoordinateOperation operation = finder().createOperation(sourceCRS, targetCRS);
 
         assertSame(sourceCRS, operation.getSourceCRS());
