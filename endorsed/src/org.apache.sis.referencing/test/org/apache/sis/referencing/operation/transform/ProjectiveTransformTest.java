--- conflicted
+++ resolved
@@ -21,6 +21,7 @@
 import org.opengis.referencing.operation.MathTransform;
 import org.opengis.referencing.operation.MathTransform1D;
 import org.opengis.referencing.operation.MathTransform2D;
+import org.opengis.referencing.operation.MathTransformFactory;
 import org.opengis.referencing.operation.TransformException;
 import org.apache.sis.referencing.operation.matrix.Matrices;
 import org.apache.sis.referencing.operation.matrix.MatrixSIS;
@@ -38,18 +39,11 @@
 import org.opengis.test.Validators;
 import org.apache.sis.test.DependsOn;
 
-<<<<<<< HEAD
 // Specific to the main branch:
-import org.junit.Ignore;
+import org.junit.jupiter.api.Disabled;
+import static org.junit.jupiter.api.Assertions.*;
 import org.opengis.test.referencing.TransformTestCase;
-import static org.opengis.test.Assert.*;
-import static org.apache.sis.test.GeoapiAssert.assertMatrixEquals;
-=======
-// Specific to the geoapi-3.1 and geoapi-4.0 branches:
-import static org.junit.jupiter.api.Assertions.*;
-import org.opengis.test.Assert;
-import org.opengis.test.referencing.AffineTransformTest;
->>>>>>> 84992dfb
+import org.apache.sis.test.GeoapiAssert;
 
 
 /**
@@ -83,10 +77,6 @@
      * This is a workaround for RFE #4093999 ("Relax constraint on placement of this()/super()
      * call in constructors").
      */
-<<<<<<< HEAD
-    ProjectiveTransformTest(final MathTransformFactory factory) {
-        mtFactory = factory;
-=======
     private static final class Proxy extends MathTransformFactoryBase {
         /** The enclosing test class. */
         ProjectiveTransformTest test;
@@ -95,36 +85,13 @@
         @Override public MathTransform createAffineTransform(final Matrix matrix) {
             return test.createAffineTransform(matrix);
         }
->>>>>>> 84992dfb
     }
 
     /**
      * Creates a new test suite.
      */
     public ProjectiveTransformTest() {
-<<<<<<< HEAD
-        this(new MathTransformFactoryBase() {
-            @Override
-            public MathTransform createAffineTransform(final Matrix matrix) {
-                final ProjectiveTransform tested;
-                if (matrix.getNumRow() == 3 && matrix.getNumCol() == 3) {
-                    tested = new ProjectiveTransform2D(matrix);
-                } else {
-                    tested = new ProjectiveTransform(matrix);
-                }
-                final MathTransform reference = tested.optimize();
-                if (tested != reference) {
-                    /*
-                     * Opportunistically tests `ScaleTransform` together with `ProjectiveTransform`.
-                     * We take `ScaleTransform` as a reference implementation because it is simpler.
-                     */
-                    return new TransformResultComparator(reference, tested, 1E-12);
-                }
-                return tested;
-            }
-        });
-=======
-        super(new Proxy());
+        mtFactory = new Proxy();
         ((Proxy) mtFactory).test = this;
     }
 
@@ -151,7 +118,6 @@
             return new TransformResultComparator(reference, tested, 1E-12);
         }
         return tested;
->>>>>>> 84992dfb
     }
 
     /**
@@ -188,57 +154,57 @@
             + "See Apache SIS geoapi-4.0 branch for the actual tests.";
 
     @Test
-    @Ignore(MESSAGE)
+    @Disabled(MESSAGE)
     public void testIdentity1D() throws FactoryException, TransformException {
     }
 
     @Test
-    @Ignore(MESSAGE)
+    @Disabled(MESSAGE)
     public void testIdentity2D() throws FactoryException, TransformException {
     }
 
     @Test
-    @Ignore(MESSAGE)
+    @Disabled(MESSAGE)
     public void testIdentity3D() throws FactoryException, TransformException {
     }
 
     @Test
-    @Ignore(MESSAGE)
+    @Disabled(MESSAGE)
     public void testAxisSwapping2D() throws FactoryException, TransformException {
     }
 
     @Test
-    @Ignore(MESSAGE)
+    @Disabled(MESSAGE)
     public void testSouthOrientated2D() throws FactoryException, TransformException {
     }
 
     @Test
-    @Ignore(MESSAGE)
+    @Disabled(MESSAGE)
     public void testTranslatation2D() throws FactoryException, TransformException {
     }
 
     @Test
-    @Ignore(MESSAGE)
+    @Disabled(MESSAGE)
     public void testUniformScale2D() throws FactoryException, TransformException {
     }
 
     @Test
-    @Ignore(MESSAGE)
+    @Disabled(MESSAGE)
     public void testGenericScale2D() throws FactoryException, TransformException {
     }
 
     @Test
-    @Ignore(MESSAGE)
+    @Disabled(MESSAGE)
     public void testRotation2D() throws FactoryException, TransformException {
     }
 
     @Test
-    @Ignore(MESSAGE)
+    @Disabled(MESSAGE)
     public void testGeneral() throws FactoryException, TransformException {
     }
 
     @Test
-    @Ignore(MESSAGE)
+    @Disabled(MESSAGE)
     public void testDimensionReduction() throws FactoryException, TransformException {
     }
 
@@ -259,24 +225,14 @@
             0, 0, 0, 1
         });
         transform = mtFactory.createAffineTransform(matrix);
-<<<<<<< HEAD
-        assertInstanceOf("Non-diagonal matrix shall not be handled by ScaleTransform.", ProjectiveTransform.class, transform);
+        assertInstanceOf(ProjectiveTransform.class, transform, "Non-diagonal matrix shall not be handled by ScaleTransform.");
         verifyConsistency(new float[] {1, 2, 3,   -3, -2, -1});
-=======
-        assertInstanceOf(ProjectiveTransform.class, transform, "Non-diagonal matrix shall not be handled by ScaleTransform.");
-        verifyConsistency(1, 2, 3,   -3, -2, -1);
->>>>>>> 84992dfb
         /*
          * Remove the "problematic" row. The new transform should now be optimizable.
          */
         matrix = ((MatrixSIS) matrix).removeRows(3, 4);
         transform = mtFactory.createAffineTransform(matrix);
-<<<<<<< HEAD
-        assertInstanceOf("Diagonal matrix should be handled by a specialized class.", ScaleTransform.class, getOptimizedTransform());
-=======
         assertInstanceOf(ScaleTransform.class, getOptimizedTransform(), "Diagonal matrix should be handled by a specialized class.");
-        verifyConsistency(1, 2, 3,   -3, -2, -1);
->>>>>>> 84992dfb
     }
 
     /**
@@ -290,14 +246,8 @@
     public void testOptimizeConstant() throws FactoryException, TransformException {
         matrix = new Matrix2(0, 10, 0, 1);
         transform = mtFactory.createAffineTransform(matrix);
-<<<<<<< HEAD
-        assertMatrixEquals("Transform shall use the given matrix unmodified.",
-                matrix, ((LinearTransform) transform).getMatrix(), STRICT);
-=======
-        Assert.assertMatrixEquals("Transform shall use the given matrix unmodified.",
+        GeoapiAssert.assertMatrixEquals("Transform shall use the given matrix unmodified.",
                 matrix, assertInstanceOf(LinearTransform.class, transform).getMatrix(), STRICT);
-        verifyConsistency(1, 2, 3,   -3, -2, -1);
->>>>>>> 84992dfb
     }
 
     /**
