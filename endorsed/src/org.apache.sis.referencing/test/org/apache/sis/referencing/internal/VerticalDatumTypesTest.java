--- conflicted
+++ resolved
@@ -36,6 +36,7 @@
  *
  * @author  Martin Desruisseaux (Geomatys)
  */
+@SuppressWarnings("deprecation")
 public final class VerticalDatumTypesTest extends TestCase {
     /**
      * Creates a new test case.
@@ -65,22 +66,14 @@
     }
 
     /**
-<<<<<<< HEAD
-     * Tests the {@link VerticalDatumTypes#toLegacy(VerticalDatumType)} method.
+     * Tests the {@link VerticalDatumTypes#toLegacyCode(VerticalDatumType)} method.
      */
     @Test
-    public void testToLegacy() {
-        assertEquals(2002, VerticalDatumTypes.toLegacy(VerticalDatumType.valueOf("ELLIPSOIDAL")));
-        assertEquals(2005, VerticalDatumTypes.toLegacy(VerticalDatumType.GEOIDAL));
-        assertEquals(2006, VerticalDatumTypes.toLegacy(VerticalDatumType.DEPTH));
-=======
-     * Tests the {@link VerticalDatumTypes#toLegacyCode(RealizationMethod)} method.
-     */
-    @Test
+    @SuppressWarnings("deprecation")
     public void testToLegacyCode() {
-        assertEquals(2002, VerticalDatumTypes.toLegacyCode(VerticalDatumTypes.ellipsoidal()));
-        assertEquals(2005, VerticalDatumTypes.toLegacyCode(RealizationMethod .GEOID));
-        assertEquals(2006, VerticalDatumTypes.toLegacyCode(RealizationMethod .TIDAL));
+        assertEquals(2002, VerticalDatumTypes.toLegacyCode(VerticalDatumType.valueOf("ELLIPSOIDAL")));
+        assertEquals(2005, VerticalDatumTypes.toLegacyCode(VerticalDatumType.GEOIDAL));
+        assertEquals(2006, VerticalDatumTypes.toLegacyCode(VerticalDatumType.DEPTH));
     }
 
     /**
@@ -93,7 +86,6 @@
         assertEquals(RealizationMethod .GEOID,     VerticalDatumTypes.fromMethod("Geoid-based"));
         assertEquals(RealizationMethod .TIDAL,     VerticalDatumTypes.fromMethod("Tidal"));
         assertEquals(VerticalDatumTypes.LOCAL,     VerticalDatumTypes.fromMethod("Local").name());
->>>>>>> e79df9c2
     }
 
     /**
