/*
 * Licensed to the Apache Software Foundation (ASF) under one or more
 * contributor license agreements.  See the NOTICE file distributed with
 * this work for additional information regarding copyright ownership.
 * The ASF licenses this file to You under the Apache License, Version 2.0
 * (the "License"); you may not use this file except in compliance with
 * the License.  You may obtain a copy of the License at
 *
 *     http://www.apache.org/licenses/LICENSE-2.0
 *
 * Unless required by applicable law or agreed to in writing, software
 * distributed under the License is distributed on an "AS IS" BASIS,
 * WITHOUT WARRANTIES OR CONDITIONS OF ANY KIND, either express or implied.
 * See the License for the specific language governing permissions and
 * limitations under the License.
 */
package org.apache.sis.referencing.operation.provider;

import org.opengis.parameter.ParameterDescriptorGroup;
import org.opengis.parameter.ParameterValueGroup;
import org.opengis.referencing.cs.CoordinateSystem;
import org.opengis.referencing.operation.SingleOperation;
import org.opengis.referencing.operation.Matrix;
import org.opengis.referencing.operation.MathTransform;
import org.opengis.referencing.operation.MathTransformFactory;
import org.apache.sis.referencing.operation.transform.AbstractMathTransform;


/**
 * Base class of mock provider for coordinate operations not yet implemented in Apache SIS.
 * This is used for operations needed for executing some Well Known Text (WKT) parsing tests
<<<<<<< HEAD
 * in the {@code org.apache.sis.io.wkt.WKTParserTest} class, without doing any real coordinate
=======
 * in the {@link org.apache.sis.io.wkt.CRSParserTest} class, without doing any real coordinate
>>>>>>> ecb7e5eb
 * operations with the parsed objects.
 *
 * <p>Subclasses may be promoted to a real operation if we implement their formulas in a future Apache SIS version.</p>
 *
 * @author  Martin Desruisseaux (Geomatys)
 */
@SuppressWarnings("serial")
abstract class ProviderMock extends AbstractProvider {
    /**
     * Creates a new mock provider.
     */
    ProviderMock(final ParameterDescriptorGroup parameters) {
        super(SingleOperation.class, parameters,
              CoordinateSystem.class, false,
              CoordinateSystem.class, false,
              (byte) 1);
    }

    /**
     * Returns the dummy transform.
     *
     * @param  factory     ignored.
     * @param  parameters  ignored.
     * @return a dummy math transform.
     */
    @Override
    public final MathTransform createMathTransform(MathTransformFactory factory, ParameterValueGroup parameters) {
        return new AbstractMathTransform() {
            @Override public int getSourceDimensions() {return 2;}
            @Override public int getTargetDimensions() {return 2;}
            @Override
            public Matrix transform(double[] srcPts, int srcOff, double[] dstPts, int dstOff, boolean derivate) {
                throw new UnsupportedOperationException();
            }
        };
    }

    /**
     * Returns the dummy transform.
     *
     * @param  context  factory and parameters.
     * @return a dummy math transform.
     */
    @Override
    public final MathTransform createMathTransform(Context context) {
        return createMathTransform(context.getFactory(), context.getCompletedParameters());
    }
}<|MERGE_RESOLUTION|>--- conflicted
+++ resolved
@@ -29,11 +29,7 @@
 /**
  * Base class of mock provider for coordinate operations not yet implemented in Apache SIS.
  * This is used for operations needed for executing some Well Known Text (WKT) parsing tests
-<<<<<<< HEAD
- * in the {@code org.apache.sis.io.wkt.WKTParserTest} class, without doing any real coordinate
-=======
- * in the {@link org.apache.sis.io.wkt.CRSParserTest} class, without doing any real coordinate
->>>>>>> ecb7e5eb
+ * in the {@code org.apache.sis.io.wkt.CRSParserTest} class, without doing any real coordinate
  * operations with the parsed objects.
  *
  * <p>Subclasses may be promoted to a real operation if we implement their formulas in a future Apache SIS version.</p>
