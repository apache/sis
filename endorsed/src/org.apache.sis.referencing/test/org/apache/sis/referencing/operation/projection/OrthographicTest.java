--- conflicted
+++ resolved
@@ -25,13 +25,6 @@
 // Test dependencies
 import org.junit.*;
 import org.apache.sis.test.DependsOn;
-
-<<<<<<< HEAD
-import static java.lang.StrictMath.*;
-=======
-// Specific to the geoapi-3.1 and geoapi-4.0 branches:
-import org.opengis.util.FactoryException;
->>>>>>> bc9edad9
 
 
 /**
