--- conflicted
+++ resolved
@@ -129,12 +129,8 @@
      * @throws FactoryException if the creation failed for another reason.
      */
     @Override
-<<<<<<< HEAD
     @SuppressWarnings("removal")
-    public IdentifiedObject createObject(final String code) throws NoSuchAuthorityCodeException {
-=======
     public IdentifiedObject createObject(final String code) throws FactoryException {
->>>>>>> cf8135d4
         assertFalse(isClosed());
         final int n;
         try {
