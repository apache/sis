/*
 * Licensed to the Apache Software Foundation (ASF) under one or more
 * contributor license agreements.  See the NOTICE file distributed with
 * this work for additional information regarding copyright ownership.
 * The ASF licenses this file to You under the Apache License, Version 2.0
 * (the "License"); you may not use this file except in compliance with
 * the License.  You may obtain a copy of the License at
 *
 *     http://www.apache.org/licenses/LICENSE-2.0
 *
 * Unless required by applicable law or agreed to in writing, software
 * distributed under the License is distributed on an "AS IS" BASIS,
 * WITHOUT WARRANTIES OR CONDITIONS OF ANY KIND, either express or implied.
 * See the License for the specific language governing permissions and
 * limitations under the License.
 */
package org.apache.sis.referencing.factory;

import java.util.Set;
import java.util.LinkedHashSet;
import javax.measure.Unit;
import org.opengis.metadata.extent.Extent;
import org.opengis.metadata.citation.Citation;
import org.opengis.referencing.IdentifiedObject;
import org.opengis.referencing.NoSuchAuthorityCodeException;
import org.opengis.referencing.crs.CRSAuthorityFactory;
import org.opengis.referencing.crs.GeodeticCRS;
import org.opengis.referencing.crs.GeographicCRS;
import org.opengis.referencing.crs.VerticalCRS;
import org.opengis.referencing.cs.EllipsoidalCS;
import org.opengis.referencing.cs.CSAuthorityFactory;
import org.opengis.referencing.datum.DatumAuthorityFactory;
import org.opengis.referencing.datum.GeodeticDatum;
import org.opengis.referencing.datum.PrimeMeridian;
import org.opengis.referencing.datum.VerticalDatum;
import org.opengis.referencing.operation.CoordinateOperationAuthorityFactory;
import org.opengis.util.FactoryException;
import org.opengis.util.InternationalString;
import org.apache.sis.util.SimpleInternationalString;
import org.apache.sis.metadata.simple.SimpleCitation;
import org.apache.sis.measure.Units;
import org.apache.sis.metadata.iso.extent.Extents;

// Test dependencies
import static org.junit.jupiter.api.Assertions.*;
import org.apache.sis.referencing.datum.HardCodedDatum;
import org.apache.sis.referencing.crs.HardCodedCRS;
import org.apache.sis.referencing.cs.HardCodedCS;


/**
 * A pseudo-authority factory with hard-coded objects.
 *
 * @author  Martin Desruisseaux (Geomatys)
 */
public final class AuthorityFactoryMock extends GeodeticAuthorityFactory implements CRSAuthorityFactory,
        CSAuthorityFactory, DatumAuthorityFactory, CoordinateOperationAuthorityFactory, AutoCloseable
{
    /**
     * The authority.
     */
    private final Citation authority;

    /**
     * {@code true} if this factory has been closed by
     * an explicit call to the {@link #close()} method.
     */
    private boolean closed;

    /**
     * Creates a new factory for the given authority.
     *
     * @param authority The title of the authority to declare.
     * @param version   The version, or {@code null} if none.
     */
    @SuppressWarnings("serial")
    public AuthorityFactoryMock(final String authority, final String version) {
        this.authority = new SimpleCitation(authority) {
            @Override public InternationalString getEdition() {
                return (version != null) ? new SimpleInternationalString(version) : null;
            }
        };
    }

    /**
     * Returns the authority built from the title given at construction time.
     */
    @Override
    public Citation getAuthority() {
        return authority;
    }

    /**
     * Add the string representations of the given values into the {@code codes} set.
     * This is a helper method for {@link #getAuthorityCodes(Class)}.
     * Not an efficient approach but okay for testing purpose.
     */
    private static void add(final Set<String> codes, final int... values) {
        for (final int value : values) {
            final String s = Integer.toString(value);
            assertTrue(codes.add(s), s);
        }
    }

    /**
     * Returns the authority codes for the given type.
     *
     * @param  type  the type of referencing object for which to get authority codes.
     * @return the set of authority codes for referencing objects of the given type.
     */
    @Override
    public Set<String> getAuthorityCodes(Class<? extends IdentifiedObject> type) {
        assertFalse(isClosed());
        final Set<String> codes = new LinkedHashSet<>();
        if (type.isAssignableFrom(GeodeticCRS.class))   add(codes, 4979);
        if (type.isAssignableFrom(GeographicCRS.class)) add(codes, 84, 4326);
        if (type.isAssignableFrom(PrimeMeridian.class)) add(codes, 8901, 8903, 8914);
        if (type.isAssignableFrom(GeodeticDatum.class)) add(codes, 6326, 6322, 6807, 6301, 6612, 6047);
        if (type.isAssignableFrom(VerticalDatum.class)) add(codes, 5100);
        if (type.isAssignableFrom(VerticalCRS.class))   add(codes, 5714, 9905);
        if (type.isAssignableFrom(EllipsoidalCS.class)) add(codes, 6422, 6424);
        return codes;
    }

    /**
     * Returns the geodetic object for the given code.
     *
     * @throws NoSuchAuthorityCodeException if the given code is unknown.
     * @throws FactoryException if the creation failed for another reason.
     */
    @Override
<<<<<<< HEAD
    public IdentifiedObject createObject(final String code) throws NoSuchAuthorityCodeException {
=======
    @SuppressWarnings("removal")
    public IdentifiedObject createObject(final String code) throws FactoryException {
>>>>>>> 1f1a9766
        assertFalse(isClosed());
        final int n;
        try {
            n = Integer.parseInt(trimNamespace(code));
        } catch (NumberFormatException e) {
            throw new NoSuchAuthorityCodeException(e.toString(), "MOCK", code);
        }
        switch (n) {
            case   84: return HardCodedCRS.WGS84;
            case 4326: return HardCodedCRS.WGS84_LATITUDE_FIRST;
            case 4979: return HardCodedCRS.GEOCENTRIC;
            case 5714: return HardCodedCRS.GRAVITY_RELATED_HEIGHT;
            case 9905: return HardCodedCRS.DEPTH;
            case 8901: return HardCodedDatum.GREENWICH;
            case 8903: return HardCodedDatum.PARIS;
            case 8914: return HardCodedDatum.PARIS_RGS;
            case 6326: return HardCodedDatum.WGS84;
            case 6322: return HardCodedDatum.WGS72;
            case 6807: return HardCodedDatum.NTF;
            case 6301: return HardCodedDatum.TOKYO;
            case 6612: return HardCodedDatum.JGD2000;
            case 6047: return HardCodedDatum.SPHERE;
            case 5100: return HardCodedDatum.MEAN_SEA_LEVEL;
            case 6422: return HardCodedCS.GEODETIC_φλ;
            case 6424: return HardCodedCS.GEODETIC_2D;
            default: throw new NoSuchAuthorityCodeException(code, authority.getTitle().toString(), code);
        }
    }

    /**
     * Returns the unit of measurement for the given code.
     *
     * @return the unit of measurement.
     * @throws NoSuchAuthorityCodeException if the given code is unknown.
     * @throws FactoryException if the creation failed for another reason.
     */
    @Override
    public Unit<?> createUnit(final String code) throws FactoryException {
        assertFalse(isClosed());
        final int n;
        try {
            n = Integer.parseInt(trimNamespace(code));
        } catch (NumberFormatException e) {
            throw new NoSuchAuthorityCodeException(e.toString(), "MOCK", code);
        }
        final Unit<?> unit = Units.valueOfEPSG(n);
        if (unit == null) {
            throw new NoSuchAuthorityCodeException(code, authority.getTitle().toString(), code);
        }
        return unit;
    }

    /**
     * Returns the spatial extent for the given code.
     *
     * @return the spatial extent.
     * @throws NoSuchAuthorityCodeException if the given code is unknown.
     * @throws FactoryException if the creation failed for another reason.
     */
    @Override
    public Extent createExtent(final String code) throws FactoryException {
        assertFalse(isClosed());
        final int n;
        try {
            n = Integer.parseInt(trimNamespace(code));
        } catch (NumberFormatException e) {
            throw new NoSuchAuthorityCodeException(e.toString(), "MOCK", code);
        }
        switch (n) {
            case 1262: return Extents.WORLD;
            default: throw new NoSuchAuthorityCodeException(code, authority.getTitle().toString(), code);
        }
    }

    /**
     * Returns {@code true} if this factory has been closed
     * by an explicit call to the {@link #close()} method.
     */
    final synchronized boolean isClosed() {
        return closed;
    }

    /**
     * Flags this factory as closed.
     */
    @Override
    public synchronized void close() {
        closed = true;
    }
}<|MERGE_RESOLUTION|>--- conflicted
+++ resolved
@@ -129,12 +129,7 @@
      * @throws FactoryException if the creation failed for another reason.
      */
     @Override
-<<<<<<< HEAD
-    public IdentifiedObject createObject(final String code) throws NoSuchAuthorityCodeException {
-=======
-    @SuppressWarnings("removal")
     public IdentifiedObject createObject(final String code) throws FactoryException {
->>>>>>> 1f1a9766
         assertFalse(isClosed());
         final int n;
         try {
