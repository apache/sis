--- conflicted
+++ resolved
@@ -26,13 +26,6 @@
 import org.junit.jupiter.api.Test;
 import org.apache.sis.referencing.Assertions;
 import static org.junit.jupiter.api.Assertions.*;
-<<<<<<< HEAD
-import static org.apache.sis.test.TestCase.STRICT;
-
-// Specific to the main branch:
-import org.apache.sis.test.GeoapiAssert;
-=======
->>>>>>> 5d62feec
 
 
 /**
@@ -60,11 +53,7 @@
         final ScaleTransform tr = new ScaleTransform(matrix.getNumRow(), matrix.getNumCol(), elements);
         assertEquals(sourceDimensions, tr.getSourceDimensions());
         assertEquals(targetDimensions, tr.getTargetDimensions());
-<<<<<<< HEAD
-        GeoapiAssert.assertMatrixEquals(matrix, tr.getMatrix(), STRICT, "matrix");
-=======
         Assertions.assertMatrixEquals(matrix, tr, "matrix");
->>>>>>> 5d62feec
         assertArrayEquals(elements, TranslationTransformTest.getElementAsNumbers(tr));
         transform = tr;
         validate();
@@ -144,11 +133,7 @@
         final ScaleTransform tr = new ScaleTransform(4, 4, elements);
         assertEquals(3, tr.getSourceDimensions());
         assertEquals(3, tr.getTargetDimensions());
-<<<<<<< HEAD
-        GeoapiAssert.assertMatrixEquals(matrix, tr.getMatrix(), STRICT, "matrix");
-=======
         Assertions.assertMatrixEquals(matrix, tr, "matrix");
->>>>>>> 5d62feec
 
         TranslationTransformTest.replaceZeroByNull(elements, O);
         assertArrayEquals(elements, tr.getElementAsNumbers(false));
