/*
 * Licensed to the Apache Software Foundation (ASF) under one or more
 * contributor license agreements.  See the NOTICE file distributed with
 * this work for additional information regarding copyright ownership.
 * The ASF licenses this file to You under the Apache License, Version 2.0
 * (the "License"); you may not use this file except in compliance with
 * the License.  You may obtain a copy of the License at
 *
 *     http://www.apache.org/licenses/LICENSE-2.0
 *
 * Unless required by applicable law or agreed to in writing, software
 * distributed under the License is distributed on an "AS IS" BASIS,
 * WITHOUT WARRANTIES OR CONDITIONS OF ANY KIND, either express or implied.
 * See the License for the specific language governing permissions and
 * limitations under the License.
 */
package org.apache.sis.referencing.operation.provider;

import org.opengis.parameter.ParameterDescriptor;
import org.opengis.parameter.ParameterDescriptorGroup;
import org.apache.sis.parameter.ParameterBuilder;
import org.apache.sis.measure.Units;


/**
 * The provider for <q>P6 (I = J-90°) seismic bin grid transformation</q> transformation (EPSG:1049).
 *
 * This conversion is not yet implemented in Apache SIS, but we need to at least accept the parameters
<<<<<<< HEAD
 * for a Well Known Text (WKT) parsing test in the {@code org.apache.sis.io.wkt.WKTParserTest} class.
=======
 * for a Well Known Text (WKT) parsing test in the {@link org.apache.sis.io.wkt.CRSParserTest} class.
>>>>>>> ecb7e5eb
 *
 * <p>This class may be promoted to a real operation if we implement the formulas in a future Apache SIS version.</p>
 *
 * @author  Martin Desruisseaux (Geomatys)
 */
@SuppressWarnings("serial")
public final class SeismicBinGridMock extends ProviderMock {
    /**
     * The group of all parameters expected by this coordinate operation.
     */
    private static final ParameterDescriptorGroup PARAMETERS;
    static {
        final ParameterBuilder builder = builder();
        final ParameterDescriptor<?>[] parameters = {
            builder.addIdentifier("8733").addName("Bin grid origin I")                  .create(Double.NaN, Units.UNITY),
            builder.addIdentifier("8734").addName("Bin grid origin J")                  .create(Double.NaN, Units.UNITY),
            builder.addIdentifier("8735").addName("Bin grid origin Easting")            .create(Double.NaN, Units.METRE),
            builder.addIdentifier("8736").addName("Bin grid origin Northing")           .create(Double.NaN, Units.METRE),
            builder.addIdentifier("8737").addName("Scale factor of bin grid")           .create(Double.NaN, Units.UNITY),
            builder.addIdentifier("8738").addName("Bin width on I-axis")                .create(Double.NaN, Units.METRE),
            builder.addIdentifier("8739").addName("Bin width on J-axis")                .create(Double.NaN, Units.METRE),
            builder.addIdentifier("8740").addName("Map grid bearing of bin grid J-axis").create(Double.NaN, Units.DEGREE),
            builder.addIdentifier("8741").addName("Bin node increment on I-axis")       .create(Double.NaN, Units.UNITY),
            builder.addIdentifier("8742").addName("Bin node increment on J-axis")       .create(Double.NaN, Units.UNITY)
        };
        PARAMETERS = builder
                .addIdentifier("1049")
                .addName("P6 (I = J-90°) seismic bin grid transformation")
                .createGroup(parameters);
    }

    /**
     * Creates a new <q>Seismic bin grid transformation</q> operation method.
     */
    public SeismicBinGridMock() {
        super(PARAMETERS);
    }
}<|MERGE_RESOLUTION|>--- conflicted
+++ resolved
@@ -26,11 +26,7 @@
  * The provider for <q>P6 (I = J-90°) seismic bin grid transformation</q> transformation (EPSG:1049).
  *
  * This conversion is not yet implemented in Apache SIS, but we need to at least accept the parameters
-<<<<<<< HEAD
- * for a Well Known Text (WKT) parsing test in the {@code org.apache.sis.io.wkt.WKTParserTest} class.
-=======
- * for a Well Known Text (WKT) parsing test in the {@link org.apache.sis.io.wkt.CRSParserTest} class.
->>>>>>> ecb7e5eb
+ * for a Well Known Text (WKT) parsing test in the {@code org.apache.sis.io.wkt.CRSParserTest} class.
  *
  * <p>This class may be promoted to a real operation if we implement the formulas in a future Apache SIS version.</p>
  *
