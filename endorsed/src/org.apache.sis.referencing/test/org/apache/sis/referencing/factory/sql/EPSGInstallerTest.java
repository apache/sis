/*
 * Licensed to the Apache Software Foundation (ASF) under one or more
 * contributor license agreements.  See the NOTICE file distributed with
 * this work for additional information regarding copyright ownership.
 * The ASF licenses this file to You under the Apache License, Version 2.0
 * (the "License"); you may not use this file except in compliance with
 * the License.  You may obtain a copy of the License at
 *
 *     http://www.apache.org/licenses/LICENSE-2.0
 *
 * Unless required by applicable law or agreed to in writing, software
 * distributed under the License is distributed on an "AS IS" BASIS,
 * WITHOUT WARRANTIES OR CONDITIONS OF ANY KIND, either express or implied.
 * See the License for the specific language governing permissions and
 * limitations under the License.
 */
package org.apache.sis.referencing.factory.sql;

import java.util.Map;
import java.util.Set;
import java.util.HashMap;
import java.util.HashSet;
import java.util.regex.Pattern;
import java.io.IOException;
import javax.sql.DataSource;
import java.sql.Connection;
import java.sql.Statement;
import java.sql.ResultSet;
import java.sql.SQLException;
import org.opengis.util.FactoryException;
import org.opengis.referencing.crs.GeographicCRS;
import org.opengis.referencing.crs.ProjectedCRS;
import org.apache.sis.referencing.CommonCRS;
import org.apache.sis.system.Loggers;
import org.apache.sis.util.ComparisonMode;
import org.apache.sis.util.Utilities;
import org.apache.sis.util.internal.Constants;
import org.apache.sis.metadata.sql.util.Reflection;

// Test dependencies
import org.junit.jupiter.api.extension.RegisterExtension;
import org.junit.jupiter.api.Test;
import org.junit.jupiter.api.AfterEach;
import static org.junit.jupiter.api.Assumptions.assumeTrue;
import static org.junit.jupiter.api.Assertions.*;
import org.apache.sis.test.LoggingWatcher;
import org.apache.sis.test.DependsOn;
import org.apache.sis.test.TestCase;
import org.apache.sis.metadata.sql.TestDatabase;


/**
 * Tests {@link EPSGInstaller} indirectly, through {@link EPSGFactory#install(Connection)}.
 * We do not test {@code EPSGInstaller} directly because the EPSG database creation is costly,
 * so we want to opportunistically verify the result immediately after database creation
 * by using the {@code EPSGFactory} for creating a few CRS.
 *
 * <p>This test requires that {@code $SIS_DATA/Databases/ExternalSources} directory contains
 * the {@code EPSG_Tables.sql}, {@code EPSG_Data.sql} and {@code EPSG_FKeys.sql} files.
 * Those files can be <a href="https://epsg.org/">downloaded from the source</a> or from
 * <a href="https://sis.apache.org/source.html#non-free">SIS non-free directory</a>.</p>
 *
 * <p>Every databases created by this test suite exist only in memory.
 * This class does not write anything to disk (except maybe some temporary files).</p>
 *
 * @author  Martin Desruisseaux (Geomatys)
 */
@DependsOn(EPSGFactoryTest.class)
public final class EPSGInstallerTest extends TestCase {
    /**
     * A JUnit rule for listening to log events emitted during execution of tests.
     * This rule is used by tests that verifies the log message content.
     *
     * <p>This field is public because JUnit requires us to do so, but should be considered
     * as an implementation details (it should have been a private field).</p>
     */
    @RegisterExtension
    public final LoggingWatcher loggings = new LoggingWatcher(Loggers.CRS_FACTORY);

    /**
     * Verifies that no unexpected warning has been emitted in any test defined in this class.
     */
    @AfterEach
    public void assertNoUnexpectedLog() {
        loggings.assertNoUnexpectedLog();
    }

    /**
     * Creates a new test case.
     */
    public EPSGInstallerTest() {
    }

    /**
     * Tests the {@link EPSGInstaller#REPLACE_STATEMENT} pattern.
     */
    @Test
    public void testReplacePattern() {
        // Statement as in the EPSG scripts since EPSG version 7.06.
        assertTrue(Pattern.matches(EPSGInstaller.REPLACE_STATEMENT,
                "UPDATE epsg_datum\n" +
                "SET datum_name = replace(datum_name, CHR(182), CHR(10))"));

        // Statement as in the EPSG scripts prior to EPSG version 7.06.
        assertTrue(Pattern.matches(EPSGInstaller.REPLACE_STATEMENT,
                "UPDATE epsg_datum\n" +
                "SET datum_name = replace(datum_name, CHAR(182), CHAR(10))"));

        // Modified statement with MS-Access table name in a schema.
        assertTrue(Pattern.matches(EPSGInstaller.REPLACE_STATEMENT,
                "UPDATE epsg.\"Alias\"\n" +
                "SET object_table_name = replace(object_table_name, CHR(182), CHR(10))"));

        // Like above, but the table name contains a space.
        assertTrue(Pattern.matches(EPSGInstaller.REPLACE_STATEMENT,
                "UPDATE epsg.\"Coordinate Axis\"\n" +
                "SET coord_axis_orientation = replace(coord_axis_orientation, CHR(182), CHR(10))"));
    }

    /**
     * Returns the SQL scripts needed for testing the database creation,
     * or skip the JUnit test if those scripts are not found.
     */
    private static InstallationScriptProvider getScripts() throws IOException {
        final InstallationScriptProvider scripts = new InstallationScriptProvider.Default(null);
<<<<<<< HEAD
        assumeTrue(scripts.getAuthorities().contains(Constants.EPSG));
=======
        assumeTrue(scripts.getAuthorities().contains(Constants.EPSG),
                "EPSG scripts not found in Databases/ExternalSources directory.");
>>>>>>> 84992dfb
        return scripts;
    }

    /**
     * Tests the creation of an EPSG database on Derby.
     * This test is skipped if the SQL scripts are not found.
     *
     * <p>See {@link TestDatabase} javadoc if there is a need to inspect content of that in-memory database.</p>
     *
     * @throws Exception if an error occurred while creating the database.
     */
    @Test
    public void testCreationOnDerby() throws Exception {
        final InstallationScriptProvider scripts = getScripts();            // Needs to be invoked first.
        try (TestDatabase db = TestDatabase.create("EPSGInstaller")) {
            createAndTest(db.source, scripts);
            verifyParameterValues(db.source);
        }
        loggings.assertNextLogContains("EPSG", "jdbc:derby:memory:EPSGInstaller");
        loggings.assertNoUnexpectedLog();
    }

    /**
     * Tests the creation of an EPSG database on HSQLDB.
     * This test is skipped if the SQL scripts are not found.
     *
     * @throws Exception if an error occurred while creating the database.
     */
    @Test
    public void testCreationOnHSQLDB() throws Exception {
        final InstallationScriptProvider scripts = getScripts();            // Needs to be invoked first.
        try (TestDatabase db = TestDatabase.createOnHSQLDB("EPSGInstaller", false)) {
            createAndTest(db.source, scripts);
            verifyParameterValues(db.source);
        }
        loggings.assertNextLogContains("EPSG", "jdbc:hsqldb:mem:EPSGInstaller");
        loggings.assertNoUnexpectedLog();
    }

    /**
     * Tests the creation of an EPSG database on H2.
     * This test is skipped if the SQL scripts are not found.
     *
     * @throws Exception if an error occurred while creating the database.
     */
    @Test
    public void testCreationOnH2() throws Exception {
        final InstallationScriptProvider scripts = getScripts();            // Needs to be invoked first.
        try (TestDatabase db = TestDatabase.createOnH2("EPSGInstaller")) {
            createAndTest(db.source, scripts);
            verifyParameterValues(db.source);
        }
        loggings.assertNextLogContains("EPSG", "jdbc:h2:mem:EPSGInstaller");
        loggings.assertNoUnexpectedLog();
    }

    /**
     * Tests the creation of an EPSG database on PostgreSQL. This test requires a PostgreSQL server
     * running on {@code "localhost"} with an empty database named {@code "SpatialMetadataTest"}.
     * See {@linkplain TestDatabase#createOnPostgreSQL here} for more information.
     *
     * @throws Exception if an error occurred while creating the database.
     */
    @Test
    public void testCreationOnPostgreSQL() throws Exception {
        final InstallationScriptProvider scripts = getScripts();            // Needs to be invoked first.
        try (TestDatabase db = TestDatabase.createOnPostgreSQL("EPSG", false)) {
            createAndTest(db.source, scripts);
            verifyParameterValues(db.source);
        }
        loggings.assertNextLogContains("EPSG", "jdbc:postgresql://localhost/SpatialMetadataTest");
        loggings.assertNoUnexpectedLog();
    }

    /**
     * Requests the "WGS84" and the "WGS72 / UTM zone 15N" coordinate reference systems from the EPSG database
     * at the given {@code DataSource}. Those requests should trig the creation of the EPSG database.
     */
    private void createAndTest(final DataSource ds, final InstallationScriptProvider scriptProvider)
            throws SQLException, FactoryException
    {
        final Map<String,Object> properties = new HashMap<>();
        assertNull(properties.put("dataSource", ds));
        assertNull(properties.put("scriptProvider", scriptProvider));
        assertEquals(0, countCRSTables(ds), "Should not contain EPSG tables before we created them.");
        loggings.assertNoUnexpectedLog();       // Should not yet have logged anything at this point.

        try (EPSGFactory factory = new EPSGFactory(properties)) {
            /*
             * Fetch the "WGS 84" coordinate reference system.
             */
            final GeographicCRS crs = factory.createGeographicCRS("4326");
            assertTrue(Utilities.deepEquals(CommonCRS.WGS84.geographic(), crs, ComparisonMode.DEBUG));
            /*
             * Fetch the "WGS 72 / UTM zone 15" coordinate system.
             * This implies the creation of a coordinate operation.
             */
            final ProjectedCRS p = factory.createProjectedCRS("EPSG:32215");
            assertTrue(Utilities.deepEquals(CommonCRS.WGS72.universal(1, -93), p, ComparisonMode.DEBUG));
            /*
             * Get the authority codes. We choose a type that implies an SQL statement
             * with both "DEPRECATED" and "SHOW_CRS" conditions in their "WHERE" clause.
             */
            Set<String> codes = factory.getAuthorityCodes(GeographicCRS.class);
            assertTrue(codes.contains("4979"));     // A non-deprecated code.
            assertTrue(codes.contains("4329"));     // A deprecated code.
            /*
             * Following forces the authority factory to iterate over all codes.
             * Since the iterator returns only non-deprecated codes, EPSG:4329
             * should not be included. The intent is to verify that the fields
             * of type BOOLEAN have been properly handled.
             */
            codes = new HashSet<>(codes);
            assertTrue (codes.contains("4979"));
            assertFalse(codes.contains("4329"));
        }
        assertEquals(1, countCRSTables(ds), "Should contain EPSG tables after we created them.");
    }

    /**
     * Counts the number of {@code EPSG."Coordinate Reference System"} tables.
     * It should be 0 or 1. Any schema other than "EPSG" causes a test failure.
     */
    private static int countCRSTables(final DataSource ds) throws SQLException {
        int count = 0;
        try (Connection c = ds.getConnection()) {
            try (ResultSet r = c.getMetaData().getTables(null, null, "Coordinate Reference System", null)) {
                while (r.next()) {
                    final String schema = r.getString(Reflection.TABLE_SCHEM);
                    assertTrue("EPSG".equalsIgnoreCase(schema), schema);
                    count++;
                }
            }
        }
        return count;
    }

    /**
     * Verifies some parameter values in the database. We perform this check on a parameter which are known
     * to have small values, in order to make sure that the values have not been truncated to zero.
     */
    private static void verifyParameterValues(final DataSource ds) throws SQLException {
        try (Connection c = ds.getConnection(); Statement s = c.createStatement()) {
            try (ResultSet r = s.executeQuery("SELECT COORD_OP_CODE, PARAMETER_VALUE"
                    + " FROM \"EPSG\".\"Coordinate_Operation Parameter Value\""
                    + " WHERE PARAMETER_CODE = 1035 AND COORD_OP_METHOD_CODE = 1042"))
            {
                while (r.next()) {
                    switch (r.getInt(1)) {
                        case 5219:
                        case 5511: {
                            assertEquals(-3.689471323E-24, r.getDouble(2));
                            break;
                        }
                    }
                }
            }
        }
    }
}<|MERGE_RESOLUTION|>--- conflicted
+++ resolved
@@ -123,12 +123,8 @@
      */
     private static InstallationScriptProvider getScripts() throws IOException {
         final InstallationScriptProvider scripts = new InstallationScriptProvider.Default(null);
-<<<<<<< HEAD
-        assumeTrue(scripts.getAuthorities().contains(Constants.EPSG));
-=======
         assumeTrue(scripts.getAuthorities().contains(Constants.EPSG),
                 "EPSG scripts not found in Databases/ExternalSources directory.");
->>>>>>> 84992dfb
         return scripts;
     }
 
