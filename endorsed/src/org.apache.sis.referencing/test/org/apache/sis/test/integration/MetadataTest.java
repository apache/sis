/*
 * Licensed to the Apache Software Foundation (ASF) under one or more
 * contributor license agreements.  See the NOTICE file distributed with
 * this work for additional information regarding copyright ownership.
 * The ASF licenses this file to You under the Apache License, Version 2.0
 * (the "License"); you may not use this file except in compliance with
 * the License.  You may obtain a copy of the License at
 *
 *     http://www.apache.org/licenses/LICENSE-2.0
 *
 * Unless required by applicable law or agreed to in writing, software
 * distributed under the License is distributed on an "AS IS" BASIS,
 * WITHOUT WARRANTIES OR CONDITIONS OF ANY KIND, either express or implied.
 * See the License for the specific language governing permissions and
 * limitations under the License.
 */
package org.apache.sis.test.integration;

import java.net.URI;
import java.net.URL;
import java.util.List;
import java.util.Locale;
import java.util.Set;
import java.util.Map;
import java.util.HashMap;
import java.io.StringWriter;
import java.nio.charset.StandardCharsets;
import jakarta.xml.bind.Marshaller;
import jakarta.xml.bind.Unmarshaller;
import jakarta.xml.bind.JAXBException;
import org.opengis.metadata.*;
import org.opengis.metadata.citation.*;
import org.opengis.metadata.constraint.*;
import org.opengis.metadata.identification.*;
import org.opengis.metadata.maintenance.*;
import org.opengis.metadata.spatial.GeometricObjectType;
import org.opengis.referencing.cs.AxisDirection;
import org.apache.sis.measure.Units;
import org.apache.sis.metadata.iso.*;
import org.apache.sis.metadata.iso.citation.*;
import org.apache.sis.metadata.iso.constraint.*;
import org.apache.sis.metadata.iso.content.*;
import org.apache.sis.metadata.iso.distribution.*;
import org.apache.sis.metadata.iso.extent.*;
import org.apache.sis.metadata.iso.identification.*;
import org.apache.sis.metadata.iso.spatial.*;
import org.apache.sis.referencing.NamedIdentifier;
import org.apache.sis.referencing.ImmutableIdentifier;
import org.apache.sis.referencing.datum.DefaultVerticalDatum;
import org.apache.sis.referencing.cs.DefaultCoordinateSystemAxis;
import org.apache.sis.referencing.cs.DefaultVerticalCS;
import org.apache.sis.referencing.crs.DefaultVerticalCRS;
import org.apache.sis.xml.Namespaces;
import org.apache.sis.xml.MarshallerPool;
import org.apache.sis.xml.IdentifierSpace;
import org.apache.sis.xml.NilReason;
import org.apache.sis.xml.XML;
import org.apache.sis.xml.bind.metadata.replace.ReferenceSystemMetadata;
import org.apache.sis.xml.privy.LegacyNamespaces;
import org.apache.sis.xml.bind.gcx.Anchor;
import org.apache.sis.system.Loggers;
import org.apache.sis.util.SimpleInternationalString;
import org.apache.sis.util.ComparisonMode;
import org.apache.sis.util.privy.Constants;

// Specific to the geoapi-3.1 and geoapi-4.0 branches:
import org.opengis.referencing.datum.RealizationMethod;

// Test dependencies
import org.junit.jupiter.api.Test;
import static org.junit.jupiter.api.Assertions.*;
import org.apache.sis.test.TestUtilities;
import org.apache.sis.xml.test.DocumentComparator;
import org.apache.sis.xml.test.TestCase;


/**
 * Tests XML (un)marshalling of a metadata object containing various elements
 * in addition to Coordinate Reference System (CRS) elements.
 *
 * @author  Guilhem Legal (Geomatys)
 * @author  Martin Desruisseaux (Geomatys)
 *
 * @see org.apache.sis.metadata.iso.DefaultMetadataTest
 */
public final class MetadataTest extends TestCase.WithLogs {
    /**
     * The resource file which contains an XML representation of a {@link Metadata} object.
     */
    private static final String XML_FILE = "Metadata.xml";

    /**
     * Creates a new test case.
     */
    public MetadataTest() {
        super(Loggers.XML);
    }

    /**
     * Programmatically creates the metadata to marshal, or to compare against the unmarshalled metadata.
     *
     * @return the hard-coded representation of {@value #XML_FILE} content.
     */
    private DefaultMetadata createHardCoded() {
        final var metadata = new DefaultMetadata();
        metadata.setMetadataIdentifier(new DefaultIdentifier("test/Metadata.xml"));
        metadata.setLocalesAndCharsets(Map.of(Locale.ENGLISH, StandardCharsets.UTF_8));
        metadata.setMetadataScopes(Set.of(new DefaultMetadataScope(ScopeCode.DATASET, "Pseudo Common Data Index record")));
        metadata.setDateInfo(Set.of(new DefaultCitationDate(TestUtilities.date("2009-01-01 04:00:00"), DateType.CREATION)));
        /*
         * Contact information for the author. The same party will be used for custodian and distributor,
         * with only the role changed. Note that we need to create an instance of the deprecated class,
         * because this is what will be unmarshalled from the XML document.
         */
        @SuppressWarnings("deprecation")
<<<<<<< HEAD
        final DefaultResponsibleParty author = new DefaultResponsibleParty(Role.AUTHOR);
        final Anchor country = new Anchor(URI.create("SDN:C320:2:FR"), "France"); // Non-public SIS class.
=======
        final var author  = new DefaultResponsibleParty(Role.AUTHOR);
        final var country = new Anchor(URI.create("SDN:C320:2:FR"), "France"); // Non-public SIS class.
>>>>>>> 4ec3a9b1
        {
            final var online = new DefaultOnlineResource(URI.create("http://www.ifremer.fr/sismer/"));
            online.setProtocol(Constants.HTTP);
            final var contact = new DefaultContact(online);
            contact.getIdentifierMap().putSpecialized(IdentifierSpace.ID, "IFREMER");
            contact.setPhones(List.of(
                    new DefaultTelephone("+33 (0)2 xx.xx.xx.x6", TelephoneType.VOICE),
                    new DefaultTelephone("+33 (0)2 xx.xx.xx.x4", TelephoneType.FACSIMILE)
            ));
<<<<<<< HEAD
            final DefaultAddress address = new DefaultAddress();
            address.setDeliveryPoints(Set.of("Brest institute"));
=======
            final var address = new DefaultAddress();
            address.setDeliveryPoints(Set.of(new SimpleInternationalString("Brest institute")));
>>>>>>> 4ec3a9b1
            address.setCity(new SimpleInternationalString("Plouzane"));
            address.setPostalCode("29280");
            address.setCountry(country);
            address.setElectronicMailAddresses(Set.of("xx@xx.fr"));
            contact.setAddresses(Set.of(address));
            author.setParties(Set.of(new DefaultOrganisation("Some marine institute", null, null, contact)));
            metadata.setContacts(Set.of(author));
        }
        /*
         * Data indentification.
         */
        {
            final var citation = new DefaultCitation("Some set of points");
            citation.setAlternateTitles(Set.of(new SimpleInternationalString("Code XYZ")));
            citation.setDates(List.of(
                    new DefaultCitationDate(TestUtilities.date("1990-06-04 22:00:00"), DateType.REVISION),
                    new DefaultCitationDate(TestUtilities.date("1979-08-02 22:00:00"), DateType.CREATION)));
            {
                @SuppressWarnings("deprecation")
<<<<<<< HEAD
                final DefaultResponsibleParty originator = new DefaultResponsibleParty(Role.ORIGINATOR);
                final DefaultOnlineResource online = new DefaultOnlineResource(URI.create("http://www.com.univ-mrs.fr/LOB/"));
=======
                final var originator = new DefaultResponsibleParty(Role.ORIGINATOR);
                final var online = new DefaultOnlineResource(URI.create("http://www.com.univ-mrs.fr/LOB/"));
>>>>>>> 4ec3a9b1
                online.setProtocol(Constants.HTTP);
                final var contact = new DefaultContact(online);
                contact.setPhones(List.of(
                        new DefaultTelephone("+33 (0)4 xx.xx.xx.x5", TelephoneType.VOICE),
                        new DefaultTelephone("+33 (0)4 xx.xx.xx.x8", TelephoneType.FACSIMILE)
                ));
<<<<<<< HEAD
                final DefaultAddress address = new DefaultAddress();
                address.setDeliveryPoints(Set.of("Oceanology institute"));
=======
                final var address = new DefaultAddress();
                address.setDeliveryPoints(Set.of(new SimpleInternationalString("Oceanology institute")));
>>>>>>> 4ec3a9b1
                address.setCity(new SimpleInternationalString("Marseille"));
                address.setPostalCode("13288");
                address.setCountry(country);
                contact.setAddresses(Set.of(address));
                originator.setParties(Set.of(new DefaultOrganisation("Oceanology laboratory", null, null, contact)));
                citation.setCitedResponsibleParties(Set.of(originator));
            }
            final var identification = new DefaultDataIdentification(
                    citation,                                                   // Citation
                    "Description of pseudo data for testing purpose only.",     // Abstract
                    Locale.ENGLISH,                                             // Language,
                    TopicCategory.OCEANS);                                      // Topic category
            {
                @SuppressWarnings("deprecation")
<<<<<<< HEAD
                final DefaultResponsibleParty custodian = new DefaultResponsibleParty((DefaultResponsibility) author);
=======
                final var custodian = new DefaultResponsibleParty(author);
>>>>>>> 4ec3a9b1
                custodian.setRole(Role.CUSTODIAN);
                identification.setPointOfContacts(Set.of(custodian));
            }
            /*
             * Data indentification / Keywords.
             */
            {
                final var keyword = new DefaultKeywords(
                        new Anchor(URI.create("SDN:P021:35:ATTN"), "Transmittance and attenuance of the water column"));
                keyword.setType(KeywordType.THEME);
                final var thesaurus = new DefaultCitation("BODC Parameter Discovery Vocabulary");
                thesaurus.setAlternateTitles(Set.of(new SimpleInternationalString("P021")));
                thesaurus.setDates(Set.of(new DefaultCitationDate(TestUtilities.date("2008-11-25 23:00:00"), DateType.REVISION)));
                thesaurus.setEdition(new Anchor(URI.create("SDN:C371:1:35"), "35"));
                thesaurus.setIdentifiers(Set.of(new ImmutableIdentifier(null, null, "http://www.seadatanet.org/urnurl/")));
                keyword.setThesaurusName(thesaurus);
                identification.setDescriptiveKeywords(Set.of(keyword));
            }
            /*
             * Data indentification / Browse graphic.
             */
            {
                final var g = new DefaultBrowseGraphic(URI.create("file:///thumbnail.png"));
                g.setFileDescription(new SimpleInternationalString("Arbitrary thumbnail for this test only."));
                identification.setGraphicOverviews(Set.of(g));
            }
            /*
             * Data indentification / Resource constraint.
             */
            {
                final var constraint = new DefaultLegalConstraints();
                constraint.setAccessConstraints(Set.of(Restriction.LICENCE));
                identification.setResourceConstraints(Set.of(constraint));
            }
            /*
             * Data indentification / Aggregate information.
             */
            {
                @SuppressWarnings("deprecation")
                final var aggregateInfo = new DefaultAggregateInformation();
                final var name = new DefaultCitation("Some oceanographic campaign");
                name.setAlternateTitles(Set.of(new SimpleInternationalString("Pseudo group of data")));
                name.setDates(Set.of(new DefaultCitationDate(TestUtilities.date("1990-06-04 22:00:00"), DateType.REVISION)));
                aggregateInfo.setName(name);
                aggregateInfo.setInitiativeType(InitiativeType.CAMPAIGN);
                aggregateInfo.setAssociationType(AssociationType.LARGER_WORK_CITATION);
                identification.setAssociatedResources(Set.of(aggregateInfo));
            }
            /*
             * Data indentification / Extent.
             */
            {
                final var axis = new DefaultCoordinateSystemAxis(
                        nameAndIdentifier("depth", "Depth", null), "D", AxisDirection.DOWN, Units.METRE);

                final var cs = new DefaultVerticalCS(
                        nameAndIdentifier("depth", "Depth", null), axis);

                final var datum = new DefaultVerticalDatum(
                        nameAndIdentifier("D28", "Depth below D28", "For testing purpose"), (RealizationMethod) null);

                final var vcrs = new DefaultVerticalCRS(
                        nameAndIdentifier("D28", "Depth below D28", "CRS for testing purpose"), datum, cs);

                final var temporal = new DefaultTemporalExtent();
                temporal.setBounds(TestUtilities.date("1990-06-05 00:00:00"), TestUtilities.date("1990-07-02 00:00:00"));
                identification.setExtents(Set.of(new DefaultExtent(
                        null,
                        new DefaultGeographicBoundingBox(1.1666, 1.1667, 36.4, 36.6),
                        new DefaultVerticalExtent(10, 25, vcrs),
                        temporal)));
            }
            /*
             * Data identification / Environmental description and Supplemental information.
             */
            {
                identification.setEnvironmentDescription (new SimpleInternationalString("Possibly cloudy."));
                identification.setSupplementalInformation(new SimpleInternationalString("This metadata has been modified with dummy values."));
            }
            metadata.setIdentificationInfo(Set.of(identification));
        }
        /*
         * Information about spatial representation.
         */
        {
            final var rep = new DefaultVectorSpatialRepresentation();
            final var geoObj = new DefaultGeometricObjects(GeometricObjectType.POINT);
            rep.setGeometricObjects(Set.of(geoObj));
            metadata.setSpatialRepresentationInfo(Set.of(rep));
        }
        /*
         * Information about Coordinate Reference System.
         */
        {
            final var citation = new DefaultCitation("World Geodetic System 84");
            citation.setAlternateTitles(Set.of(new SimpleInternationalString("L101")));
            citation.setIdentifiers(Set.of(new ImmutableIdentifier(null, null, "SDN:L101:2:4326")));
            citation.setEdition(new Anchor(URI.create("SDN:C371:1:2"), "2"));
            metadata.setReferenceSystemInfo(Set.of(
                    new ReferenceSystemMetadata(new ImmutableIdentifier(citation, "L101", "4326"))));
        }
        /*
         * Information about content.
         */
        {
            final var contentInfo = new DefaultImageDescription();
            contentInfo.setCloudCoverPercentage(50.0);
            metadata.setContentInfo(Set.of(contentInfo));
        }
        /*
         * Extension to metadata.
         */
        {
            final var extensionInfo = new DefaultMetadataExtensionInformation();
            extensionInfo.setExtendedElementInformation(Set.of(new DefaultExtendedElementInformation(
                    "SDN:EDMO",                                                     // Name
                    "European Directory of Marine Organisations",                   // Definition
                    null,                                                           // Condition
                    Datatype.CODE_LIST,                                             // Data type
                    "SeaDataNet",                                                   // Parent entity
                    "For testing only",                                             // Rule
                    NilReason.MISSING.createNilObject(ResponsibleParty.class))));   // Source
            metadata.setMetadataExtensionInfo(Set.of(extensionInfo));
        }
        /*
         * Distribution information.
         */
        {
            @SuppressWarnings("deprecation")
<<<<<<< HEAD
            final DefaultResponsibleParty distributor = new DefaultResponsibleParty((DefaultResponsibility) author);
            final DefaultDistribution distributionInfo = new DefaultDistribution();
=======
            final var distributor = new DefaultResponsibleParty(author);
            final var distributionInfo = new DefaultDistribution();
>>>>>>> 4ec3a9b1
            distributor.setRole(Role.DISTRIBUTOR);
            distributionInfo.setDistributors(Set.of(new DefaultDistributor(distributor)));

            final var format = new DefaultFormat();
            final var specification = new DefaultCitation();
            specification.setAlternateTitles(Set.of(new Anchor(URI.create("SDN:L241:1:MEDATLAS"), "MEDATLAS ASCII")));
            specification.setEdition(new SimpleInternationalString("1.0"));
            format.setFormatSpecificationCitation(specification);
            distributionInfo.setDistributionFormats(Set.of(format));

            final var transfer = new DefaultDigitalTransferOptions();
            transfer.setTransferSize(2.431640625);
            final var onlines = new DefaultOnlineResource(URI.create("ftp://www.ifremer.fr/data/something"));
            onlines.setDescription(new SimpleInternationalString("Dummy download link"));
            onlines.setFunction(OnLineFunction.DOWNLOAD);
            onlines.setProtocol("ftp");
            transfer.setOnLines(Set.of(onlines));
            distributionInfo.setTransferOptions(Set.of(transfer));
            metadata.setDistributionInfo(distributionInfo);
        }
        return metadata;
    }

    /**
     * Returns a property map with a name and identifier. This is used for creating CRS components.
     */
    private static Map<String,?> nameAndIdentifier(final String identifier, final String name, final String scope) {
        final var properties = new HashMap<String,Object>(4);
        properties.put(DefaultVerticalDatum.NAME_KEY, new NamedIdentifier(null, name));
        properties.put(DefaultVerticalDatum.IDENTIFIERS_KEY, new NamedIdentifier(null, "test", identifier, null, null));
        if (scope != null) {
            properties.put(DefaultVerticalDatum.SCOPE_KEY, scope);
        }
        return properties;
    }

    /**
     * Returns the URL to the {@value #XML_FILE} file to use for this test.
     *
     * @return the URL to {@value #XML_FILE} test file.
     */
    private URL getResource() {
        return MetadataTest.class.getResource(XML_FILE);
    }

    /**
     * Tests marshalling of a XML document.
     *
     * @throws Exception if an error occurred during marshalling.
     */
    @Test
    public void testMarshalling() throws Exception {
        final MarshallerPool pool   = getMarshallerPool();
        final Marshaller     ms     = pool.acquireMarshaller();
        final StringWriter   writer = new StringWriter(25000);
        ms.setProperty(XML.METADATA_VERSION, VERSION_2007);
        ms.marshal(createHardCoded(), writer);
        pool.recycle(ms);
        /*
         * Apache SIS can marshal CharSequence as Anchor only if the property type is InternationalString.
         * But the 'Metadata.hierarchyLevelName' and 'Identifier.code' properties are String, which we can
         * not subclass. Consequently, SIS currently marshals them as plain string. Replace those strings
         * by the anchor version so we can compare the XML with the "Metadata.xml" file content.
         */
        final StringBuffer xml = writer.getBuffer();
        replace(xml, "<gcol:CharacterString>Pseudo Common Data Index record</gcol:CharacterString>",
                     "<gmx:Anchor xlink:href=\"SDN:L231:3:CDI\">Pseudo Common Data Index record</gmx:Anchor>");
        replace(xml, "<gcol:CharacterString>4326</gcol:CharacterString>",
                     "<gmx:Anchor xlink:href=\"SDN:L101:2:4326\">4326</gmx:Anchor>");
        /*
         * The <gmd:EX_TemporalExtent> block cannot be marshalled es expected yet (need a "sis-temporal" module).
         * We need to instruct the XML comparator to ignore this block during the comparison. We also ignore for
         * now the "gml:id" attribute since SIS generates different values than the ones in our test XML file,
         * and those values may change in future SIS version.
         */
        final var comparator = new DocumentComparator(getResource(), xml.toString());
        comparator.ignoredNodes.add(LegacyNamespaces.GMD + ":temporalElement");
        comparator.ignoredAttributes.add("http://www.w3.org/2000/xmlns:*");
        comparator.ignoredAttributes.add(Namespaces.XSI + ":schemaLocation");
        comparator.ignoredAttributes.add(Namespaces.GML + ":id");
        comparator.ignoreComments = true;
        comparator.compare();
        loggings.assertNoUnexpectedLog();
    }

    /**
     * Replaces the first occurrence of the given string by another one.
     *
     * @param  buffer     the buffer in which to perform the replacement.
     * @param  toSearch   the string to search.
     * @param  replaceBy  the value to use as a replacement.
     */
    private static void replace(final StringBuffer buffer, final String toSearch, final String replaceBy) {
        final int i = buffer.indexOf(toSearch);
        assertTrue(i >= 0, "String to replace not found.");
        buffer.replace(i, i + toSearch.length(), replaceBy);
    }

    /**
     * Tests unmarshalling of a XML document.
     *
     * @throws JAXBException if an error occurred during unmarshalling.
     */
    @Test
    public void testUnmarshalling() throws JAXBException {
        /*
         * Note: if this MetadataTest class is made final, then all following lines
         * until pool.recycle(…) can be replaced by a call to unmarshallFile(XML_FILE).
         */
        final MarshallerPool pool = getMarshallerPool();
        final Unmarshaller unmarshaller = pool.acquireUnmarshaller();
        final DefaultMetadata metadata = (DefaultMetadata) unmarshaller.unmarshal(getResource());
        pool.recycle(unmarshaller);
        final DefaultMetadata expected = createHardCoded();
        assertTrue(metadata.equals(expected, ComparisonMode.DEBUG));
        loggings.assertNoUnexpectedLog();
    }
}<|MERGE_RESOLUTION|>--- conflicted
+++ resolved
@@ -113,13 +113,8 @@
          * because this is what will be unmarshalled from the XML document.
          */
         @SuppressWarnings("deprecation")
-<<<<<<< HEAD
-        final DefaultResponsibleParty author = new DefaultResponsibleParty(Role.AUTHOR);
-        final Anchor country = new Anchor(URI.create("SDN:C320:2:FR"), "France"); // Non-public SIS class.
-=======
-        final var author  = new DefaultResponsibleParty(Role.AUTHOR);
+        final var author = new DefaultResponsibleParty(Role.AUTHOR);
         final var country = new Anchor(URI.create("SDN:C320:2:FR"), "France"); // Non-public SIS class.
->>>>>>> 4ec3a9b1
         {
             final var online = new DefaultOnlineResource(URI.create("http://www.ifremer.fr/sismer/"));
             online.setProtocol(Constants.HTTP);
@@ -129,13 +124,8 @@
                     new DefaultTelephone("+33 (0)2 xx.xx.xx.x6", TelephoneType.VOICE),
                     new DefaultTelephone("+33 (0)2 xx.xx.xx.x4", TelephoneType.FACSIMILE)
             ));
-<<<<<<< HEAD
-            final DefaultAddress address = new DefaultAddress();
+            final var address = new DefaultAddress();
             address.setDeliveryPoints(Set.of("Brest institute"));
-=======
-            final var address = new DefaultAddress();
-            address.setDeliveryPoints(Set.of(new SimpleInternationalString("Brest institute")));
->>>>>>> 4ec3a9b1
             address.setCity(new SimpleInternationalString("Plouzane"));
             address.setPostalCode("29280");
             address.setCountry(country);
@@ -155,26 +145,16 @@
                     new DefaultCitationDate(TestUtilities.date("1979-08-02 22:00:00"), DateType.CREATION)));
             {
                 @SuppressWarnings("deprecation")
-<<<<<<< HEAD
-                final DefaultResponsibleParty originator = new DefaultResponsibleParty(Role.ORIGINATOR);
-                final DefaultOnlineResource online = new DefaultOnlineResource(URI.create("http://www.com.univ-mrs.fr/LOB/"));
-=======
                 final var originator = new DefaultResponsibleParty(Role.ORIGINATOR);
                 final var online = new DefaultOnlineResource(URI.create("http://www.com.univ-mrs.fr/LOB/"));
->>>>>>> 4ec3a9b1
                 online.setProtocol(Constants.HTTP);
                 final var contact = new DefaultContact(online);
                 contact.setPhones(List.of(
                         new DefaultTelephone("+33 (0)4 xx.xx.xx.x5", TelephoneType.VOICE),
                         new DefaultTelephone("+33 (0)4 xx.xx.xx.x8", TelephoneType.FACSIMILE)
                 ));
-<<<<<<< HEAD
-                final DefaultAddress address = new DefaultAddress();
+                final var address = new DefaultAddress();
                 address.setDeliveryPoints(Set.of("Oceanology institute"));
-=======
-                final var address = new DefaultAddress();
-                address.setDeliveryPoints(Set.of(new SimpleInternationalString("Oceanology institute")));
->>>>>>> 4ec3a9b1
                 address.setCity(new SimpleInternationalString("Marseille"));
                 address.setPostalCode("13288");
                 address.setCountry(country);
@@ -189,11 +169,7 @@
                     TopicCategory.OCEANS);                                      // Topic category
             {
                 @SuppressWarnings("deprecation")
-<<<<<<< HEAD
-                final DefaultResponsibleParty custodian = new DefaultResponsibleParty((DefaultResponsibility) author);
-=======
-                final var custodian = new DefaultResponsibleParty(author);
->>>>>>> 4ec3a9b1
+                final var custodian = new DefaultResponsibleParty((DefaultResponsibility) author);
                 custodian.setRole(Role.CUSTODIAN);
                 identification.setPointOfContacts(Set.of(custodian));
             }
@@ -323,13 +299,8 @@
          */
         {
             @SuppressWarnings("deprecation")
-<<<<<<< HEAD
-            final DefaultResponsibleParty distributor = new DefaultResponsibleParty((DefaultResponsibility) author);
-            final DefaultDistribution distributionInfo = new DefaultDistribution();
-=======
-            final var distributor = new DefaultResponsibleParty(author);
+            final var distributor = new DefaultResponsibleParty((DefaultResponsibility) author);
             final var distributionInfo = new DefaultDistribution();
->>>>>>> 4ec3a9b1
             distributor.setRole(Role.DISTRIBUTOR);
             distributionInfo.setDistributors(Set.of(new DefaultDistributor(distributor)));
 
