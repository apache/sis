--- conflicted
+++ resolved
@@ -26,12 +26,6 @@
 import org.apache.sis.test.TestCase;
 import org.apache.sis.referencing.factory.TestFactorySource;
 
-<<<<<<< HEAD
-// Specific to the main and geoapi-3.1 branches:
-import org.opengis.referencing.crs.GeodeticCRS;
-
-=======
->>>>>>> c9641c42
 
 /**
  * Advanced CRS constructions requiring the EPSG geodetic dataset.
@@ -57,34 +51,4 @@
         CoordinateReferenceSystem crs = CRS.forCode("urn:ogc:def:crs, crs:EPSG::27700, crs:EPSG::5701");
         assertSame(CRS.forCode("EPSG:7405"), crs, "OSGB 1936 / British National Grid + ODN height");
     }
-<<<<<<< HEAD
-
-    /**
-     * Tests creation of "EPSG topocentric example A/B". They are derived geodetic CRS.
-     *
-     * @throws FactoryException if an authority or a code is not recognized.
-     */
-    @Test
-    public void testDerivedCRS() throws FactoryException {
-        assertTrue(TestFactorySource.getSharedFactory() != null);
-        CoordinateReferenceSystem crs = CRS.forCode("EPSG:5820");
-        assertInstanceOf(DerivedCRS .class, crs);
-        assertInstanceOf(GeodeticCRS.class, crs);
-        assertInstanceOf(CartesianCS.class, crs.getCoordinateSystem());
-        assertInstanceOf(CartesianCS.class, ((DerivedCRS) crs).getBaseCRS().getCoordinateSystem());
-        /*
-         * Some tests are disabled because `EPSGDataAccess` confuses CRS type.
-         * We are waiting for upgrade to EPSG database 10+ before to re-evaluate
-         * how to fix this issue.
-         *
-         * https://issues.apache.org/jira/browse/SIS-518
-         */
-        crs = CRS.forCode("EPSG:5819");
-//      assertInstanceOf(DerivedCRS .class, crs);
-//      assertInstanceOf(GeodeticCRS.class, crs);
-        assertInstanceOf(CartesianCS.class, crs.getCoordinateSystem());
-        assertInstanceOf(EllipsoidalCS.class, ((DerivedCRS) crs).getBaseCRS().getCoordinateSystem());
-    }
-=======
->>>>>>> c9641c42
 }