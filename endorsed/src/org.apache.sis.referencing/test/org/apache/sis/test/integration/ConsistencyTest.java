/*
 * Licensed to the Apache Software Foundation (ASF) under one or more
 * contributor license agreements.  See the NOTICE file distributed with
 * this work for additional information regarding copyright ownership.
 * The ASF licenses this file to You under the Apache License, Version 2.0
 * (the "License"); you may not use this file except in compliance with
 * the License.  You may obtain a copy of the License at
 *
 *     http://www.apache.org/licenses/LICENSE-2.0
 *
 * Unless required by applicable law or agreed to in writing, software
 * distributed under the License is distributed on an "AS IS" BASIS,
 * WITHOUT WARRANTIES OR CONDITIONS OF ANY KIND, either express or implied.
 * See the License for the specific language governing permissions and
 * limitations under the License.
 */
package org.apache.sis.test.integration;

import java.util.Set;
import java.text.ParseException;
import javax.measure.Quantity;
import javax.measure.Unit;
import javax.measure.UnitConverter;
import org.opengis.metadata.Identifier;
import org.opengis.util.FactoryException;
import org.opengis.util.NoSuchIdentifierException;
import org.opengis.referencing.crs.CoordinateReferenceSystem;
import org.apache.sis.referencing.IdentifiedObjects;
import org.apache.sis.referencing.CRS;
import org.apache.sis.referencing.factory.FactoryDataException;
import org.apache.sis.referencing.factory.UnavailableFactoryException;
import org.apache.sis.util.ComparisonMode;
import org.apache.sis.util.CharSequences;
import org.apache.sis.util.Utilities;
import org.apache.sis.util.internal.Constants;
import org.apache.sis.io.TableAppender;
import org.apache.sis.io.wkt.Convention;
import org.apache.sis.io.wkt.Warnings;
import org.apache.sis.io.wkt.WKTFormat;
import org.apache.sis.io.wkt.UnformattableObjectException;
import org.apache.sis.util.iso.DefaultNameSpace;

// Test dependencies
import org.junit.Test;
import static org.junit.Assert.*;
import static org.junit.Assume.assumeTrue;
import org.apache.sis.test.DependsOn;
import org.apache.sis.test.TestCase;


/**
 * Performs consistency checks on all CRS given by {@link CRS#getAuthorityFactory(String)}.
 * The consistency checks include:
 *
 * <ul>
 *   <li>Format in WKT, parse, reformat again and verify that we get the same WKT string.</li>
 * </ul>
 *
 * This test is executed only if {@link #RUN_EXTENSIVE_TESTS} is {@code true}.
 *
 * @author  Martin Desruisseaux (Geomatys)
 */
@DependsOn({
    org.apache.sis.referencing.CRSTest.class,
    org.apache.sis.io.wkt.WKTFormatTest.class
})
public final class ConsistencyTest extends TestCase {
    /**
     * Codes to exclude for now.
     */
    private static final Set<String> EXCLUDES = Set.of(
        "CRS:1",            // Computer display: WKT parser alters the (i,j) axis names.
        "EPSG:5819",        // EPSG topocentric example A: DerivedCRS wrongly handled as a ProjectedCRS. See SIS-518.
        "AUTO2:42001",      // This projection requires parameters, but we provide none.
        "AUTO2:42002",      // This projection requires parameters, but we provide none.
        "AUTO2:42003",      // This projection requires parameters, but we provide none.
        "AUTO2:42004",      // This projection requires parameters, but we provide none.
        "AUTO2:42005");     // This projection requires parameters, but we provide none.

    /**
     * Width of the code columns in the warnings formatted by {@link #print(String, String, Object)}.
     * We begin with an arbitrary width and will expand if necessary.
     */
    private int codeWidth = 15;

    /**
     * Creates a new test case.
     */
    public ConsistencyTest() {
    }

    /**
     * Specialization of {@link #testCoordinateReferenceSystems()} for specific cases that were known to fail.
     * This is used for debugging purposes only; not included in normal test execution because it is redundant
     * with {@link #testCoordinateReferenceSystems()}.
     *
     * @throws FactoryException if the coordinate reference system cannot be created.
     *
     * @see <a href="https://issues.apache.org/jira/browse/SIS-433">SIS-433</a>
     * @see <a href="https://issues.apache.org/jira/browse/SIS-434">SIS-434</a>
     */
    public void debug() throws FactoryException {
        final String code = "EPSG::29871";
        final CoordinateReferenceSystem crs = CRS.forCode(code);
        final WKTFormat format = new WKTFormat();
        format.setConvention(Convention.WKT2);
        lookup(parseAndFormat(format, code, crs), crs);
    }

    /**
     * Verifies the WKT consistency of all CRS instances.
     *
     * @throws FactoryException if an error other than "unsupported operation method" occurred.
     */
    @Test
    public void testCoordinateReferenceSystems() throws FactoryException {
<<<<<<< HEAD
        assumeTrue(RUN_EXTENSIVE_TESTS);
        final WKTFormat v1  = new WKTFormat(null, null);
        final WKTFormat v1c = new WKTFormat(null, null);
        final WKTFormat v2  = new WKTFormat(null, null);
        final WKTFormat v2s = new WKTFormat(null, null);
=======
        assumeTrue("Extensive tests not enabled.", RUN_EXTENSIVE_TESTS);
        final WKTFormat v1  = new WKTFormat();
        final WKTFormat v1c = new WKTFormat();
        final WKTFormat v2  = new WKTFormat();
        final WKTFormat v2s = new WKTFormat();
>>>>>>> 9f95c712
        v1 .setConvention(Convention.WKT1);
        v1c.setConvention(Convention.WKT1_COMMON_UNITS);
        v2 .setConvention(Convention.WKT2);
        v2s.setConvention(Convention.WKT2_SIMPLIFIED);
        for (final String code : CRS.getAuthorityFactory(null).getAuthorityCodes(CoordinateReferenceSystem.class)) {
            if (!EXCLUDES.contains(code) && !code.startsWith(Constants.PROJ4 + DefaultNameSpace.DEFAULT_SEPARATOR)) {
                final CoordinateReferenceSystem crs;
                try {
                    crs = CRS.forCode(code);
                } catch (UnavailableFactoryException | NoSuchIdentifierException | FactoryDataException e) {
                    print(code, "WARNING", e.getLocalizedMessage());
                    continue;
                }
                lookup(parseAndFormat(v2,  code, crs), crs);
                lookup(parseAndFormat(v2s, code, crs), crs);
                /*
                 * There is more information lost in WKT 1 than in WKT 2, so we cannot test everything.
                 * For example, we cannot format fully three-dimensional geographic CRS because the unit
                 * is not the same for all axes. We cannot format neither some axis directions.
                 */
                try {
                    parseAndFormat(v1, code, crs);
                } catch (UnformattableObjectException e) {
                    print(code, "WARNING", e.getLocalizedMessage());
                    continue;
                }
                parseAndFormat(v1c, code, crs);
            }
        }
    }

    /**
     * Prints the given code followed by spaces and the given {@code "ERROR"} or {@code "WARNING"} word,
     * then the given message.
     */
    private void print(final String code, final String word, final Object message) {
        final int currentWidth = code.length();
        if (currentWidth >= codeWidth) {
            codeWidth = currentWidth + 1;
        }
        out.print(code);
        out.print(CharSequences.spaces(codeWidth - currentWidth));
        out.print(word);
        out.print(": ");
        out.println(message);
    }

    /**
     * Formats the given CRS using the given formatter, parses it and reformats again.
     * Then the two WKT are compared.
     *
     * @param  f     the formatter to use.
     * @param  code  the authority code, used only in case of errors.
     * @param  crs   the CRS to test.
     * @return the parsed CRS.
     */
    private CoordinateReferenceSystem parseAndFormat(final WKTFormat f,
            final String code, final CoordinateReferenceSystem crs)
    {
        String wkt = f.format(crs);
        final Warnings warnings = f.getWarnings();
        if (warnings != null && !warnings.getExceptions().isEmpty()) {
            print(code, "WARNING", warnings.getException(0));
        }
        final CoordinateReferenceSystem parsed;
        try {
            parsed = (CoordinateReferenceSystem) f.parseObject(wkt);
        } catch (ParseException e) {
            print(code, "ERROR", "Cannot parse the WKT below.");
            out.println(wkt);
            out.println();
            e.printStackTrace(out);
            fail(e.getLocalizedMessage());
            return null;
        }
        final String again = f.format(parsed);
        final CharSequence[] expectedLines = CharSequences.splitOnEOL(wkt);
        final CharSequence[] actualLines   = CharSequences.splitOnEOL(again);
        /*
         * WKT 2 contains a line like below:
         *
         *   METHOD["Transverse Mercator", ID["EPSG", 9807, "8.9"]]
         *
         * But after parsing, the version number disaspear:
         *
         *   METHOD["Transverse Mercator", ID["EPSG", 9807]]
         *
         * This is a side effect of the fact that operation method are hard-coded in Java code.
         * This is normal for our implementation, so remove the version number from the expected lines.
         */
        if (f.getConvention().majorVersion() >= 2) {
            for (int i=0; i < expectedLines.length; i++) {
                final CharSequence line = expectedLines[i];
                int p = line.length();
                int s = CharSequences.skipLeadingWhitespaces(line, 0, p);
                if (CharSequences.regionMatches(line, s, "METHOD[\"")) {
                    assertEquals(code, ',', line.charAt(--p));
                    assertEquals(code, ']', line.charAt(--p));
                    assertEquals(code, ']', line.charAt(--p));
                    if (line.charAt(--p) == '"') {
                        p = CharSequences.lastIndexOf(line, ',', 0, p);
                        expectedLines[i] = line.subSequence(0, p) + "]],";
                    }
                }
            }
        }
        /*
         * Now compare the WKT line-by-line.
         */
        final int length = StrictMath.min(expectedLines.length, actualLines.length);
        try {
            for (int i=0; i<length; i++) {
                assertEquals(code, expectedLines[i], actualLines[i]);
            }
        } catch (AssertionError e) {
            print(code, "ERROR", "WKT are not equal.");
            final TableAppender table = new TableAppender();
            table.nextLine('═');
            table.setMultiLinesCells(true);
            table.append("Original WKT:");
            table.nextColumn();
            table.append("CRS parsed from the WKT:");
            table.nextLine();
            table.appendHorizontalSeparator();
            table.append(wkt);
            table.nextColumn();
            table.append(again);
            table.nextLine();
            table.nextLine('═');
            out.println(table);
            throw e;
        }
        assertEquals("Unexpected number of lines.", expectedLines.length, actualLines.length);
        return parsed;
    }

    /**
     * Verifies that {@code IdentifiedObjects.lookupURN(…)} on the parsed CRS can find back the original CRS.
     */
    private void lookup(final CoordinateReferenceSystem parsed, final CoordinateReferenceSystem crs) throws FactoryException {
        final Identifier id = IdentifiedObjects.getIdentifier(crs, null);
        final String urn = IdentifiedObjects.toURN(crs.getClass(), id);
        assertNotNull(crs.getName().getCode(), urn);
        /*
         * Lookup operation is not going to work if the CRS are not approximately equal.
         * However, in current Apache SIS implementation, we can perform this check only
         * if the scale factor of units of measurement have the exact same value.
         *
         * This check can be removed after the following issue is resolved:
         * https://issues.apache.org/jira/browse/SIS-433
         */
        if (toStandardUnit(crs   .getCoordinateSystem().getAxis(0).getUnit()).equals(
            toStandardUnit(parsed.getCoordinateSystem().getAxis(0).getUnit())))
        {
            assertTrue(urn, Utilities.deepEquals(crs, parsed, ComparisonMode.DEBUG));
            /*
             * Now test the lookup operation. Since the parsed CRS has an identifier,
             * that lookup operation should not do a lot of work actually.
             */
            final String lookup = IdentifiedObjects.lookupURN(parsed, null);
            assertEquals("Failed to lookup the parsed CRS.", urn, lookup);
        } else {
            print(id.getCode(), "SKIPPED", "Unit conversion factors differ.");
        }
    }

    /**
     * Returns the converter to standard unit.
     */
    private static <Q extends Quantity<Q>> UnitConverter toStandardUnit(final Unit<Q> unit) {
        return unit.getConverterTo(unit.getSystemUnit());
    }
}<|MERGE_RESOLUTION|>--- conflicted
+++ resolved
@@ -114,19 +114,11 @@
      */
     @Test
     public void testCoordinateReferenceSystems() throws FactoryException {
-<<<<<<< HEAD
-        assumeTrue(RUN_EXTENSIVE_TESTS);
-        final WKTFormat v1  = new WKTFormat(null, null);
-        final WKTFormat v1c = new WKTFormat(null, null);
-        final WKTFormat v2  = new WKTFormat(null, null);
-        final WKTFormat v2s = new WKTFormat(null, null);
-=======
         assumeTrue("Extensive tests not enabled.", RUN_EXTENSIVE_TESTS);
         final WKTFormat v1  = new WKTFormat();
         final WKTFormat v1c = new WKTFormat();
         final WKTFormat v2  = new WKTFormat();
         final WKTFormat v2s = new WKTFormat();
->>>>>>> 9f95c712
         v1 .setConvention(Convention.WKT1);
         v1c.setConvention(Convention.WKT1_COMMON_UNITS);
         v2 .setConvention(Convention.WKT2);
