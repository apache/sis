/*
 * Licensed to the Apache Software Foundation (ASF) under one or more
 * contributor license agreements.  See the NOTICE file distributed with
 * this work for additional information regarding copyright ownership.
 * The ASF licenses this file to You under the Apache License, Version 2.0
 * (the "License"); you may not use this file except in compliance with
 * the License.  You may obtain a copy of the License at
 *
 *     http://www.apache.org/licenses/LICENSE-2.0
 *
 * Unless required by applicable law or agreed to in writing, software
 * distributed under the License is distributed on an "AS IS" BASIS,
 * WITHOUT WARRANTIES OR CONDITIONS OF ANY KIND, either express or implied.
 * See the License for the specific language governing permissions and
 * limitations under the License.
 */
package org.apache.sis.parameter;

import java.util.Map;
import java.util.Random;
import org.opengis.parameter.ParameterValueGroup;
import org.opengis.parameter.ParameterDescriptor;
import org.opengis.referencing.operation.Matrix;
import org.apache.sis.referencing.operation.matrix.Matrices;
import static org.apache.sis.util.internal.Constants.NUM_ROW;
import static org.apache.sis.util.internal.Constants.NUM_COL;

// Test dependencies
import org.junit.jupiter.api.Test;
import static org.junit.jupiter.api.Assertions.*;
import org.apache.sis.test.TestUtilities;
import org.apache.sis.test.DependsOnMethod;
import org.apache.sis.test.DependsOn;
import org.apache.sis.test.TestCase;
import static org.apache.sis.test.Assertions.assertSerializedEquals;
import static org.apache.sis.referencing.Assertions.assertEpsgIdentifierEquals;
import static org.apache.sis.referencing.Assertions.assertAliasTipEquals;


/**
 * Tests the {@link TensorParameters} class.
 *
 * @author  Martin Desruisseaux (Geomatys)
 */
@DependsOn({
    DefaultParameterDescriptorTest.class,
    DefaultParameterValueTest.class,
    ParametersTest.class
})
public class TensorParametersTest extends TestCase {
    /**
     * The parameters to use for testing purpose. Mostly identical to {@link TensorParameters#WKT1},
     * except that it is not an instance of the {@link MatrixParameters} subclass. Those parameters
     * do not contain EPSG aliases and identifiers.
     */
    private static final TensorParameters<Double> WKT1 =
            new TensorParameters<>(Double.class, "elt_", "_",
                    TensorParameters.WKT1.getDimensionDescriptor(0),
                    TensorParameters.WKT1.getDimensionDescriptor(1));

    /**
     * The expected parameter names according the WKT 1 convention for the matrix elements.
     *
     * @see MatrixParametersTest#ALPHANUM_NAMES
     */
    static final String[][] ELEMENT_NAMES = {
        {"elt_0_0", "elt_0_1", "elt_0_2", "elt_0_3"},
        {"elt_1_0", "elt_1_1", "elt_1_2", "elt_1_3"},
        {"elt_2_0", "elt_2_1", "elt_2_2", "elt_2_3"},
        {"elt_3_0", "elt_3_1", "elt_3_2", "elt_3_3"}
    };

    /**
     * The instance tested by this class.
     */
    TensorParameters<Double> param;

    /**
     * The expected parameter names for all matrix elements.
     * Example: {@link #ELEMENT_NAMES}.
     */
    String[][] names;

    /**
     * The expected parameter aliases for all matrix elements, or {@code null} for no alias.
     * Example: {@link MatrixParametersTest#ALPHANUM_NAMES}.
     */
    String[][] aliases;

    /**
     * The expected parameter identifiers for all matrix elements, or {@code null} for no identifier.
     * Example: {@link MatrixParametersAlphaNumTest#IDENTIFIERS}.
     */
    short[][] identifiers;

    /**
     * Creates a new test case for {@link TensorParameters}.
     */
    @SuppressWarnings("unchecked")
    public TensorParametersTest() {
        param = WKT1;
        names = ELEMENT_NAMES;
    }

    /**
     * Asserts that the given descriptor has the given name.
     *
     * @param  name          the expected parameter name.
     * @param  defaultValue  the expected parameter default value.
     * @param  actual        the actual parameter to verify.
     */
    private static void verifyDescriptor(final String name, final Number defaultValue,
            final ParameterDescriptor<?> actual)
    {
        assertEquals(name, actual.getName().getCode());
        assertEquals(defaultValue, actual.getDefaultValue());
    }

    /**
     * Asserts that the given descriptor has the given name, alias, identifier and default value.
     *
     * @param  defaultValue  the expected parameter default value.
     * @param  actual        the actual parameter to verify.
     * @param  row           row index of the matrix element to test.
     * @param  column        column index of the matrix element to test.
     */
    private void verifyDescriptor(final Number defaultValue, final ParameterDescriptor<?> actual,
            final int row, final int column)
    {
        assertEquals(names[row][column], actual.getName().getCode());
        assertAliasTipEquals((aliases != null) ? aliases[row][column] : null, actual);
        assertEquals(defaultValue, actual.getDefaultValue());
        if (identifiers != null) {
            final short expected = identifiers[row][column];
            if (expected != 0) {
                assertEpsgIdentifierEquals(String.valueOf(expected), TestUtilities.getSingleton(actual.getIdentifiers()));
                return;
            }
        }
        assertTrue(actual.getIdentifiers().isEmpty());
    }

    /**
     * Tests {@link TensorParameters#getDimensionDescriptor(int)}.
     */
    @Test
    public void testGetDimensionDescriptor() {
        final Integer N3 = 3;
        verifyDescriptor(NUM_ROW, N3, param.getDimensionDescriptor(0));
        verifyDescriptor(NUM_COL, N3, param.getDimensionDescriptor(1));
    }

    /**
     * Tests {@link TensorParameters#getElementDescriptor(int[])}.
     */
    @Test
    @DependsOnMethod("testIndicesToName")
    public void testGetElementDescriptor() {
        final Double N0 = 0.0;
        final Double N1 = 1.0;
        final ParameterDescriptor<Double> e00 = param.getElementDescriptor(0, 0);
        final ParameterDescriptor<Double> e01 = param.getElementDescriptor(0, 1);
        final ParameterDescriptor<Double> e10 = param.getElementDescriptor(1, 0);
        final ParameterDescriptor<Double> e11 = param.getElementDescriptor(1, 1);
        verifyDescriptor(N1, e00, 0, 0);
        verifyDescriptor(N0, e01, 0, 1);
        verifyDescriptor(N0, e10, 1, 0);
        verifyDescriptor(N1, e11, 1, 1);
        assertSame(e00, param.getElementDescriptor(0, 0));      // Test caching.
        assertSame(e01, param.getElementDescriptor(0, 1));
        assertSame(e10, param.getElementDescriptor(1, 0));
        assertSame(e11, param.getElementDescriptor(1, 1));
    }

    /**
     * Tests {@link TensorParameters#getElementDescriptor(int[])} with a value outside the cache capacity.
     */
    @DependsOnMethod("testGetElementDescriptor")
    public void testGetElementDescriptorOutsideCache() {
        final int row = TensorParameters.CACHE_SIZE + 1;
        final int col = TensorParameters.CACHE_SIZE + 2;
        verifyDescriptor("elt_" + row + "_" + col, 0.0, param.getElementDescriptor(row, col));
    }

    /**
     * Tests {@link TensorParameters#indicesToName(int[])}.
     */
    @Test
    public void testIndicesToName() {
        assertEquals("elt_4_8", param.indicesToName(new int[] {4, 8}));
        assertEquals("elt_7_2", param.indicesToName(new int[] {7, 2}));
    }

    /**
     * Tests {@link TensorParameters#nameToIndices(String)}.
     */
    @Test
    public void testNameToIndices() {
        assertArrayEquals(new int[] {4, 8}, param.nameToIndices("elt_4_8"));
        assertArrayEquals(new int[] {7, 2}, param.nameToIndices("elt_7_2"));
        assertNull(param.nameToIndices("other_7_2"));
        assertNull(param.nameToIndices("elt_7"));
        try {
            param.nameToIndices("elt_7_2_3");
            fail("Should not have parsed a name with too many indices.");
        } catch (IllegalArgumentException e) {
            // This is the expected exception.
        }
    }

    /**
     * Tests {@link TensorParameters#getAllDescriptors(int[])} for a 1×1, 2×3 and 3×3 matrices.
     */
    @Test
    @DependsOnMethod("testGetElementDescriptor")
    public void testGetAllDescriptors() {
        final Double  N0 = 0.0;
        final Double  N1 = 1.0;
        final Integer N3 = 3;
        ParameterDescriptor<?>[] descriptors = param.getAllDescriptors(1, 1);
        verifyDescriptor(NUM_ROW, N3, descriptors[0]);
        verifyDescriptor(NUM_COL, N3, descriptors[1]);
        verifyDescriptor(N1, descriptors[2], 0, 0);
        assertEquals(3, descriptors.length);

        descriptors = param.getAllDescriptors(2, 3);
        verifyDescriptor(NUM_ROW, N3, descriptors[0]);
        verifyDescriptor(NUM_COL, N3, descriptors[1]);
        verifyDescriptor(N1, descriptors[2], 0, 0);
        verifyDescriptor(N0, descriptors[3], 0, 1);
        verifyDescriptor(N0, descriptors[4], 0, 2);
        verifyDescriptor(N0, descriptors[5], 1, 0);
        verifyDescriptor(N1, descriptors[6], 1, 1);
        verifyDescriptor(N0, descriptors[7], 1, 2);
        assertEquals(8, descriptors.length);

        descriptors = param.getAllDescriptors(3, 3);
        verifyDescriptor(NUM_ROW, N3, descriptors[0]);
        verifyDescriptor(NUM_COL, N3, descriptors[1]);
        verifyDescriptor(N1, descriptors[ 2], 0, 0);
        verifyDescriptor(N0, descriptors[ 3], 0, 1);
        verifyDescriptor(N0, descriptors[ 4], 0, 2);
        verifyDescriptor(N0, descriptors[ 5], 1, 0);
        verifyDescriptor(N1, descriptors[ 6], 1, 1);
        verifyDescriptor(N0, descriptors[ 7], 1, 2);
        verifyDescriptor(N0, descriptors[ 8], 2, 0);
        verifyDescriptor(N0, descriptors[ 9], 2, 1);
        verifyDescriptor(N1, descriptors[10], 2, 2);
        assertEquals(11, descriptors.length);

        descriptors = param.getAllDescriptors(4, 4);
        verifyDescriptor(NUM_ROW, N3, descriptors[0]);
        verifyDescriptor(NUM_COL, N3, descriptors[1]);
        verifyDescriptor(N1, descriptors[ 2], 0, 0);
        verifyDescriptor(N0, descriptors[ 3], 0, 1);
        verifyDescriptor(N0, descriptors[ 4], 0, 2);
        verifyDescriptor(N0, descriptors[ 5], 0, 3);
        verifyDescriptor(N0, descriptors[ 6], 1, 0);
        verifyDescriptor(N1, descriptors[ 7], 1, 1);
        verifyDescriptor(N0, descriptors[ 8], 1, 2);
        verifyDescriptor(N0, descriptors[ 9], 1, 3);
        verifyDescriptor(N0, descriptors[10], 2, 0);
        verifyDescriptor(N0, descriptors[11], 2, 1);
        verifyDescriptor(N1, descriptors[12], 2, 2);
        verifyDescriptor(N0, descriptors[13], 2, 3);
        verifyDescriptor(N0, descriptors[14], 3, 0);
        verifyDescriptor(N0, descriptors[15], 3, 1);
        verifyDescriptor(N0, descriptors[16], 3, 2);
        verifyDescriptor(N1, descriptors[17], 3, 3);
        assertEquals(18, descriptors.length);
    }

    /**
     * Tests {@link TensorParameters#createValueGroup(Map, Matrix)} and its converse
     * {@link TensorParameters#toMatrix(ParameterValueGroup)}.
     */
    @Test
    @DependsOnMethod("testGetAllDescriptors")
    public void testMatrixConversion() {
        final int size = StrictMath.min(6, TensorParameters.CACHE_SIZE);
        final Random random = TestUtilities.createRandomNumberGenerator();
        for (int numRow = 2; numRow <= size; numRow++) {
            for (int numCol = 2; numCol <= size; numCol++) {
                final Matrix matrix = Matrices.createZero(numRow, numCol);
                for (int j=0; j<numRow; j++) {
                    for (int i=0; i<numCol; i++) {
                        matrix.setElement(j, i, 200*random.nextDouble() - 100);
                    }
                }
                final ParameterValueGroup group = param.createValueGroup(
                        Map.of(ParameterDescriptor.NAME_KEY, "Test"), matrix);
<<<<<<< HEAD
                assertEquals(NUM_ROW,    numRow, group.parameter(NUM_ROW).intValue());
                assertEquals(NUM_COL,    numCol, group.parameter(NUM_COL).intValue());
                assertEquals("elements", matrix, param.toMatrix(group));
                assertEquals("elements", matrix, param.toMatrix(new ParameterValueGroupWrapper(group)));
=======
                validate(group);
                assertEquals(numRow, group.parameter(NUM_ROW).intValue());
                assertEquals(numCol, group.parameter(NUM_COL).intValue());
                assertEquals(matrix, param.toMatrix(group));
                assertEquals(matrix, param.toMatrix(new ParameterValueGroupWrapper(group)));
>>>>>>> 84992dfb
            }
        }
    }

    /**
     * Tests serialization.
     */
    @Test
    public void testSerialization() {
        assertSerializedEquals(param);
    }
}<|MERGE_RESOLUTION|>--- conflicted
+++ resolved
@@ -289,18 +289,10 @@
                 }
                 final ParameterValueGroup group = param.createValueGroup(
                         Map.of(ParameterDescriptor.NAME_KEY, "Test"), matrix);
-<<<<<<< HEAD
-                assertEquals(NUM_ROW,    numRow, group.parameter(NUM_ROW).intValue());
-                assertEquals(NUM_COL,    numCol, group.parameter(NUM_COL).intValue());
-                assertEquals("elements", matrix, param.toMatrix(group));
-                assertEquals("elements", matrix, param.toMatrix(new ParameterValueGroupWrapper(group)));
-=======
-                validate(group);
                 assertEquals(numRow, group.parameter(NUM_ROW).intValue());
                 assertEquals(numCol, group.parameter(NUM_COL).intValue());
                 assertEquals(matrix, param.toMatrix(group));
                 assertEquals(matrix, param.toMatrix(new ParameterValueGroupWrapper(group)));
->>>>>>> 84992dfb
             }
         }
     }
