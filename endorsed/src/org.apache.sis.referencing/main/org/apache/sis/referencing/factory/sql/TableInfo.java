/*
 * Licensed to the Apache Software Foundation (ASF) under one or more
 * contributor license agreements.  See the NOTICE file distributed with
 * this work for additional information regarding copyright ownership.
 * The ASF licenses this file to You under the Apache License, Version 2.0
 * (the "License"); you may not use this file except in compliance with
 * the License.  You may obtain a copy of the License at
 *
 *     http://www.apache.org/licenses/LICENSE-2.0
 *
 * Unless required by applicable law or agreed to in writing, software
 * distributed under the License is distributed on an "AS IS" BASIS,
 * WITHOUT WARRANTIES OR CONDITIONS OF ANY KIND, either express or implied.
 * See the License for the specific language governing permissions and
 * limitations under the License.
 */
package org.apache.sis.referencing.factory.sql;

import java.util.Map;
import javax.measure.Unit;
import org.opengis.metadata.extent.Extent;
import org.opengis.referencing.IdentifiedObject;
import org.opengis.referencing.cs.*;
import org.opengis.referencing.crs.*;
import org.opengis.referencing.datum.*;
import org.opengis.referencing.operation.*;
import org.opengis.parameter.ParameterDescriptor;
import org.apache.sis.referencing.privy.WKTKeywords;


/**
 * Information (such as columns of particular interest) about a specific <abbr>EPSG</abbr> table.
 * This class uses the mixed-case variant of the <abbr>EPSG</abbr> {@linkplain #table table names}.
 * The {@link #values()} can be tested in preference order for finding the table of an object.
 * Those tables are used by the {@link EPSGDataAccess#createObject(String)} method in order to
 * detect which of the following methods should be invoked for a given code:
 *
 * {@link EPSGDataAccess#createCoordinateReferenceSystem(String)}
 * {@link EPSGDataAccess#createCoordinateSystem(String)}
 * {@link EPSGDataAccess#createDatum(String)}
 * {@link EPSGDataAccess#createEllipsoid(String)}
 * {@link EPSGDataAccess#createUnit(String)}
 *
 * <h4>Ambiguity</h4>
 * As of ISO 19111:2019, we have no standard way to identify the geocentric case from a {@link Class} argument
 * because the standard does not provide the {@code GeocentricCRS} interface. This implementation fallbacks on
 * the <abbr>SIS</abbr>-specific geocentric <abbr>CRS</abbr> class. This special case is implemented in the
 * {@link #appendWhere(EPSGDataAccess, Object, StringBuilder)} method.
 *
 * @author  Martin Desruisseaux (IRD, Geomatys)
 */
enum TableInfo {
    /**
     * Information about the "Coordinate Reference System" table.
     */
    CRS(CoordinateReferenceSystem.class,
            "\"Coordinate Reference System\"",
            "COORD_REF_SYS_CODE",
            "COORD_REF_SYS_NAME",
            "COORD_REF_SYS_KIND",
            new Class<?>[] { ProjectedCRS.class,   GeographicCRS.class,   DefaultGeocentricCRS.class,
                             VerticalCRS.class,    CompoundCRS.class,     EngineeringCRS.class,
                             DerivedCRS.class,     TemporalCRS.class,     ParametricCRS.class},     // See comment below
            new String[]   {"projected",          "geographic 2D",       "geocentric",              // 3D case handled below
                            "vertical",           "compound",            "engineering",
                            "derived",            "temporal",            "parametric"},             // See comment below
            "SHOW_CRS", true),
            /*
             * Above declaration could omit Derived, Temporal and Parametric cases because they are not defined
             * by the EPSG repository (at least as of version 8.9). In particular we are not sure if EPSG would
             * chose to use "time" or "temporal". However, omitting those types slow down a lot the search for
             * CRS matching an existing one (even if it still work).
             */

    /**
     * Information about the "Datum" table.
     */
    DATUM(Datum.class,
            "\"Datum\"",
            "DATUM_CODE",
            "DATUM_NAME",
            "DATUM_TYPE",
            new Class<?>[] { DatumEnsemble.class,  // Need to be first because Apache SIS uses as mixin interface.
                             GeodeticDatum.class,  VerticalDatum.class,   EngineeringDatum.class,
                             TemporalDatum.class,  ParametricDatum.class},
            new String[]   {"ensemble",
                            "geodetic",           "vertical",            "engineering",
                            "temporal",           "parametric"},         // Same comment as in the CRS case above.
            null, true),

    /**
     * Information about the "Conventional RS" table.
     * This enumeration usually needs to be ignored because the current type is too generic.
     *
     * @see #isSpecificEnough()
     */
    CONVENTIONAL_RS(IdentifiedObject.class,
            "\"Conventional RS\"",
            "CONVENTIONAL_RS_CODE",
            "CONVENTIONAL_RS_NAME",
            null, null, null, null, false),

    /**
<<<<<<< HEAD
     * List of tables and columns to test for existence of codes values.
     * Those tables are used by the {@link EPSGDataAccess#createObject(String)} method
     * in order to detect which of the following methods should be invoked for a given code:
     *
     * {@link EPSGDataAccess#createCoordinateReferenceSystem(String)}
     * {@link EPSGDataAccess#createCoordinateSystem(String)}
     * {@link EPSGDataAccess#createDatum(String)}
     * {@link EPSGDataAccess#createEllipsoid(String)}
     * {@link EPSGDataAccess#createUnit(String)}
     *
     * The order is significant: it is the key for a {@code switch} statement.
     */
    @SuppressWarnings("deprecation")
    static final TableInfo[] EPSG = {
        CRS = new TableInfo(CoordinateReferenceSystem.class,
                "\"Coordinate Reference System\"",
                "COORD_REF_SYS_CODE",
                "COORD_REF_SYS_NAME",
                "COORD_REF_SYS_KIND",
                new Class<?>[] { ProjectedCRS.class,   GeographicCRS.class,   GeocentricCRS.class,
                                 VerticalCRS.class,    CompoundCRS.class,     EngineeringCRS.class,
                                 DerivedCRS.class,     TemporalCRS.class,     ParametricCRS.class},     // See comment below
                new String[]   {"projected",          "geographic",          "geocentric",
                                "vertical",           "compound",            "engineering",
                                "derived",            "temporal",            "parametric"},             // See comment below
                "SHOW_CRS", true),
                /*
                 * Above declaration could omit Derived, Temporal and Parametric cases because they are not defined
                 * by the EPSG repository (at least as of version 8.9). In particular we are not sure if EPSG would
                 * chose to use "time" or "temporal". However, omitting those types slow down a lot the search for
                 * CRS matching an existing one (even if it still work).
                 */

        new TableInfo(CoordinateSystem.class,
                "\"Coordinate System\"",
                "COORD_SYS_CODE",
                "COORD_SYS_NAME",
                "COORD_SYS_TYPE",
                new Class<?>[] {CartesianCS.class,      EllipsoidalCS.class,      VerticalCS.class,      LinearCS.class,
                                SphericalCS.class,      PolarCS.class,            CylindricalCS.class,
                                TimeCS.class,           ParametricCS.class,       AffineCS.class},
                new String[]   {WKTKeywords.Cartesian,  WKTKeywords.ellipsoidal,  WKTKeywords.vertical,  WKTKeywords.linear,
                                WKTKeywords.spherical,  WKTKeywords.polar,        WKTKeywords.cylindrical,
                                WKTKeywords.temporal,   WKTKeywords.parametric,   WKTKeywords.affine},      // Same comment as in the CRS case above.
                null, false),

        new TableInfo(CoordinateSystemAxis.class,
                "\"Coordinate Axis\" AS CA INNER JOIN \"Coordinate Axis Name\" AS CAN " +
                                    "ON CA.COORD_AXIS_NAME_CODE=CAN.COORD_AXIS_NAME_CODE",
                "COORD_AXIS_CODE",
                "COORD_AXIS_NAME",
                null, null, null, null, false),

        DATUM = new TableInfo(Datum.class,
                "\"Datum\"",
                "DATUM_CODE",
                "DATUM_NAME",
                "DATUM_TYPE",
                new Class<?>[] { GeodeticDatum.class,  VerticalDatum.class,   EngineeringDatum.class,
                                 TemporalDatum.class,  ParametricDatum.class},
                new String[]   {"geodetic",           "vertical",            "engineering",
                                "temporal",           "parametric"},         // Same comment as in the CRS case above.
                null, true),

        ELLIPSOID = new TableInfo(Ellipsoid.class,
                "\"Ellipsoid\"",
                "ELLIPSOID_CODE",
                "ELLIPSOID_NAME",
                null, null, null, null, false),

        new TableInfo(PrimeMeridian.class,
                "\"Prime Meridian\"",
                "PRIME_MERIDIAN_CODE",
                "PRIME_MERIDIAN_NAME",
                null, null, null, null, false),

        new TableInfo(CoordinateOperation.class,
                "\"Coordinate_Operation\"",
                "COORD_OP_CODE",
                "COORD_OP_NAME",
                "COORD_OP_TYPE",
                new Class<?>[] { Conversion.class, Transformation.class},
                new String[]   {"conversion",     "transformation"},
                "SHOW_OPERATION", true),

        new TableInfo(OperationMethod.class,
                "\"Coordinate_Operation Method\"",
                "COORD_OP_METHOD_CODE",
                "COORD_OP_METHOD_NAME",
                null, null, null, null, false),

        new TableInfo(ParameterDescriptor.class,
                "\"Coordinate_Operation Parameter\"",
                "PARAMETER_CODE",
                "PARAMETER_NAME",
                null, null, null, null, false),

        new TableInfo(Unit.class,
                "\"Unit of Measure\"",
                "UOM_CODE",
                "UNIT_OF_MEAS_NAME",
                null, null, null, null, false),
    };
=======
     * Information about the "Ellipsoid" table.
     */
    ELLIPSOID(Ellipsoid.class,
            "\"Ellipsoid\"",
            "ELLIPSOID_CODE",
            "ELLIPSOID_NAME",
            null, null, null, null, false),

    /**
     * Information about the "Prime Meridian" table.
     */
    PRIME_MERIDIAN(PrimeMeridian.class,
            "\"Prime Meridian\"",
            "PRIME_MERIDIAN_CODE",
            "PRIME_MERIDIAN_NAME",
            null, null, null, null, false),

    /**
     * Information about the "Coordinate_Operation" table.
     */
    OPERATION(CoordinateOperation.class,
            "\"Coordinate_Operation\"",
            "COORD_OP_CODE",
            "COORD_OP_NAME",
            "COORD_OP_TYPE",
            new Class<?>[] { Conversion.class, Transformation.class},
            new String[]   {"conversion",     "transformation"},
            "SHOW_OPERATION", true),

    /**
     * Information about the "Coordinate_Operation Method" table.
     */
    METHOD(OperationMethod.class,
            "\"Coordinate_Operation Method\"",
            "COORD_OP_METHOD_CODE",
            "COORD_OP_METHOD_NAME",
            null, null, null, null, false),

    /**
     * Information about the "Coordinate_Operation Parameter" table.
     */
    PARAMETER(ParameterDescriptor.class,
            "\"Coordinate_Operation Parameter\"",
            "PARAMETER_CODE",
            "PARAMETER_NAME",
            null, null, null, null, false),

    /**
     * Information about the "Extent" table.
     */
    EXTENT(Extent.class,
            "\"Extent\"",
            "EXTENT_CODE",
            "EXTENT_NAME",
            null, null, null, null, false),

    /**
     * Information about the "Coordinate System" table.
     */
    CS(CoordinateSystem.class,
            "\"Coordinate System\"",
            "COORD_SYS_CODE",
            "COORD_SYS_NAME",
            "COORD_SYS_TYPE",
            new Class<?>[] {CartesianCS.class,      EllipsoidalCS.class,      VerticalCS.class,      LinearCS.class,
                            SphericalCS.class,      PolarCS.class,            CylindricalCS.class,
                            TimeCS.class,           ParametricCS.class,       AffineCS.class},
            new String[]   {WKTKeywords.Cartesian,  WKTKeywords.ellipsoidal,  WKTKeywords.vertical,  WKTKeywords.linear,
                            WKTKeywords.spherical,  WKTKeywords.polar,        WKTKeywords.cylindrical,
                            WKTKeywords.temporal,   WKTKeywords.parametric,   WKTKeywords.affine},      // Same comment as in the CRS case above.
            null, false),

    /**
     * Information about the "Coordinate Axis" table.
     */
    AXIS(CoordinateSystemAxis.class,
            "\"Coordinate Axis\" AS CA INNER JOIN \"Coordinate Axis Name\" AS CAN " +
                                "ON CA.COORD_AXIS_NAME_CODE=CAN.COORD_AXIS_NAME_CODE",
            "COORD_AXIS_CODE",
            "COORD_AXIS_NAME",
            null, null, null, null, false),

    /**
     * Information about the "Unit of Measure" table.
     */
    UNIT(Unit.class,
            "\"Unit of Measure\"",
            "UOM_CODE",
            "UNIT_OF_MEAS_NAME",
            null, null, null, null, false);

    /**
     * Types to consider as synonymous for searching purposes. This map exists for historical reasons,
     * because dynamic datum and datum ensemble did not existed in older <abbr>ISO</abbr> 19111 standards.
     * If an object to search is "geodetic", there is a possibility that it is defined in the old way and
     * actually appears as a "dynamic geodetic" or "ensemble" in the <abbr>EPSG</abbr> geodetic dataset.
     *
     * <p>The "geographic 3D" case is handled in a special way. It is considered as a synonymous of
     * "geographic 2D" only when we don't know the number of dimensions.</p>
     */
    private static final Map<String, String[]> SYNONYMOUS_TYPES = Map.of(
            "geodetic",      new String[] {"dynamic geodetic", "ensemble"},
            "geographic 2D", new String[] {"geographic 3D"});

    /**
     * Types to replace by specialized types when the user-specified instance implements a mixin interface.
     * For example, {@link DynamicReferenceFrame} means to not search for any geodetic datum, but only for
     * dynamic geodetic datum.
     */
    private static final Map<String, String> DYNAMIC_TYPES = Map.of(
            "geodetic", "dynamic geodetic");
            // We would expect a "dynamic vertical" as well, but we don't see it yet in EPSG database.
>>>>>>> c9641c42

    /**
     * The class of object to be created (usually a GeoAPI interface).
     */
    final Class<?> type;

    /**
     * The table name in mixed-case and without quotes.
     * This name can be converted to the actual table names by {@link SQLTranslator#toActualTableName(String)}.
     */
    final String table;

    /**
     * The <abbr>SQL</abbr> fragment to use in the {@code FROM} clause.
     * This is usually the table name, including the quotes for mixed-case names.
     * In sometime, this is a more complex clause including {@code JOIN} statements.
     */
    final String fromClause;

    /**
     * Column name for the code (usually with the {@code "_CODE"} suffix).
     */
    final String codeColumn;

    /**
     * Column name for the name (usually with the {@code "_NAME"} suffix).
     */
    final String nameColumn;

    /**
     * Column name for the type (usually with the {@code "_TYPE"} suffix), or {@code null}.
     */
    private final String typeColumn;

    /**
     * Sub-interfaces of {@link #type} to handle, or {@code null} if none.
     */
    private final Class<?>[] subTypes;

    /**
     * Names of {@link #subTypes} in the database, or {@code null} if none.
     * This array must have the same length as {@link #subTypes}.
     */
    private final String[] typeNames;

    /**
     * The column that specify if the object should be shown, or {@code null} if none.
     */
    final String showColumn;

    /**
     * Whether the table had an {@code "AREA_OF_USE_CODE"} column
     * in the legacy versions (before version 10) of the <abbr>EPSG</abbr> database.
     */
    final boolean areaOfUse;

    /**
     * Stores information about a specific table.
     *
     * @param type        the class of object to be created (usually a GeoAPI interface).
     * @param fromClause  The <abbr>SQL</abbr> fragment to use in the {@code FROM} clause, including quotes.
     * @param codeColumn  column name for the code (usually with the {@code "_CODE"} suffix).
     * @param nameColumn  column name for the name (usually with the {@code "_NAME"} suffix).
     * @param typeColumn  column type for the type (usually with the {@code "_TYPE"} suffix), or {@code null}.
     * @param subTypes    sub-interfaces of {@link #type} to handle, or {@code null} if none.
     * @param typeNames   names of {@code subTypes} in the database, or {@code null} if none.
     * @param showColumn  the column that specify if the object should be shown, or {@code null} if none.
     * @param areaOfUse   whether the table had an {@code "AREA_OF_USE_CODE"} column in the legacy versions.
     */
    private TableInfo(final Class<?> type,
                      final String fromClause, final String codeColumn, final String nameColumn,
                      final String typeColumn, final Class<?>[] subTypes, final String[] typeNames,
                      final String showColumn, final boolean areaOfUse)
    {
        this.type       = type;
        this.fromClause = fromClause;
        this.codeColumn = codeColumn;
        this.nameColumn = nameColumn;
        this.typeColumn = typeColumn;
        this.subTypes   = subTypes;
        this.typeNames  = typeNames;
        this.showColumn = showColumn;
        this.areaOfUse  = areaOfUse;
        final int start = fromClause.indexOf('"') + 1;
        table = fromClause.substring(start, fromClause.indexOf('"', start)).intern();
    }

    /**
     * Returns whether this enumeration value can be used when looking a table by an object type.
     * This method returns {@code false} for types that are too generic.
     */
    final boolean isSpecificEnough() {
        return type != IdentifiedObject.class;
    }

    /**
     * Returns a key which describes the type and/or the number of dimensions of the given object.
     * The current implementation relies on the fact that {@link GeographicCRS} is the only type
     * for which the current <abbr>EPSG</abbr> database distinguishes the number of dimensions,
     * but callers should not depend on this assumption as it may change in any future version.
     *
     * <h4>Maintenance note</h4>
     * If the implementation of this method is modified, then the extraction of {@code dimension} and
     * {@code userType} properties in the {@link #appendWhere(EPSGDataAccess, Object, StringBuilder)}
     * method body must be updated accordingly.
     */
    static Object toCacheKey(final IdentifiedObject object) {
        if (object instanceof GeodeticCRS) {
            final CoordinateSystem cs = ((GeodeticCRS) object).getCoordinateSystem();
            if (cs instanceof EllipsoidalCS) {
                return cs.getDimension();
            }
        }
        return object.getClass();
    }

    /**
     * Extracts the type from a value computed by {@link #toCacheKey(IdentifiedObject)}.
     *
     * @param  object  value computed by {@link #toCacheKey(IdentifiedObject)}.
     * @return the class of the object to search, ignoring the number of dimensions.
     * @throws ClassCastException if the given object has not been created by {@link #toCacheKey(IdentifiedObject)}.
     */
<<<<<<< HEAD
    @SuppressWarnings("deprecation")
    final void where(final EPSGDataAccess factory, final IdentifiedObject object, final StringBuilder buffer) {
        Class<?> userType = object.getClass();
        if (object instanceof GeodeticCRS) {
            final CoordinateSystem cs = ((GeodeticCRS) object).getCoordinateSystem();
            if (cs instanceof EllipsoidalCS) {
                userType = GeographicCRS.class;
            } else if (cs instanceof CartesianCS || cs instanceof SphericalCS) {
                userType = GeocentricCRS.class;
            }
=======
    static Class<?> typeOfCacheKey(final Object object) {
        if (object instanceof Integer) {
            return GeographicCRS.class;
>>>>>>> c9641c42
        }
        return (Class<?>) object;
    }

    /**
     * Appends a {@code WHERE} clause together with a condition for searching the most specific subtype.
     * The clause appended by this method looks like the following example:
     *
     * {@snippet lang="sql" :
     *     WHERE (COORD_REF_SYS_KIND = 'geographic 2D' OR COORD_REF_SYS_KIND = 'geographic 3D') AND
     *     }
     *
     * The <abbr>SQL</abbr> fragment will have a trailing {@code WHERE} or {@code AND} keyword.
     * Therefore, the caller shall add at least one condition after this method call.
     *
     * <h4>Object type</h4>
     * The {@code object} argument shall be one of the following types:
     *
     * <ul>
     *   <li>An {@link IdentifiedObject} instance.</li>
     *   <li>The {@link Class} of an {@code IdentifiedObject}. It may be an implementation class.</li>
     *   <li>An opaque key computed by {@link #toCacheKey(IdentifiedObject)}.</li>
     * </ul>
     *
     * This method returns a generalization of the {@code object} argument: either a GeoAPI interface,
     * or {@code object} if it was a cache key computed by {@link #toCacheKey(IdentifiedObject)}.
     *
     * @param  factory  the factory which is writing a <abbr>SQL</abbr> statement.
     * @param  object   the instance, class or cache key to search in the database.
     * @param  buffer   where to append the {@code WHERE} clause.
     * @return the {@code object} argument, potentially generalized.
     */
    final Object appendWhere(final EPSGDataAccess factory, final Object object, final StringBuilder buffer) {
        final int dimension;            // 0 if not applicable. This is applicable only to `GeographicCRS`.
        final Class<?> userType;
        if (object instanceof Integer) {
            dimension = (Integer) object;
            userType  = GeographicCRS.class;
        } else if (object instanceof Class<?>) {
            userType  = (Class<?>) object;
            dimension = 0;
        } else if (object instanceof GeodeticCRS) {
            final CoordinateSystem cs = ((GeodeticCRS) object).getCoordinateSystem();
            if (cs instanceof EllipsoidalCS) {
                userType  = GeographicCRS.class;
                dimension = cs.getDimension();      // Intentionally restricted to this specific case.
            } else {
                if (cs instanceof CartesianCS || cs instanceof SphericalCS) {
                    userType = DefaultGeocentricCRS.class;
                } else {
                    userType = object.getClass();
                }
                dimension = 0;
            }
        } else {
            userType  = object.getClass();
            dimension = 0;
        }
        /*
         * Above code decomposed the given `object`.
         * The rest of this method builds the SQL.
         */
        buffer.append(" WHERE ");
        if (typeColumn != null) {
            for (int i=0; i<subTypes.length; i++) {
                final Class<?> subType = subTypes[i];
                if (subType.isAssignableFrom(userType)) {
                    /*
                     * Found the type to request in the `COORD_REF_SYS_KIND` or `DATUM_TYPE` columns.
                     * The mixin interfaces need to be handled in a special way.
                     */
                    String typeName = typeNames[i];
                    if (DynamicReferenceFrame.class.isAssignableFrom(userType)) {
                        typeName = DYNAMIC_TYPES.getOrDefault(typeName, typeName);
                    }
                    /*
                     * We may need to look for more than one type if some information are missing
                     * (for example, the dimension when EPSG distinguishes the 2D and 3D cases).
                     */
                    String[] synonymous = SYNONYMOUS_TYPES.get(typeName);
                    if (synonymous != null && dimension > 0 && dimension <= 9) {
                        final String suffix = "2D".replace('2',  (char) ('0' + dimension));
                        if (typeName.endsWith(suffix)) {
                            synonymous = null;
                        } else {
                            for (String alternative : synonymous) {
                                if (alternative.endsWith(suffix)) {
                                    typeName = alternative;
                                    synonymous = null;
                                    break;
                                }
                            }
                        }
                    }
                    /*
                     * Build the SQL `WHERE` clause.
                     */
                    buffer.append('(').append(typeColumn).append(" = '").append(typeName).append('\'');
                    if (synonymous != null) {
                        for (String alternative : synonymous) {
                            buffer.append(" OR ").append(typeColumn).append(" = '").append(alternative).append('\'');
                        }
                    }
                    buffer.append(") AND ");
                    return subType;
                }
            }
        }
        return (dimension != 0) ? dimension : type;
    }

    /**
     * Verifies that the given <abbr>SQL</abbr> statement contains the expected table and columns.
     * This method is for assertions only. It may either returns {@code false} if the query is not
     * valid, or throws an {@link AssertionError} itself for providing more details.
     *
     * @param  sql  the <abbr>SQL</abbr> statement to validate.
     * @return whether the statement is valid.
     */
    final boolean validate(final String sql) {
        if (sql.contains(table)) {
            if (type.isAssignableFrom(IdentifiedObject.class)) {
                if (!sql.contains(codeColumn)) throw new AssertionError(codeColumn);
                if (!sql.contains(nameColumn)) throw new AssertionError(nameColumn);
            }
            return true;
        }
        return false;
    }
}<|MERGE_RESOLUTION|>--- conflicted
+++ resolved
@@ -44,7 +44,7 @@
  * <h4>Ambiguity</h4>
  * As of ISO 19111:2019, we have no standard way to identify the geocentric case from a {@link Class} argument
  * because the standard does not provide the {@code GeocentricCRS} interface. This implementation fallbacks on
- * the <abbr>SIS</abbr>-specific geocentric <abbr>CRS</abbr> class. This special case is implemented in the
+ * the GeoAPI-specific geocentric <abbr>CRS</abbr> class. This special case is implemented in the
  * {@link #appendWhere(EPSGDataAccess, Object, StringBuilder)} method.
  *
  * @author  Martin Desruisseaux (IRD, Geomatys)
@@ -58,7 +58,7 @@
             "COORD_REF_SYS_CODE",
             "COORD_REF_SYS_NAME",
             "COORD_REF_SYS_KIND",
-            new Class<?>[] { ProjectedCRS.class,   GeographicCRS.class,   DefaultGeocentricCRS.class,
+            new Class<?>[] { ProjectedCRS.class,   GeographicCRS.class,   GeocentricCRS.class,
                              VerticalCRS.class,    CompoundCRS.class,     EngineeringCRS.class,
                              DerivedCRS.class,     TemporalCRS.class,     ParametricCRS.class},     // See comment below
             new String[]   {"projected",          "geographic 2D",       "geocentric",              // 3D case handled below
@@ -101,111 +101,6 @@
             null, null, null, null, false),
 
     /**
-<<<<<<< HEAD
-     * List of tables and columns to test for existence of codes values.
-     * Those tables are used by the {@link EPSGDataAccess#createObject(String)} method
-     * in order to detect which of the following methods should be invoked for a given code:
-     *
-     * {@link EPSGDataAccess#createCoordinateReferenceSystem(String)}
-     * {@link EPSGDataAccess#createCoordinateSystem(String)}
-     * {@link EPSGDataAccess#createDatum(String)}
-     * {@link EPSGDataAccess#createEllipsoid(String)}
-     * {@link EPSGDataAccess#createUnit(String)}
-     *
-     * The order is significant: it is the key for a {@code switch} statement.
-     */
-    @SuppressWarnings("deprecation")
-    static final TableInfo[] EPSG = {
-        CRS = new TableInfo(CoordinateReferenceSystem.class,
-                "\"Coordinate Reference System\"",
-                "COORD_REF_SYS_CODE",
-                "COORD_REF_SYS_NAME",
-                "COORD_REF_SYS_KIND",
-                new Class<?>[] { ProjectedCRS.class,   GeographicCRS.class,   GeocentricCRS.class,
-                                 VerticalCRS.class,    CompoundCRS.class,     EngineeringCRS.class,
-                                 DerivedCRS.class,     TemporalCRS.class,     ParametricCRS.class},     // See comment below
-                new String[]   {"projected",          "geographic",          "geocentric",
-                                "vertical",           "compound",            "engineering",
-                                "derived",            "temporal",            "parametric"},             // See comment below
-                "SHOW_CRS", true),
-                /*
-                 * Above declaration could omit Derived, Temporal and Parametric cases because they are not defined
-                 * by the EPSG repository (at least as of version 8.9). In particular we are not sure if EPSG would
-                 * chose to use "time" or "temporal". However, omitting those types slow down a lot the search for
-                 * CRS matching an existing one (even if it still work).
-                 */
-
-        new TableInfo(CoordinateSystem.class,
-                "\"Coordinate System\"",
-                "COORD_SYS_CODE",
-                "COORD_SYS_NAME",
-                "COORD_SYS_TYPE",
-                new Class<?>[] {CartesianCS.class,      EllipsoidalCS.class,      VerticalCS.class,      LinearCS.class,
-                                SphericalCS.class,      PolarCS.class,            CylindricalCS.class,
-                                TimeCS.class,           ParametricCS.class,       AffineCS.class},
-                new String[]   {WKTKeywords.Cartesian,  WKTKeywords.ellipsoidal,  WKTKeywords.vertical,  WKTKeywords.linear,
-                                WKTKeywords.spherical,  WKTKeywords.polar,        WKTKeywords.cylindrical,
-                                WKTKeywords.temporal,   WKTKeywords.parametric,   WKTKeywords.affine},      // Same comment as in the CRS case above.
-                null, false),
-
-        new TableInfo(CoordinateSystemAxis.class,
-                "\"Coordinate Axis\" AS CA INNER JOIN \"Coordinate Axis Name\" AS CAN " +
-                                    "ON CA.COORD_AXIS_NAME_CODE=CAN.COORD_AXIS_NAME_CODE",
-                "COORD_AXIS_CODE",
-                "COORD_AXIS_NAME",
-                null, null, null, null, false),
-
-        DATUM = new TableInfo(Datum.class,
-                "\"Datum\"",
-                "DATUM_CODE",
-                "DATUM_NAME",
-                "DATUM_TYPE",
-                new Class<?>[] { GeodeticDatum.class,  VerticalDatum.class,   EngineeringDatum.class,
-                                 TemporalDatum.class,  ParametricDatum.class},
-                new String[]   {"geodetic",           "vertical",            "engineering",
-                                "temporal",           "parametric"},         // Same comment as in the CRS case above.
-                null, true),
-
-        ELLIPSOID = new TableInfo(Ellipsoid.class,
-                "\"Ellipsoid\"",
-                "ELLIPSOID_CODE",
-                "ELLIPSOID_NAME",
-                null, null, null, null, false),
-
-        new TableInfo(PrimeMeridian.class,
-                "\"Prime Meridian\"",
-                "PRIME_MERIDIAN_CODE",
-                "PRIME_MERIDIAN_NAME",
-                null, null, null, null, false),
-
-        new TableInfo(CoordinateOperation.class,
-                "\"Coordinate_Operation\"",
-                "COORD_OP_CODE",
-                "COORD_OP_NAME",
-                "COORD_OP_TYPE",
-                new Class<?>[] { Conversion.class, Transformation.class},
-                new String[]   {"conversion",     "transformation"},
-                "SHOW_OPERATION", true),
-
-        new TableInfo(OperationMethod.class,
-                "\"Coordinate_Operation Method\"",
-                "COORD_OP_METHOD_CODE",
-                "COORD_OP_METHOD_NAME",
-                null, null, null, null, false),
-
-        new TableInfo(ParameterDescriptor.class,
-                "\"Coordinate_Operation Parameter\"",
-                "PARAMETER_CODE",
-                "PARAMETER_NAME",
-                null, null, null, null, false),
-
-        new TableInfo(Unit.class,
-                "\"Unit of Measure\"",
-                "UOM_CODE",
-                "UNIT_OF_MEAS_NAME",
-                null, null, null, null, false),
-    };
-=======
      * Information about the "Ellipsoid" table.
      */
     ELLIPSOID(Ellipsoid.class,
@@ -318,7 +213,6 @@
     private static final Map<String, String> DYNAMIC_TYPES = Map.of(
             "geodetic", "dynamic geodetic");
             // We would expect a "dynamic vertical" as well, but we don't see it yet in EPSG database.
->>>>>>> c9641c42
 
     /**
      * The class of object to be created (usually a GeoAPI interface).
@@ -442,22 +336,9 @@
      * @return the class of the object to search, ignoring the number of dimensions.
      * @throws ClassCastException if the given object has not been created by {@link #toCacheKey(IdentifiedObject)}.
      */
-<<<<<<< HEAD
-    @SuppressWarnings("deprecation")
-    final void where(final EPSGDataAccess factory, final IdentifiedObject object, final StringBuilder buffer) {
-        Class<?> userType = object.getClass();
-        if (object instanceof GeodeticCRS) {
-            final CoordinateSystem cs = ((GeodeticCRS) object).getCoordinateSystem();
-            if (cs instanceof EllipsoidalCS) {
-                userType = GeographicCRS.class;
-            } else if (cs instanceof CartesianCS || cs instanceof SphericalCS) {
-                userType = GeocentricCRS.class;
-            }
-=======
     static Class<?> typeOfCacheKey(final Object object) {
         if (object instanceof Integer) {
             return GeographicCRS.class;
->>>>>>> c9641c42
         }
         return (Class<?>) object;
     }
@@ -506,7 +387,7 @@
                 dimension = cs.getDimension();      // Intentionally restricted to this specific case.
             } else {
                 if (cs instanceof CartesianCS || cs instanceof SphericalCS) {
-                    userType = DefaultGeocentricCRS.class;
+                    userType = GeocentricCRS.class;
                 } else {
                     userType = object.getClass();
                 }
