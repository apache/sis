/*
 * Licensed to the Apache Software Foundation (ASF) under one or more
 * contributor license agreements.  See the NOTICE file distributed with
 * this work for additional information regarding copyright ownership.
 * The ASF licenses this file to You under the Apache License, Version 2.0
 * (the "License"); you may not use this file except in compliance with
 * the License.  You may obtain a copy of the License at
 *
 *     http://www.apache.org/licenses/LICENSE-2.0
 *
 * Unless required by applicable law or agreed to in writing, software
 * distributed under the License is distributed on an "AS IS" BASIS,
 * WITHOUT WARRANTIES OR CONDITIONS OF ANY KIND, either express or implied.
 * See the License for the specific language governing permissions and
 * limitations under the License.
 */
package org.apache.sis.referencing;

import java.util.Map;
import java.util.Date;
import java.util.HashMap;
import java.util.logging.Level;
import java.util.logging.LogRecord;
import java.time.Instant;
import javax.measure.Unit;
import javax.measure.quantity.Time;
import org.opengis.metadata.Identifier;
import org.opengis.util.FactoryException;
import org.opengis.util.InternationalString;
import org.opengis.referencing.IdentifiedObject;
import org.opengis.referencing.crs.CoordinateReferenceSystem;
import org.opengis.referencing.crs.GeodeticCRS;
import org.opengis.referencing.crs.VerticalCRS;
import org.opengis.referencing.crs.TemporalCRS;
import org.opengis.referencing.crs.GeographicCRS;
import org.opengis.referencing.crs.ProjectedCRS;
import org.opengis.referencing.crs.EngineeringCRS;
import org.opengis.referencing.crs.SingleCRS;
import org.opengis.referencing.cs.TimeCS;
import org.opengis.referencing.cs.VerticalCS;
import org.opengis.referencing.cs.CartesianCS;
import org.opengis.referencing.cs.SphericalCS;
import org.opengis.referencing.cs.EllipsoidalCS;
import org.opengis.referencing.cs.AxisDirection;
import org.opengis.referencing.cs.CoordinateSystem;
import org.opengis.referencing.datum.Datum;
import org.opengis.referencing.datum.Ellipsoid;
import org.opengis.referencing.datum.GeodeticDatum;
import org.opengis.referencing.datum.PrimeMeridian;
import org.opengis.referencing.datum.VerticalDatum;
import org.opengis.referencing.datum.VerticalDatumType;
import org.opengis.referencing.datum.TemporalDatum;
import org.opengis.referencing.datum.EngineeringDatum;
import org.opengis.metadata.extent.GeographicBoundingBox;
import static org.opengis.referencing.IdentifiedObject.NAME_KEY;
import org.apache.sis.referencing.datum.DefaultVerticalDatum;
import org.apache.sis.referencing.datum.DefaultTemporalDatum;
import org.apache.sis.referencing.datum.DefaultEngineeringDatum;
import org.apache.sis.referencing.cs.AxesConvention;
import org.apache.sis.referencing.cs.DefaultTimeCS;
import org.apache.sis.referencing.cs.DefaultVerticalCS;
import org.apache.sis.referencing.cs.DefaultCartesianCS;
import org.apache.sis.referencing.cs.DefaultCoordinateSystemAxis;
import org.apache.sis.referencing.crs.DefaultTemporalCRS;
import org.apache.sis.referencing.crs.DefaultVerticalCRS;
import org.apache.sis.referencing.crs.DefaultGeographicCRS;
import org.apache.sis.referencing.crs.DefaultGeocentricCRS;
import org.apache.sis.referencing.crs.DefaultEngineeringCRS;
import org.apache.sis.referencing.factory.GeodeticAuthorityFactory;
import org.apache.sis.referencing.factory.UnavailableFactoryException;
import org.apache.sis.metadata.iso.citation.Citations;
import org.apache.sis.referencing.operation.provider.TransverseMercator;
import org.apache.sis.referencing.privy.Formulas;
import org.apache.sis.referencing.internal.Resources;
import org.apache.sis.system.SystemListener;
import org.apache.sis.system.Modules;
import org.apache.sis.util.OptionalCandidate;
import org.apache.sis.util.ArgumentChecks;
import org.apache.sis.util.Exceptions;
import org.apache.sis.util.Utilities;
import org.apache.sis.util.privy.Constants;
import org.apache.sis.util.resources.Vocabulary;
import org.apache.sis.util.resources.Errors;
import org.apache.sis.util.logging.Logging;
import org.apache.sis.math.MathFunctions;
import org.apache.sis.measure.Latitude;
import org.apache.sis.measure.Units;
import static org.apache.sis.util.privy.StandardDateFormat.MILLISECONDS_PER_DAY;


/**
 * Frequently-used geodetic CRS and datum that are guaranteed to be available in SIS.
 * Some (not all) objects defined in this enumeration are equivalent to objects defined
 * in the EPSG geodetic dataset. In such case there is a choice:
 *
 * <ul class="verbose">
 *   <li>If the <a href="https://sis.apache.org/epsg.html">EPSG dataset is installed</a>, then the methods
 *       in this enumeration are effectively shortcuts for object definitions in the EPSG database.</li>
 *   <li>If there is no EPSG database available, or if the query failed, or if there is no EPSG definition
 *       for an object, then {@code CommonCRS} fallbacks on hard-coded values with minimal information.
 *       The {@linkplain AbstractIdentifiedObject#getIdentifiers() identifier} associated to the returned
 *       object should be interpreted as "see that EPSG code for more complete definition".</li>
 * </ul>
 *
 * Consequently, the methods in this enumeration never return {@code null}.
 * The definitions used as fallbacks are available in public sources
 * and do not include EPSG metadata except the identifier.
 * If the EPSG geodetic dataset has been used, the {@linkplain NamedIdentifier#getAuthority() authority} title
 * will be something like <q>EPSG geodetic dataset</q>, otherwise it will be <q>Subset of EPSG</q>.
 *
 * <p>Referencing objects are cached after creation. Invoking the same method on the same {@code CommonCRS}
 * instance twice will return the same {@link IdentifiedObject} instance, unless the internal cache has been cleared
 * (e.g. the application is running in a container environment and some modules have been installed or uninstalled).</p>
 *
 * <h2>Example</h2>
 * The following code fetches a geographic Coordinate Reference System
 * using (<var>longitude</var>, <var>latitude</var>) axis order on the {@link #WGS84} geodetic datum:
 *
 * {@snippet lang="java" :
 *     GeographicCRS crs = CommonCRS.WGS84.normalizedGeographic();
 *     }
 *
 * <h2>Available objects</h2>
 * For each enumeration value, the name of the CRS, datum and ellipsoid objects may or may not be the same.
 * Below is an alphabetical list of object names available in this enumeration:
 *
 * <blockquote><table class="sis">
 *   <caption>Geodetic objects accessible by enumeration constants</caption>
 *   <tr><th>Name or alias</th>                                     <th>Object type</th>           <th>Enumeration value</th></tr>
 *   <tr><td>Clarke 1866</td>                                       <td>Ellipsoid</td>             <td>{@link #NAD27}</td></tr>
 *   <tr><td>European Datum 1950 (ED50)</td>                        <td>CRS, datum</td>            <td>{@link #ED50}</td></tr>
 *   <tr><td>European Terrestrial Reference System (ETRS) 1989</td> <td>CRS, datum</td>            <td>{@link #ETRS89}</td></tr>
 *   <tr><td>Greenwich</td>                                         <td>Prime meridian</td>        <td>Any enumeration value</td></tr>
 *   <tr><td>GRS 1980</td>                                          <td>Ellipsoid</td>             <td>{@link #GRS1980}, {@link #ETRS89}, {@link #NAD83}</td></tr>
 *   <tr><td>GRS 1980 Authalic Sphere</td>                          <td>Ellipsoid</td>             <td>{@link #SPHERE}</td></tr>
 *   <tr><td>International 1924</td>                                <td>Ellipsoid</td>             <td>{@link #ED50}</td></tr>
 *   <tr><td>North American Datum 1927</td>                         <td>CRS, datum</td>            <td>{@link #NAD27}</td></tr>
 *   <tr><td>North American Datum 1983</td>                         <td>CRS, datum</td>            <td>{@link #NAD83}</td></tr>
 *   <tr><td>World Geodetic System (WGS) 1972</td>                  <td>CRS, datum, ellipsoid</td> <td>{@link #WGS72}</td></tr>
 *   <tr><td>World Geodetic System (WGS) 1984</td>                  <td>CRS, datum, ellipsoid</td> <td>{@link #WGS84}</td></tr>
 * </table></blockquote>
 *
 * @author  Martin Desruisseaux (Geomatys)
 * @version 1.5
 *
 * @see org.apache.sis.referencing.factory.CommonAuthorityFactory
 *
 * @since 0.4
 */
@SuppressWarnings("DoubleCheckedLocking")
public enum CommonCRS {
    /**
     * World Geodetic System 1984.
     * This is the default CRS for most {@code org.apache.sis} packages.
     *
     * <blockquote><table class="compact">
     * <caption>WGS84 properties</caption>
     *   <tr><th>CRS identifiers:</th>         <td>CRS:84, EPSG:4326</td></tr>
     *   <tr><th>Name and abbreviation:</th>   <td>World Geodetic System 1984 (WGS 84)</td></tr>
     *   <tr><th>Prime meridian:</th>          <td>Greenwich</td></tr>
     *   <tr><th>Semi-major axis length:</th>  <td>6378137 metres</td></tr>
     *   <tr><th>Semi-minor axis length:</th>  <td>6356752 metres <i>(approximated)</i></td></tr>
     *   <tr><th>Inverse flattening:</th>      <td>298.257223563 <i>(definitive)</i></td></tr>
     *   <tr><th>UTM zones:</th>               <td>1 to 60 in North and South hemispheres</td></tr>
     * </table></blockquote>
     */
    WGS84((short) 4326, (short) 4979, (short) 4978, (short) 6326, (short) 7030,             // Geodetic info
          (short) 5041, (short) 5042, (short) 32600, (short) 32700, (byte) 1, (byte) 60),   // UPS and UTM info

    /**
     * World Geodetic System 1972.
     *
     * <blockquote><table class="compact">
     * <caption>WGS72 properties</caption>
     *   <tr><th>CRS identifiers:</th>         <td>EPSG:4322</td></tr>
     *   <tr><th>Name and abbreviation:</th>   <td>World Geodetic System 1972 (WGS 72)</td></tr>
     *   <tr><th>Prime meridian:</th>          <td>Greenwich</td></tr>
     *   <tr><th>Semi-major axis length:</th>  <td>6378135 metres</td></tr>
     *   <tr><th>Semi-minor axis length:</th>  <td>6356751 metres <i>(approximated)</i></td></tr>
     *   <tr><th>Inverse flattening:</th>      <td>298.26 <i>(definitive)</i></td></tr>
     *   <tr><th>UTM zones:</th>               <td>1 to 60 in North and South hemispheres</td></tr>
     * </table></blockquote>
     */
    WGS72((short) 4322, (short) 4985, (short) 4984, (short) 6322, (short) 7043,             // Geodetic info
          (short) 0, (short) 0, (short) 32200, (short) 32300, (byte) 1, (byte) 60),         // UPS and UTM info

    /**
     * North American Datum 1983.
     * The ellipsoid is <q>GRS 1980</q>.
     * This ellipsoid is very close, but not identical, to the {@linkplain #WGS84} one.
     *
     * <blockquote><table class="compact">
     * <caption>NAD83 properties</caption>
     *   <tr><th>CRS identifier:</th>          <td>CRS:83, EPSG:4269</td></tr>
     *   <tr><th>Name and abbreviation:</th>   <td>North American Datum 1983 (NAD83)</td></tr>
     *   <tr><th>Prime meridian:</th>          <td>Greenwich</td></tr>
     *   <tr><th>Semi-major axis length:</th>  <td>6378137 metres</td></tr>
     *   <tr><th>Semi-minor axis length:</th>  <td>6356752 metres <i>(approximated)</i></td></tr>
     *   <tr><th>Inverse flattening:</th>      <td>298.257222101 <i>(definitive)</i></td></tr>
     *   <tr><th>UTM zones:</th>               <td>1 to 23 in the North hemisphere</td></tr>
     * </table></blockquote>
     *
     * <div class="note"><b>Note:</b>
     * {@link #ETRS89} uses the same ellipsoid for a different datum.
     * The <cite>Web Map Server</cite> {@code "CRS:83"} authority code uses the NAD83 datum,
     * while the {@code "IGNF:MILLER"} authority code uses the GRS80 datum.</div>
     */
    NAD83((short) 4269, (short) 0, (short) 0, (short) 6269, (short) 7019,                   // Geodetic info
          (short) 0, (short) 0, (short) 26900, (short) 0, (byte) 1, (byte) 23),             // UPS and UTM info

    /**
     * North American Datum 1927.
     *
     * <blockquote><table class="compact">
     * <caption>NAD27 properties</caption>
     *   <tr><th>CRS identifiers:</th>         <td>CRS:27, EPSG:4267</td></tr>
     *   <tr><th>Name and abbreviation:</th>   <td>North American Datum 1927 (NAD27)</td></tr>
     *   <tr><th>Prime meridian:</th>          <td>Greenwich</td></tr>
     *   <tr><th>Semi-major axis length:</th>  <td>6378206.4 metres</td></tr>
     *   <tr><th>Semi-minor axis length:</th>  <td>6356583.8 metres <i>(definitive)</i></td></tr>
     *   <tr><th>UTM zones:</th>               <td>1 to 22 in the North hemisphere</td></tr>
     * </table></blockquote>
     */
    NAD27((short) 4267, (short) 0, (short) 0, (short) 6267, (short) 7008,                   // Geodetic info
          (short) 0, (short) 0, (short) 26700, (short) 0, (byte) 1, (byte) 22),             // UPS and UTM info

    /**
     * European Terrestrial Reference System 1989.
     * The ellipsoid is <q>GRS 1980</q>.
     * This ellipsoid is very close, but not identical, to the {@linkplain #WGS84} one.
     *
     * <blockquote><table class="compact">
     * <caption>ETRS89 properties</caption>
     *   <tr><th>CRS identifiers:</th>         <td>EPSG:4258</td></tr>
     *   <tr><th>Name and abbreviation:</th>   <td>European Terrestrial Reference System 1989 (ETRS89)</td></tr>
     *   <tr><th>Prime meridian:</th>          <td>Greenwich</td></tr>
     *   <tr><th>Semi-major axis length:</th>  <td>6378137 metres</td></tr>
     *   <tr><th>Semi-minor axis length:</th>  <td>6356752 metres <i>(approximated)</i></td></tr>
     *   <tr><th>Inverse flattening:</th>      <td>298.257222101 <i>(definitive)</i></td></tr>
     *   <tr><th>UTM zones:</th>               <td>28 to 37 in the North hemisphere</td></tr>
     * </table></blockquote>
     *
     * <div class="note"><b>Note:</b>
     * {@link #NAD83} uses the same ellipsoid for a different datum.
     * The <cite>Web Map Server</cite> {@code "CRS:83"} authority code uses the NAD83 datum,
     * while the {@code "IGNF:MILLER"} authority code uses the GRS80 datum.</div>
     */
    ETRS89((short) 4258, (short) 4937, (short) 4936, (short) 6258, (short) 7019,            // Geodetic info
           (short) 0, (short) 0, (short) 25800, (short) 0, (byte) 28, (byte) 37),           // UPS and UTM info

    /**
     * European Datum 1950 (ED50).
     *
     * <blockquote><table class="compact">
     * <caption>ED50 properties</caption>
     *   <tr><th>CRS identifiers:</th>         <td>EPSG:4230</td></tr>
     *   <tr><th>Name and abbreviation:</th>   <td>European Datum 1950 (ED50)</td></tr>
     *   <tr><th>Prime meridian:</th>          <td>Greenwich</td></tr>
     *   <tr><th>Semi-major axis length:</th>  <td>6378388 metres</td></tr>
     *   <tr><th>Semi-minor axis length:</th>  <td>6356912 metres <i>(approximated)</i></td></tr>
     *   <tr><th>Inverse flattening:</th>      <td>297 <i>(definitive)</i></td></tr>
     *   <tr><th>UTM zones:</th>               <td>28 to 38 in the North hemisphere</td></tr>
     * </table></blockquote>
     */
    ED50((short) 4230, (short) 0, (short) 0, (short) 6230, (short) 7022,                    // Geodetic info
         (short) 0, (short) 0, (short) 23000, (short) 0, (byte) 28, (byte) 38),             // UPS and UTM info

    /**
     * Unknown datum based upon the GRS 1980 ellipsoid.
     * Use only in cases where geodetic datum is unknown.
     *
     * <blockquote><table class="compact">
     * <caption>GRS1980 properties</caption>
     *   <tr><th>CRS identifiers:</th>         <td><del>EPSG:4019</del></td></tr>
     *   <tr><th>Name and abbreviation:</th>   <td>Unknown datum based upon the GRS 1980 ellipsoid</td></tr>
     *   <tr><th>Prime meridian:</th>          <td>Greenwich</td></tr>
     *   <tr><th>Semi-major axis length:</th>  <td>6378137 metres</td></tr>
     *   <tr><th>Semi-minor axis length:</th>  <td>6356752 metres <i>(approximated)</i></td></tr>
     *   <tr><th>Inverse flattening:</th>      <td>298.257222101 <i>(definitive)</i></td></tr>
     * </table></blockquote>
     *
     * @since 1.0
     */
    GRS1980((short) 4019, (short) 0, (short) 0, (short) 6019, (short) 7019,                  // Geodetic info
            (short) 0, (short) 0, (short) 0, (short) 0, (byte) 0, (byte) 0),                 // UPS and UTM info

    /**
     * Unspecified datum based upon the GRS 1980 Authalic Sphere.
     *
     * <blockquote><table class="compact">
     * <caption>Sphere properties</caption>
     *   <tr><th>CRS identifiers:</th>         <td><del>EPSG:4047</del></td></tr>
     *   <tr><th>Name and abbreviation:</th>   <td>Unspecified datum based upon the GRS 1980 Authalic Sphere</td></tr>
     *   <tr><th>Prime meridian:</th>          <td>Greenwich</td></tr>
     *   <tr><th>Semi-major axis length:</th>  <td>6371007 metres</td></tr>
     *   <tr><th>Semi-minor axis length:</th>  <td>6371007 metres <i>(definitive)</i></td></tr>
     * </table></blockquote>
     *
     * @see org.apache.sis.referencing.datum.DefaultEllipsoid#getAuthalicRadius()
     */
    SPHERE((short) 4047, (short) 0, (short) 0, (short) 6047, (short) 7048,                  // Geodetic info
           (short) 0, (short) 0, (short) 0, (short) 0, (byte) 0, (byte) 0);                 // UPS and UTM info

    /**
     * The enum for the default CRS.
     *
     * @see #defaultGeographic()
     */
    static final CommonCRS DEFAULT = WGS84;

    /**
     * The EPSG code of the two-dimensional geographic CRS.
     */
    final short geographic;

    /**
     * The EPSG code of the three-dimensional geographic CRS, or 0 if none.
     * For non-zero value, this is often the {@link #geocentric} code + 1.
     */
    final short geo3D;

    /**
     * The EPSG code of the geocentric CRS, or 0 if none.
     */
    final short geocentric;

    /**
     * The EPSG code of the datum. The value is often {@link #geographic} + 2000,
     * but it doesn't have to be always the case.
     */
    final short datum;

    /**
     * The EPSG code of the ellipsoid.
     */
    final short ellipsoid;

    /**
     * EPSG codes of Universal Polar Stereographic projections, North and South cases.
     */
    final short northUPS, southUPS;

    /**
     * EPSG codes of pseudo "UTM zone zero" (North case and South case), or 0 if none.
     */
    final short northUTM, southUTM;

    /**
     * Zone number of the first UTM and last UTM zone defined in the EPSG database, inclusive.
     */
    final byte firstZone, lastZone;

    /**
     * The cached object. This is initially {@code null}, then set to various kinds of objects depending
     * on which method has been invoked. The kind of object stored in this field may change during the
     * application execution.
     */
    private transient volatile IdentifiedObject cached;

    /**
     * The normalized geographic CRS, created when first needed.
     *
     * @see #normalizedGeographic()
     */
    private transient volatile GeographicCRS cachedNormalized;

    /**
     * The three-dimensional geographic CRS, created when first needed.
     *
     * @see #geographic3D()
     */
    private transient volatile GeographicCRS cachedGeo3D;

    /**
     * The geocentric CRS using Cartesian coordinate system, created when first needed.
     *
     * @see #geocentric()
     */
<<<<<<< HEAD
    private transient volatile GeocentricCRS cachedGeocentric;
=======
    private transient volatile GeodeticCRS cachedGeocentric;
>>>>>>> 798a145e

    /**
     * The geocentric CRS using spherical coordinate system, created when first needed.
     *
     * @see #spherical()
     */
<<<<<<< HEAD
    private transient volatile GeocentricCRS cachedSpherical;
=======
    private transient volatile GeodeticCRS cachedSpherical;
>>>>>>> 798a145e

    /**
     * The Universal Transverse Mercator (UTM) or Universal Polar Stereographic (UPS) projections,
     * created when first needed. The UPS projections are arbitrarily given zone numbers
     * {@value #POLAR} and -{@value #POLAR} for North and South poles respectively.
     *
     * <p>All accesses to this map shall be synchronized on {@code cachedProjections}.</p>
     *
     * @see #universal(double, double)
     */
    private final Map<Integer,ProjectedCRS> cachedProjections;

    /**
     * The special zone number used as key in {@link #cachedProjections} for polar stereographic projections.
     * Must be outside the range of UTM zone numbers.
     */
    private static final int POLAR = 90;

    /**
     * Creates a new constant for the given EPSG or SIS codes.
     *
     * @param geographic  the EPSG code for the two-dimensional geographic CRS.
     * @param geo3D       the EPSG code of the three-dimensional geographic CRS, or 0 if none.
     * @param geocentric  the EPSG code of the geocentric CRS, or 0 if none.
     * @param datum       the EPSG code for the datum.
     * @param ellipsoid   the EPSG code for the ellipsoid.
     */
    private CommonCRS(final short geographic, final short geo3D, final short geocentric, final short datum, final short ellipsoid,
            final short northUPS, final short southUPS, final short northUTM, final short southUTM, final byte firstZone, final byte lastZone)
    {
        this.geographic = geographic;
        this.geocentric = geocentric;
        this.geo3D      = geo3D;
        this.datum      = datum;
        this.ellipsoid  = ellipsoid;
        this.northUPS   = northUPS;
        this.southUPS   = southUPS;
        this.northUTM   = northUTM;
        this.southUTM   = southUTM;
        this.firstZone  = firstZone;
        this.lastZone   = lastZone;
        cachedProjections = new HashMap<>();
    }

    /**
     * Registers a listeners to be invoked when the module path changed.
     * This will clear the cache, since the EPSG database may have changed.
     */
    static {
        SystemListener.add(new SystemListener(Modules.REFERENCING) {
            @Override protected void classpathChanged() {
                for (final CommonCRS e : values()) {
                    e.clear();
                }
            }
        });
    }

    /**
     * Invoked by when the cache needs to be cleared after a module path change.
     */
    @SuppressWarnings("NestedSynchronizedStatement")    // Safe because cachedProjections never call any method of 'this'.
    final synchronized void clear() {
        cached           = null;
        cachedGeo3D      = null;
        cachedNormalized = null;
        cachedGeocentric = null;
        synchronized (cachedProjections) {
            cachedProjections.clear();
        }
    }

    /**
     * Returns the {@code CommonCRS} enumeration value for the datum of the given CRS.
     * The given CRS shall comply to the following conditions
     * (otherwise an {@link IllegalArgumentException} is thrown):
     *
     * <ul>
     *   <li>The {@code crs} is either an instance of {@link SingleCRS},
     *       or an instance of {@link org.opengis.referencing.crs.CompoundCRS}
     *       with an {@linkplain CRS#getHorizontalComponent horizontal component}.</li>
     *   <li>The {@code crs} or the horizontal component of {@code crs} is associated to a {@link GeodeticDatum}.</li>
     *   <li>The geodetic datum either<ul>
     *     <li>has the same EPSG code as one of the {@code CommonCRS} enumeration values, or</li>
     *     <li>has no EPSG code but is {@linkplain Utilities#equalsIgnoreMetadata equal, ignoring metadata},
     *       to the {@link #datum()} value of one of the {@code CommonCRS} enumeration values.</li>
     *   </ul></li>
     * </ul>
     *
     * This method is useful for easier creation of various coordinate reference systems through the
     * {@link #geographic()}, {@link #geocentric()} or other convenience methods when the set of datums
     * supported by {@code CommonCRS} is known to be sufficient.
     *
     * @param  crs  the coordinate reference system for which to get a {@code CommonCRS} value.
     * @return the {@code CommonCRS} value for the geodetic datum of the given CRS.
     * @throws IllegalArgumentException if no {@code CommonCRS} value can be found for the given CRS.
     *
     * @see #datum()
     * @since 0.8
     */
    public static CommonCRS forDatum(final CoordinateReferenceSystem crs) {
        final SingleCRS single;
        if (crs instanceof SingleCRS) {
            single = (SingleCRS) crs;
        } else {
            single = CRS.getHorizontalComponent(crs);
            if (single == null) {
                throw new IllegalArgumentException(Errors.format(
                        Errors.Keys.NonHorizontalCRS_1, IdentifiedObjects.getDisplayName(crs, null)));
            }
        }
        final Datum datum = single.getDatum();
        if (datum instanceof GeodeticDatum) {
            final CommonCRS c = forDatum((GeodeticDatum) datum);
            if (c != null) return c;
        }
        throw new IllegalArgumentException(Errors.format(
                Errors.Keys.UnsupportedDatum_1, IdentifiedObjects.getDisplayName(datum, null)));
    }

    /**
     * Returns the {@code CommonCRS} enumeration value for the given datum, or {@code null} if none.
     */
    static CommonCRS forDatum(final GeodeticDatum datum) {
        /*
         * First, try to search using only the EPSG code. This approach avoid initializing unneeded
         * geodetic objects (such initializations are costly if they require connection to the EPSG
         * database).
         */
        int epsg = 0;
        final Identifier identifier = IdentifiedObjects.getIdentifier(datum, Citations.EPSG);
        if (identifier != null) {
            final String code = identifier.getCode();
            if (code != null) try {
                epsg = Integer.parseInt(code);
            } catch (NumberFormatException e) {
                Logging.recoverableException(AuthorityFactories.LOGGER, CommonCRS.class, "forDatum", e);
            }
        }
        for (final CommonCRS c : values()) {
            if ((epsg != 0) ? c.datum == epsg : Utilities.equalsIgnoreMetadata(c.datum(), datum)) {
                return c;
            }
        }
        return null;
    }

    /**
     * Returns the default two-dimensional normalized geographic CRS.
     * This CRS is okay for <em>computational purposes</em> but should
     * not be used for showing coordinates in graphical user interfaces.
     * The CRS returned by this method has the following properties:
     *
     * <ul>
     *   <li>Axis order is (<var>longitude</var>, <var>latitude</var>).</li>
     *   <li>Axis directions are ({@linkplain AxisDirection#EAST East}, {@linkplain AxisDirection#NORTH North}).</li>
     *   <li>Angular unit is {@link Units#DEGREE}.</li>
     *   <li>Prime meridian in Greenwich.</li>
     * </ul>
     *
     * <h4>Default reference frame</h4>
     * This method makes no guarantees about the datum. The current default datum is WGS 84,
     * but this may change or become configurable in any future SIS versions.
     *
     * <p>This default CRS is assigned to
     * {@linkplain org.apache.sis.geometry.GeneralEnvelope#GeneralEnvelope(GeographicBoundingBox) envelopes created
     * from a geographic bounding box}. Since ISO 19115 {@link GeographicBoundingBox} is approximated by definition,
     * their datum can be arbitrary.</p>
     *
     * @return the default two-dimensional geographic CRS with (<var>longitude</var>, <var>latitude</var>) axis order.
     */
    public static GeographicCRS defaultGeographic() {
        return DEFAULT.normalizedGeographic();
    }

    /**
     * Returns a two-dimensional geographic CRS with axes in the non-standard but computationally convenient
     * (<var>longitude</var>, <var>latitude</var>) order. The coordinate system axes will be oriented toward
     * {@linkplain AxisDirection#EAST East} and {@linkplain AxisDirection#NORTH North} respectively, with units
     * in degrees. The following table summarizes the coordinate reference systems known to this class,
     * together with an enumeration value that can be used for fetching that CRS:
     *
     * <blockquote><table class="sis">
     *   <caption>Commonly used geographic CRS</caption>
     *   <tr><th>Name or alias</th>            <th>Enum</th>            <th>Code</th></tr>
     *   <tr><td>ED50</td>                     <td>{@link #ED50}</td>   <td></td></tr>
     *   <tr><td>ETRS89</td>                   <td>{@link #ETRS89}</td> <td></td></tr>
     *   <tr><td>NAD27</td>                    <td>{@link #NAD27}</td>  <td>CRS:27</td></tr>
     *   <tr><td>NAD83</td>                    <td>{@link #NAD83}</td>  <td>CRS:83</td></tr>
     *   <tr><td>GRS 1980</td>                 <td>{@link #GRS1980}</td><td></td></tr>
     *   <tr><td>GRS 1980 Authalic Sphere</td> <td>{@link #SPHERE}</td> <td></td></tr>
     *   <tr><td>WGS 72</td>                   <td>{@link #WGS72}</td>  <td></td></tr>
     *   <tr><td>WGS 84</td>                   <td>{@link #WGS84}</td>  <td>CRS:84</td></tr>
     * </table></blockquote>
     *
     * @return the geographic CRS with non-standard (<var>longitude</var>, <var>latitude</var>) axis order.
     *
     * @see CRS#forCode(String)
     * @see DefaultGeographicCRS#forConvention(AxesConvention)
     * @see AxesConvention#NORMALIZED
     */
    public GeographicCRS normalizedGeographic() {
        GeographicCRS object = cachedNormalized;
        if (object == null) {
            DefaultGeographicCRS crs = DefaultGeographicCRS.castOrCopy(geographic());
            crs = crs.forConvention(AxesConvention.RIGHT_HANDED);       // Equivalent to NORMALIZED in our cases, but faster.
            synchronized (this) {
                object = cachedNormalized;
                if (object == null) {
                    cachedNormalized = object = crs;
                }
            }
        }
        return object;
    }

    /**
     * Returns the two-dimensional geographic CRS with axes in the standard (<var>latitude</var>, <var>longitude</var>)
     * order. The coordinate system axes will be oriented toward {@linkplain AxisDirection#NORTH North} and
     * {@linkplain AxisDirection#EAST East} respectively, with units in degrees.
     * The following table summarizes the coordinate reference systems known to this class,
     * together with an enumeration value that can be used for fetching that CRS:
     *
     * <blockquote><table class="sis">
     *   <caption>Commonly used geographic CRS</caption>
     *   <tr><th>Name or alias</th>            <th>Enum</th>            <th>EPSG</th></tr>
     *   <tr><td>ED50</td>                     <td>{@link #ED50}</td>   <td>4230</td></tr>
     *   <tr><td>ETRS89</td>                   <td>{@link #ETRS89}</td> <td>4258</td></tr>
     *   <tr><td>NAD27</td>                    <td>{@link #NAD27}</td>  <td>4267</td></tr>
     *   <tr><td>NAD83</td>                    <td>{@link #NAD83}</td>  <td>4269</td></tr>
     *   <tr><td>GRS 1980</td>                 <td>{@link #GRS1980}</td><td><del>4019</del></td></tr>
     *   <tr><td>GRS 1980 Authalic Sphere</td> <td>{@link #SPHERE}</td> <td><del>4047</del></td></tr>
     *   <tr><td>WGS 72</td>                   <td>{@link #WGS72}</td>  <td>4322</td></tr>
     *   <tr><td>WGS 84</td>                   <td>{@link #WGS84}</td>  <td>4326</td></tr>
     * </table></blockquote>
     *
     * @return the geographic CRS with standard (<var>latitude</var>, <var>longitude</var>) axis order.
     *
     * @see CRS#forCode(String)
     * @see DefaultGeographicCRS
     */
    public GeographicCRS geographic() {
        GeographicCRS object = geographic(cached);
        if (object == null) {
            final GeodeticAuthorityFactory factory = factory();
            if (factory != null) try {
                // Synchronization provided by the cache of the factory.
                cached = object = factory.createGeographicCRS(String.valueOf(geographic));
                return object;
            } catch (FactoryException e) {
                failure(this, "geographic", e, geographic);
            }
            final GeodeticDatum frame = datum();
            /*
             * All constants defined in this enumeration use the same coordinate system, EPSG:6422.
             * We will arbitrarily create this CS only for the most frequently created CRS,
             * and share that CS instance for all other constants.
             */
            EllipsoidalCS cs = null;
            if (this != DEFAULT) {
                cs = DEFAULT.geographic().getCoordinateSystem();
            }
            synchronized (this) {
                object = geographic(cached);
                if (object == null) {
                    if (cs == null) {
                        cs = (EllipsoidalCS) StandardDefinitions.createCoordinateSystem(StandardDefinitions.ELLIPSOIDAL_2D, true);
                    }
                    object = StandardDefinitions.createGeographicCRS(geographic, frame, cs);
                    cached = object;
                }
            }
        }
        return object;
    }

    /**
     * Returns the three-dimensional geographic CRS with axes in the standard (<var>latitude</var>,
     * <var>longitude</var>, <var>height</var>) order. The following table summarizes the coordinate
     * reference systems known to this class, together with an enumeration value that can be used for
     * fetching that CRS:
     *
     * <blockquote><table class="sis">
     *   <caption>Commonly used geographic CRS</caption>
     *   <tr><th>Name or alias</th>            <th>Enum</th>            <th>EPSG</th></tr>
     *   <tr><td>ED50</td>                     <td>{@link #ED50}</td>   <td></td></tr>
     *   <tr><td>ETRS89</td>                   <td>{@link #ETRS89}</td> <td>4937</td></tr>
     *   <tr><td>NAD27</td>                    <td>{@link #NAD27}</td>  <td></td></tr>
     *   <tr><td>NAD83</td>                    <td>{@link #NAD83}</td>  <td></td></tr>
     *   <tr><td>GRS 1980</td>                 <td>{@link #GRS1980}</td><td></td></tr>
     *   <tr><td>GRS 1980 Authalic Sphere</td> <td>{@link #SPHERE}</td> <td></td></tr>
     *   <tr><td>WGS 72</td>                   <td>{@link #WGS72}</td>  <td>4985</td></tr>
     *   <tr><td>WGS 84</td>                   <td>{@link #WGS84}</td>  <td>4979</td></tr>
     * </table></blockquote>
     *
     * @return the three-dimensional geographic CRS associated to this enum.
     *
     * @see CRS#forCode(String)
     * @see DefaultGeographicCRS
     */
    public GeographicCRS geographic3D() {
        GeographicCRS object = cachedGeo3D;
        if (object == null) {
            if (geo3D != 0) {
                final GeodeticAuthorityFactory factory = factory();
                if (factory != null) try {
                    // Synchronization provided by the cache of the factory.
                    cachedGeo3D = object = factory.createGeographicCRS(String.valueOf(geo3D));
                    return object;
                } catch (FactoryException e) {
                    failure(this, "geographic3D", e, geo3D);
                }
            }
            final GeographicCRS base = geographic();
            /*
             * All constants defined in this enumeration use the same coordinate system, EPSG:6423.
             * We will arbitrarily create this CS only for the most frequently created CRS,
             * and share that CS instance for all other constants.
             */
            EllipsoidalCS cs = null;
            if (this != DEFAULT) {
                cs = DEFAULT.geographic3D().getCoordinateSystem();
            }
            synchronized (this) {
                object = cachedGeo3D;
                if (object == null) {
                    if (cs == null) {
                        cs = (EllipsoidalCS) StandardDefinitions.createCoordinateSystem(StandardDefinitions.ELLIPSOIDAL_3D, true);
                    }
                    // Use same name and datum than the geographic CRS.
                    object = new DefaultGeographicCRS(properties(base, geo3D), base.getDatum(), cs);
                    cachedGeo3D = object;
                }
            }
        }
        return object;
    }

    /**
     * Returns the geocentric CRS using a Cartesian coordinate system. Axis units are metres.
     * The following table summarizes the coordinate reference systems known to this class,
     * together with an enumeration value that can be used for fetching that CRS:
     *
     * <blockquote><table class="sis">
     *   <caption>Commonly used geocentric CRS</caption>
     *   <tr><th>Name or alias</th>            <th>Enum</th>            <th>EPSG</th></tr>
     *   <tr><td>ED50</td>                     <td>{@link #ED50}</td>   <td></td></tr>
     *   <tr><td>ETRS89</td>                   <td>{@link #ETRS89}</td> <td>4936</td></tr>
     *   <tr><td>NAD27</td>                    <td>{@link #NAD27}</td>  <td></td></tr>
     *   <tr><td>NAD83</td>                    <td>{@link #NAD83}</td>  <td></td></tr>
     *   <tr><td>GRS 1980</td>                 <td>{@link #GRS1980}</td><td></td></tr>
     *   <tr><td>GRS 1980 Authalic Sphere</td> <td>{@link #SPHERE}</td> <td></td></tr>
     *   <tr><td>WGS 72</td>                   <td>{@link #WGS72}</td>  <td>4984</td></tr>
     *   <tr><td>WGS 84</td>                   <td>{@link #WGS84}</td>  <td>4978</td></tr>
     * </table></blockquote>
     *
     * @return the geocentric CRS associated to this enum.
     *
     * @see CRS#forCode(String)
     * @see DefaultGeocentricCRS
     */
    public GeodeticCRS geocentric() {
        GeodeticCRS object = cachedGeocentric;
        if (object == null) {
            if (geocentric != 0) {
                final GeodeticAuthorityFactory factory = factory();
                if (factory != null) try {
                    // Synchronization provided by the cache of the factory.
                    cachedGeocentric = object = factory.createGeodeticCRS(String.valueOf(geocentric));
                    return object;
                } catch (FactoryException e) {
                    failure(this, "geocentric", e, geocentric);
                }
            }
            // Use same name and datum than the geographic CRS.
            final GeographicCRS base = geographic();
            /*
             * All constants defined in this enumeration use the same coordinate system, EPSG:6500.
             * We will arbitrarily create this CS only for the most frequently created CRS,
             * and share that CS instance for all other constants.
             */
            CartesianCS cs = null;
            if (this != DEFAULT) {
                cs = (CartesianCS) DEFAULT.geocentric().getCoordinateSystem();
            }
            synchronized (this) {
                object = cachedGeocentric;
                if (object == null) {
                    if (cs == null) {
                        cs = (CartesianCS) StandardDefinitions.createCoordinateSystem(StandardDefinitions.EARTH_CENTRED, true);
                    }
                    object = new DefaultGeocentricCRS(properties(base, geocentric), base.getDatum(), cs);
                    cachedGeocentric = object;
                }
            }
        }
        return object;
    }

    /**
     * Returns the geocentric CRS using a spherical coordinate system. Axes are:
     *
     * <ol>
     *   <li>Spherical latitude in degrees oriented toward {@linkplain AxisDirection#NORTH north}.</li>
     *   <li>Spherical longitude in degrees oriented toward {@linkplain AxisDirection#EAST east}.</li>
     *   <li>Geocentric radius in metres oriented toward {@linkplain AxisDirection#UP up}.</li>
     * </ol>
     *
     * @return the geocentric CRS associated to this enum.
     *
     * @see DefaultGeocentricCRS
     *
     * @since 0.7
     */
    public GeodeticCRS spherical() {
        GeodeticCRS object = cachedSpherical;
        if (object == null) {
            /*
             * All constants defined in this enumeration use the same coordinate system, EPSG:6404.
             * We will arbitrarily create this CS only for the most frequently created CRS,
             * and share that CS instance for all other constants.
             */
            SphericalCS cs = null;
            if (this != DEFAULT) {
                cs = (SphericalCS) DEFAULT.spherical().getCoordinateSystem();
            } else {
                final GeodeticAuthorityFactory factory = factory();
                if (factory != null) try {
                    // Synchronization provided by the cache of the factory.
                    cs = factory.createSphericalCS(Short.toString(StandardDefinitions.SPHERICAL));
                } catch (FactoryException e) {
                    failure(this, "spherical", e, StandardDefinitions.SPHERICAL);
                }
            }
            // Use same name and datum than the geographic CRS.
            final GeographicCRS base = geographic();
            synchronized (this) {
                object = cachedSpherical;
                if (object == null) {
                    if (cs == null) {
                        cs = (SphericalCS) StandardDefinitions.createCoordinateSystem(StandardDefinitions.SPHERICAL, true);
                    }
                    object = new DefaultGeocentricCRS(IdentifiedObjects.getProperties(base, exclude()), base.getDatum(), cs);
                    cachedSpherical = object;
                }
            }
        }
        return object;
    }

    /**
     * Returns the geodetic datum associated to this geodetic object.
     * The following table summarizes the datums known to this class,
     * together with an enumeration value that can be used for fetching that datum:
     *
     * <blockquote><table class="sis">
     *   <caption>Commonly used geodetic datums</caption>
     *   <tr><th>Name or alias</th>                                     <th>Enum</th>            <th>EPSG</th></tr>
     *   <tr><td>European Datum 1950</td>                               <td>{@link #ED50}</td>   <td>6230</td></tr>
     *   <tr><td>European Terrestrial Reference System 1989</td>        <td>{@link #ETRS89}</td> <td>6258</td></tr>
     *   <tr><td>North American Datum 1927</td>                         <td>{@link #NAD27}</td>  <td>6267</td></tr>
     *   <tr><td>North American Datum 1983</td>                         <td>{@link #NAD83}</td>  <td>6269</td></tr>
     *   <tr><td>Not specified (based on GRS 1980 ellipsoid)</td>       <td>{@link #GRS1980}</td><td>6019</td></tr>
     *   <tr><td>Not specified (based on GRS 1980 Authalic Sphere)</td> <td>{@link #SPHERE}</td> <td>6047</td></tr>
     *   <tr><td>World Geodetic System 1972</td>                        <td>{@link #WGS72}</td>  <td>6322</td></tr>
     *   <tr><td>World Geodetic System 1984</td>                        <td>{@link #WGS84}</td>  <td>6326</td></tr>
     * </table></blockquote>
     *
     * @return the geodetic datum associated to this enum.
     *
     * @see #forDatum(CoordinateReferenceSystem)
     * @see org.apache.sis.referencing.datum.DefaultGeodeticDatum
     */
    public GeodeticDatum datum() {
        GeodeticDatum object = datum(cached);
        if (object == null) {
            final GeodeticAuthorityFactory factory = factory();
            if (factory != null) try {
                // Synchronization provided by the cache of the factory.
                cached = object = factory.createGeodeticDatum(String.valueOf(datum));
                return object;
            } catch (FactoryException e) {
                failure(this, "datum", e, datum);
            }
            final var ei = ellipsoid();
            final var pm = primeMeridian();
            synchronized (this) {
                object = datum(cached);
                if (object == null) {
                    object = StandardDefinitions.createGeodeticDatum(datum, ei, pm);
                    cached = object;
                }
            }
        }
        return object;
    }

    /**
     * Returns the ellipsoid associated to this geodetic object.
     * The following table summarizes the ellipsoids known to this class,
     * together with an enumeration value that can be used for fetching that ellipsoid:
     *
     * <blockquote><table class="sis">
     *   <caption>Commonly used ellipsoids</caption>
     *   <tr><th>Name or alias</th>                    <th>Enum</th>            <th>EPSG</th></tr>
     *   <tr><td>Clarke 1866</td>                      <td>{@link #NAD27}</td>  <td>7008</td></tr>
     *   <tr><td>GRS 1980</td>                         <td>{@link #GRS1980}</td><td>7019</td></tr>
     *   <tr><td>GRS 1980 Authalic Sphere</td>         <td>{@link #SPHERE}</td> <td>7048</td></tr>
     *   <tr><td>International 1924</td>               <td>{@link #ED50}</td>   <td>7022</td></tr>
     *   <tr><td>World Geodetic System (WGS) 1972</td> <td>{@link #WGS72}</td>  <td>7043</td></tr>
     *   <tr><td>World Geodetic System (WGS) 1984</td> <td>{@link #WGS84}</td>  <td>7030</td></tr>
     * </table></blockquote>
     *
     * @return the ellipsoid associated to this enum.
     *
     * @see org.apache.sis.referencing.datum.DefaultEllipsoid
     */
    public Ellipsoid ellipsoid() {
        Ellipsoid object = ellipsoid(cached);
        if (object == null) {
            if (this == NAD83) {
                cached = object = ETRS89.ellipsoid();       // Share the same instance for NAD83 and ETRS89.
                return object;
            }
            final GeodeticAuthorityFactory factory = factory();
            if (factory != null) try {
                // Synchronization provided by the cache of the factory.
                cached = object = factory.createEllipsoid(String.valueOf(ellipsoid));
                return object;
            } catch (FactoryException e) {
                failure(this, "ellipsoid", e, ellipsoid);
            }
            synchronized (this) {
                object = ellipsoid(cached);
                if (object == null) {
                    object = StandardDefinitions.createEllipsoid(ellipsoid);
                    cached = object;
                }
            }
        }
        return object;
    }

    /**
     * Returns the prime meridian associated to this geodetic object.
     * The following table summarizes the prime meridians known to this class,
     * together with an enumeration value that can be used for fetching that prime meridian:
     *
     * <blockquote><table class="sis">
     *   <caption>Commonly used prime meridians</caption>
     *   <tr><th>Name or alias</th> <th>Enum</th>           <th>EPSG</th></tr>
     *   <tr><td>Greenwich</td>     <td>{@link #WGS84}</td> <td>8901</td></tr>
     * </table></blockquote>
     *
     * @return the prime meridian associated to this enum.
     *
     * @see org.apache.sis.referencing.datum.DefaultPrimeMeridian
     */
    public PrimeMeridian primeMeridian() {
        PrimeMeridian object = primeMeridian(cached);
        if (object == null) {
            if (this != DEFAULT) {
                cached = object = DEFAULT.primeMeridian();          // Share the same instance for all constants.
                return object;
            }
            final GeodeticAuthorityFactory factory = factory();
            if (factory != null) try {
                // Synchronization provided by the cache of the factory.
                cached = object = factory.createPrimeMeridian(StandardDefinitions.GREENWICH);
                return object;
            } catch (FactoryException e) {
                failure(this, "primeMeridian", e, Constants.EPSG_GREENWICH);
            }
            synchronized (this) {
                object = primeMeridian(cached);
                if (object == null) {
                    object = StandardDefinitions.primeMeridian();
                    cached = object;
                }
            }
        }
        return object;
    }

    /**
     * Returns the geographic CRS associated to the given object, or {@code null} if none.
     */
    private static GeographicCRS geographic(final IdentifiedObject object) {
        return (object instanceof GeographicCRS) ? (GeographicCRS) object : null;
    }

    /**
     * Returns the datum associated to the given object, or {@code null} if none.
     */
    private static GeodeticDatum datum(final IdentifiedObject object) {
        if (object instanceof GeodeticDatum) {
            return (GeodeticDatum) object;
        }
        if (object instanceof GeodeticCRS) {
            return ((GeodeticCRS) object).getDatum();
        }
        return null;
    }

    /**
     * Returns the ellipsoid associated to the given object, or {@code null} if none.
     */
    private static Ellipsoid ellipsoid(final IdentifiedObject object) {
        if (object instanceof Ellipsoid) {
            return (Ellipsoid) object;
        }
        final GeodeticDatum datum = datum(object);
        return (datum != null) ? datum.getEllipsoid() : null;
    }

    /**
     * Returns the prime meridian associated to the given object, or {@code null} if none.
     */
    private static PrimeMeridian primeMeridian(final IdentifiedObject object) {
        if (object instanceof PrimeMeridian) {
            return (PrimeMeridian) object;
        }
        final GeodeticDatum datum = datum(object);
        return (datum != null) ? datum.getPrimeMeridian() : null;
    }

    /*
     * NOTE ABOUT MAP PROJECTION CONVENIENCE METHODS:
     * There is no convenience method for projections other than UTM because this enumeration is not a
     * factory for arbitrary CRS (the UTM projection has the advantage of being constrained to zones).
     * World-wide projections like "WGS 84 / World Mercator" are not handled neither because they make
     * sense only for some datum like WGS84 or WGS72. Application to more regional datum like NAD27 or
     * ED50 would be more questionable.
     */

    /**
     * Returns a Universal Transverse Mercator (UTM) or a Universal Polar Stereographic (UPS) projection
     * for the zone containing the given point.
     * There is a total of 120 UTM zones, with 60 zones in the North hemisphere and 60 zones in the South hemisphere.
     * The projection zone is determined from the arguments as below:
     *
     * <ul class="verbose">
     *   <li>If the <var>latitude</var> argument is less than 80°S or equal or greater than 84°N,
     *       then a <cite>Universal Polar Stereographic</cite> projection is created.</li>
     *   <li>Otherwise a <cite>Universal Transverse Mercator</cite> projection is created as below:
     *     <ul class="verbose">
     *       <li>The sign of the <var>latitude</var> argument determines the hemisphere:
     *           North for positive latitudes (including positive zero) or
     *           South for negative latitudes (including negative zero).
     *           The latitude magnitude is ignored, except for the special cases documented below
     *           and for ensuring that the latitude is inside the [-90 … 90]° range.</li>
     *       <li>The value of the <var>longitude</var> argument determines the 6°-width zone,
     *           numbered from 1 for the zone starting at 180°W up to 60 for the zone finishing at 180°E.
     *           Longitudes outside the [-180 … 180]° range will be rolled as needed before to compute the zone.</li>
     *       <li>Calculation of UTM zone involves two special cases (if those special cases are not desired,
     *           they can be avoided by making sure that the given latitude is below 56°N):
     *         <ul>
     *           <li>Between 56°N and 64°N, zone 32 is widened to 9° (at the expense of zone 31)
     *               to accommodate southwest Norway.</li>
     *           <li>Between 72°N and 84°N, zones 33 and 35 are widened to 12° to accommodate Svalbard.
     *               To compensate for these 12° wide zones, zones 31 and 37 are widened to 9° and
     *               zones 32, 34, and 36 are eliminated.</li>
     *         </ul>
     *       </li>
     *     </ul>
     *   </li>
     * </ul>
     *
     * <div class="note"><b>Tip:</b>
     * for "straight" UTM zone calculation without any special case (neither Norway, Svalbard or Universal Polar
     * Stereographic projection), one can replace the {@code latitude} argument by {@code Math.signum(latitude)}.
     * For using a specific zone number, one can additionally replace the {@code longitude} argument by
     * {@code zone * 6 - 183}.</div>
     *
     * The map projection uses the following parameters:
     *
     * <table class="sis">
     *   <caption>Universal Transverse Mercator (UTM) and Universal Polar Stereographic (UPS) projection parameters</caption>
     *   <tr>
     *     <th>Parameter name</th>
     *     <th>UTM parameter value</th>
     *     <th>UPS parameter value</th>
     *   </tr><tr>
     *     <td>Latitude of natural origin</td>
     *     <td>0°</td>
     *     <td>90°N or 90°S depending on the sign of given latitude</td>
     *   </tr><tr>
     *     <td>Longitude of natural origin</td>
     *     <td>Central meridian of the UTM zone containing the given longitude</td>
     *     <td>0°</td>
     *   </tr><tr>
     *     <td>Scale factor at natural origin</td>
     *     <td>0.9996</td>
     *     <td>0.994</td>
     *   </tr><tr>
     *     <td>False easting</td>
     *     <td>500 000 metres</td>
     *     <td>2 000 000 metres</td>
     *   </tr><tr>
     *     <td>False northing</td>
     *     <td>0 (North hemisphere) or 10 000 000 (South hemisphere) metres</td>
     *     <td>2 000 000 metres</td>
     *   </tr>
     * </table>
     *
     * The coordinate system axes are (Easting, Northing) in metres.
     *
     * <p>Be aware of parameter order! For this method, latitude is first.
     * This order is for consistency with the non-normalized {@linkplain #geographic() geographic} CRS
     * of all items in this {@code CommonCRS} enumeration.</p>
     *
     * @param  latitude  a latitude in the desired UTM or UPS projection zone.
     * @param  longitude a longitude in the desired UTM or UPS projection zone.
     * @return a Universal Transverse Mercator or Polar Stereographic projection for the zone containing the given point.
     *
     * @since 0.8
     */
    public ProjectedCRS universal(final double latitude, final double longitude) {
        ArgumentChecks.ensureBetween("latitude",   Latitude.MIN_VALUE,     Latitude.MAX_VALUE,     latitude);
        ArgumentChecks.ensureBetween("longitude", -Formulas.LONGITUDE_MAX, Formulas.LONGITUDE_MAX, longitude);
        final boolean isSouth = MathFunctions.isNegative(latitude);
        final boolean isUTM   = latitude >= TransverseMercator.Zoner.SOUTH_BOUNDS
                             && latitude <  TransverseMercator.Zoner.NORTH_BOUNDS;
        final int zone = isUTM ? TransverseMercator.Zoner.UTM.zone(latitude, longitude) : POLAR;
        final Integer key = isSouth ? -zone : zone;
        ProjectedCRS crs;
        synchronized (cachedProjections) {
            crs = cachedProjections.get(key);
        }
        if (crs == null) {
            /*
             * Requested CRS has not been previously created, or the cache has been cleared.
             * Before to create the CRS explicitly, try to get it from the EPSG database.
             * Using the EPSG geodetic dataset when possible gives us more information,
             * like the aliases and area of validity.
             */
            int code = 0;
            if (!isUTM) {
                code = Short.toUnsignedInt(isSouth ? southUPS : northUPS);
            } else if (zone >= firstZone && zone <= lastZone) {
                code = Short.toUnsignedInt(isSouth ? southUTM : northUTM);
            }
            if (code != 0) {
                if (isUTM) code += zone;
                final GeodeticAuthorityFactory factory = factory();
                if (factory != null) try {
                    return factory.createProjectedCRS(String.valueOf(code));
                } catch (FactoryException e) {
                    failure(this, "universal", e, code);
                }
            }
            /*
             * At this point we couldn't use the EPSG dataset; we have to create the CRS ourselves.
             * All constants defined in this enumeration use the same coordinate system (EPSG:4400)
             * except for the polar regions. We will arbitrarily create the CS only for a frequently
             * used datum, then share that CS instance for all other constants.
             */
            CartesianCS cs = null;
            if (isUTM) {
                synchronized (DEFAULT.cachedProjections) {
                    for (final Map.Entry<Integer,ProjectedCRS> entry : DEFAULT.cachedProjections.entrySet()) {
                        if (Math.abs(entry.getKey()) != POLAR) {
                            cs = entry.getValue().getCoordinateSystem();
                            break;
                        }
                    }
                }
            }
            /*
             * If we didn't found a Coordinate System for EPSG:4400, or if the CS that we needed was
             * for another EPSG code (polar cases), delegate to the WGS84 datum or create the CS now.
             *
             *   EPSG:4400 — Cartesian 2D CS. Axes: easting, northing (E,N). Orientations: east, north. UoM: m.
             *   EPSG:1026 — Cartesian 2D CS for UPS north. Axes: E,N. Orientations: E along 90°E meridian, N along 180°E meridian. UoM: m.
             *   EPSG:1027 — Cartesian 2D CS for UPS south. Axes: E,N. Orientations: E along 90°E, N along 0°E meridians. UoM: m.
             */
            if (cs == null) {
                if (this != DEFAULT) {
                    cs = DEFAULT.universal(latitude, longitude).getCoordinateSystem();
                } else {
                    cs = (CartesianCS) StandardDefinitions.createCoordinateSystem(
                            isUTM   ? StandardDefinitions.CARTESIAN_2D :
                            isSouth ? StandardDefinitions.UPS_SOUTH
                                    : StandardDefinitions.UPS_NORTH, true);
                }
            }
            crs = StandardDefinitions.createUniversal(code, geographic(), isUTM, latitude, longitude, cs);
            final ProjectedCRS other;
            synchronized (cachedProjections) {
                other = cachedProjections.putIfAbsent(key, crs);
            }
            if (other != null) {
                return other;
            }
        }
        return crs;
    }




    /**
     * Frequently-used vertical CRS and datum that are guaranteed to be available in SIS.
     * Methods in this enumeration are shortcuts for object definitions in the EPSG database.
     * If there is no EPSG database available, or if the query failed, or if there is no EPSG definition for an object,
     * then {@code Vertical} fallback on hard-coded values. Consequently, those methods never return {@code null}.
     *
     * <p>Referencing objects are cached after creation. Invoking the same method on the same {@code Vertical}
     * instance twice will return the same {@link IdentifiedObject} instance, unless the internal cache has been cleared
     * (e.g. the application is running in a container environment and some modules have been installed or uninstalled).</p>
     *
     * <p><b>Example:</b> the following code fetches a vertical Coordinate Reference System for heights
     * above the Mean Sea Level (MSL):</p>
     *
     * {@snippet lang="java" :
     *     VerticalCRS crs = CommonCRS.Vertical.MEAN_SEA_LEVEL.crs();
     *     }
     *
     * Below is an alphabetical list of object names available in this enumeration:
     *
     * <blockquote><table class="sis">
     *   <caption>Geodetic objects accessible by enumeration constants</caption>
     *   <tr><th>Name or alias</th>                      <th>Object type</th> <th>Enumeration value</th></tr>
     *   <tr><td>Barometric altitude</td>                <td>CRS, Datum</td>  <td>{@link #BAROMETRIC}</td></tr>
     *   <!-- <del>Ellipsoidal height</del> intentionally omitted             <td><del>{@link #ELLIPSOIDAL}</del></td> -->
     *   <tr><td>Mean Sea Level</td>                     <td>Datum</td>       <td>{@link #MEAN_SEA_LEVEL}</td></tr>
     *   <tr><td>Mean Sea Level depth</td>               <td>CRS</td>         <td>{@link #DEPTH}</td></tr>
     *   <tr><td>Mean Sea Level height</td>              <td>CRS</td>         <td>{@link #MEAN_SEA_LEVEL}</td></tr>
     *   <tr><td>NAVD88 height</td>                      <td>CRS</td>         <td>{@link #NAVD88}</td></tr>
     *   <tr><td>North American Vertical Datum 1988</td> <td>Datum</td>       <td>{@link #NAVD88}</td></tr>
     *   <tr><td>Other surface</td>                      <td>CRS, Datum</td>  <td>{@link #OTHER_SURFACE}</td></tr>
     * </table></blockquote>
     *
     * <div class="note"><b>Note:</b>
     * We do not provide a {@code GEOIDAL} value because its definition depends on the realization epoch.
     * For example, EGM84, EGM96 and EGM2008 are applications of three different geoid models on the WGS 84 ellipsoid.
     * The {@link #MEAN_SEA_LEVEL} value can be used instead as an approximation of geoidal heights.</div>
     *
     * @author  Martin Desruisseaux (Geomatys)
     * @version 1.3
     *
     * @see org.apache.sis.referencing.factory.CommonAuthorityFactory
     *
     * @since 0.4
     */
    public enum Vertical {
        /**
         * Height measured by atmospheric pressure in hectopascals (hPa).
         * Hectopascals are the units of measurement used by the worldwide meteorological community.
         * The datum is not specific to any location or epoch.
         *
         * @see VerticalDatumType#BAROMETRIC
         */
        BAROMETRIC(false, Vocabulary.Keys.BarometricAltitude, Vocabulary.Keys.ConstantPressureSurface),

        /**
         * Height measured above the Mean Sea Level (MSL) in metres. Can be used as an approximation of geoidal heights
         * (height measured above an equipotential surface), except that MSL are not specific to any location or epoch.
         *
         * <blockquote><table class="compact">
         * <caption>Mean Sea Level properties</caption>
         *   <tr><th>CRS identifiers:</th>      <td>EPSG:5714</td></tr>
         *   <tr><th>Name or abbreviation:</th> <td>Mean Sea Level (MSL) height</td></tr>
         *   <tr><th>Direction:</th>            <td>{@link AxisDirection#UP}</td></tr>
         *   <tr><th>Unit:</th>                 <td>{@link Units#METRE}</td></tr>
         * </table></blockquote>
         *
         * @see VerticalDatumType#GEOIDAL
         */
        MEAN_SEA_LEVEL(true, (short) 5714, (short) 5100),

        /**
         * Depth measured below the Mean Sea Level (MSL) in metres.
         *
         * <blockquote><table class="compact">
         * <caption>Depth properties</caption>
         *   <tr><th>CRS identifiers:</th>      <td>EPSG:5715</td></tr>
         *   <tr><th>Name or abbreviation:</th> <td>Mean Sea Level depth (MSL) depth</td></tr>
         *   <tr><th>Direction:</th>            <td>{@link AxisDirection#DOWN}</td></tr>
         *   <tr><th>Unit:</th>                 <td>{@link Units#METRE}</td></tr>
         * </table></blockquote>
         *
         * @see VerticalDatumType#GEOIDAL
         */
        DEPTH(true, (short) 5715, (short) 5100),

        /**
         * North American Vertical Datum 1988 height.
         *
         * <blockquote><table class="compact">
         * <caption>NAVD88 properties</caption>
         *   <tr><th>CRS identifier:</th>       <td>CRS:88, EPSG:5703</td></tr>
         *   <tr><th>Name or abbreviation:</th> <td>North American Vertical Datum 1988 (NAVD88) height</td></tr>
         *   <tr><th>Direction:</th>            <td>{@link AxisDirection#UP}</td></tr>
         *   <tr><th>Unit:</th>                 <td>{@link Units#METRE}</td></tr>
         * </table></blockquote>
         *
         * @see CommonCRS#NAD83
         *
         * @since 0.7
         */
        NAVD88(true, (short) 5703, (short) 5103),

        /**
         * Height measured along the normal to the ellipsoid used in the definition of horizontal datum.
         * The unit of measurement is metres.
         *
         * <p><b>Ellipsoidal height is not part of ISO 19111 international standard.</b>
         * Such vertical CRS is usually not recommended since ellipsoidal heights make little sense without
         * their (<var>latitude</var>, <var>longitude</var>) locations. The ISO specification defines instead
         * three-dimensional {@code GeographicCRS} for that reason. Users are encouraged to avoid this orphan
         * ellipsoidal height as much as possible.</p>
         */
        ELLIPSOIDAL(false, Vocabulary.Keys.EllipsoidalHeight, Vocabulary.Keys.Ellipsoid),

        /**
         * Height measured above other kind of surface, for example a geological feature.
         * The unit of measurement is metres.
         *
         * @see VerticalDatumType#OTHER_SURFACE
         */
        OTHER_SURFACE(false, Vocabulary.Keys.Height, Vocabulary.Keys.OtherSurface);

        /**
         * {@code true} if {@link #crs} and {@link #datum} are EPSG codes, or {@code false} if
         * they are resource keys for the name as one of the {@code Vocabulary.Keys} constants.
         */
        final boolean isEPSG;

        /**
         * The EPSG code for the CRS or the resource keys, depending on {@link #isEPSG} value.
         */
        final short crs;

        /**
         * The EPSG code for the datum or the resource keys, depending on {@link #isEPSG} value.
         */
        final short datum;

        /**
         * The cached object. This is initially {@code null}, then set to various kinds of objects depending
         * on which method has been invoked. The kind of object stored in this field may change during the
         * application execution.
         */
        private transient volatile IdentifiedObject cached;

        /**
         * Creates a new enumeration value of the given name.
         *
         * <h4>API design note</h4>
         * This constructor does not expect {@link VerticalDatumType} constant in order to avoid too
         * early class initialization. In particular, we do not want early dependency to the SIS-specific
         * {@code VerticalDatumTypes.ELLIPSOIDAL} constant.
         */
        private Vertical(final boolean isEPSG, final short crs, final short datum) {
            this.isEPSG = isEPSG;
            this.crs    = crs;
            this.datum  = datum;
        }

        /**
         * Registers a listeners to be invoked when the module path changed.
         * This will clear the cache, since the factories may have changed.
         */
        static {
            SystemListener.add(new SystemListener(Modules.REFERENCING) {
                @Override protected void classpathChanged() {
                    for (final Vertical e : values()) {
                        e.clear();
                    }
                }
            });
        }

        /**
         * Invoked by when the cache needs to be cleared after a module path change.
         */
        final synchronized void clear() {
            cached = null;
        }

        /**
         * Returns the coordinate reference system associated to this vertical object.
         * The following table summarizes the CRS known to this class,
         * together with an enumeration value that can be used for fetching that CRS:
         *
         * <blockquote><table class="sis">
         *   <caption>Commonly used vertical CRS</caption>
         *   <tr><th>Name or alias</th>             <th>Enum</th>                        <th>EPSG</th></tr>
         *   <tr><td>Barometric altitude</td>       <td>{@link #BAROMETRIC}</td>         <td></td></tr>
         *   <!-- <del>Ellipsoidal height</del> intentionally omitted -->
         *   <tr><td>Mean Sea Level depth</td>      <td>{@link #DEPTH}</td>              <td>5715</td></tr>
         *   <tr><td>Mean Sea Level height</td>     <td>{@link #MEAN_SEA_LEVEL}</td>     <td>5714</td></tr>
         *   <tr><td>Other surface</td>             <td>{@link #OTHER_SURFACE}</td>      <td></td></tr>
         * </table></blockquote>
         *
         * @return the CRS associated to this enum.
         *
         * @see DefaultVerticalCRS
         */
        public VerticalCRS crs() {
            VerticalCRS object = crs(cached);
            if (object == null) {
                if (isEPSG) {
                    final GeodeticAuthorityFactory factory = factory();
                    if (factory != null) try {
                        // Synchronization provided by the cache of the factory.
                        cached = object = factory.createVerticalCRS(String.valueOf(crs));
                        return object;
                    } catch (FactoryException e) {
                        failure(this, "crs", e, crs);
                    }
                }
                synchronized (this) {
                    object = crs(cached);
                    if (object == null) {
                        if (isEPSG) {
                            object = StandardDefinitions.createVerticalCRS(crs, datum());
                        } else {
                            final VerticalCS cs = cs();
                            object = new DefaultVerticalCRS(IdentifiedObjects.getProperties(cs, exclude()), datum(), cs);
                        }
                        cached = object;
                    }
                }
            }
            return object;
        }

        /**
         * Creates the coordinate system associated to this vertical object.
         * This is used only for CRS not identified by an EPSG code.
         * This method does not cache the coordinate system.
         */
        private VerticalCS cs() {
            final Map<String,?> properties = properties(crs);
            final Unit<?> unit;
            switch (this) {
                default: {
                    unit = Units.METRE;
                    break;
                }
                case BAROMETRIC: {
                    unit = Units.HECTOPASCAL;
                    break;
                }
            }
            return new DefaultVerticalCS(properties,
                    new DefaultCoordinateSystemAxis(properties, "h", AxisDirection.UP, unit));
        }

        /**
         * Returns the datum associated to this vertical object.
         * The following table summarizes the datum known to this class,
         * together with an enumeration value that can be used for fetching that datum:
         *
         * <blockquote><table class="sis">
         *   <caption>Commonly used vertical datum</caption>
         *   <tr><th>Name or alias</th>             <th>Enum</th>                        <th>EPSG</th></tr>
         *   <tr><td>Barometric altitude</td>       <td>{@link #BAROMETRIC}</td>         <td></td></tr>
         *   <!-- <del>Ellipsoidal height</del> intentionally omitted -->
         *   <tr><td>Mean Sea Level</td>            <td>{@link #MEAN_SEA_LEVEL}</td>     <td>5100</td></tr>
         *   <tr><td>Other surface</td>             <td>{@link #OTHER_SURFACE}</td>      <td></td></tr>
         * </table></blockquote>
         *
         * @return the datum associated to this enum.
         *
         * @see DefaultVerticalDatum
         */
        public VerticalDatum datum() {
            VerticalDatum object = datum(cached);
            if (object == null) {
                if (isEPSG) {
                    final GeodeticAuthorityFactory factory = factory();
                    if (factory != null) try {
                        // Synchronization provided by the cache of the factory.
                        cached = object = factory.createVerticalDatum(String.valueOf(datum));
                        return object;
                    } catch (FactoryException e) {
                        failure(this, "datum", e, datum);
                    }
                }
                synchronized (this) {
                    object = datum(cached);
                    if (object == null) {
                        if (isEPSG) {
                            object = StandardDefinitions.createVerticalDatum(datum);
                        } else {
                            object = new DefaultVerticalDatum(properties(datum), VerticalDatumType.valueOf(name()));
                        }
                        cached = object;
                    }
                }
            }
            return object;
        }

        /**
         * Returns the vertical CRS associated to the given object, or {@code null} if none.
         */
        private static VerticalCRS crs(final IdentifiedObject object) {
            return (object instanceof VerticalCRS) ? (VerticalCRS) object : null;
        }

        /**
         * Returns the datum associated to the given object, or {@code null} if none.
         */
        private static VerticalDatum datum(final IdentifiedObject object) {
            if (object instanceof VerticalDatum) {
                return (VerticalDatum) object;
            }
            if (object instanceof VerticalCRS) {
                return ((VerticalCRS) object).getDatum();
            }
            return null;
        }
    }




    /**
     * Frequently-used temporal CRS and datum that are guaranteed to be available in SIS.
     *
     * <p>Referencing objects are cached after creation. Invoking the same method on the same {@code Temporal}
     * instance twice will return the same {@link IdentifiedObject} instance, unless the internal cache has been cleared
     * (e.g. the application is running in a container environment and some modules have been installed or uninstalled).</p>
     *
     * <p><b>Example:</b> the following code fetches a temporal Coordinate Reference System using the Julian calendar:</p>
     *
     * {@snippet lang="java" :
     *     TemporalCRS crs = CommonCRS.Temporal.JULIAN.crs();
     *     }
     *
     * Below is an alphabetical list of object names available in this enumeration.
     * Note that the namespace of identifiers ("OGC" versus "SIS") may change in any future version.
     *
     * <blockquote><table class="sis">
     *   <caption>Temporal objects accessible by enumeration constants</caption>
     *   <tr><th>Name or alias</th>    <th>Identifier</th>                      <th>Object type</th> <th>Enumeration value</th></tr>
     *   <tr><td>Dublin Julian</td>    <td>{@code SIS:DublinJulian}</td>        <td>CRS, Datum</td>  <td>{@link #DUBLIN_JULIAN}</td></tr>
     *   <tr><td>Java time</td>        <td>{@code SIS:JavaTime}</td>            <td>CRS</td>         <td>{@link #JAVA}</td></tr>
     *   <tr><td>Julian</td>           <td>{@code OGC:JulianDate}</td>          <td>CRS, Datum</td>  <td>{@link #JULIAN}</td></tr>
     *   <tr><td>Modified Julian</td>  <td>{@code SIS:ModifiedJulianDate}</td>  <td>CRS, Datum</td>  <td>{@link #MODIFIED_JULIAN}</td></tr>
     *   <tr><td>Tropical year</td>    <td>{@code SIS:TropicalYear}</td>        <td>CRS</td>         <td>{@link #TROPICAL_YEAR}</td></tr>
     *   <tr><td>Truncated Julian</td> <td>{@code OGC:TruncatedJulianDate}</td> <td>CRS, Datum</td>  <td>{@link #TRUNCATED_JULIAN}</td></tr>
     *   <tr><td>Unix/POSIX time</td>  <td>{@code OGC:UnixTime}</td>            <td>CRS, Datum</td>  <td>{@link #UNIX}</td></tr>
     * </table></blockquote>
     *
     * @author  Martin Desruisseaux (Geomatys)
     * @version 1.5
     *
     * @see Engineering#TIME
     *
     * @since 0.4
     */
    public enum Temporal {
        /**
         * Time measured as days since January 1st, 4713 BC at 12:00 UTC in proleptic Julian calendar.
         * This epoch is equivalent to November 24, 4714 BC when expressed in the proleptic Gregorian
         * calendar instead of the Julian one.
         *
         * <p><b>Note on dates formatting:</b>
         * the legacy date/time formatting classes in the {@link java.text} package uses the proleptic
         * Julian calendar for dates before October 15, 1582, while the new date/time formatting classes
         * in the {@link java.time.format} package use the ISO-8601 calendar system, which is equivalent
         * to the proleptic Gregorian calendar for every dates. For parsing and formatting of Julian days,
         * the {@link java.text.SimpleDateFormat} class is closer to the common practice (but not ISO 8601
         * compliant).</p>
         *
         * @see <a href="https://en.wikipedia.org/wiki/Julian_day">Julian day on Wikipedia</a>
         */
        JULIAN(Vocabulary.Keys.Julian, -2440588L * MILLISECONDS_PER_DAY + MILLISECONDS_PER_DAY/2,
               "JulianDate", true),

        /**
         * Time measured as days since November 17, 1858 at 00:00 UTC.
         * A <dfn>Modified Julian day</dfn> (MJD) is defined relative
         * to <i>Julian day</i> (JD) as {@code MJD = JD − 2400000.5}.
         * This variant was introduced by the Smithsonian Astrophysical Observatory (Massachusetts) in 1955.
         *
         * @see <a href="https://en.wikipedia.org/wiki/Julian_day">Julian day on Wikipedia</a>
         */
        MODIFIED_JULIAN(Vocabulary.Keys.ModifiedJulian, -40587L * MILLISECONDS_PER_DAY,
                        "ModifiedJulianDate", false),

        /**
         * Time measured as days since May 24, 1968 at 00:00 UTC.
         * This epoch was introduced by NASA for the space program.
         * A <dfn>Truncated Julian day</dfn> (TJD) is defined relative
         * to <i>Julian day</i> (JD) as {@code TJD = JD − 2440000.5}.
         * This variant was introduced by National Aeronautics and Space Administration (NASA) in 1979.
         *
         * @see <a href="https://en.wikipedia.org/wiki/Julian_day">Julian day on Wikipedia</a>
         */
        TRUNCATED_JULIAN(Vocabulary.Keys.TruncatedJulian, -587L * MILLISECONDS_PER_DAY,
                         "TruncatedJulianDate", true),

        /**
         * Time measured as days since December 31, 1899 at 12:00 UTC.
         * A <dfn>Dublin Julian day</dfn> (DJD) is defined relative to
         * <i>Julian day</i> (JD) as {@code DJD = JD − 2415020}.
         * This variant was introduced by the International Astronomical Union (IAU) in 1955.
         *
         * @see <a href="https://en.wikipedia.org/wiki/Julian_day">Julian day on Wikipedia</a>
         */
        DUBLIN_JULIAN(Vocabulary.Keys.DublinJulian, -25568L * MILLISECONDS_PER_DAY + MILLISECONDS_PER_DAY/2,
                      "DublinJulian", false),

        /**
         * Time measured in units of tropical years since January 1, 2000 at 00:00 UTC.
         * The length of a tropical year is defined by the International Union of Geological Sciences (IUGS)
         * as exactly 31556925.445 seconds (approximately 365.24219 days) taken as the length of the tropical
         * year in the year 2000. Apache SIS extends this definition by using January 1st, 2000 as the epoch
         * (by contrast, the IUGS definition is only about duration).
         *
         * <h4>Application to geodesy</h4>
         * The tropical year is the unit of measurement used in EPSG geodetic database for year duration.
         * It it used for rate of changes such as "centimeters per year". Its identifier is EPSG:1029.
         *
         * @see Units#TROPICAL_YEAR
         *
         * @since 1.5
         */
        TROPICAL_YEAR(Vocabulary.Keys.TropicalYear, 946684800000L, "TropicalYear", false),

        /**
         * Time measured as seconds since January 1st, 1970 at 00:00 UTC.
         */
        UNIX(Vocabulary.Keys.Time_1, 0, "UnixTime", true),

        /**
         * Time measured as milliseconds since January 1st, 1970 at 00:00 UTC.
         */
        JAVA(Vocabulary.Keys.Time_1, 0, "JavaTime", false);

        /**
         * The resource keys for the name as one of the {@code Vocabulary.Keys} constants.
         */
        private final short key;

        /**
         * The date and time origin of this temporal datum.
         */
        private final long epoch;

        /**
         * Identifier in OGC or SIS namespace.
         *
         * @see org.apache.sis.referencing.factory.CommonAuthorityFactory#TEMPORAL_NAMES
         */
        private final String identifier;

        /**
         * Whether the identifier is in OGC namespace.
         */
        private final boolean isOGC;

        /**
         * The cached object. This is initially {@code null}, then set to various kinds of objects depending
         * on which method has been invoked. The kind of object stored in this field may change during the
         * application execution.
         */
        private transient volatile IdentifiedObject cached;

        /**
         * Creates a new enumeration value of the given name with time counted since the given epoch.
         */
        private Temporal(final short name, final long epoch, final String identifier, final boolean isOGC) {
            this.key        = name;
            this.epoch      = epoch;
            this.identifier = identifier;
            this.isOGC      = isOGC;
        }

        /**
         * Registers a listeners to be invoked when the module path changed.
         * This will clear the cache, since the factories may have changed.
         */
        static {
            SystemListener.add(new SystemListener(Modules.REFERENCING) {
                @Override protected void classpathChanged() {
                    for (final Temporal e : values()) {
                        e.clear();
                    }
                }
            });
        }

        /**
         * Invoked by when the cache needs to be cleared after a module path change.
         */
        final synchronized void clear() {
            cached = null;
        }

        /**
         * Returns the enumeration value for the given identifier (without namespace).
         * Identifiers in OGC namespace are {@code "JulianDate"}, {@code "TruncatedJulianDate"} and {@code "UnixTime"}.
         * Identifiers in SIS namespace are {@code "ModifiedJulianDate"}, {@code "DublinJulian"} and {@code "JavaTime"}.
         * Note that the content of OGC and SIS namespaces may change in any future version.
         *
         * @param  identifier  case-insensitive identifier of the desired temporal CRS, without namespace.
         * @param  onlyOGC     whether to return the CRS only if its identifier is in OGC namespace.
         * @return the enumeration value for the given identifier.
         * @throws IllegalArgumentException if the given identifier is not recognized.
         *
         * @see <a href="http://www.opengis.net/def/crs/OGC/0">OGC Definitions Server</a>
         *
         * @since 1.3
         */
        public static Temporal forIdentifier(final String identifier, final boolean onlyOGC) {
            ArgumentChecks.ensureNonEmpty("identifier", identifier);
            for (final Temporal candidate : values()) {
                if (candidate.identifier.equalsIgnoreCase(identifier)) {
                    if (onlyOGC & !candidate.isOGC) {
                        throw new IllegalArgumentException(Errors.format(
                                Errors.Keys.IdentifierNotInNamespace_2, Constants.OGC, candidate.identifier));
                    }
                    return candidate;
                }
            }
            throw new IllegalArgumentException(Errors.format(Errors.Keys.UnknownEnumValue_2, Temporal.class, identifier));
        }

        /**
         * Returns the enumeration value for the given epoch, or {@code null} if none.
         * If the epoch is January 1st, 1970, then this method returns {@link #UNIX}.
         *
         * @param  epoch  the epoch for which to get an enumeration value, or {@code null}.
         * @return the enumeration value for the given epoch, or {@code null} if none.
         *
         * @since 1.0
         */
        @OptionalCandidate
        public static Temporal forEpoch(final Instant epoch) {
            if (epoch != null) {
                final long e = epoch.toEpochMilli();
                for (final Temporal candidate : values()) {
                    if (candidate.epoch == e) {
                        return candidate;
                    }
                }
            }
            return null;
        }

        /**
         * Returns the coordinate reference system associated to this temporal object.
         * The following table summarizes the CRS known to this class,
         * together with an enumeration value that can be used for fetching that CRS:
         *
         * <blockquote><table class="sis">
         *   <caption>Commonly used temporal CRS</caption>
         *   <tr><th>Name or alias</th>      <th>Enum</th></tr>
         *   <tr><td>Dublin Julian</td>      <td>{@link #DUBLIN_JULIAN}</td></tr>
         *   <tr><td>Julian</td>             <td>{@link #JULIAN}</td></tr>
         *   <tr><td>Modified Julian</td>    <td>{@link #MODIFIED_JULIAN}</td></tr>
         *   <tr><td>Tropical year</td>      <td>{@link #TROPICAL_YEAR}</td></tr>
         *   <tr><td>Truncated Julian</td>   <td>{@link #TRUNCATED_JULIAN}</td></tr>
         *   <tr><td>Unix/POSIX</td>         <td>{@link #UNIX}</td></tr>
         *   <tr><td>Java {@link Date}</td>  <td>{@link #JAVA}</td></tr>
         * </table></blockquote>
         *
         * @return the CRS associated to this enum.
         *
         * @see DefaultTemporalCRS
         */
        public TemporalCRS crs() {
            TemporalCRS object = crs(cached);
            if (object == null) {
                synchronized (this) {
                    object = crs(cached);
                    if (object == null) {
                        final TemporalDatum datum = datum();
                        final Map<String,?> source;
                        if (this == JAVA) {
                            source = properties(Vocabulary.formatInternational(key, "Java"));
                        } else {
                            source = IdentifiedObjects.getProperties(datum, exclude());
                        }
                        final Map<String,Object> properties = new HashMap<>(source);
                        properties.put(TemporalCRS.IDENTIFIERS_KEY,
                                new NamedIdentifier(isOGC ? Citations.OGC : Citations.SIS, identifier));
                        object = new DefaultTemporalCRS(properties, datum, cs());
                        cached = object;
                    }
                }
            }
            return object;
        }

        /**
         * Creates the coordinate system associated to this temporal object.
         * This method does not cache the coordinate system.
         */
        @SuppressWarnings("fallthrough")
        private TimeCS cs() {
            final Unit<Time> unit;
            switch (this) {
                default: {
                    // Share the coordinate system created for truncated Julian.
                    return TRUNCATED_JULIAN.crs().getCoordinateSystem();
                }
                case TRUNCATED_JULIAN: unit = Units.DAY;           break;
                case TROPICAL_YEAR:    unit = Units.TROPICAL_YEAR; break;
                case UNIX:             unit = Units.SECOND;        break;
                case JAVA:             unit = Units.MILLISECOND;   break;
            }
            final Map<String,?> axis;
            if (this == TRUNCATED_JULIAN) {                 // Arbitrary CRS to be created before all other CRS.
                axis = properties(Vocabulary.Keys.Time);
            } else {
                // Share the NamedIdentifier created for Truncated Julian time.
                final TimeCS share = TRUNCATED_JULIAN.crs().getCoordinateSystem();
                axis = IdentifiedObjects.getProperties(share.getAxis(0), exclude());
            }
            final Map<String,?> cs = properties(Vocabulary.formatInternational(Vocabulary.Keys.Temporal_1, unit));
            return new DefaultTimeCS(cs, new DefaultCoordinateSystemAxis(axis, "t", AxisDirection.FUTURE, unit));
        }

        /**
         * Returns the datum associated to this temporal object.
         * The following table summarizes the datum known to this class,
         * together with an enumeration value that can be used for fetching that datum:
         *
         * <blockquote><table class="sis">
         *   <caption>Commonly used temporal datum</caption>
         *   <tr><th>Name or alias</th>      <th>Enum</th></tr>
         *   <tr><td>Dublin Julian</td>      <td>{@link #DUBLIN_JULIAN}</td></tr>
         *   <tr><td>Julian</td>             <td>{@link #JULIAN}</td></tr>
         *   <tr><td>Modified Julian</td>    <td>{@link #MODIFIED_JULIAN}</td></tr>
         *   <tr><td>Truncated Julian</td>   <td>{@link #TRUNCATED_JULIAN}</td></tr>
         *   <tr><td>Unix/POSIX or Java</td> <td>{@link #UNIX}</td></tr>
         * </table></blockquote>
         *
         * @return the datum associated to this enum.
         *
         * @see DefaultTemporalDatum
         */
        public TemporalDatum datum() {
            TemporalDatum object = datum(cached);
            if (object == null) {
                if (this == UNIX) {
                    cached = object = JAVA.datum();         // Share the same instance for UNIX and JAVA.
                    return object;
                }
                synchronized (this) {
                    object = datum(cached);
                    if (object == null) {
                        final Map<String,?> properties;
                        if (key == Vocabulary.Keys.Time_1) {
                            properties = properties(Vocabulary.formatInternational(key, "Unix/POSIX"));
                        } else {
                            properties = properties(key);
                        }
                        object = new DefaultTemporalDatum(properties, new Date(epoch));
                        cached = object;
                    }
                }
            }
            return object;
        }

        /**
         * Returns the temporal CRS associated to the given object, or {@code null} if none.
         */
        private static TemporalCRS crs(final IdentifiedObject object) {
            return (object instanceof TemporalCRS) ? (TemporalCRS) object : null;
        }

        /**
         * Returns the datum associated to the given object, or {@code null} if none.
         */
        private static TemporalDatum datum(final IdentifiedObject object) {
            if (object instanceof TemporalDatum) {
                return (TemporalDatum) object;
            }
            if (object instanceof TemporalCRS) {
                return ((TemporalCRS) object).getDatum();
            }
            return null;
        }
    }




    /**
     * Frequently-used engineering CRS and datum that are guaranteed to be available in SIS.
     * Below is an alphabetical list of object names available in this enumeration:
     *
     * <blockquote><table class="sis">
     *   <caption>Temporal objects accessible by enumeration constants</caption>
     *   <tr><th>Name or alias</th>    <th>Object type</th> <th>Enumeration value</th></tr>
     *   <tr><td>Computer display</td> <td>CRS, Datum</td>  <td>{@link #GEODISPLAY}</td></tr>
     *   <tr><td>Computer display</td> <td>CRS, Datum</td>  <td>{@link #DISPLAY}</td></tr>
     * </table></blockquote>
     *
     * @author  Martin Desruisseaux (Geomatys)
     * @version 1.1
     * @since   1.1
     */
    public enum Engineering {
        /**
         * Cartesian coordinate system with (east, south) oriented axes in pixel units.
         * Axis directions are {@link AxisDirection#EAST EAST} and {@link AxisDirection#SOUTH SOUTH},
         * which implies that the coordinate system can be related to a geospatial system in some way.
         * The CRS is defined by the <cite>OGC Web Map Service Interface</cite> specification.
         *
         * <blockquote><table class="compact">
         * <caption>Computer display properties</caption>
         *   <tr><th>WMS identifier:</th> <td>CRS:1</td></tr>
         *   <tr><th>Primary names:</th>  <td>"Computer display"</td></tr>
         *   <tr><th>Direction:</th>
         *     <td>{@link AxisDirection#EAST},
         *         {@link AxisDirection#SOUTH SOUTH}</td></tr>
         *   <tr><th>Unit:</th> <td>{@link Units#PIXEL}</td></tr>
         * </table></blockquote>
         */
        GEODISPLAY(new DefaultEngineeringDatum(Map.of(
                EngineeringDatum.NAME_KEY, "Computer display",
                EngineeringDatum.ANCHOR_POINT_KEY, "Origin is in upper left."))),

        /**
         * Cartesian coordinate system with (right, down) oriented axes in pixel units.
         * This definition does not require the data to be geospatial.
         *
         * <blockquote><table class="compact">
         * <caption>Computer display properties</caption>
         *   <tr><th>Primary names:</th> <td>"Computer display"</td></tr>
         *   <tr><th>Direction:</th>
         *     <td>{@link AxisDirection#DISPLAY_RIGHT},
         *         {@link AxisDirection#DISPLAY_DOWN DISPLAY_DOWN}</td></tr>
         *   <tr><th>Unit:</th> <td>{@link Units#PIXEL}</td></tr>
         * </table></blockquote>
         */
        DISPLAY(GEODISPLAY.datum),

        /**
         * Cartesian coordinate system with (column, row) oriented axes in unity units.
         * This definition does not require the data to be geospatial.
         *
         * <blockquote><table class="compact">
         * <caption>Grid properties</caption>
         *   <tr><th>Primary names:</th> <td>"Cell indices"</td></tr>
         *   <tr><th>Direction:</th>
         *     <td>{@link AxisDirection#COLUMN_POSITIVE},
         *         {@link AxisDirection#ROW_POSITIVE ROW_POSITIVE}</td></tr>
         *   <tr><th>Unit:</th> <td>{@link Units#UNITY}</td></tr>
         * </table></blockquote>
         */
        GRID(new DefaultEngineeringDatum(Map.of(EngineeringDatum.NAME_KEY, "Cell indices"))),

        /**
         * A single-dimensional coordinate system for time in seconds since an unknown epoch.
         * This definition can be used as a fallback when {@link Temporal} enumeration cannot be used,
         * for example because the temporal datum epoch is unknown.
         *
         * <blockquote><table class="compact">
         * <caption>Time properties</caption>
         *   <tr><th>Primary names:</th> <td>"Time"</td></tr>
         *   <tr><th>Direction:</th>
         *     <td>{@link AxisDirection#FUTURE}</td></tr>
         *   <tr><th>Unit:</th> <td>{@link Units#SECOND}</td></tr>
         * </table></blockquote>
         *
         * @see Temporal
         */
        TIME(new DefaultEngineeringDatum(Map.of(EngineeringDatum.NAME_KEY, "Time")));

        /**
         * The datum.
         */
        private final EngineeringDatum datum;

        /**
         * The CRS, built when first needed.
         */
        private EngineeringCRS crs;

        /**
         * Creates a new enumeration value with the specified datum.
         */
        private Engineering(final EngineeringDatum datum) {
            this.datum = datum;
        }

        /**
         * Returns the coordinate reference system associated to this engineering object.
         *
         * @return the CRS associated to this enum.
         */
        public synchronized EngineeringCRS crs() {
            if (crs == null) {
                final String x, y;
                final AxisDirection dx, dy;
                final Map<String,Object> pcs = Map.of(CartesianCS.NAME_KEY, datum.getName());
                final Map<String,Object> properties = new HashMap<>(pcs);
                CoordinateSystem cs = null;
                switch (this) {
                    case GEODISPLAY: {
                        x = "i"; dx = AxisDirection.EAST;
                        y = "j"; dy = AxisDirection.SOUTH;
                        properties.put(EngineeringCRS.NAME_KEY, new NamedIdentifier(Citations.WMS, "1"));
                        break;
                    }
                    case DISPLAY: {
                        x = "x"; dx = AxisDirection.DISPLAY_RIGHT;
                        y = "y"; dy = AxisDirection.DISPLAY_DOWN;
                        break;
                    }
                    case GRID: {
                        x = "i"; dx = AxisDirection.COLUMN_POSITIVE;
                        y = "j"; dy = AxisDirection.ROW_POSITIVE;
                        break;
                    }
                    case TIME: {
                        x  = y  = "t";
                        dx = dy = AxisDirection.FUTURE;
                        cs = new DefaultTimeCS(pcs, new DefaultCoordinateSystemAxis(
                                Map.of(TimeCS.NAME_KEY, x), x, dx, Units.SECOND));
                        break;
                    }
                    default: throw new AssertionError(this);
                }
                if (cs == null) {
                    cs = new DefaultCartesianCS(pcs,
                            new DefaultCoordinateSystemAxis(Map.of(CartesianCS.NAME_KEY, x), x, dx, Units.PIXEL),
                            new DefaultCoordinateSystemAxis(Map.of(CartesianCS.NAME_KEY, y), y, dy, Units.PIXEL));
                }
                crs = new DefaultEngineeringCRS(properties, datum, cs);
            }
            return crs;
        }

        /**
         * Returns the datum associated to this engineering object.
         *
         * @return the datum associated to this enum.
         */
        public EngineeringDatum datum() {
            return datum;
        }
    }

    /**
     * Puts the name for the given key in a map of properties to be given to object constructors.
     *
     * @param  key  a constant from {@link org.apache.sis.util.resources.Vocabulary.Keys}.
     * @return the properties to give to the object constructor.
     */
    private static Map<String,?> properties(final short key) {
        return properties(Vocabulary.formatInternational(key));
    }

    /**
     * Puts the given name in a map of properties to be given to object constructors.
     */
    private static Map<String,?> properties(final InternationalString name) {
        return Map.of(NAME_KEY, new NamedIdentifier(null, name));
    }

    /**
     * Returns the same properties as the given object, except for the identifier which is set to the given code.
     */
    private static Map<String,?> properties(final IdentifiedObject template, final short code) {
        final Map<String,Object> properties = new HashMap<>(IdentifiedObjects.getProperties(template, exclude()));
        properties.put(GeographicCRS.IDENTIFIERS_KEY, new NamedIdentifier(Citations.EPSG, String.valueOf(code)));
        return properties;
    }

    /**
     * Properties to exclude when using another object as a template.
     */
    private static String[] exclude() {
        return new String[] {IdentifiedObject.IDENTIFIERS_KEY};
    }

    /**
     * Returns the EPSG factory to use for creating CRS, or {@code null} if none.
     * If this method returns {@code null}, then the caller will silently fallback on hard-coded values.
     */
    private static GeodeticAuthorityFactory factory() {
        if (!EPSGFactoryFallback.FORCE_HARDCODED) {
            final GeodeticAuthorityFactory factory = AuthorityFactories.EPSG();
            if (!(factory instanceof EPSGFactoryFallback)) {
                return factory;
            }
        }
        return null;
    }

    /**
     * Invoked when a factory failed to create an object.
     * After invoking this method, the caller will fallback on hard-coded values.
     */
    private static void failure(final Object caller, final String method, final FactoryException e, final int code) {
        String message = Resources.format(Resources.Keys.CanNotInstantiateGeodeticObject_1, (Constants.EPSG + ':') + code);
        message = Exceptions.formatChainedMessages(null, message, e);
        final LogRecord record = new LogRecord(Level.WARNING, message);
        if (!(e instanceof UnavailableFactoryException) || AuthorityFactories.failure((UnavailableFactoryException) e)) {
            // Append the stack trace only if the exception is the one we expect when the factory is not available.
            record.setThrown(e);
        }
        Logging.completeAndLog(AuthorityFactories.LOGGER, caller.getClass(), method, record);
    }
}<|MERGE_RESOLUTION|>--- conflicted
+++ resolved
@@ -33,6 +33,7 @@
 import org.opengis.referencing.crs.VerticalCRS;
 import org.opengis.referencing.crs.TemporalCRS;
 import org.opengis.referencing.crs.GeographicCRS;
+import org.opengis.referencing.crs.GeocentricCRS;
 import org.opengis.referencing.crs.ProjectedCRS;
 import org.opengis.referencing.crs.EngineeringCRS;
 import org.opengis.referencing.crs.SingleCRS;
@@ -376,22 +377,14 @@
      *
      * @see #geocentric()
      */
-<<<<<<< HEAD
     private transient volatile GeocentricCRS cachedGeocentric;
-=======
-    private transient volatile GeodeticCRS cachedGeocentric;
->>>>>>> 798a145e
 
     /**
      * The geocentric CRS using spherical coordinate system, created when first needed.
      *
      * @see #spherical()
      */
-<<<<<<< HEAD
     private transient volatile GeocentricCRS cachedSpherical;
-=======
-    private transient volatile GeodeticCRS cachedSpherical;
->>>>>>> 798a145e
 
     /**
      * The Universal Transverse Mercator (UTM) or Universal Polar Stereographic (UPS) projections,
@@ -748,19 +741,23 @@
      *   <tr><td>WGS 84</td>                   <td>{@link #WGS84}</td>  <td>4978</td></tr>
      * </table></blockquote>
      *
+     * <div class="warning"><b>Warning:</b> In a future SIS version, the return type may be changed to the
+     * {@link GeodeticCRS} parent interface. This is because ISO 19111 does not defines specific interface
+     * for the geocentric case. Users should assign the return value to a {@code GeodeticCRS} type.</div>
+     *
      * @return the geocentric CRS associated to this enum.
      *
      * @see CRS#forCode(String)
      * @see DefaultGeocentricCRS
      */
-    public GeodeticCRS geocentric() {
-        GeodeticCRS object = cachedGeocentric;
+    public GeocentricCRS geocentric() {
+        GeocentricCRS object = cachedGeocentric;
         if (object == null) {
             if (geocentric != 0) {
                 final GeodeticAuthorityFactory factory = factory();
                 if (factory != null) try {
                     // Synchronization provided by the cache of the factory.
-                    cachedGeocentric = object = factory.createGeodeticCRS(String.valueOf(geocentric));
+                    cachedGeocentric = object = factory.createGeocentricCRS(String.valueOf(geocentric));
                     return object;
                 } catch (FactoryException e) {
                     failure(this, "geocentric", e, geocentric);
@@ -800,14 +797,18 @@
      *   <li>Geocentric radius in metres oriented toward {@linkplain AxisDirection#UP up}.</li>
      * </ol>
      *
+     * <div class="warning"><b>Warning:</b> In a future SIS version, the return type may be changed to the
+     * {@link GeodeticCRS} parent interface. This is because ISO 19111 does not defines specific interface
+     * for the geocentric case. Users should assign the return value to a {@code GeodeticCRS} type.</div>
+     *
      * @return the geocentric CRS associated to this enum.
      *
      * @see DefaultGeocentricCRS
      *
      * @since 0.7
      */
-    public GeodeticCRS spherical() {
-        GeodeticCRS object = cachedSpherical;
+    public GeocentricCRS spherical() {
+        GeocentricCRS object = cachedSpherical;
         if (object == null) {
             /*
              * All constants defined in this enumeration use the same coordinate system, EPSG:6404.
