--- conflicted
+++ resolved
@@ -363,13 +363,8 @@
      * @see #getSingleComponents()
      */
     private boolean setSingleComponents(final List<? extends CoordinateReferenceSystem> elements) {
-<<<<<<< HEAD
-        final List<SingleCRS> flattened = new ArrayList<>(elements.size());
+        final var flattened = new ArrayList<SingleCRS>(elements.size());
         final boolean identical = ReferencingUtilities.getSingleComponents(elements, flattened);
-=======
-        final var flattened = new ArrayList<SingleCRS>(elements.size());
-        final boolean identical = getSingleComponents(elements, flattened);
->>>>>>> 27274f37
         singles = UnmodifiableArrayList.wrap(flattened.toArray(SingleCRS[]::new));
         return identical;
     }
