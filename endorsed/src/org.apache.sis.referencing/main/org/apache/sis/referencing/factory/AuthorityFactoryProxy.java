/*
 * Licensed to the Apache Software Foundation (ASF) under one or more
 * contributor license agreements.  See the NOTICE file distributed with
 * this work for additional information regarding copyright ownership.
 * The ASF licenses this file to You under the Apache License, Version 2.0
 * (the "License"); you may not use this file except in compliance with
 * the License.  You may obtain a copy of the License at
 *
 *     http://www.apache.org/licenses/LICENSE-2.0
 *
 * Unless required by applicable law or agreed to in writing, software
 * distributed under the License is distributed on an "AS IS" BASIS,
 * WITHOUT WARRANTIES OR CONDITIONS OF ANY KIND, either express or implied.
 * See the License for the specific language governing permissions and
 * limitations under the License.
 */
package org.apache.sis.referencing.factory;

import java.util.Map;
import java.util.Locale;
import javax.measure.Unit;
import org.opengis.referencing.IdentifiedObject;
import org.opengis.referencing.AuthorityFactory;
import org.opengis.referencing.cs.*;
import org.opengis.referencing.crs.*;
import org.opengis.referencing.datum.*;
import org.opengis.referencing.operation.*;
import org.opengis.parameter.ParameterDescriptor;
import org.opengis.metadata.extent.Extent;
import org.opengis.util.FactoryException;
import org.opengis.util.InternationalString;
import org.apache.sis.util.resources.Errors;
import org.apache.sis.util.privy.Strings;


/**
 * Delegates object creations to one of the {@code create} methods in a backing {@code AuthorityFactory}.
 * It is possible to use the generic {@link GeodeticAuthorityFactory#createObject(String)} method instead of this class,
 * but the former is ambiguous and some factories are more efficient when we use the most specific {@code create} method.
 * For example, when using a {@linkplain org.apache.sis.referencing.factory.sql.EPSGDataAccess},
 * invoking {@link GeodeticAuthorityFactory#createProjectedCRS(String)} instead of
 * {@code createObject(String)} method reduce the number of tables to be queried.
 *
 * <p>This class is useful when the same {@code create} method need to be invoked often, but is unknown at compile time.
 * It may also be used as a workaround for authority factories that do not implement the {@code createObject(String)}
 * method.</p>
 *
 * <h2>Example</h2>
 * The following code creates a proxy which will delegates its work to the
 * {@link GeodeticAuthorityFactory#createGeographicCRS createGeographicCRS} method.
 *
 * {@snippet lang="java" :
 *     String code = ...;
 *     AuthorityFactory factory = ...;
 *     AuthorityFactoryProxy proxy = AuthorityFactoryProxy.getInstance(GeographicCRS.class);
 *     GeographicCRS crs = proxy.create(factory, code); // Invokes factory.createGeographicCRS(code);
 *     }
 *
 * @author  Martin Desruisseaux (Geomatys)
 */
abstract class AuthorityFactoryProxy<T> {
    /**
     * The type of objects to be created.
     */
    final Class<T> type;

    /**
     * The type of factory needed for creating objects.
     */
    final AuthorityFactoryIdentifier.Type factoryType;

    /**
     * Creates a new proxy for objects of the given type.
     */
    AuthorityFactoryProxy(final Class<T> type, final AuthorityFactoryIdentifier.Type factoryType) {
        this.type = type;
        this.factoryType = factoryType;
    }

    /**
     * Returns a string representation for debugging purpose.
     */
    @Override
    public String toString() {
        return Strings.bracket(AuthorityFactoryProxy.class, type.getSimpleName());
    }

    /**
     * Casts the given factory into a datum authority factory, or throws a {@code FactoryException}
     * if the given factory is not of the expected type.
     */
    final DatumAuthorityFactory datumFactory(final AuthorityFactory factory) throws FactoryException {
        if (factory instanceof DatumAuthorityFactory) {
            return (DatumAuthorityFactory) factory;
        }
        throw factoryNotFound(DatumAuthorityFactory.class);
    }

    /**
     * Casts the given factory into a CS authority factory, or throws a {@code FactoryException}
     * if the given factory is not of the expected type.
     */
    final CSAuthorityFactory csFactory(final AuthorityFactory factory) throws FactoryException {
        if (factory instanceof CSAuthorityFactory) {
            return (CSAuthorityFactory) factory;
        }
        throw factoryNotFound(CSAuthorityFactory.class);
    }

    /**
     * Casts the given factory into a CRS authority factory, or throws a {@code FactoryException}
     * if the given factory is not of the expected type.
     */
    final CRSAuthorityFactory crsFactory(final AuthorityFactory factory) throws FactoryException {
        if (factory instanceof CRSAuthorityFactory) {
            return (CRSAuthorityFactory) factory;
        }
        throw factoryNotFound(CRSAuthorityFactory.class);
    }

    /**
     * Casts the given factory into an operation authority factory, or throws a {@code FactoryException}
     * if the given factory is not of the expected type.
     */
    final CoordinateOperationAuthorityFactory opFactory(final AuthorityFactory factory) throws FactoryException {
        if (factory instanceof CoordinateOperationAuthorityFactory) {
            return (CoordinateOperationAuthorityFactory) factory;
        }
        throw factoryNotFound(CoordinateOperationAuthorityFactory.class);
    }

    /**
     * Casts the given factory into a geodetic authority factory, or throws a {@code FactoryException}
     * if the given factory is not of the expected type.
     */
    final GeodeticAuthorityFactory geodeticFactory(final AuthorityFactory factory) throws FactoryException {
        if (factory instanceof CRSAuthorityFactory) {
            return (GeodeticAuthorityFactory) factory;
        }
        throw factoryNotFound(GeodeticAuthorityFactory.class);
    }

    /**
     * Returns the exception to be thrown when a factory is not found.
     */
    private static FactoryException factoryNotFound(final Class<? extends AuthorityFactory> type) {
        return new FactoryException(Errors.format(Errors.Keys.FactoryNotFound_1, type));
    }

    /**
     * Creates the object for the given code.
     *
     * @param  factory  the factory to use for creating the object.
     * @param  code     the code for which to create an object.
     * @return the object created from the given code.
     * @throws FactoryException if an error occurred while creating the object.
     */
    T create(GeodeticAuthorityFactory factory, String code) throws FactoryException {
        return createFromAPI(factory, code);
    }

    /**
     * Creates the object for the given code using only GeoAPI interfaces.
     * This method is slightly less efficient than the above {@link #create} method.
     *
     * @param  factory  the factory to use for creating the object.
     * @param  code     the code for which to create an object.
     * @return the object created from the given code.
     * @throws FactoryException if an error occurred while creating the object.
     */
    abstract T createFromAPI(AuthorityFactory factory, String code) throws FactoryException;

    /**
     * The proxy for the {@link GeodeticAuthorityFactory#getDescriptionText(Class, String)} method.
     *
     * @param  classe  the type of object for which to get a description.
     */
    static final AuthorityFactoryProxy<InternationalString> description(final Class<? extends IdentifiedObject> classe) {
<<<<<<< HEAD
        return new AuthorityFactoryProxy<InternationalString>(InternationalString.class, AuthorityFactoryIdentifier.ANY) {
            @Override InternationalString create(GeodeticAuthorityFactory factory, String code) throws FactoryException {
=======
        return new AuthorityFactoryProxy<InternationalString>(InternationalString.class, AuthorityFactoryIdentifier.Type.ANY) {
            @Override InternationalString createFromAPI(AuthorityFactory factory, String code) throws FactoryException {
>>>>>>> f9314a08
                return factory.getDescriptionText(classe, code).orElse(null);
            }
            @Override InternationalString createFromAPI(AuthorityFactory factory, String code) throws FactoryException {
                return factory.getDescriptionText(code);
            }
            @Override AuthorityFactoryProxy<InternationalString> specialize(String typeName) {
                return this;
            }
        };
    }

    /**
     * The proxy for the {@link GeodeticAuthorityFactory#createObject(String)} method.
     */
    static final AuthorityFactoryProxy<IdentifiedObject> OBJECT =
        new AuthorityFactoryProxy<IdentifiedObject>(IdentifiedObject.class, AuthorityFactoryIdentifier.Type.ANY) {
            @Override IdentifiedObject createFromAPI(AuthorityFactory factory, String code) throws FactoryException {
                return factory.createObject(code);
            }
    };

    static final AuthorityFactoryProxy<Datum> DATUM =
        new AuthorityFactoryProxy<Datum>(Datum.class, AuthorityFactoryIdentifier.Type.DATUM) {
            @Override Datum create(GeodeticAuthorityFactory factory, String code) throws FactoryException {
                return factory.createDatum(code);
            }
            @Override Datum createFromAPI(AuthorityFactory factory, String code) throws FactoryException {
                return datumFactory(factory).createDatum(code);
            }
    };

    static final AuthorityFactoryProxy<EngineeringDatum> ENGINEERING_DATUM =
        new AuthorityFactoryProxy<EngineeringDatum>(EngineeringDatum.class, AuthorityFactoryIdentifier.Type.DATUM) {
            @Override EngineeringDatum create(GeodeticAuthorityFactory factory, String code) throws FactoryException {
                return factory.createEngineeringDatum(code);
            }
            @Override EngineeringDatum createFromAPI(AuthorityFactory factory, String code) throws FactoryException {
                return datumFactory(factory).createEngineeringDatum(code);
            }
    };

    @SuppressWarnings("deprecation")
    static final AuthorityFactoryProxy<ImageDatum> IMAGE_DATUM =
        new AuthorityFactoryProxy<ImageDatum>(ImageDatum.class, AuthorityFactoryIdentifier.Type.DATUM) {
            @Override ImageDatum create(GeodeticAuthorityFactory factory, String code) throws FactoryException {
                return factory.createImageDatum(code);
            }
            @Override ImageDatum createFromAPI(AuthorityFactory factory, String code) throws FactoryException {
                return datumFactory(factory).createImageDatum(code);
            }
    };

<<<<<<< HEAD
=======
    static final AuthorityFactoryProxy<ParametricDatum> PARAMETRIC_DATUM =
        new AuthorityFactoryProxy<ParametricDatum>(ParametricDatum.class, AuthorityFactoryIdentifier.Type.DATUM) {
            @Override ParametricDatum create(GeodeticAuthorityFactory factory, String code) throws FactoryException {
                return factory.createParametricDatum(code);
            }
            @Override ParametricDatum createFromAPI(AuthorityFactory factory, String code) throws FactoryException {
                return datumFactory(factory).createParametricDatum(code);
            }
    };

>>>>>>> f9314a08
    static final AuthorityFactoryProxy<VerticalDatum> VERTICAL_DATUM =
        new AuthorityFactoryProxy<VerticalDatum>(VerticalDatum.class, AuthorityFactoryIdentifier.Type.DATUM) {
            @Override VerticalDatum create(GeodeticAuthorityFactory factory, String code) throws FactoryException {
                return factory.createVerticalDatum(code);
            }
            @Override VerticalDatum createFromAPI(AuthorityFactory factory, String code) throws FactoryException {
                return datumFactory(factory).createVerticalDatum(code);
            }
    };

    static final AuthorityFactoryProxy<TemporalDatum> TEMPORAL_DATUM =
        new AuthorityFactoryProxy<TemporalDatum>(TemporalDatum.class, AuthorityFactoryIdentifier.Type.DATUM) {
            @Override TemporalDatum create(GeodeticAuthorityFactory factory, String code) throws FactoryException {
                return factory.createTemporalDatum(code);
            }
            @Override TemporalDatum createFromAPI(AuthorityFactory factory, String code) throws FactoryException {
                return datumFactory(factory).createTemporalDatum(code);
            }
    };

    static final AuthorityFactoryProxy<GeodeticDatum> GEODETIC_DATUM =
        new AuthorityFactoryProxy<GeodeticDatum>(GeodeticDatum.class, AuthorityFactoryIdentifier.Type.DATUM) {
            @Override GeodeticDatum create(GeodeticAuthorityFactory factory, String code) throws FactoryException {
                return factory.createGeodeticDatum(code);
            }
            @Override GeodeticDatum createFromAPI(AuthorityFactory factory, String code) throws FactoryException {
                return datumFactory(factory).createGeodeticDatum(code);
            }
    };

    static final AuthorityFactoryProxy<Ellipsoid> ELLIPSOID =
        new AuthorityFactoryProxy<Ellipsoid>(Ellipsoid.class, AuthorityFactoryIdentifier.Type.DATUM) {
            @Override Ellipsoid create(GeodeticAuthorityFactory factory, String code) throws FactoryException {
                return factory.createEllipsoid(code);
            }
            @Override Ellipsoid createFromAPI(AuthorityFactory factory, String code) throws FactoryException {
                return datumFactory(factory).createEllipsoid(code);
            }
    };

    static final AuthorityFactoryProxy<PrimeMeridian> PRIME_MERIDIAN =
        new AuthorityFactoryProxy<PrimeMeridian>(PrimeMeridian.class, AuthorityFactoryIdentifier.Type.DATUM) {
            @Override PrimeMeridian create(GeodeticAuthorityFactory factory, String code) throws FactoryException {
                return factory.createPrimeMeridian(code);
            }
            @Override PrimeMeridian createFromAPI(AuthorityFactory factory, String code) throws FactoryException {
                return datumFactory(factory).createPrimeMeridian(code);
            }
    };

    static final AuthorityFactoryProxy<Extent> EXTENT =
        new AuthorityFactoryProxy<Extent>(Extent.class, AuthorityFactoryIdentifier.Type.GEODETIC) {
            @Override Extent create(GeodeticAuthorityFactory factory, String code) throws FactoryException {
                return factory.createExtent(code);
            }
            @Override Extent createFromAPI(AuthorityFactory factory, String code) throws FactoryException {
                return geodeticFactory(factory).createExtent(code);
            }
    };

    static final AuthorityFactoryProxy<CoordinateSystem> COORDINATE_SYSTEM =
        new AuthorityFactoryProxy<CoordinateSystem>(CoordinateSystem.class, AuthorityFactoryIdentifier.Type.CS) {
            @Override CoordinateSystem create(GeodeticAuthorityFactory factory, String code) throws FactoryException {
                return factory.createCoordinateSystem(code);
            }
            @Override CoordinateSystem createFromAPI(AuthorityFactory factory, String code) throws FactoryException {
                return csFactory(factory).createCoordinateSystem(code);
            }
    };

    static final AuthorityFactoryProxy<CartesianCS> CARTESIAN_CS =
        new AuthorityFactoryProxy<CartesianCS>(CartesianCS.class, AuthorityFactoryIdentifier.Type.CS) {
            @Override CartesianCS create(GeodeticAuthorityFactory factory, String code) throws FactoryException {
                return factory.createCartesianCS(code);
            }
            @Override CartesianCS createFromAPI(AuthorityFactory factory, String code) throws FactoryException {
                return csFactory(factory).createCartesianCS(code);
            }
    };

    static final AuthorityFactoryProxy<PolarCS> POLAR_CS =
        new AuthorityFactoryProxy<PolarCS>(PolarCS.class, AuthorityFactoryIdentifier.Type.CS) {
            @Override PolarCS create(GeodeticAuthorityFactory factory, String code) throws FactoryException {
                return factory.createPolarCS(code);
            }
            @Override PolarCS createFromAPI(AuthorityFactory factory, String code) throws FactoryException {
                return csFactory(factory).createPolarCS(code);
            }
    };

    static final AuthorityFactoryProxy<CylindricalCS> CYLINDRICAL_CS =
        new AuthorityFactoryProxy<CylindricalCS>(CylindricalCS.class, AuthorityFactoryIdentifier.Type.CS) {
            @Override CylindricalCS create(GeodeticAuthorityFactory factory, String code) throws FactoryException {
                return factory.createCylindricalCS(code);
            }
            @Override CylindricalCS createFromAPI(AuthorityFactory factory, String code) throws FactoryException {
                return csFactory(factory).createCylindricalCS(code);
            }
    };

    static final AuthorityFactoryProxy<SphericalCS> SPHERICAL_CS =
        new AuthorityFactoryProxy<SphericalCS>(SphericalCS.class, AuthorityFactoryIdentifier.Type.CS) {
            @Override SphericalCS create(GeodeticAuthorityFactory factory, String code) throws FactoryException {
                return factory.createSphericalCS(code);
            }
            @Override SphericalCS createFromAPI(AuthorityFactory factory, String code) throws FactoryException {
                return csFactory(factory).createSphericalCS(code);
            }
    };

    static final AuthorityFactoryProxy<EllipsoidalCS> ELLIPSOIDAL_CS =
        new AuthorityFactoryProxy<EllipsoidalCS>(EllipsoidalCS.class, AuthorityFactoryIdentifier.Type.CS) {
            @Override EllipsoidalCS create(GeodeticAuthorityFactory factory, String code) throws FactoryException {
                return factory.createEllipsoidalCS(code);
            }
            @Override EllipsoidalCS createFromAPI(AuthorityFactory factory, String code) throws FactoryException {
                return csFactory(factory).createEllipsoidalCS(code);
            }
    };

    static final AuthorityFactoryProxy<VerticalCS> VERTICAL_CS =
        new AuthorityFactoryProxy<VerticalCS>(VerticalCS.class, AuthorityFactoryIdentifier.Type.CS) {
            @Override VerticalCS create(GeodeticAuthorityFactory factory, String code) throws FactoryException {
                return factory.createVerticalCS(code);
            }
            @Override VerticalCS createFromAPI(AuthorityFactory factory, String code) throws FactoryException {
                return csFactory(factory).createVerticalCS(code);
            }
    };

    static final AuthorityFactoryProxy<TimeCS> TIME_CS =
        new AuthorityFactoryProxy<TimeCS>(TimeCS.class, AuthorityFactoryIdentifier.Type.CS) {
            @Override TimeCS create(GeodeticAuthorityFactory factory, String code) throws FactoryException {
                return factory.createTimeCS(code);
            }
            @Override TimeCS createFromAPI(AuthorityFactory factory, String code) throws FactoryException {
                return csFactory(factory).createTimeCS(code);
            }
    };

<<<<<<< HEAD
=======
    static final AuthorityFactoryProxy<ParametricCS> PARAMETRIC_CS =
        new AuthorityFactoryProxy<ParametricCS>(ParametricCS.class, AuthorityFactoryIdentifier.Type.CS) {
            @Override ParametricCS create(GeodeticAuthorityFactory factory, String code) throws FactoryException {
                return factory.createParametricCS(code);
            }
            @Override ParametricCS createFromAPI(AuthorityFactory factory, String code) throws FactoryException {
                return csFactory(factory).createParametricCS(code);
            }
    };

>>>>>>> f9314a08
    static final AuthorityFactoryProxy<CoordinateSystemAxis> AXIS =
        new AuthorityFactoryProxy<CoordinateSystemAxis>(CoordinateSystemAxis.class, AuthorityFactoryIdentifier.Type.CS) {
            @Override CoordinateSystemAxis create(GeodeticAuthorityFactory factory, String code) throws FactoryException {
                return factory.createCoordinateSystemAxis(code);
            }
            @Override CoordinateSystemAxis createFromAPI(AuthorityFactory factory, String code) throws FactoryException {
                return csFactory(factory).createCoordinateSystemAxis(code);
            }
    };

    @SuppressWarnings({"rawtypes","unchecked"})
    static final AuthorityFactoryProxy<Unit<?>> UNIT =
        new AuthorityFactoryProxy<Unit<?>>((Class) Unit.class, AuthorityFactoryIdentifier.Type.CS) {
            @Override Unit<?> create(GeodeticAuthorityFactory factory, String code) throws FactoryException {
                return factory.createUnit(code);
            }
            @Override Unit<?> createFromAPI(AuthorityFactory factory, String code) throws FactoryException {
                return csFactory(factory).createUnit(code);
            }
    };

    static final AuthorityFactoryProxy<CoordinateReferenceSystem> CRS =
        new AuthorityFactoryProxy<CoordinateReferenceSystem>(CoordinateReferenceSystem.class, AuthorityFactoryIdentifier.Type.CRS) {
            @Override CoordinateReferenceSystem create(GeodeticAuthorityFactory factory, String code) throws FactoryException {
                return factory.createCoordinateReferenceSystem(code);
            }
            @Override CoordinateReferenceSystem createFromAPI(AuthorityFactory factory, String code) throws FactoryException {
                return crsFactory(factory).createCoordinateReferenceSystem(code);
            }
    };

    static final AuthorityFactoryProxy<CompoundCRS> COMPOUND_CRS =
        new AuthorityFactoryProxy<CompoundCRS>(CompoundCRS.class, AuthorityFactoryIdentifier.Type.CRS) {
            @Override CompoundCRS create(GeodeticAuthorityFactory factory, String code) throws FactoryException {
                return factory.createCompoundCRS(code);
            }
            @Override CompoundCRS createFromAPI(AuthorityFactory factory, String code) throws FactoryException {
                return crsFactory(factory).createCompoundCRS(code);
            }
    };

    static final AuthorityFactoryProxy<DerivedCRS> DERIVED_CRS =
        new AuthorityFactoryProxy<DerivedCRS>(DerivedCRS.class, AuthorityFactoryIdentifier.Type.CRS) {
            @Override DerivedCRS create(GeodeticAuthorityFactory factory, String code) throws FactoryException {
                return factory.createDerivedCRS(code);
            }
            @Override DerivedCRS createFromAPI(AuthorityFactory factory, String code) throws FactoryException {
                return crsFactory(factory).createDerivedCRS(code);
            }
    };

    static final AuthorityFactoryProxy<EngineeringCRS> ENGINEERING_CRS =
        new AuthorityFactoryProxy<EngineeringCRS>(EngineeringCRS.class, AuthorityFactoryIdentifier.Type.CRS) {
            @Override EngineeringCRS create(GeodeticAuthorityFactory factory, String code) throws FactoryException {
                return factory.createEngineeringCRS(code);
            }
            @Override EngineeringCRS createFromAPI(AuthorityFactory factory, String code) throws FactoryException {
                return crsFactory(factory).createEngineeringCRS(code);
            }
    };

    static final AuthorityFactoryProxy<GeographicCRS> GEOGRAPHIC_CRS =
        new AuthorityFactoryProxy<GeographicCRS>(GeographicCRS.class, AuthorityFactoryIdentifier.Type.CRS) {
            @Override GeographicCRS create(GeodeticAuthorityFactory factory, String code) throws FactoryException {
                return factory.createGeographicCRS(code);
            }
            @Override GeographicCRS createFromAPI(AuthorityFactory factory, String code) throws FactoryException {
                return crsFactory(factory).createGeographicCRS(code);
            }
    };

    static final AuthorityFactoryProxy<GeocentricCRS> GEOCENTRIC_CRS =
        new AuthorityFactoryProxy<GeocentricCRS>(GeocentricCRS.class, AuthorityFactoryIdentifier.Type.CRS) {
            @Override GeocentricCRS create(GeodeticAuthorityFactory factory, String code) throws FactoryException {
                return factory.createGeocentricCRS(code);
            }
            @Override GeocentricCRS createFromAPI(AuthorityFactory factory, String code) throws FactoryException {
                return crsFactory(factory).createGeocentricCRS(code);
            }
    };

<<<<<<< HEAD
=======
    static final AuthorityFactoryProxy<GeodeticCRS> GEODETIC_CRS =
        new AuthorityFactoryProxy<GeodeticCRS>(GeodeticCRS.class, AuthorityFactoryIdentifier.Type.CRS) {
            @Override GeodeticCRS create(GeodeticAuthorityFactory factory, String code) throws FactoryException {
                return factory.createGeodeticCRS(code);
            }
            @Override GeodeticCRS createFromAPI(AuthorityFactory factory, String code) throws FactoryException {
                return crsFactory(factory).createGeodeticCRS(code);
            }
    };

>>>>>>> f9314a08
    @SuppressWarnings("deprecation")
    static final AuthorityFactoryProxy<ImageCRS> IMAGE_CRS =
        new AuthorityFactoryProxy<ImageCRS>(ImageCRS.class, AuthorityFactoryIdentifier.Type.CRS) {
            @Override ImageCRS create(GeodeticAuthorityFactory factory, String code) throws FactoryException {
                return factory.createImageCRS(code);
            }
            @Override ImageCRS createFromAPI(AuthorityFactory factory, String code) throws FactoryException {
                return crsFactory(factory).createImageCRS(code);
            }
    };

    static final AuthorityFactoryProxy<ProjectedCRS> PROJECTED_CRS =
        new AuthorityFactoryProxy<ProjectedCRS>(ProjectedCRS.class, AuthorityFactoryIdentifier.Type.CRS) {
            @Override ProjectedCRS create(GeodeticAuthorityFactory factory, String code) throws FactoryException {
                return factory.createProjectedCRS(code);
            }
            @Override ProjectedCRS createFromAPI(AuthorityFactory factory, String code) throws FactoryException {
                return crsFactory(factory).createProjectedCRS(code);
            }
    };

    static final AuthorityFactoryProxy<TemporalCRS> TEMPORAL_CRS =
        new AuthorityFactoryProxy<TemporalCRS>(TemporalCRS.class, AuthorityFactoryIdentifier.Type.CRS) {
            @Override TemporalCRS create(GeodeticAuthorityFactory factory, String code) throws FactoryException {
                return factory.createTemporalCRS(code);
            }
            @Override TemporalCRS createFromAPI(AuthorityFactory factory, String code) throws FactoryException {
                return crsFactory(factory).createTemporalCRS(code);
            }
    };

    static final AuthorityFactoryProxy<VerticalCRS> VERTICAL_CRS =
        new AuthorityFactoryProxy<VerticalCRS>(VerticalCRS.class, AuthorityFactoryIdentifier.Type.CRS) {
            @Override VerticalCRS create(GeodeticAuthorityFactory factory, String code) throws FactoryException {
                return factory.createVerticalCRS(code);
            }
            @Override VerticalCRS createFromAPI(AuthorityFactory factory, String code) throws FactoryException {
                return crsFactory(factory).createVerticalCRS(code);
            }
    };

<<<<<<< HEAD
=======
    static final AuthorityFactoryProxy<ParametricCRS> PARAMETRIC_CRS =
        new AuthorityFactoryProxy<ParametricCRS>(ParametricCRS.class, AuthorityFactoryIdentifier.Type.CRS) {
            @Override ParametricCRS create(GeodeticAuthorityFactory factory, String code) throws FactoryException {
                return factory.createParametricCRS(code);
            }
            @Override ParametricCRS createFromAPI(AuthorityFactory factory, String code) throws FactoryException {
                return crsFactory(factory).createParametricCRS(code);
            }
    };

>>>>>>> f9314a08
    @SuppressWarnings("rawtypes")
    static final AuthorityFactoryProxy<ParameterDescriptor> PARAMETER =
        new AuthorityFactoryProxy<ParameterDescriptor>(ParameterDescriptor.class, AuthorityFactoryIdentifier.Type.GEODETIC) {
            @Override ParameterDescriptor<?> create(GeodeticAuthorityFactory factory, String code) throws FactoryException {
                return factory.createParameterDescriptor(code);
            }
            @Override ParameterDescriptor createFromAPI(AuthorityFactory factory, String code) throws FactoryException {
                return geodeticFactory(factory).createParameterDescriptor(code);
            }
    };

    static final AuthorityFactoryProxy<OperationMethod> METHOD =
        new AuthorityFactoryProxy<OperationMethod>(OperationMethod.class, AuthorityFactoryIdentifier.Type.OPERATION) {
            @Override OperationMethod create(GeodeticAuthorityFactory factory, String code) throws FactoryException {
                return factory.createOperationMethod(code);
            }
            @Override OperationMethod createFromAPI(AuthorityFactory factory, String code) throws FactoryException {
                return opFactory(factory).createOperationMethod(code);
            }
    };

    static final AuthorityFactoryProxy<CoordinateOperation> OPERATION =
        new AuthorityFactoryProxy<CoordinateOperation>(CoordinateOperation.class, AuthorityFactoryIdentifier.Type.OPERATION) {
            @Override CoordinateOperation create(GeodeticAuthorityFactory factory, String code) throws FactoryException {
                return factory.createCoordinateOperation(code);
            }
            @Override CoordinateOperation createFromAPI(AuthorityFactory factory, String code) throws FactoryException {
                return opFactory(factory).createCoordinateOperation(code);
            }
    };

    /**
     * The list of all proxies. The most specific types must appear first in this array,
     * with a preference for those who are more likely to be requested.
     * This field can be declared only after all the above constants.
     */
    static final AuthorityFactoryProxy<?>[] PROXIES = new AuthorityFactoryProxy<?>[] {
        PROJECTED_CRS,      // Special kind of GeneralDerivedCRS.
        GEOGRAPHIC_CRS,     // Special kind of GeodeticCRS.
        GEOCENTRIC_CRS,     // Special kind of GeodeticCRS.
        VERTICAL_CRS,
        TEMPORAL_CRS,
        IMAGE_CRS,          // Can be seen as a special kind of EngineeringCRS (even if not shown in hierarchy).
        ENGINEERING_CRS,
        DERIVED_CRS,        // DerivedCRS can be also Vertical, Temporal or Engineering CRS. Give precedence to those.
        COMPOUND_CRS,
        CRS,
        GEODETIC_DATUM,
        VERTICAL_DATUM,
        TEMPORAL_DATUM,
        IMAGE_DATUM,        // Can be seen as a special kind of EngineeringDatum (even if not shown in hierarchy).
        ENGINEERING_DATUM,
        DATUM,
        ELLIPSOID,
        PRIME_MERIDIAN,
        CARTESIAN_CS,       // Special case of AffineCS.
        ELLIPSOIDAL_CS,
        SPHERICAL_CS,
        CYLINDRICAL_CS,
        POLAR_CS,
        VERTICAL_CS,
        TIME_CS,
        COORDINATE_SYSTEM,
        AXIS,
        OPERATION,
        METHOD,
        PARAMETER,
        UNIT,
        EXTENT,
        OBJECT
    };

    /**
     * The proxy to use for a given type declared in a URN.
     * For example in the {@code "urn:ogc:def:crs:EPSG::4326"} URN, the proxy to use is {@link #CRS}.
     *
     * <p>Keys must be in lower case.</p>
     */
    private static final Map<String, AuthorityFactoryProxy<?>> BY_URN_TYPE = Map.ofEntries(
            Map.entry("crs",                  CRS),
            Map.entry("crs-compound",         CRS),
            Map.entry("datum",                DATUM),
            Map.entry("ellipsoid",            ELLIPSOID),
            Map.entry("meridian",             PRIME_MERIDIAN),
            Map.entry("cs",                   COORDINATE_SYSTEM),
            Map.entry("axis",                 AXIS),
            Map.entry("coordinateoperation",  OPERATION),
            Map.entry("method",               METHOD),
            Map.entry("parameter",            PARAMETER),
            Map.entry("referencesystem",      CRS),
            Map.entry("uom",                  UNIT));

    /**
     * Returns the instance for the given type. The {@code type} argument can be a GeoAPI interface
     * or some implementation class like {@link org.apache.sis.referencing.crs.DefaultProjectedCRS}.
     * This method returns the most specific proxy for the given type.
     *
     * @param  type  the GeoAPI or implementation class.
     * @return the most specific proxy for the given {@code type}.
     * @throws IllegalArgumentException if the type does not implement a valid interface.
     */
    @SuppressWarnings("unchecked")
    static <T> AuthorityFactoryProxy<? super T> getInstance(final Class<T> type)
            throws IllegalArgumentException
    {
        for (final AuthorityFactoryProxy<?> proxy : PROXIES) {
            if (proxy.type.isAssignableFrom(type)) {
                return (AuthorityFactoryProxy<? super T>) proxy;
            }
        }
        throw new IllegalArgumentException(Errors.format(
                Errors.Keys.IllegalClass_2, IdentifiedObject.class, type));
    }

    /**
     * The proxy to use for a given type declared in a URN.
     * For example in the {@code "urn:ogc:def:crs:EPSG::4326"} URN, the proxy to use is {@link #CRS}.
     *
     * @param  typeName  the name of URN type.
     * @return the proxy for the given type, or {@code null} if the given type is illegal.
     */
    @SuppressWarnings("unchecked")
    AuthorityFactoryProxy<? extends T> specialize(final String typeName) {
        final AuthorityFactoryProxy<?> c = BY_URN_TYPE.get(typeName.toLowerCase(Locale.US));
        if (c != null) {
            if (c.type.isAssignableFrom(type)) {
                return this;
            }
            if (type.isAssignableFrom(c.type)) {
                return (AuthorityFactoryProxy<? extends T>) c;
            }
        }
        return null;
    }
}<|MERGE_RESOLUTION|>--- conflicted
+++ resolved
@@ -176,13 +176,8 @@
      * @param  classe  the type of object for which to get a description.
      */
     static final AuthorityFactoryProxy<InternationalString> description(final Class<? extends IdentifiedObject> classe) {
-<<<<<<< HEAD
-        return new AuthorityFactoryProxy<InternationalString>(InternationalString.class, AuthorityFactoryIdentifier.ANY) {
+        return new AuthorityFactoryProxy<InternationalString>(InternationalString.class, AuthorityFactoryIdentifier.Type.ANY) {
             @Override InternationalString create(GeodeticAuthorityFactory factory, String code) throws FactoryException {
-=======
-        return new AuthorityFactoryProxy<InternationalString>(InternationalString.class, AuthorityFactoryIdentifier.Type.ANY) {
-            @Override InternationalString createFromAPI(AuthorityFactory factory, String code) throws FactoryException {
->>>>>>> f9314a08
                 return factory.getDescriptionText(classe, code).orElse(null);
             }
             @Override InternationalString createFromAPI(AuthorityFactory factory, String code) throws FactoryException {
@@ -235,19 +230,6 @@
             }
     };
 
-<<<<<<< HEAD
-=======
-    static final AuthorityFactoryProxy<ParametricDatum> PARAMETRIC_DATUM =
-        new AuthorityFactoryProxy<ParametricDatum>(ParametricDatum.class, AuthorityFactoryIdentifier.Type.DATUM) {
-            @Override ParametricDatum create(GeodeticAuthorityFactory factory, String code) throws FactoryException {
-                return factory.createParametricDatum(code);
-            }
-            @Override ParametricDatum createFromAPI(AuthorityFactory factory, String code) throws FactoryException {
-                return datumFactory(factory).createParametricDatum(code);
-            }
-    };
-
->>>>>>> f9314a08
     static final AuthorityFactoryProxy<VerticalDatum> VERTICAL_DATUM =
         new AuthorityFactoryProxy<VerticalDatum>(VerticalDatum.class, AuthorityFactoryIdentifier.Type.DATUM) {
             @Override VerticalDatum create(GeodeticAuthorityFactory factory, String code) throws FactoryException {
@@ -388,19 +370,6 @@
             }
     };
 
-<<<<<<< HEAD
-=======
-    static final AuthorityFactoryProxy<ParametricCS> PARAMETRIC_CS =
-        new AuthorityFactoryProxy<ParametricCS>(ParametricCS.class, AuthorityFactoryIdentifier.Type.CS) {
-            @Override ParametricCS create(GeodeticAuthorityFactory factory, String code) throws FactoryException {
-                return factory.createParametricCS(code);
-            }
-            @Override ParametricCS createFromAPI(AuthorityFactory factory, String code) throws FactoryException {
-                return csFactory(factory).createParametricCS(code);
-            }
-    };
-
->>>>>>> f9314a08
     static final AuthorityFactoryProxy<CoordinateSystemAxis> AXIS =
         new AuthorityFactoryProxy<CoordinateSystemAxis>(CoordinateSystemAxis.class, AuthorityFactoryIdentifier.Type.CS) {
             @Override CoordinateSystemAxis create(GeodeticAuthorityFactory factory, String code) throws FactoryException {
@@ -482,19 +451,6 @@
             }
     };
 
-<<<<<<< HEAD
-=======
-    static final AuthorityFactoryProxy<GeodeticCRS> GEODETIC_CRS =
-        new AuthorityFactoryProxy<GeodeticCRS>(GeodeticCRS.class, AuthorityFactoryIdentifier.Type.CRS) {
-            @Override GeodeticCRS create(GeodeticAuthorityFactory factory, String code) throws FactoryException {
-                return factory.createGeodeticCRS(code);
-            }
-            @Override GeodeticCRS createFromAPI(AuthorityFactory factory, String code) throws FactoryException {
-                return crsFactory(factory).createGeodeticCRS(code);
-            }
-    };
-
->>>>>>> f9314a08
     @SuppressWarnings("deprecation")
     static final AuthorityFactoryProxy<ImageCRS> IMAGE_CRS =
         new AuthorityFactoryProxy<ImageCRS>(ImageCRS.class, AuthorityFactoryIdentifier.Type.CRS) {
@@ -536,19 +492,6 @@
             }
     };
 
-<<<<<<< HEAD
-=======
-    static final AuthorityFactoryProxy<ParametricCRS> PARAMETRIC_CRS =
-        new AuthorityFactoryProxy<ParametricCRS>(ParametricCRS.class, AuthorityFactoryIdentifier.Type.CRS) {
-            @Override ParametricCRS create(GeodeticAuthorityFactory factory, String code) throws FactoryException {
-                return factory.createParametricCRS(code);
-            }
-            @Override ParametricCRS createFromAPI(AuthorityFactory factory, String code) throws FactoryException {
-                return crsFactory(factory).createParametricCRS(code);
-            }
-    };
-
->>>>>>> f9314a08
     @SuppressWarnings("rawtypes")
     static final AuthorityFactoryProxy<ParameterDescriptor> PARAMETER =
         new AuthorityFactoryProxy<ParameterDescriptor>(ParameterDescriptor.class, AuthorityFactoryIdentifier.Type.GEODETIC) {
