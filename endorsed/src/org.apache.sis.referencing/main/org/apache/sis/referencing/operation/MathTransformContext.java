/*
 * Licensed to the Apache Software Foundation (ASF) under one or more
 * contributor license agreements.  See the NOTICE file distributed with
 * this work for additional information regarding copyright ownership.
 * The ASF licenses this file to You under the Apache License, Version 2.0
 * (the "License"); you may not use this file except in compliance with
 * the License.  You may obtain a copy of the License at
 *
 *     http://www.apache.org/licenses/LICENSE-2.0
 *
 * Unless required by applicable law or agreed to in writing, software
 * distributed under the License is distributed on an "AS IS" BASIS,
 * WITHOUT WARRANTIES OR CONDITIONS OF ANY KIND, either express or implied.
 * See the License for the specific language governing permissions and
 * limitations under the License.
 */
package org.apache.sis.referencing.operation;

import java.util.Map;
import org.opengis.util.FactoryException;
import org.opengis.referencing.IdentifiedObject;
import org.opengis.referencing.cs.CartesianCS;
import org.opengis.referencing.cs.SphericalCS;
import org.opengis.referencing.cs.EllipsoidalCS;
import org.opengis.referencing.cs.CoordinateSystem;
import org.opengis.referencing.datum.GeodeticDatum;
import org.opengis.referencing.datum.Ellipsoid;
import org.opengis.referencing.operation.Matrix;
import org.opengis.referencing.operation.MathTransform;
import org.opengis.referencing.operation.MathTransformFactory;
import org.opengis.parameter.ParameterValueGroup;
import org.apache.sis.referencing.CommonCRS;
import org.apache.sis.referencing.privy.ReferencingUtilities;
import org.apache.sis.referencing.operation.matrix.Matrices;
import org.apache.sis.referencing.operation.matrix.Matrix4;
import org.apache.sis.referencing.operation.matrix.MatrixSIS;
import org.apache.sis.referencing.operation.provider.Affine;
import org.apache.sis.referencing.operation.transform.ContextualParameters.MatrixRole;
import org.apache.sis.referencing.internal.ParameterizedTransformBuilder;
import org.apache.sis.parameter.TensorParameters;
import org.apache.sis.util.resources.Errors;
import org.apache.sis.util.privy.Constants;
import org.apache.sis.measure.Units;

// Specific to the main branch:
import org.apache.sis.referencing.privy.CoordinateOperations;


/**
 * Information about the context in which a {@code MathTransform} is created.
 * This class inherits the normalization performed by the super-class (axis swapping and unit conversions),
 * then adds the work described in the sub-sections below. This additional work is separated in this class
 * because that work handles changes of a property of reference frames (e.g., a change of prime meridian),
 * and the public math transform factory does not handle datum change by design (for separation of concerns).
 *
 * <h2>Longitude rotation</h2>
 * If the prime meridian is not the same, this class concatenates a longitude rotation with the normalization.
 * Actually, we do not know if the longitude rotation should be before or after datum shift. But this ambiguity
 * can usually be ignored because Bursa-Wolf parameters are always used with source and target prime meridians
 * set to Greenwich in EPSG dataset 8.9. For safety, {@link org.apache.sis.referencing.datum.DefaultGeodeticDatum}
 * constructor ensures that if the prime meridians are not the same, then the target meridian must be Greenwich.
 *
 * <h2>Bursa-Wolf parameters</h2>
 * If the source and target ellipsoids are not the same, this class can apply an affine operation in geocentric
 * Cartesian coordinates using Bursa-Wolf parameters. This is used only as a fallback when no explicit operation
 * was found in the <abbr>EPSG</abbr> database.
 *
 * @author  Martin Desruisseaux (Geomatys)
 */
final class MathTransformContext extends ParameterizedTransformBuilder {
    /**
     * The longitude of the source and target prime meridian, in number of degrees East of Greenwich.
     */
    private double sourceMeridian, targetMeridian;

    /**
     * Creates a new context which add some datum-related information in addition
     * to the information provided by the super-class.
     */
    MathTransformContext(final MathTransformFactory factory, final GeodeticDatum source, final GeodeticDatum target) {
        super(factory, null);
        final double rs = ReferencingUtilities.getGreenwichLongitude(source.getPrimeMeridian(), Units.DEGREE);
        final double rt = ReferencingUtilities.getGreenwichLongitude(target.getPrimeMeridian(), Units.DEGREE);
        if (rs != rt) {
            sourceMeridian = rs;
            targetMeridian = rt;
        }
    }

    /**
     * Creates a math transform that represent a change of coordinate system.
     * If one argument is an ellipsoidal coordinate systems, then the {@code ellipsoid} argument is mandatory.
     * In other cases (including the case where both coordinate systems are ellipsoidal),
     * the ellipsoid argument is ignored and can be {@code null}.
     *
     * <p>This method does not change the state of this {@code MathTransformContext}.
     * This method is defined here for {@link CoordinateOperationFinder} convenience,
     * because this method is invoked together with {@code setSource/TargetAxes(…)}.</p>
     *
     * <h4>Design note</h4>
     * This method does not accept separated ellipsoid arguments for {@code source} and {@code target} because
     * this method should not be used for datum shifts. If the two given coordinate systems are ellipsoidal,
     * then they are assumed to use the same ellipsoid. If different ellipsoids are desired, then a
     * parameterized transform like <q>Molodensky</q>, <q>Geocentric translations</q>, <q>Coordinate Frame Rotation</q>
     * or <q>Position Vector transformation</q> should be used instead.
     *
     * @param  source     the source coordinate system.
     * @param  target     the target coordinate system.
     * @param  ellipsoid  the ellipsoid of {@code EllipsoidalCS}, or {@code null} if none.
     * @return a conversion from the given source to the given target coordinate system.
     * @throws FactoryException if the conversion cannot be created.
     */
    private MathTransform createCoordinateSystemChange(final CoordinateSystem source,
                                                       final CoordinateSystem target,
                                                       final Ellipsoid ellipsoid)
            throws FactoryException
    {
<<<<<<< HEAD
        final var builder = CoordinateOperations.builder(getFactory(), Constants.COORDINATE_SYSTEM_CONVERSION);
=======
        final var builder = factory.builder(Constants.COORDINATE_SYSTEM_CONVERSION);
>>>>>>> 3abad8c5
        builder.setSourceAxes(source, ellipsoid);
        builder.setTargetAxes(target, ellipsoid);
        return builder.create();
    }

    /**
     * Creates an affine operation (translation and rotation) in geocentric Cartesian space.
     * This method is invoked as a fallback when {@link CoordinateOperationFinder} failed to
     * select a coordinate operation, maybe because the coordinate system types are not the same.
     * This method unconditionally converts to geocentric Cartesian coordinates and applies
     * the datum shift in that space.
     *
     * <p>This method sets {@link #canDeclareParameters} to {@code true} if it is okay to use
     * {@link #parameters()} as metadata in the coordinate operation created with this transform.</p>
     *
     * @param  datumShift  the operation to apply in geocentric Cartesian coordinates, or {@code null} for identity.
     * @return the transform applying the specified affine operation in geocentric Cartesian space.
     * @throws FactoryException if the transformation cannot be created.
     */
    final MathTransform createAffineGeocentric(final Matrix datumShift) throws FactoryException {
        if (datumShift != null) {
            final var properties = Map.of(IdentifiedObject.NAME_KEY, Constants.AFFINE);
            parameters = TensorParameters.WKT1.createValueGroup(properties, datumShift);
        } else {
            parameters = Affine.identity(3);        // Dimension of geocentric CRS.
        }
        provider = Affine.provider();
        final CoordinateSystem normalized = CommonCRS.WGS84.geocentric().getCoordinateSystem();
        final MathTransform before = createCoordinateSystemChange(sourceCS, normalized, sourceEllipsoid);
        final MathTransform after  = createCoordinateSystemChange(normalized, targetCS, targetEllipsoid);
        setSourceAxes(normalized, null);
        setTargetAxes(normalized, null);
        final MathTransform tr = factory.createConcatenatedTransform(before,
                                 factory.createConcatenatedTransform(create(), after));
        if (!(before.isIdentity() && after.isIdentity())) {
            // Providing parameters would be misleading because they apply to only a step of the operation.
            provider = LooselyDefinedMethod.AFFINE_GEOCENTRIC;
            parameters = null;
        }
        return tr;
    }

    /**
     * Returns the parameters if they can be declared as metadata in the coordinate operation.
     * The parameters may need to be ignored when providing them would be misleading, for example,
     * because additional steps have been added for normalization before or after the main transform.
     */
    final ParameterValueGroup parametersForMetadata() {
        return parameters;
    }

    /**
     * Returns the normalization or denormalization matrix, including longitude rotation if any.
     * This method is invoked indirectly by {@link #create()} and {@link #createAffineGeocentric(Matrix)}.
     * Therefore, longitude rotations are injected in a transform chain indirectly through this method.
     *
     * @param  role  whether the normalization or denormalization matrix is desired.
     * @return the requested matrix, or {@code null} if this builder has no information about the coordinate system.
     * @throws UnimplementedServiceException if a longitude rotation is needed but the coordinate system type is not recognized.
     */
    @Override
    @SuppressWarnings("fallthrough")
    public Matrix getMatrix(final MatrixRole role) throws FactoryException {
        final Class<? extends CoordinateSystem> userCS;
        boolean inverse = false;
        double rotation;
        switch (role) {
            default: throw new IllegalArgumentException(Errors.format(Errors.Keys.IllegalArgumentValue_2, "role", role));
            case INVERSE_NORMALIZATION:   inverse  = true;              // Fall through
            case NORMALIZATION:           rotation = sourceMeridian;
                                          userCS   = getSourceCSType();
                                          break;
            case INVERSE_DENORMALIZATION: inverse  = true;              // Fall through
            case DENORMALIZATION:         inverse  = !inverse;
                                          rotation = targetMeridian;
                                          userCS   = getTargetCSType();
                                          break;
        }
        Matrix matrix = super.getMatrix(role);
        if (rotation != 0) {
            if (inverse) rotation = -rotation;
            MatrixSIS cm = MatrixSIS.castOrCopy(matrix);
            if (CartesianCS.class.isAssignableFrom(userCS)) {
                rotation = Math.toRadians(rotation);
                final var rot = new Matrix4();
                rot.m00 =   rot.m11 = Math.cos(rotation);
                rot.m01 = -(rot.m10 = Math.sin(rotation));
                if (inverse) {
                    matrix = Matrices.multiply(rot, cm);        // Apply the rotation after denormalization.
                } else {
                    matrix = cm.multiply(rot);                  // Apply the rotation before normalization.
                }
            } else if (userCS == CoordinateSystem.class
                    || EllipsoidalCS.class.isAssignableFrom(userCS)
                    ||   SphericalCS.class.isAssignableFrom(userCS))
            {
                final Double value = rotation;
                if (inverse) {
                    cm.convertBefore(0, null, value);           // Longitude is the first axis in normalized CS.
                } else {
                    cm.convertAfter(0, null, value);
                }
                matrix = cm;
            } else {
                throw new FactoryException(Errors.format(Errors.Keys.UnsupportedCoordinateSystem_1, userCS.getName()));
            }
        }
        return matrix;
    }
}<|MERGE_RESOLUTION|>--- conflicted
+++ resolved
@@ -115,11 +115,7 @@
                                                        final Ellipsoid ellipsoid)
             throws FactoryException
     {
-<<<<<<< HEAD
-        final var builder = CoordinateOperations.builder(getFactory(), Constants.COORDINATE_SYSTEM_CONVERSION);
-=======
-        final var builder = factory.builder(Constants.COORDINATE_SYSTEM_CONVERSION);
->>>>>>> 3abad8c5
+        final var builder = CoordinateOperations.builder(factory, Constants.COORDINATE_SYSTEM_CONVERSION);
         builder.setSourceAxes(source, ellipsoid);
         builder.setTargetAxes(target, ellipsoid);
         return builder.create();
