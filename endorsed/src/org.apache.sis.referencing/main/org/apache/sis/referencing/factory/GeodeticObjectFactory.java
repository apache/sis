/*
 * Licensed to the Apache Software Foundation (ASF) under one or more
 * contributor license agreements.  See the NOTICE file distributed with
 * this work for additional information regarding copyright ownership.
 * The ASF licenses this file to You under the Apache License, Version 2.0
 * (the "License"); you may not use this file except in compliance with
 * the License.  You may obtain a copy of the License at
 *
 *     http://www.apache.org/licenses/LICENSE-2.0
 *
 * Unless required by applicable law or agreed to in writing, software
 * distributed under the License is distributed on an "AS IS" BASIS,
 * WITHOUT WARRANTIES OR CONDITIONS OF ANY KIND, either express or implied.
 * See the License for the specific language governing permissions and
 * limitations under the License.
 */
package org.apache.sis.referencing.factory;

import java.util.Date;
import java.util.Locale;
import java.util.Map;
import java.util.Objects;
import java.util.Collection;
import java.util.logging.Level;
import java.util.logging.Logger;
import java.util.logging.LogRecord;
import java.util.concurrent.atomic.AtomicReference;
import java.lang.reflect.Constructor;
import jakarta.xml.bind.JAXBException;
import javax.measure.Unit;
import javax.measure.quantity.Angle;
import javax.measure.quantity.Length;
import org.opengis.util.GenericName;
import org.opengis.util.FactoryException;
import org.opengis.util.InternationalString;
import org.opengis.metadata.Identifier;
import org.opengis.metadata.extent.Extent;
import org.opengis.metadata.quality.PositionalAccuracy;
import org.opengis.referencing.*;
import org.opengis.referencing.cs.*;
import org.opengis.referencing.crs.*;
import org.opengis.referencing.datum.*;
import org.opengis.referencing.operation.*;
import org.opengis.parameter.ParameterNotFoundException;
import org.apache.sis.referencing.NamedIdentifier;
import org.apache.sis.referencing.IdentifiedObjects;
import org.apache.sis.referencing.AbstractIdentifiedObject;
import org.apache.sis.referencing.cs.*;
import org.apache.sis.referencing.crs.*;
import org.apache.sis.referencing.datum.*;
import org.apache.sis.referencing.operation.transform.DefaultMathTransformFactory;
import org.apache.sis.referencing.privy.ReferencingFactoryContainer;
import org.apache.sis.referencing.internal.MergedProperties;
import org.apache.sis.system.Loggers;
import org.apache.sis.system.Semaphores;
import org.apache.sis.util.ArgumentChecks;
import org.apache.sis.util.Exceptions;
import org.apache.sis.util.collection.WeakHashSet;
import org.apache.sis.util.iso.AbstractFactory;
import org.apache.sis.util.resources.Messages;
import org.apache.sis.util.resources.Errors;
import org.apache.sis.util.logging.Logging;
import org.apache.sis.io.wkt.Parser;
import org.apache.sis.xml.XML;

// Specific to the geoapi-3.1 and geoapi-4.0 branches:
import java.time.temporal.Temporal;
import org.opengis.referencing.datum.DynamicReferenceFrame;


/**
 * Creates {@linkplain org.apache.sis.referencing.crs.AbstractCRS Coordinate Reference System} (CRS) implementations,
 * with their {@linkplain org.apache.sis.referencing.cs.AbstractCS Coordinate System} (CS)
 * and {@linkplain org.apache.sis.referencing.datum.AbstractDatum Datum} components.
 * This factory serves two purposes:
 *
 * <ul>
 *   <li><b>For users</b>, allows the creation of complex objects that cannot be created by the authority factories,
 *       without explicit dependency to Apache SIS (when using the GeoAPI interfaces implemented by this class).</li>
 *   <li><b>For providers</b>, allows <i>inversion of control</i> by overriding methods in this class,
 *       then specifying the customized instance to other services that consume {@code CRSFactory} (for example
 *       authority factories or {@linkplain org.apache.sis.io.wkt.WKTFormat WKT parsers}).</li>
 * </ul>
 *
 * This {@code GeodeticObjectFactory} class is not easy to use directly.
 * Users are encouraged to use an authority factory instead
 * (or the {@link org.apache.sis.referencing.CRS#forCode(String)} convenience method)
 * when the CRS object to construct can be identified by a code in the namespace of an authority (typically EPSG).
 *
 * <h2>Object properties</h2>
 * Most factory methods expect a {@link Map Map&lt;String,?&gt;} argument, often followed by explicit arguments.
 * Unless otherwise noticed, information provided in the {@code properties} map are considered ignorable metadata
 * while information provided in explicit arguments have an impact on coordinate transformation results.
 *
 * <p>The following table lists the keys recognized by the {@code GeodeticObjectFactory} default implementation,
 * together with the type of values associated to those keys.
 * A value for the {@code "name"} key is mandatory for all objects, while all other properties are optional.
 * {@code GeodeticObjectFactory} methods ignore all unknown properties.</p>
 *
 * <table class="sis">
 *   <caption>Recognized properties (non exhaustive list)</caption>
 *   <tr>
 *     <th>Property name</th>
 *     <th>Value type</th>
 *     <th>Returned by</th>
 *   </tr><tr>
 *     <td>{@value org.opengis.referencing.IdentifiedObject#NAME_KEY}</td>
 *     <td>{@link Identifier} or {@link String}</td>
 *     <td>{@link AbstractIdentifiedObject#getName()}</td>
 *   </tr><tr>
 *     <td>{@value org.opengis.metadata.Identifier#AUTHORITY_KEY}</td>
 *     <td>{@link String} or {@link org.opengis.metadata.citation.Citation}</td>
 *     <td>{@link NamedIdentifier#getAuthority()} on the {@linkplain AbstractIdentifiedObject#getName() name}</td>
 *   </tr><tr>
 *     <td>{@value org.opengis.metadata.Identifier#CODE_KEY}</td>
 *     <td>{@link String}</td>
 *     <td>{@link NamedIdentifier#getCode()} on the {@linkplain AbstractIdentifiedObject#getName() name}</td>
 *   </tr><tr>
 *     <td>{@value org.opengis.metadata.Identifier#CODESPACE_KEY}</td>
 *     <td>{@link String}</td>
 *     <td>{@link NamedIdentifier#getCodeSpace()} on the {@linkplain AbstractIdentifiedObject#getName() name}</td>
 *   </tr><tr>
 *     <td>{@value org.opengis.metadata.Identifier#VERSION_KEY}</td>
 *     <td>{@link String}</td>
 *     <td>{@link NamedIdentifier#getVersion()} on the {@linkplain AbstractIdentifiedObject#getName() name}</td>
 *   </tr><tr>
 *     <td>{@value org.opengis.metadata.Identifier#DESCRIPTION_KEY}</td>
 *     <td>{@link String}</td>
 *     <td>{@link NamedIdentifier#getDescription()} on the {@linkplain AbstractIdentifiedObject#getName() name}</td>
 *   </tr><tr>
 *     <td>{@value org.opengis.referencing.IdentifiedObject#ALIAS_KEY}</td>
 *     <td>{@link GenericName} or {@link CharSequence} (optionally as array)</td>
 *     <td>{@link AbstractIdentifiedObject#getAlias()}</td>
 *   </tr><tr>
 *     <td>{@value org.opengis.referencing.IdentifiedObject#IDENTIFIERS_KEY}</td>
 *     <td>{@link Identifier} (optionally as array)</td>
 *     <td>{@link AbstractIdentifiedObject#getIdentifiers()}</td>
 *   </tr><tr>
 *     <td>{@value org.opengis.referencing.IdentifiedObject#DOMAINS_KEY}</td>
 *     <td>{@link org.opengis.referencing.ObjectDomain} (optionally as array)</td>
 *     <td>{@link AbstractIdentifiedObject#getDomains()}</td>
 *   </tr><tr>
 *     <td>{@value org.opengis.referencing.ObjectDomain#DOMAIN_OF_VALIDITY_KEY}</td>
 *     <td>{@link Extent}</td>
 *     <td>{@link org.apache.sis.referencing.DefaultObjectDomain#getDomainOfValidity()}</td>
 *   </tr><tr>
 *     <td>{@value org.opengis.referencing.ObjectDomain#SCOPE_KEY}</td>
 *     <td>{@link String} or {@link InternationalString}</td>
 *     <td>{@link DefaultObjectDomain#getScope()}</td>
 *   </tr><tr>
 *     <td>{@value org.opengis.referencing.datum.Datum#ANCHOR_DEFINITION_KEY}</td>
 *     <td>{@link InternationalString} or {@link String}</td>
 *     <td>{@link AbstractDatum#getAnchorDefinition()}</td>
 *   </tr><tr>
 *     <td>{@value org.opengis.referencing.datum.Datum#ANCHOR_EPOCH_KEY}</td>
 *     <td>{@link java.time.temporal.Temporal}</td>
 *     <td>{@link AbstractDatum#getAnchorEpoch()}</td>
 *   </tr><tr>
 *     <td>{@value org.opengis.referencing.IdentifiedObject#REMARKS_KEY}</td>
 *     <td>{@link InternationalString} or {@link String}</td>
 *     <td>{@link AbstractIdentifiedObject#getRemarks()}</td>
 *   </tr><tr>
 *     <td>{@value org.apache.sis.referencing.AbstractIdentifiedObject#DEPRECATED_KEY}</td>
 *     <td>{@link Boolean}</td>
 *     <td>{@link AbstractIdentifiedObject#isDeprecated()}</td>
 *   </tr><tr>
 *     <td>{@value org.apache.sis.referencing.AbstractIdentifiedObject#LOCALE_KEY}</td>
 *     <td>{@link Locale}</td>
 *     <td>(none)</td>
 *   </tr>
 * </table>
 *
 * <h2>Localization</h2>
 * All localizable attributes like {@code "remarks"} may have a language and country code suffix.
 * For example, the {@code "remarks_fr"} property stands for remarks in {@linkplain Locale#FRENCH French} and
 * the {@code "remarks_fr_CA"} property stands for remarks in {@linkplain Locale#CANADA_FRENCH French Canadian}.
 * They are convenience properties for building the {@code InternationalString} value.
 *
 * <p>The {@code "locale"} property applies only in case of exception for formatting the error message, and
 * is used only on a <em>best effort</em> basis. The locale is discarded after successful construction
 * since localizations are applied by the {@link InternationalString#toString(Locale)} method.</p>
 *
 * @author  Martin Desruisseaux (IRD, Geomatys)
 * @author  Guilhem Legal (Geomatys)
 * @author  Johann Sorel (Geomatys)
 * @version 1.5
 * @since   0.6
 */
public class GeodeticObjectFactory extends AbstractFactory implements CRSFactory, CSFactory, DatumFactory, Parser {
    /**
     * The logger to use for reporting object creations.
     */
    private static final Logger LOGGER = Logger.getLogger(Loggers.CRS_FACTORY);

    /**
     * The constructor for WKT parsers, fetched when first needed. The WKT parser is defined in the
     * same module as this class, so we will hopefully not have security issues.  But we have to
     * use reflection because the parser class is not yet public (because we do not want to commit
     * its API yet).
     */
    private static volatile Constructor<? extends Parser> parserConstructor;

    /**
     * The default properties, or an empty map if none. This map shall not change after construction in
     * order to allow usage without synchronization in multi-thread context. But we do not need to wrap
     * in a unmodifiable map since {@code GeodeticObjectFactory} does not provide public access to it.
     */
    private final Map<String,?> defaultProperties;

    /**
     * Weak references to existing objects (CRS, CS, Datum, Ellipsoid or PrimeMeridian).
     * This set is used in order to return a pre-existing object instead of creating a new one.
     */
    private final WeakHashSet<AbstractIdentifiedObject> pool;

    /**
     * The <i>Well Known Text</i> parser for {@code CoordinateReferenceSystem} instances.
     * This parser is not thread-safe, so we need to prevent two threads from using the same instance at the same time.
     */
    private final AtomicReference<Parser> parser;

    /**
     * The default factory instance.
     */
    private static final GeodeticObjectFactory INSTANCE = new GeodeticObjectFactory();

    /**
     * Returns the default provider of {@code IdentifiedObject} instances.
     * This is the factory used by the Apache SIS library when no non-null
     * {@link CRSFactory}, {@link CSFactory} or {@link DatumFactory} has been explicitly specified.
     * This method can be invoked directly, or indirectly through
     * {@code ServiceLoader.load(T)} where <var>T</var> is one of above-cited interfaces.
     *
     * @return the default provider of geodetic objects.
     *
     * @see java.util.ServiceLoader
     * @since 1.4
     */
    public static GeodeticObjectFactory provider() {
        return INSTANCE;
    }

    /**
     * Constructs a factory with no default properties.
     *
     * @see #provider()
     */
    public GeodeticObjectFactory() {
        this(null);
    }

    /**
     * Constructs a factory with the given default properties.
     * {@code GeodeticObjectFactory} will fallback on the map given to this constructor for any property
     * not present in the map provided to a {@code createFoo(Map<String,?>, …)} method.
     *
     * @param  properties  the default properties, or {@code null} if none.
     */
    public GeodeticObjectFactory(final Map<String,?> properties) {
        defaultProperties = (properties != null) ? Map.copyOf(properties) : Map.of();
        pool = new WeakHashSet<>(AbstractIdentifiedObject.class);
        parser = new AtomicReference<>();
    }

    /**
     * Returns the union of the given {@code properties} map with the default properties given at
     * {@linkplain #GeodeticObjectFactory(Map) construction time}. Entries in the given properties
     * map have precedence, even if their {@linkplain java.util.Map.Entry#getValue() value} is {@code null}
     * (i.e. a null value "erase" the default property value).
     * Entries with null value after the union will be omitted.
     *
     * <p>This method is invoked by all {@code createFoo(Map<String,?>, …)} methods. Subclasses can
     * override this method if they want to add, remove or edit property values with more flexibility
     * than {@linkplain #GeodeticObjectFactory(Map) constant values specified at construction time}.</p>
     *
     * @param  properties  the properties supplied in a call to a {@code createFoo(Map, …)} method.
     * @return the union of the given properties with the default properties.
     */
    protected Map<String,?> complete(final Map<String,?> properties) {
        return new MergedProperties(Objects.requireNonNull(properties), defaultProperties) {
            /**
             * Returns the value for an "invisible" entry providing the math transform factory to use.
             * The enclosing factory handles the {@code "mtFactory"} differently than other properties
             * because a math transform factory is normally not needed for {@link GeodeticObjectFactory}.
             * However, an exception exists when creating the SIS implementation of derived or projected
             * CRS, because of the way we implemented derived CRS. But this oddity is specific to SIS.
             */
            @Override
            protected Object invisibleEntry(final Object key) {
                if (ReferencingFactoryContainer.MT_FACTORY.equals(key)) {
                    return DefaultMathTransformFactory.provider();
                } else {
                    return super.invisibleEntry(key);
                }
            }
        };
    }

    /**
     * Returns a unique instance of the given object. If this method recycles an existing object,
     * then the existing instance is returned silently. Otherwise this method logs a message at
     * {@link Level#FINE} or {@link Level#FINER} telling that a new object has been created.
     * The finer level is used if the object has been creating during an operation that creates
     * a lot of candidates in search for a CRS matching some criterion.
     */
    private <T extends AbstractIdentifiedObject> T unique(final String caller, final T object) {
        final T c = pool.unique(object);
        if (c == object) {
            final Level level = Semaphores.query(Semaphores.FINER_OBJECT_CREATION_LOGS) ? Level.FINER : Level.FINE;
            if (LOGGER.isLoggable(level)) {
                final String id = IdentifiedObjects.toString(IdentifiedObjects.getIdentifier(c, null));
                final LogRecord record = Messages.forLocale(null).getLogRecord(level,
                        (id != null) ? Messages.Keys.CreatedIdentifiedObject_3
                                     : Messages.Keys.CreatedNamedObject_2,
                        c.getInterface(), c.getName().getCode(), id);

                Logging.completeAndLog(LOGGER, GeodeticObjectFactory.class, caller, record);
            }
        }
        return c;
    }

    /**
     * Creates a geocentric coordinate reference system from a Cartesian coordinate system.
     * Geocentric CRS have their origin at the approximate centre of mass of the earth.
     * An {@linkplain #createGeodeticCRS(Map, GeodeticDatum, SphericalCS) alternate method} allows creation of the
     * same kind of CRS with spherical coordinate system instead of a Cartesian one.
     *
     * <h4>Dependencies</h4>
     * The components needed by this method can be created by the following methods:
     * <ol>
     *   <li>{@link #createCoordinateSystemAxis(Map, String, AxisDirection, Unit)}</li>
     *   <li>{@link #createCartesianCS(Map, CoordinateSystemAxis, CoordinateSystemAxis, CoordinateSystemAxis)}</li>
     *   <li>One of:<ul>
     *     <li>{@link #createEllipsoid(Map, double, double, Unit)}</li>
     *     <li>{@link #createFlattenedSphere(Map, double, double, Unit)}</li>
     *   </ul></li>
     *   <li>{@link #createPrimeMeridian(Map, double, Unit)}</li>
     *   <li>{@link #createGeodeticDatum(Map, Ellipsoid, PrimeMeridian)}</li>
     *   <li>{@link #createDatumEnsemble(Map, Collection, PositionalAccuracy)} (optional)</li>
     * </ol>
     *
     * At least one of the {@code datum} and {@code ensemble} arguments shall be non-null.
     * The default implementation creates a {@link DefaultGeocentricCRS} instance.
     *
     * @param  properties  name and other properties to give to the new object.
     * @param  datum       geodetic reference frame, or {@code null} if the CRS is associated only to a datum ensemble.
     * @param  ensemble    collection of reference frames which for low accuracy requirements may be considered to be
     *                     insignificantly different from each other, or {@code null} if there is no such ensemble.
     * @param  cs          the three-dimensional Cartesian coordinate system for the created CRS.
     * @throws FactoryException if the object creation failed.
     *
     * @see DefaultGeocentricCRS#DefaultGeocentricCRS(Map, GeodeticDatum, DatumEnsemble, CartesianCS)
     * @see GeodeticAuthorityFactory#createGeodeticCRS(String)
     *
     * @since 1.5
     */
    @Override
    public GeodeticCRS createGeodeticCRS(final Map<String,?> properties,
                                         final GeodeticDatum datum,
                                         final DatumEnsemble<GeodeticDatum> ensemble,
                                         final CartesianCS cs)
            throws FactoryException
    {
        final DefaultGeocentricCRS crs;
        try {
            crs = new DefaultGeocentricCRS(complete(properties), datum, ensemble, cs);
        } catch (IllegalArgumentException exception) {
            throw new InvalidGeodeticParameterException(exception);
        }
        return unique("createGeodeticCRS", crs);
    }

    /**
     * Creates a geocentric coordinate reference system from a Cartesian coordinate system.
     *
     * @param  properties  name and other properties to give to the new object.
     * @param  datum       the geodetic datum to use in created CRS.
     * @param  cs          the three-dimensional Cartesian coordinate system for the created CRS.
     * @throws FactoryException if the object creation failed.
     *
     * @deprecated ISO 19111:2019 does not define an explicit class for geocentric CRS.
     * Use {@link #createGeodeticCRS(Map, GeodeticDatum, CartesianCS)} instead.
     */
    @Override
    @Deprecated(since = "2.0")  // Temporary version number until this branch is released.
    public GeocentricCRS createGeocentricCRS(final Map<String,?> properties,
            final GeodeticDatum datum, final CartesianCS cs) throws FactoryException
    {
        final DefaultGeocentricCRS crs;
        try {
            crs = new DefaultGeocentricCRS(complete(properties), datum, cs);
        } catch (IllegalArgumentException exception) {
            throw new InvalidGeodeticParameterException(exception);
        }
        return unique("createGeocentricCRS", crs);
    }

    /**
     * Creates a three-dimensional Cartesian coordinate system from the given set of axis.
     * This coordinate system can be used with geocentric, engineering and derived CRS.
     *
     * <h4>Dependencies</h4>
     * The components needed by this method can be created by the following methods:
     * <ol>
     *   <li>{@link #createCoordinateSystemAxis(Map, String, AxisDirection, Unit)}</li>
     * </ol>
     *
     * The default implementation creates a {@link DefaultCartesianCS} instance.
     *
     * @param  properties  name and other properties to give to the new object.
     * @param  axis0       the first  axis (e.g. “Geocentric X”).
     * @param  axis1       the second axis (e.g. “Geocentric Y”).
     * @param  axis2       the third  axis (e.g. “Geocentric Z”).
     * @throws FactoryException if the object creation failed.
     *
     * @see DefaultCartesianCS#DefaultCartesianCS(Map, CoordinateSystemAxis, CoordinateSystemAxis, CoordinateSystemAxis)
     * @see GeodeticAuthorityFactory#createCartesianCS(String)
     */
    @Override
    public CartesianCS createCartesianCS(final Map<String,?> properties,
                                         final CoordinateSystemAxis axis0,
                                         final CoordinateSystemAxis axis1,
                                         final CoordinateSystemAxis axis2)
            throws FactoryException
    {
        final DefaultCartesianCS cs;
        try {
            cs = new DefaultCartesianCS(complete(properties), axis0, axis1, axis2);
        } catch (IllegalArgumentException exception) {
            throw new InvalidGeodeticParameterException(exception);
        }
        return unique("createCartesianCS", cs);
    }

    /**
     * Creates a geocentric coordinate reference system from a spherical coordinate system.
     * Geocentric CRS have their origin at the approximate centre of mass of the earth.
     * An {@linkplain #createGeodeticCRS(Map, GeodeticDatum, CartesianCS) alternate method} allows creation of the
     * same kind of CRS with Cartesian coordinate system instead of a spherical one.
     *
     * <h4>Dependencies</h4>
     * The components needed by this method can be created by the following methods:
     * <ol>
     *   <li>{@link #createCoordinateSystemAxis(Map, String, AxisDirection, Unit)}</li>
     *   <li>{@link #createSphericalCS(Map, CoordinateSystemAxis, CoordinateSystemAxis, CoordinateSystemAxis)}</li>
     *   <li>One of:<ul>
     *     <li>{@link #createEllipsoid(Map, double, double, Unit)}</li>
     *     <li>{@link #createFlattenedSphere(Map, double, double, Unit)}</li>
     *   </ul></li>
     *   <li>{@link #createPrimeMeridian(Map, double, Unit)}</li>
     *   <li>{@link #createGeodeticDatum(Map, Ellipsoid, PrimeMeridian)}</li>
     *   <li>{@link #createDatumEnsemble(Map, Collection, PositionalAccuracy)} (optional)</li>
     * </ol>
     *
     * At least one of the {@code datum} and {@code ensemble} arguments shall be non-null.
     * The default implementation creates a {@link DefaultGeocentricCRS} instance.
     *
     * @param  properties  name and other properties to give to the new object.
     * @param  datum       geodetic reference frame, or {@code null} if the CRS is associated only to a datum ensemble.
     * @param  ensemble    collection of reference frames which for low accuracy requirements may be considered to be
     *                     insignificantly different from each other, or {@code null} if there is no such ensemble.
     * @param  cs          the spherical coordinate system for the created CRS.
     * @throws FactoryException if the object creation failed.
     *
     * @see DefaultGeocentricCRS#DefaultGeocentricCRS(Map, GeodeticDatum, DatumEnsemble, SphericalCS)
     * @see GeodeticAuthorityFactory#createGeodeticCRS(String)
     *
     * @since 1.5
     */
    @Override
    public GeodeticCRS createGeodeticCRS(final Map<String,?> properties,
                                         final GeodeticDatum datum,
                                         final DatumEnsemble<GeodeticDatum> ensemble,
                                         final SphericalCS cs)
            throws FactoryException
    {
        final DefaultGeocentricCRS crs;
        try {
            crs = new DefaultGeocentricCRS(complete(properties), datum, ensemble, cs);
        } catch (IllegalArgumentException exception) {
            throw new InvalidGeodeticParameterException(exception);
        }
        return unique("createGeodeticCRS", crs);
    }

    /**
     * Creates a geocentric coordinate reference system from a spherical coordinate system.
     *
     * @param  properties  name and other properties to give to the new object.
     * @param  datum       the geodetic datum to use in created CRS.
     * @param  cs          the three-dimensional Cartesian coordinate system for the created CRS.
     * @throws FactoryException if the object creation failed.
     *
     * @deprecated ISO 19111:2019 does not define an explicit class for geocentric CRS.
     * Use {@link #createGeodeticCRS(Map, GeodeticDatum, SphericalCS)} instead.
     */
    @Override
    @Deprecated(since = "2.0")  // Temporary version number until this branch is released.
    public GeocentricCRS createGeocentricCRS(final Map<String,?> properties,
            final GeodeticDatum datum, final SphericalCS cs) throws FactoryException
    {
        final DefaultGeocentricCRS crs;
        try {
            crs = new DefaultGeocentricCRS(complete(properties), datum, cs);
        } catch (IllegalArgumentException exception) {
            throw new InvalidGeodeticParameterException(exception);
        }
        return unique("createGeocentricCRS", crs);
    }

    /**
     * Creates a spherical coordinate system from the given set of axis.
     * This coordinate system can be used with geocentric, engineering and derived CRS.
     *
     * <h4>Dependencies</h4>
     * The components needed by this method can be created by the following methods:
     * <ol>
     *   <li>{@link #createCoordinateSystemAxis(Map, String, AxisDirection, Unit)}</li>
     * </ol>
     *
     * The default implementation creates a {@link DefaultSphericalCS} instance.
     *
     * @param  properties  name and other properties to give to the new object.
     * @param  axis0       the first  axis (e.g. “Spherical latitude”).
     * @param  axis1       the second axis (e.g. “Spherical longitude”).
     * @param  axis2       the third  axis (e.g. “Geocentric radius”).
     * @throws FactoryException if the object creation failed.
     *
     * @see DefaultSphericalCS#DefaultSphericalCS(Map, CoordinateSystemAxis, CoordinateSystemAxis, CoordinateSystemAxis)
     * @see GeodeticAuthorityFactory#createSphericalCS(String)
     */
    @Override
    public SphericalCS createSphericalCS(final Map<String,?> properties,
                                         final CoordinateSystemAxis axis0,
                                         final CoordinateSystemAxis axis1,
                                         final CoordinateSystemAxis axis2)
            throws FactoryException
    {
        final DefaultSphericalCS cs;
        try {
            cs = new DefaultSphericalCS(complete(properties), axis0, axis1, axis2);
        } catch (IllegalArgumentException exception) {
            throw new InvalidGeodeticParameterException(exception);
        }
        return unique("createSphericalCS", cs);
    }

    /**
     * Creates a spherical coordinate system without radius.
     * This coordinate system can be used with geocentric, engineering and derived CRS.
     *
     * <h4>Dependencies</h4>
     * The components needed by this method can be created by the following methods:
     * <ol>
     *   <li>{@link #createCoordinateSystemAxis(Map, String, AxisDirection, Unit)}</li>
     * </ol>
     *
     * The default implementation creates a {@link DefaultSphericalCS} instance.
     *
     * @param  properties  name and other properties to give to the new object.
     * @param  axis0       the first  axis (e.g. “Spherical latitude”).
     * @param  axis1       the second axis (e.g. “Spherical longitude”).
     * @throws FactoryException if the object creation failed.
     *
     * @see DefaultSphericalCS#DefaultSphericalCS(Map, CoordinateSystemAxis, CoordinateSystemAxis)
     *
     * @since 1.4
     */
    @Override
    public SphericalCS createSphericalCS(final Map<String,?> properties,
                                         final CoordinateSystemAxis axis0,
                                         final CoordinateSystemAxis axis1)
            throws FactoryException
    {
        final DefaultSphericalCS cs;
        try {
            cs = new DefaultSphericalCS(complete(properties), axis0, axis1);
        } catch (IllegalArgumentException exception) {
            throw new InvalidGeodeticParameterException(exception);
        }
        return unique("createSphericalCS", cs);
    }

    /**
     * Creates a geographic coordinate reference system. It can be (<var>latitude</var>, <var>longitude</var>)
     * or (<var>longitude</var>, <var>latitude</var>), optionally with an ellipsoidal height.
     *
     * <h4>Dependencies</h4>
     * The components needed by this method can be created by the following methods:
     * <ol>
     *   <li>{@link #createCoordinateSystemAxis(Map, String, AxisDirection, Unit)}</li>
     *   <li>One of:<ul>
     *     <li>{@link #createEllipsoidalCS(Map, CoordinateSystemAxis, CoordinateSystemAxis)}</li>
     *     <li>{@link #createEllipsoidalCS(Map, CoordinateSystemAxis, CoordinateSystemAxis, CoordinateSystemAxis)}</li>
     *   </ul></li>
     *   <li>One of:<ul>
     *     <li>{@link #createEllipsoid(Map, double, double, Unit)}</li>
     *     <li>{@link #createFlattenedSphere(Map, double, double, Unit)}</li>
     *   </ul></li>
     *   <li>{@link #createPrimeMeridian(Map, double, Unit)}</li>
     *   <li>{@link #createGeodeticDatum(Map, Ellipsoid, PrimeMeridian)}</li>
     *   <li>{@link #createDatumEnsemble(Map, Collection, PositionalAccuracy)} (optional)</li>
     * </ol>
     *
     * At least one of the {@code datum} and {@code ensemble} arguments shall be non-null.
     * The default implementation creates a {@link DefaultGeographicCRS} instance.
     *
     * @param  properties  name and other properties to give to the new object.
     * @param  datum       geodetic reference frame, or {@code null} if the CRS is associated only to a datum ensemble.
     * @param  ensemble    collection of reference frames which for low accuracy requirements may be considered to be
     *                     insignificantly different from each other, or {@code null} if there is no such ensemble.
     * @param  cs          the two- or three-dimensional ellipsoidal coordinate system for the created CRS.
     * @throws FactoryException if the object creation failed.
     *
     * @see DefaultGeographicCRS#DefaultGeographicCRS(Map, GeodeticDatum, DatumEnsemble, EllipsoidalCS)
     * @see GeodeticAuthorityFactory#createGeographicCRS(String)
     *
     * @since 1.5
     */
    @Override
    public GeographicCRS createGeographicCRS(final Map<String,?> properties,
                                             final GeodeticDatum datum,
                                             final DatumEnsemble<GeodeticDatum> ensemble,
                                             final EllipsoidalCS cs)
            throws FactoryException
    {
        final DefaultGeographicCRS crs;
        try {
            crs = new DefaultGeographicCRS(complete(properties), datum, ensemble, cs);
        } catch (IllegalArgumentException exception) {
            throw new InvalidGeodeticParameterException(exception);
        }
        return unique("createGeographicCRS", crs);
    }

    /**
     * Creates a datum ensemble from a collection of members and an ensemble accuracy.
     *
     * @param  <D>         the type of datum contained in the ensemble.
     * @param  properties  name and other properties to give to the new object.
     * @param  members     datum or reference frames which are members of the datum ensemble.
     * @param  accuracy    inaccuracy introduced through use of the given collection of datums.
     * @return the datum ensemble for the given properties.
     * @throws FactoryException if the object creation failed.
     *
     * @since 1.5
     */
    @Override
    public <D extends Datum> DatumEnsemble<D> createDatumEnsemble(final Map<String,?> properties,
                                                                  final Collection<? extends D> members,
                                                                  final PositionalAccuracy accuracy)
            throws FactoryException
    {
        final DefaultDatumEnsemble<D> ensemble;
        try {
            ensemble = new DefaultDatumEnsemble<>(complete(properties), members, accuracy);
        } catch (IllegalArgumentException exception) {
            throw new InvalidGeodeticParameterException(exception);
        }
        return unique("createDatumEnsemble", ensemble);
    }

    /**
     * Creates a static geodetic reference frame from ellipsoid and (optionally) Bursa-Wolf parameters.
     * Geodetic reference frame defines the location and orientation of an ellipsoid that approximates the shape of the earth.
     * This datum can be used with geographic and geocentric <abbr>CRS</abbr>.
     *
     * <h4>Dependencies</h4>
     * The components needed by this method can be created by the following methods:
     * <ol>
     *   <li>One of:<ul>
     *     <li>{@link #createEllipsoid(Map, double, double, Unit)}</li>
     *     <li>{@link #createFlattenedSphere(Map, double, double, Unit)}</li>
     *   </ul></li>
     *   <li>{@link #createPrimeMeridian(Map, double, Unit)}</li>
     * </ol>
     *
     * The default implementation creates a {@link DefaultGeodeticDatum} instance.
     *
     * @param  properties     name and other properties to give to the new object.
     * @param  ellipsoid      the ellipsoid to use in new geodetic reference frame.
     * @param  primeMeridian  the prime meridian to use in new geodetic reference frame.
     * @throws FactoryException if the object creation failed.
     *
     * @see DefaultGeodeticDatum#DefaultGeodeticDatum(Map, Ellipsoid, PrimeMeridian)
     * @see GeodeticAuthorityFactory#createGeodeticDatum(String)
     */
    @Override
    public GeodeticDatum createGeodeticDatum(final Map<String,?> properties,
                                             final Ellipsoid     ellipsoid,
                                             final PrimeMeridian primeMeridian)
            throws FactoryException
    {
        final DefaultGeodeticDatum datum;
        try {
            datum = new DefaultGeodeticDatum(complete(properties), ellipsoid, primeMeridian);
        } catch (IllegalArgumentException exception) {
            throw new InvalidGeodeticParameterException(exception);
        }
        return unique("createGeodeticDatum", datum);
    }

    /**
     * Creates a dynamic geodetic reference frame from ellipsoid and frame reference epoch.
     * The arguments are the same as for the {@linkplain #createGeodeticDatum(Map, Ellipsoid,
     * PrimeMeridian) static datum}, with the addition of a mandatory frame reference epoch.
     * The returned object implements the {@link DynamicReferenceFrame} interface.
     *
     * @param  properties     name and other properties to give to the new object.
     * @param  ellipsoid      the ellipsoid to use in new geodetic reference frame.
     * @param  primeMeridian  the prime meridian to use in new geodetic reference frame.
     * @param  epoch          the epoch to which the definition of the dynamic reference frame is referenced.
     * @throws FactoryException if the object creation failed.
     *
     * @see DefaultGeodeticDatum.Dynamic#Dynamic(Map, Ellipsoid, PrimeMeridian, Temporal)
     * @see GeodeticAuthorityFactory#createGeodeticDatum(String)
     *
     * @since 1.5
     */
    @Override
    public GeodeticDatum createGeodeticDatum(final Map<String,?> properties,
                                             final Ellipsoid     ellipsoid,
                                             final PrimeMeridian primeMeridian,
                                             final Temporal      epoch)
            throws FactoryException
    {
        final DefaultGeodeticDatum datum;
        try {
            datum = new DefaultGeodeticDatum.Dynamic(complete(properties), ellipsoid, primeMeridian, epoch);
        } catch (IllegalArgumentException exception) {
            throw new InvalidGeodeticParameterException(exception);
        }
        return unique("createGeodeticDatum", datum);
    }

    /**
     * Creates a prime meridian, relative to Greenwich.
     * Defines the origin from which longitude values are determined.
     *
     * <p>The default implementation creates a {@link DefaultPrimeMeridian} instance.</p>
     *
     * @param  properties   name and other properties to give to the new object.
     * @param  longitude    the longitude of prime meridian in supplied angular units East of Greenwich.
     * @param  angularUnit  the angular units of longitude.
     * @throws FactoryException if the object creation failed.
     *
     * @see DefaultPrimeMeridian#DefaultPrimeMeridian(Map, double, Unit)
     * @see GeodeticAuthorityFactory#createPrimeMeridian(String)
     */
    @Override
    public PrimeMeridian createPrimeMeridian(final Map<String,?> properties,
                                             final double        longitude,
                                             final Unit<Angle>   angularUnit)
            throws FactoryException
    {
        final DefaultPrimeMeridian meridian;
        try {
            meridian = new DefaultPrimeMeridian(complete(properties), longitude, angularUnit);
        } catch (IllegalArgumentException exception) {
            throw new InvalidGeodeticParameterException(exception);
        }
        return unique("createPrimeMeridian", meridian);
    }

    /**
     * Creates an ellipsoidal coordinate system without ellipsoidal height.
     * It can be (<var>latitude</var>, <var>longitude</var>) or (<var>longitude</var>, <var>latitude</var>).
     *
     * <h4>Dependencies</h4>
     * The components needed by this method can be created by the following methods:
     * <ol>
     *   <li>{@link #createCoordinateSystemAxis(Map, String, AxisDirection, Unit)}</li>
     * </ol>
     *
     * The default implementation creates a {@link DefaultEllipsoidalCS} instance.
     *
     * @param  properties  name and other properties to give to the new object.
     * @param  axis0       the first  axis (e.g. “Geodetic latitude”).
     * @param  axis1       the second axis (e.g. “Geodetic longitude”).
     * @throws FactoryException if the object creation failed.
     *
     * @see DefaultEllipsoidalCS#DefaultEllipsoidalCS(Map, CoordinateSystemAxis, CoordinateSystemAxis)
     * @see GeodeticAuthorityFactory#createEllipsoidalCS(String)
     */
    @Override
    public EllipsoidalCS createEllipsoidalCS(final Map<String,?> properties,
                                             final CoordinateSystemAxis axis0,
                                             final CoordinateSystemAxis axis1)
            throws FactoryException
    {
        final DefaultEllipsoidalCS cs;
        try {
            cs = new DefaultEllipsoidalCS(complete(properties), axis0, axis1);
        } catch (IllegalArgumentException exception) {
            throw new InvalidGeodeticParameterException(exception);
        }
        return unique("createEllipsoidalCS", cs);
    }

    /**
     * Creates an ellipsoidal coordinate system with ellipsoidal height.
     * It can be (<var>latitude</var>, <var>longitude</var>, <var>height</var>)
     * or (<var>longitude</var>, <var>latitude</var>, <var>height</var>).
     *
     * <h4>Dependencies</h4>
     * The components needed by this method can be created by the following methods:
     * <ol>
     *   <li>{@link #createCoordinateSystemAxis(Map, String, AxisDirection, Unit)}</li>
     * </ol>
     *
     * The default implementation creates a {@link DefaultEllipsoidalCS} instance.
     *
     * @param  properties  name and other properties to give to the new object.
     * @param  axis0       the first  axis (e.g. “Geodetic latitude”).
     * @param  axis1       the second axis (e.g. “Geodetic longitude”).
     * @param  axis2       the third  axis (e.g. “Ellipsoidal height”).
     * @throws FactoryException if the object creation failed.
     *
     * @see DefaultEllipsoidalCS#DefaultEllipsoidalCS(Map, CoordinateSystemAxis, CoordinateSystemAxis, CoordinateSystemAxis)
     * @see GeodeticAuthorityFactory#createEllipsoidalCS(String)
     */
    @Override
    public EllipsoidalCS createEllipsoidalCS(final Map<String,?> properties,
                                             final CoordinateSystemAxis axis0,
                                             final CoordinateSystemAxis axis1,
                                             final CoordinateSystemAxis axis2)
            throws FactoryException
    {
        final DefaultEllipsoidalCS cs;
        try {
            cs = new DefaultEllipsoidalCS(complete(properties), axis0, axis1, axis2);
        } catch (IllegalArgumentException exception) {
            throw new InvalidGeodeticParameterException(exception);
        }
        return unique("createEllipsoidalCS", cs);
    }

    /**
     * Creates an ellipsoid from semi-axis length values.
     * The default implementation creates a {@link DefaultEllipsoid} instance.
     *
     * @param  properties     name and other properties to give to the new object.
     * @param  semiMajorAxis  the equatorial radius in supplied linear units.
     * @param  semiMinorAxis  the polar radius in supplied linear units.
     * @param  unit           the linear units of ellipsoid axes.
     * @throws FactoryException if the object creation failed.
     *
     * @see DefaultEllipsoid#createEllipsoid(Map, double, double, Unit)
     * @see GeodeticAuthorityFactory#createEllipsoid(String)
     */
    @Override
    public Ellipsoid createEllipsoid(final Map<String,?> properties,
                                     final double semiMajorAxis,
                                     final double semiMinorAxis,
                                     final Unit<Length> unit)
            throws FactoryException
    {
        final DefaultEllipsoid ellipsoid;
        try {
            ellipsoid = DefaultEllipsoid.createEllipsoid(complete(properties), semiMajorAxis, semiMinorAxis, unit);
        } catch (IllegalArgumentException exception) {
            throw new InvalidGeodeticParameterException(exception);
        }
        return unique("createEllipsoid", ellipsoid);
    }

    /**
     * Creates an ellipsoid from a major semi-axis length and inverse flattening.
     * The default implementation creates a {@link DefaultEllipsoid} instance.
     *
     * @param  properties         name and other properties to give to the new object.
     * @param  semiMajorAxis      the equatorial radius in supplied linear units.
     * @param  inverseFlattening  the eccentricity of ellipsoid.
     * @param  unit               the linear units of major axis.
     * @throws FactoryException if the object creation failed.
     *
     * @see DefaultEllipsoid#createFlattenedSphere(Map, double, double, Unit)
     * @see GeodeticAuthorityFactory#createEllipsoid(String)
     */
    @Override
    public Ellipsoid createFlattenedSphere(final Map<String,?> properties,
                                           final double semiMajorAxis,
                                           final double inverseFlattening,
                                           final Unit<Length> unit)
            throws FactoryException
    {
        final DefaultEllipsoid ellipsoid;
        try {
            ellipsoid = DefaultEllipsoid.createFlattenedSphere(complete(properties), semiMajorAxis, inverseFlattening, unit);
        } catch (IllegalArgumentException exception) {
            throw new InvalidGeodeticParameterException(exception);
        }
        return unique("createFlattenedSphere", ellipsoid);
    }

    /**
     * Creates a projected coordinate reference system from a conversion.
     * Projected CRS are used to approximate the shape of the earth on a planar surface in such a way
     * that the distortion that is inherent to the approximation is controlled and known.
     *
     * <h4>Dependencies</h4>
     * The components needed by this method can be created by the following methods:
     * <ol>
     *   <li>{@link #createCoordinateSystemAxis(Map, String, AxisDirection, Unit)}</li>
     *   <li>{@link #createCartesianCS(Map, CoordinateSystemAxis, CoordinateSystemAxis)}</li>
     *   <li>{@link #createEllipsoidalCS(Map, CoordinateSystemAxis, CoordinateSystemAxis)}</li>
     *   <li>One of:<ul>
     *     <li>{@link #createEllipsoid(Map, double, double, Unit)}</li>
     *     <li>{@link #createFlattenedSphere(Map, double, double, Unit)}</li>
     *   </ul></li>
     *   <li>{@link #createPrimeMeridian(Map, double, Unit)}</li>
     *   <li>{@link #createGeodeticDatum(Map, Ellipsoid, PrimeMeridian)}</li>
     *   <li>{@link #createGeographicCRS(Map, GeodeticDatum, EllipsoidalCS)}</li>
     *   <li>{@link org.apache.sis.referencing.operation.DefaultCoordinateOperationFactory#createDefiningConversion(Map, OperationMethod, ParameterValueGroup)}</li>
     * </ol>
     *
     * The supplied {@code conversion} argument shall <strong>not</strong> includes the operation steps
     * for performing {@linkplain org.apache.sis.referencing.cs.CoordinateSystems#swapAndScaleAxes unit
     * conversions and change of axis order} since those operations will be inferred by this constructor.
     *
     * <p>The default implementation creates a {@link DefaultProjectedCRS} instance.</p>
     *
     * @param  properties     name and other properties to give to the new object.
     * @param  baseCRS        the geographic coordinate reference system to base projection on.
     * @param  baseToDerived  the defining conversion from a {@linkplain AxesConvention#NORMALIZED normalized} base to a normalized derived CRS.
     * @param  derivedCS      the coordinate system for the projected CRS.
     * @throws FactoryException if the object creation failed.
     *
     * @see DefaultProjectedCRS#DefaultProjectedCRS(Map, GeographicCRS, Conversion, CartesianCS)
     * @see GeodeticAuthorityFactory#createProjectedCRS(String)
     */
    @Override
    public ProjectedCRS createProjectedCRS(final Map<String,?> properties,
                                           final GeographicCRS baseCRS,
                                           final Conversion    baseToDerived,
                                           final CartesianCS   derivedCS)
            throws FactoryException
    {
        final DefaultProjectedCRS crs;
        try {
            crs = new DefaultProjectedCRS(complete(properties), baseCRS, baseToDerived, derivedCS);
        } catch (IllegalArgumentException exception) {
            final Throwable cause = exception.getCause();
            if (cause instanceof FactoryException) {
                throw (FactoryException) cause;         // Must be propagated for allowing caller to catch NoSuchIdentifierException.
            }
            throw new InvalidGeodeticParameterException(exception);
        }
        return unique("createProjectedCRS", crs);
    }

    /**
     * Creates a two-dimensional Cartesian coordinate system from the given pair of axis.
     * This coordinate system can be used with projected, engineering and derived CRS.
     *
     * <h4>Dependencies</h4>
     * The components needed by this method can be created by the following methods:
     * <ol>
     *   <li>{@link #createCoordinateSystemAxis(Map, String, AxisDirection, Unit)}</li>
     * </ol>
     *
     * The default implementation creates a {@link DefaultCartesianCS} instance.
     *
     * @param  properties  name and other properties to give to the new object.
     * @param  axis0       the first  axis (e.g. “Easting”).
     * @param  axis1       the second axis (e.g. “Northing”).
     * @throws FactoryException if the object creation failed.
     *
     * @see DefaultCartesianCS#DefaultCartesianCS(Map, CoordinateSystemAxis, CoordinateSystemAxis)
     * @see GeodeticAuthorityFactory#createCartesianCS(String)
     */
    @Override
    public CartesianCS createCartesianCS(final Map<String,?> properties,
                                         final CoordinateSystemAxis axis0,
                                         final CoordinateSystemAxis axis1)
            throws FactoryException
    {
        final DefaultCartesianCS cs;
        try {
            cs = new DefaultCartesianCS(complete(properties), axis0, axis1);
        } catch (IllegalArgumentException exception) {
            throw new InvalidGeodeticParameterException(exception);
        }
        return unique("createCartesianCS", cs);
    }

    /**
     * Creates a derived coordinate reference system from a conversion.
     * The derived CRS returned by this method may also implement the {@link GeodeticCRS}, {@link VerticalCRS},
     * {@link TemporalCRS} or {@link EngineeringCRS} interface depending on the type of the base CRS and the
     * coordinate system.
     *
     * <h4>Dependencies</h4>
     * The components needed by this method can be created by the following methods:
     * <ol>
     *   <li>{@link #createCoordinateSystemAxis(Map, String, AxisDirection, Unit)}</li>
     *   <li>A {@code createFooCS(…)} method for Cartesian, spherical, ellipsoidal, vertical, temporal, linear, affine, polar, cylindrical or user-defined CS.</li>
     *   <li>Another {@code createFooCRS(…)} method for geocentric, geographic, vertical, temporal or engineering CRS.</li>
     *   <li>{@link org.apache.sis.referencing.operation.DefaultCoordinateOperationFactory#createDefiningConversion(Map, OperationMethod, ParameterValueGroup)}</li>
     * </ol>
     *
     * The supplied {@code conversion} argument shall <strong>not</strong> includes the operation steps
     * for performing {@linkplain org.apache.sis.referencing.cs.CoordinateSystems#swapAndScaleAxes unit
     * conversions and change of axis order} since those operations will be inferred by this constructor.
     *
     * <p>The default implementation creates a {@link DefaultDerivedCRS} instance.</p>
     *
     * @param  properties     name and other properties to give to the new object.
     * @param  baseCRS        the coordinate reference system to base projection on. Shall be an instance of {@link SingleCRS}.
     * @param  baseToDerived  the defining conversion from a {@linkplain AxesConvention#NORMALIZED normalized} base to a normalized derived CRS.
     * @param  derivedCS      the coordinate system for the derived CRS.
     * @throws FactoryException if the object creation failed.
     *
     * @see DefaultDerivedCRS#create(Map, SingleCRS, Conversion, CoordinateSystem)
     * @see GeodeticAuthorityFactory#createDerivedCRS(String)
     */
    @Override
    public DerivedCRS createDerivedCRS(final Map<String,?> properties,
                                       final CoordinateReferenceSystem baseCRS,
                                       final Conversion baseToDerived,
                                       final CoordinateSystem derivedCS)
            throws FactoryException
    {
        ArgumentChecks.ensureCanCast("baseCRS", SingleCRS.class, baseCRS);
        final DefaultDerivedCRS crs;
        try {
            crs = DefaultDerivedCRS.create(complete(properties), (SingleCRS) baseCRS, baseToDerived, derivedCS);
        } catch (IllegalArgumentException exception) {
            final Throwable cause = exception.getCause();
            if (cause instanceof FactoryException) {
                throw (FactoryException) cause;         // Must be propagated for allowing caller to catch NoSuchIdentifierException.
            }
            throw new InvalidGeodeticParameterException(exception);
        }
        return unique("createDerivedCRS", crs);
    }

    /**
     * Creates a vertical coordinate reference system.
     * Vertical CRSs make use of the direction of gravity to define the concept of height or depth,
     * but the relationship with gravity may not be straightforward.
     *
     * <h4>Dependencies</h4>
     * The components needed by this method can be created by the following methods:
     * <ol>
     *   <li>{@link #createCoordinateSystemAxis(Map, String, AxisDirection, Unit)}</li>
     *   <li>{@link #createVerticalCS(Map, CoordinateSystemAxis)}</li>
     *   <li>{@link #createVerticalDatum(Map, RealizationMethod)}</li>
     *   <li>{@link #createDatumEnsemble(Map, Collection, PositionalAccuracy)} (optional)</li>
     * </ol>
     *
     * At least one of the {@code datum} and {@code ensemble} arguments shall be non-null.
     * The default implementation creates a {@link DefaultVerticalCRS} instance.
     *
     * @param  properties  name and other properties to give to the new object.
     * @param  datum       vertical reference frame, or {@code null} if the CRS is associated only to a datum ensemble.
     * @param  ensemble    collection of reference frames which for low accuracy requirements may be considered to be
     *                     insignificantly different from each other, or {@code null} if there is no such ensemble.
     * @param  cs          the vertical coordinate system for the created CRS.
     * @throws FactoryException if the object creation failed.
     *
     * @see DefaultVerticalCRS#DefaultVerticalCRS(Map, VerticalDatum, DatumEnsemble, VerticalCS)
     * @see GeodeticAuthorityFactory#createVerticalCRS(String)
     *
     * @since 1.5
     */
    @Override
    public VerticalCRS createVerticalCRS(final Map<String,?> properties,
                                         final VerticalDatum datum,
                                         final DatumEnsemble<VerticalDatum> ensemble,
                                         final VerticalCS cs)
            throws FactoryException
    {
        final DefaultVerticalCRS crs;
        try {
            crs = new DefaultVerticalCRS(complete(properties), datum, ensemble, cs);
        } catch (IllegalArgumentException exception) {
            throw new InvalidGeodeticParameterException(exception);
        }
        return unique("createVerticalCRS", crs);
    }

    /**
     * Creates a static vertical datum from a realization method.
     * The default implementation creates a {@link DefaultVerticalDatum} instance.
     *
     * @param  properties  name and other properties to give to the new object.
     * @param  method      the realization method of the vertical datum, or {@code null} if none.
     * @throws FactoryException if the object creation failed.
     *
     * @see DefaultVerticalDatum#DefaultVerticalDatum(Map, RealizationMethod)
     * @see GeodeticAuthorityFactory#createVerticalDatum(String)
     *
     * @since 2.0 (temporary version number until this branch is released)
     */
    @Override
    public VerticalDatum createVerticalDatum(final Map<String,?> properties,
                                             final RealizationMethod method)
            throws FactoryException
    {
        final DefaultVerticalDatum datum;
        try {
            datum = new DefaultVerticalDatum(complete(properties), method);
        } catch (IllegalArgumentException exception) {
            throw new InvalidGeodeticParameterException(exception);
        }
        return unique("createVerticalDatum", datum);
    }

    /**
<<<<<<< HEAD
     * Creates a vertical datum from an enumerated type value.
     * The default implementation creates a {@link DefaultVerticalDatum} instance.
     *
     * @param  properties  name and other properties to give to the new object.
     * @param  type        the type of this vertical datum (often geoidal).
     * @throws FactoryException if the object creation failed.
     *
     * @see DefaultVerticalDatum#DefaultVerticalDatum(Map, VerticalDatumType)
     * @see GeodeticAuthorityFactory#createVerticalDatum(String)
     *
     * @deprecated As of ISO 19111:2019, the {@code VerticalDatumType} argument is replaced by {@code RealizationMethod}.
     */
    @Override
    @Deprecated(since = "2.0")  // Temporary version number until this branch is released.
    public VerticalDatum createVerticalDatum(final Map<String,?> properties,
            final VerticalDatumType type) throws FactoryException
    {
        final DefaultVerticalDatum datum;
        try {
            datum = new DefaultVerticalDatum(complete(properties), type);
=======
     * Creates a dynamic vertical datum from a realization method and a frame reference epoch.
     * The arguments are the same as for the {@linkplain #createVerticalDatum(Map, RealizationMethod)
     * static datum}, with the addition of a mandatory frame reference epoch.
     * The returned object implements the {@link DynamicReferenceFrame} interface.
     *
     * @param  properties  name and other properties to give to the new object.
     * @param  method      the realization method of the vertical datum, or {@code null} if none.
     * @param  epoch       the epoch to which the definition of the dynamic reference frame is referenced.
     * @throws FactoryException if the object creation failed.
     *
     * @see DefaultVerticalDatum.Dynamic#Dynamic(Map, RealizationMethod, Temporal)
     * @see GeodeticAuthorityFactory#createVerticalDatum(String)
     *
     * @since 2.0 (temporary version number until this branch is released)
     */
    @Override
    public VerticalDatum createVerticalDatum(final Map<String,?> properties,
                                             final RealizationMethod method,
                                             final Temporal epoch)
            throws FactoryException
    {
        final DefaultVerticalDatum datum;
        try {
            datum = new DefaultVerticalDatum.Dynamic(complete(properties), method, epoch);
>>>>>>> 62047abd
        } catch (IllegalArgumentException exception) {
            throw new InvalidGeodeticParameterException(exception);
        }
        return unique("createVerticalDatum", datum);
    }

    /**
     * Creates a vertical coordinate system.
     * This coordinate system can be used with vertical and derived CRS.
     *
     * <h4>Dependencies</h4>
     * The components needed by this method can be created by the following methods:
     * <ol>
     *   <li>{@link #createCoordinateSystemAxis(Map, String, AxisDirection, Unit)}</li>
     * </ol>
     *
     * The default implementation creates a {@link DefaultVerticalCS} instance.
     *
     * @param  properties  name and other properties to give to the new object.
     * @param  axis        the single axis (e.g. “height” or “depth”).
     * @throws FactoryException if the object creation failed.
     *
     * @see DefaultVerticalCS#DefaultVerticalCS(Map, CoordinateSystemAxis)
     * @see GeodeticAuthorityFactory#createVerticalCS(String)
     */
    @Override
    public VerticalCS createVerticalCS(final Map<String,?> properties,
                                       final CoordinateSystemAxis axis)
            throws FactoryException
    {
        final DefaultVerticalCS cs;
        try {
            cs = new DefaultVerticalCS(complete(properties), axis);
        } catch (IllegalArgumentException exception) {
            throw new InvalidGeodeticParameterException(exception);
        }
        return unique("createVerticalCS", cs);
    }

    /**
     * Creates a temporal coordinate reference system.
     *
     * <h4>Dependencies</h4>
     * The components needed by this method can be created by the following methods:
     * <ol>
     *   <li>{@link #createCoordinateSystemAxis(Map, String, AxisDirection, Unit)}</li>
     *   <li>{@link #createTimeCS(Map, CoordinateSystemAxis)}</li>
     *   <li>{@link #createTemporalDatum(Map, Date)}</li>
     *   <li>{@link #createDatumEnsemble(Map, Collection, PositionalAccuracy)} (optional)</li>
     * </ol>
     *
     * At least one of the {@code datum} and {@code ensemble} arguments shall be non-null.
     * The default implementation creates a {@link DefaultTemporalCRS} instance.
     *
     * @param  properties  name and other properties to give to the new object.
     * @param  datum       temporal datum, or {@code null} if the CRS is associated only to a datum ensemble.
     * @param  ensemble    collection of datum which for low accuracy requirements may be considered to be
     *                     insignificantly different from each other, or {@code null} if there is no such ensemble.
     * @param  cs          the temporal coordinate system for the created CRS.
     * @throws FactoryException if the object creation failed.
     *
     * @see DefaultTemporalCRS#DefaultTemporalCRS(Map, TemporalDatum, DatumEnsemble, TimeCS)
     * @see GeodeticAuthorityFactory#createTemporalCRS(String)
     *
     * @since 1.5
     */
    @Override
    public TemporalCRS createTemporalCRS(final Map<String,?> properties,
                                         final TemporalDatum datum,
                                         final DatumEnsemble<TemporalDatum> ensemble,
                                         final TimeCS cs) throws FactoryException
    {
        final DefaultTemporalCRS crs;
        try {
            crs = new DefaultTemporalCRS(complete(properties), datum, ensemble, cs);
        } catch (IllegalArgumentException exception) {
            throw new InvalidGeodeticParameterException(exception);
        }
        return unique("createTemporalCRS", crs);
    }

    /**
     * Creates a temporal datum from an enumerated type value.
     * The default implementation creates a {@link DefaultTemporalDatum} instance.
     *
     * @param  properties  name and other properties to give to the new object.
     * @param  origin      the date and time origin of this temporal datum.
     * @throws FactoryException if the object creation failed.
     *
     * @see DefaultTemporalDatum#DefaultTemporalDatum(Map, Date)
     * @see GeodeticAuthorityFactory#createTemporalDatum(String)
     */
    @Override
    public TemporalDatum createTemporalDatum(final Map<String,?> properties,
                                             final Temporal origin)
            throws FactoryException
    {
        final DefaultTemporalDatum datum;
        try {
            datum = new DefaultTemporalDatum(complete(properties), origin);
        } catch (IllegalArgumentException exception) {
            throw new InvalidGeodeticParameterException(exception);
        }
        return unique("createTemporalDatum", datum);
    }

    /**
     * Creates a temporal coordinate system.
     * This coordinate system can be used with temporal and derived CRS.
     *
     * <h4>Dependencies</h4>
     * The components needed by this method can be created by the following methods:
     * <ol>
     *   <li>{@link #createCoordinateSystemAxis(Map, String, AxisDirection, Unit)}</li>
     * </ol>
     *
     * The default implementation creates a {@link DefaultTimeCS} instance.
     *
     * @param  properties  name and other properties to give to the new object.
     * @param  axis        the single axis.
     * @throws FactoryException if the object creation failed.
     *
     * @see DefaultTimeCS#DefaultTimeCS(Map, CoordinateSystemAxis)
     * @see GeodeticAuthorityFactory#createTimeCS(String)
     */
    @Override
    public TimeCS createTimeCS(final Map<String,?> properties,
                               final CoordinateSystemAxis axis)
            throws FactoryException
    {
        final DefaultTimeCS cs;
        try {
            cs = new DefaultTimeCS(complete(properties), axis);
        } catch (IllegalArgumentException exception) {
            throw new InvalidGeodeticParameterException(exception);
        }
        return unique("createTimeCS", cs);
    }

    /**
     * Creates a parametric coordinate reference system.
     * Parametric CRS can be used for physical properties or functions that vary monotonically with height.
     * A typical example is the pressure in meteorological applications.
     *
     * <h4>Dependencies</h4>
     * The components needed by this method can be created by the following methods:
     * <ol>
     *   <li>{@link #createCoordinateSystemAxis(Map, String, AxisDirection, Unit)}</li>
     *   <li>{@link #createParametricCS(Map, CoordinateSystemAxis)}</li>
     *   <li>{@link #createParametricDatum(Map)}</li>
     *   <li>{@link #createDatumEnsemble(Map, Collection, PositionalAccuracy)} (optional)</li>
     * </ol>
     *
     * At least one of the {@code datum} and {@code ensemble} arguments shall be non-null.
     * The default implementation creates a {@link DefaultParametricCRS} instance.
     *
     * @param  properties  name and other properties to give to the new object.
     * @param  datum       parametric datum, or {@code null} if the CRS is associated only to a datum ensemble.
     * @param  ensemble    collection of datum which for low accuracy requirements may be considered to be
     *                     insignificantly different from each other, or {@code null} if there is no such ensemble.
     * @param  cs          the parametric coordinate system for the created CRS.
     * @throws FactoryException if the object creation failed.
     *
     * @see DefaultParametricCRS#DefaultParametricCRS(Map, ParametricDatum, DatumEnsemble, ParametricCS)
     * @see GeodeticAuthorityFactory#createParametricCRS(String)
     *
     * @since 1.5
     */
    @Override
    public ParametricCRS createParametricCRS(final Map<String,?> properties,
                                             final ParametricDatum datum,
                                             final DatumEnsemble<ParametricDatum> ensemble,
                                             final ParametricCS cs)
            throws FactoryException
    {
        final DefaultParametricCRS crs;
        try {
            crs = new DefaultParametricCRS(complete(properties), datum, ensemble, cs);
        } catch (IllegalArgumentException exception) {
            throw new InvalidGeodeticParameterException(exception);
        }
        return unique("createParametricCRS", crs);
    }

    /**
     * Creates a parametric datum.
     * The default implementation creates a {@link DefaultParametricDatum} instance.
     *
     * @param  properties  name and other properties to give to the new object.
     * @throws FactoryException if the object creation failed.
     *
     * @see DefaultParametricDatum#DefaultParametricDatum(Map)
     * @see GeodeticAuthorityFactory#createParametricDatum(String)
     */
    @Override
    public ParametricDatum createParametricDatum(final Map<String,?> properties)
            throws FactoryException
    {
        final DefaultParametricDatum datum;
        try {
            datum = new DefaultParametricDatum(complete(properties));
        } catch (IllegalArgumentException exception) {
            throw new InvalidGeodeticParameterException(exception);
        }
        return unique("createParametricDatum", datum);
    }

    /**
     * Creates a parametric coordinate system.
     * This coordinate system can be used only with parametric CRS.
     *
     * <h4>Dependencies</h4>
     * The components needed by this method can be created by the following methods:
     * <ol>
     *   <li>{@link #createCoordinateSystemAxis(Map, String, AxisDirection, Unit)}</li>
     * </ol>
     *
     * The default implementation creates a {@link DefaultParametricCS} instance.
     *
     * @param  properties  name and other properties to give to the new object.
     * @param  axis        the single axis.
     * @throws FactoryException if the object creation failed.
     *
     * @see DefaultParametricCS#DefaultParametricCS(Map, CoordinateSystemAxis)
     * @see GeodeticAuthorityFactory#createParametricCS(String)
     */
    @Override
    public ParametricCS createParametricCS(final Map<String, ?> properties,
                                           final CoordinateSystemAxis axis)
            throws FactoryException
    {
        final DefaultParametricCS cs;
        try {
            cs = new DefaultParametricCS(complete(properties), axis);
        } catch (IllegalArgumentException exception) {
            throw new InvalidGeodeticParameterException(exception);
        }
        return unique("createParametricCS", cs);
    }

    /**
     * Creates a compound coordinate reference system from an ordered list of CRS components.
     * Apache SIS is permissive on the order of components that can be used in a compound CRS.
     * However for better inter-operability, users are encouraged to follow the order mandated by ISO 19162:
     *
     * <ol>
     *   <li>A mandatory horizontal CRS (only one of two-dimensional {@code GeographicCRS} or {@code ProjectedCRS} or {@code EngineeringCRS}).</li>
     *   <li>Optionally followed by a {@code VerticalCRS} or a {@code ParametricCRS} (but not both).</li>
     *   <li>Optionally followed by a {@code TemporalCRS}.</li>
     * </ol>
     *
     * The default implementation creates a {@link DefaultCompoundCRS} instance.
     *
     * @param  properties  name and other properties to give to the new object.
     * @param  components  the sequence of coordinate reference systems making the compound CRS.
     * @throws FactoryException if the object creation failed.
     *
     * @see DefaultCompoundCRS#DefaultCompoundCRS(Map, CoordinateReferenceSystem...)
     * @see GeodeticAuthorityFactory#createCompoundCRS(String)
     * @see org.apache.sis.referencing.CRS#compound(CoordinateReferenceSystem...)
     */
    @Override
    public CompoundCRS createCompoundCRS(final Map<String,?> properties,
                                         final CoordinateReferenceSystem... components)
            throws FactoryException
    {
        final DefaultCompoundCRS crs;
        try {
            crs = new DefaultCompoundCRS(complete(properties), components);
        } catch (IllegalArgumentException exception) {
            throw new InvalidGeodeticParameterException(exception);
        }
        return unique("createCompoundCRS", crs);
    }

    /**
     * Creates an image coordinate reference system.
     * The default implementation creates a {@link DefaultImageCRS} instance.
     *
     * @param  properties  name and other properties to give to the new object.
     * @param  datum       the image datum to use in created CRS.
     * @param  cs          the Cartesian or oblique Cartesian coordinate system for the created CRS.
     * @throws FactoryException if the object creation failed.
     *
     * @see DefaultImageCRS#DefaultImageCRS(Map, ImageDatum, AffineCS)
     * @see GeodeticAuthorityFactory#createImageCRS(String)
     *
     * @deprecated The {@code ImageCRS} class has been removed in ISO 19111:2019.
     *             It is replaced by {@code EngineeringCRS}.
     */
    @Override
    @Deprecated(since = "1.5")
    public ImageCRS createImageCRS(final Map<String,?> properties,
            final ImageDatum datum, final AffineCS cs) throws FactoryException
    {
        final DefaultImageCRS crs;
        try {
            crs = new DefaultImageCRS(complete(properties), datum, cs);
        } catch (IllegalArgumentException exception) {
            throw new InvalidGeodeticParameterException(exception);
        }
        return unique("createImageCRS", crs);
    }

    /**
     * Creates an image datum.
     * The default implementation creates a {@link DefaultImageDatum} instance.
     *
     * @param  properties  Name and other properties to give to the new object.
     * @param  pixelInCell Specification of the way the image grid is associated with the image data attributes.
     * @throws FactoryException if the object creation failed.
     *
     * @see DefaultImageDatum#DefaultImageDatum(Map, PixelInCell)
     * @see GeodeticAuthorityFactory#createImageDatum(String)
     *
     * @deprecated The {@code ImageDatum} class has been removed in ISO 19111:2019.
     *             It is replaced by {@code EngineeringDatum}.
     */
    @Override
    @Deprecated(since = "1.5")
    public ImageDatum createImageDatum(final Map<String,?> properties,
            final PixelInCell pixelInCell) throws FactoryException
    {
        final DefaultImageDatum datum;
        try {
            datum = new DefaultImageDatum(complete(properties), pixelInCell);
        } catch (IllegalArgumentException exception) {
            throw new InvalidGeodeticParameterException(exception);
        }
        return unique("createImageDatum", datum);
    }

    /**
     * Creates a two-dimensional affine coordinate system from the given pair of axis.
     * This coordinate system can be used with image and engineering CRS.
     *
     * <h4>Dependencies</h4>
     * The components needed by this method can be created by the following methods:
     * <ol>
     *   <li>{@link #createCoordinateSystemAxis(Map, String, AxisDirection, Unit)}</li>
     * </ol>
     *
     * The default implementation creates a {@link DefaultAffineCS} instance.
     *
     * @param  properties  name and other properties to give to the new object.
     * @param  axis0       the first  axis.
     * @param  axis1       the second axis.
     * @throws FactoryException if the object creation failed.
     *
     * @see DefaultAffineCS#DefaultAffineCS(Map, CoordinateSystemAxis, CoordinateSystemAxis)
     */
    @Override
    public AffineCS createAffineCS(final Map<String,?> properties,
                                   final CoordinateSystemAxis axis0,
                                   final CoordinateSystemAxis axis1)
            throws FactoryException
    {
        final DefaultAffineCS cs;
        try {
            cs = new DefaultAffineCS(complete(properties), axis0, axis1);
        } catch (IllegalArgumentException exception) {
            throw new InvalidGeodeticParameterException(exception);
        }
        return unique("createAffineCS", cs);
    }

    /**
     * Creates a engineering coordinate reference system.
     * Engineering CRS can be divided into two broad categories:
     *
     * <ul>
     *   <li>earth-fixed systems applied to engineering activities on or near the surface of the earth;</li>
     *   <li>CRSs on moving platforms such as road vehicles, vessels, aircraft, or spacecraft.</li>
     * </ul>
     *
     * <h4>Dependencies</h4>
     * The components needed by this method can be created by the following methods:
     * <ol>
     *   <li>{@link #createCoordinateSystemAxis(Map, String, AxisDirection, Unit)}</li>
     *   <li>A {@code createFooCS(…)} method for Cartesian, spherical, linear, affine, polar, cylindrical or user-defined CS.</li>
     *   <li>{@link #createEngineeringDatum(Map)}</li>
     *   <li>{@link #createDatumEnsemble(Map, Collection, PositionalAccuracy)} (optional)</li>
     * </ol>
     *
     * At least one of the {@code datum} and {@code ensemble} arguments shall be non-null.
     * The default implementation creates a {@link DefaultEngineeringCRS} instance.
     *
     * @param  properties  name and other properties to give to the new object.
     * @param  datum       engineering datum, or {@code null} if the CRS is associated only to a datum ensemble.
     * @param  ensemble    collection of datum which for low accuracy requirements may be considered to be
     *                     insignificantly different from each other, or {@code null} if there is no such ensemble.
     * @param  cs          the coordinate system for the created CRS.
     * @throws FactoryException if the object creation failed.
     *
     * @see DefaultEngineeringCRS#DefaultEngineeringCRS(Map, EngineeringDatum, CoordinateSystem)
     * @see GeodeticAuthorityFactory#createEngineeringCRS(String)
     *
     * @since 1.5
     */
    @Override
    public EngineeringCRS createEngineeringCRS(final Map<String,?> properties,
                                               final EngineeringDatum datum,
                                               final DatumEnsemble<EngineeringDatum> ensemble,
                                               final CoordinateSystem cs)
            throws FactoryException
    {
        final DefaultEngineeringCRS crs;
        try {
            crs = new DefaultEngineeringCRS(complete(properties), datum, ensemble, cs);
        } catch (IllegalArgumentException exception) {
            throw new InvalidGeodeticParameterException(exception);
        }
        return unique("createEngineeringCRS", crs);
    }

    /**
     * Creates an engineering datum.
     * The default implementation creates a {@link DefaultEngineeringDatum} instance.
     *
     * @param  properties  name and other properties to give to the new object.
     * @throws FactoryException if the object creation failed.
     *
     * @see DefaultEngineeringDatum#DefaultEngineeringDatum(Map)
     * @see GeodeticAuthorityFactory#createEngineeringDatum(String)
     */
    @Override
    public EngineeringDatum createEngineeringDatum(final Map<String,?> properties)
            throws FactoryException
    {
        final DefaultEngineeringDatum datum;
        try {
            datum = new DefaultEngineeringDatum(complete(properties));
        } catch (IllegalArgumentException exception) {
            throw new InvalidGeodeticParameterException(exception);
        }
        return unique("createEngineeringDatum", datum);
    }

    /**
     * Creates a three-dimensional affine coordinate system from the given set of axis.
     * This coordinate system can be used with engineering CRS.
     *
     * <h4>Dependencies</h4>
     * The components needed by this method can be created by the following methods:
     * <ol>
     *   <li>{@link #createCoordinateSystemAxis(Map, String, AxisDirection, Unit)}</li>
     * </ol>
     *
     * The default implementation creates a {@link DefaultAffineCS} instance.
     *
     * @param  properties  name and other properties to give to the new object.
     * @param  axis0       the first  axis.
     * @param  axis1       the second axis.
     * @param  axis2       the third  axis.
     * @throws FactoryException if the object creation failed.
     *
     * @see DefaultAffineCS#DefaultAffineCS(Map, CoordinateSystemAxis, CoordinateSystemAxis, CoordinateSystemAxis)
     */
    @Override
    public AffineCS createAffineCS(final Map<String,?> properties,
                                   final CoordinateSystemAxis axis0,
                                   final CoordinateSystemAxis axis1,
                                   final CoordinateSystemAxis axis2)
            throws FactoryException
    {
        final DefaultAffineCS cs;
        try {
            cs = new DefaultAffineCS(complete(properties), axis0, axis1, axis2);
        } catch (IllegalArgumentException exception) {
            throw new InvalidGeodeticParameterException(exception);
        }
        return unique("createAffineCS", cs);
    }

    /**
     * Creates a cylindrical coordinate system from the given set of axis.
     * This coordinate system can be used with engineering CRS.
     *
     * <h4>Dependencies</h4>
     * The components needed by this method can be created by the following methods:
     * <ol>
     *   <li>{@link #createCoordinateSystemAxis(Map, String, AxisDirection, Unit)}</li>
     * </ol>
     *
     * The default implementation creates a {@link DefaultCylindricalCS} instance.
     *
     * @param  properties  name and other properties to give to the new object.
     * @param  axis0       the first  axis.
     * @param  axis1       the second axis.
     * @param  axis2       the third  axis.
     * @throws FactoryException if the object creation failed.
     *
     * @see DefaultCylindricalCS#DefaultCylindricalCS(Map, CoordinateSystemAxis, CoordinateSystemAxis, CoordinateSystemAxis)
     * @see GeodeticAuthorityFactory#createCylindricalCS(String)
     */
    @Override
    public CylindricalCS createCylindricalCS(final Map<String,?> properties,
                                             final CoordinateSystemAxis axis0,
                                             final CoordinateSystemAxis axis1,
                                             final CoordinateSystemAxis axis2)
            throws FactoryException
    {
        final DefaultCylindricalCS cs;
        try {
            cs = new DefaultCylindricalCS(complete(properties), axis0, axis1, axis2);
        } catch (IllegalArgumentException exception) {
            throw new InvalidGeodeticParameterException(exception);
        }
        return unique("createCylindricalCS", cs);
    }

    /**
     * Creates a polar coordinate system from the given pair of axis.
     * This coordinate system can be used with engineering CRS.
     *
     * <h4>Dependencies</h4>
     * The components needed by this method can be created by the following methods:
     * <ol>
     *   <li>{@link #createCoordinateSystemAxis(Map, String, AxisDirection, Unit)}</li>
     * </ol>
     *
     * The default implementation creates a {@link DefaultPolarCS} instance.
     *
     * @param  properties  name and other properties to give to the new object.
     * @param  axis0       the first  axis.
     * @param  axis1       the second axis.
     * @throws FactoryException if the object creation failed.
     *
     * @see DefaultPolarCS#DefaultPolarCS(Map, CoordinateSystemAxis, CoordinateSystemAxis)
     * @see GeodeticAuthorityFactory#createPolarCS(String)
     */
    @Override
    public PolarCS createPolarCS(final Map<String,?> properties,
                                 final CoordinateSystemAxis axis0,
                                 final CoordinateSystemAxis axis1)
            throws FactoryException
    {
        final DefaultPolarCS cs;
        try {
            cs = new DefaultPolarCS(complete(properties), axis0, axis1);
        } catch (IllegalArgumentException exception) {
            throw new InvalidGeodeticParameterException(exception);
        }
        return unique("createPolarCS", cs);
    }

    /**
     * Creates a linear coordinate system.
     * This coordinate system can be used with engineering CRS.
     *
     * <h4>Dependencies</h4>
     * The components needed by this method can be created by the following methods:
     * <ol>
     *   <li>{@link #createCoordinateSystemAxis(Map, String, AxisDirection, Unit)}</li>
     * </ol>
     *
     * The default implementation creates a {@link DefaultLinearCS} instance.
     *
     * @param  properties  name and other properties to give to the new object.
     * @param  axis        the single axis.
     * @throws FactoryException if the object creation failed.
     *
     * @see DefaultLinearCS#DefaultLinearCS(Map, CoordinateSystemAxis)
     */
    @Override
    public LinearCS createLinearCS(final Map<String,?> properties,
                                   final CoordinateSystemAxis axis)
            throws FactoryException
    {
        final DefaultLinearCS cs;
        try {
            cs = new DefaultLinearCS(complete(properties), axis);
        } catch (IllegalArgumentException exception) {
            throw new InvalidGeodeticParameterException(exception);
        }
        return unique("createLinearCS", cs);
    }

    /**
     * Creates a two-dimensional user defined coordinate system from the given pair of axis.
     * This coordinate system can be used with engineering CRS.
     *
     * <h4>Dependencies</h4>
     * The components needed by this method can be created by the following methods:
     * <ol>
     *   <li>{@link #createCoordinateSystemAxis(Map, String, AxisDirection, Unit)}</li>
     * </ol>
     *
     * The default implementation creates a {@link DefaultUserDefinedCS} instance.
     *
     * @param  properties  name and other properties to give to the new object.
     * @param  axis0       the first  axis.
     * @param  axis1       the second axis.
     * @throws FactoryException if the object creation failed.
     *
     * @see DefaultUserDefinedCS#DefaultUserDefinedCS(Map, CoordinateSystemAxis, CoordinateSystemAxis)
     *
     * @deprecated The {@code UserDefinedCS} class has been removed from ISO 19111:2019.
     */
    @Override
    @Deprecated(since = "1.5")
    public UserDefinedCS createUserDefinedCS(final Map<String,?> properties,
            final CoordinateSystemAxis axis0,
            final CoordinateSystemAxis axis1) throws FactoryException
    {
        final DefaultUserDefinedCS cs;
        try {
            cs = new DefaultUserDefinedCS(complete(properties), axis0, axis1);
        } catch (IllegalArgumentException exception) {
            throw new InvalidGeodeticParameterException(exception);
        }
        return unique("createUserDefinedCS", cs);
    }

    /**
     * Creates a three-dimensional user defined coordinate system from the given set of axis.
     * This coordinate system can be used with engineering CRS.
     *
     * <h4>Dependencies</h4>
     * The components needed by this method can be created by the following methods:
     * <ol>
     *   <li>{@link #createCoordinateSystemAxis(Map, String, AxisDirection, Unit)}</li>
     * </ol>
     *
     * The default implementation creates a {@link DefaultUserDefinedCS} instance.
     *
     * @param  properties  name and other properties to give to the new object.
     * @param  axis0       the first  axis.
     * @param  axis1       the second axis.
     * @param  axis2       the third  axis.
     * @throws FactoryException if the object creation failed.
     *
     * @see DefaultUserDefinedCS#DefaultUserDefinedCS(Map, CoordinateSystemAxis, CoordinateSystemAxis, CoordinateSystemAxis)
     *
     * @deprecated The {@code UserDefinedCS} class has been removed from ISO 19111:2019.
     */
    @Override
    @Deprecated(since = "1.5")
    public UserDefinedCS createUserDefinedCS(final Map<String,?> properties,
            final CoordinateSystemAxis axis0,
            final CoordinateSystemAxis axis1,
            final CoordinateSystemAxis axis2) throws FactoryException
    {
        final DefaultUserDefinedCS cs;
        try {
            cs = new DefaultUserDefinedCS(complete(properties), axis0, axis1, axis2);
        } catch (IllegalArgumentException exception) {
            throw new InvalidGeodeticParameterException(exception);
        }
        return unique("createUserDefinedCS", cs);
    }

    /**
     * Creates a coordinate system axis from an abbreviation and a unit.
     * Note that the axis name is constrained by ISO 19111 depending on the coordinate reference system type.
     * See the GeoAPI {@link CoordinateSystemAxis} javadoc for more information.
     *
     * <p>The default implementation creates a {@link DefaultCoordinateSystemAxis} instance.</p>
     *
     * @param  properties    name and other properties to give to the new object.
     * @param  abbreviation  the coordinate axis abbreviation.
     * @param  direction     the axis direction.
     * @param  unit          the coordinate axis unit.
     * @throws FactoryException if the object creation failed.
     *
     * @see DefaultCoordinateSystemAxis#DefaultCoordinateSystemAxis(Map, String, AxisDirection, Unit)
     * @see GeodeticAuthorityFactory#createCoordinateSystemAxis(String)
     */
    @Override
    public CoordinateSystemAxis createCoordinateSystemAxis(final Map<String,?> properties,
                                                           final String abbreviation,
                                                           final AxisDirection direction,
                                                           final Unit<?> unit)
            throws FactoryException
    {
        final DefaultCoordinateSystemAxis axis;
        try {
            axis = new DefaultCoordinateSystemAxis(complete(properties), abbreviation, direction, unit);
        } catch (IllegalArgumentException exception) {
            throw new InvalidGeodeticParameterException(exception);
        }
        return unique("createCoordinateSystemAxis", axis);
    }

    /**
     * Creates a coordinate reference system object from a XML string.
     * Note that the given argument is the XML document itself,
     * <strong>not</strong> a URL to a XML document.
     *
     * <p>The default implementation delegates to {@link XML#unmarshal(String)}</p>
     *
     * @param  xml  coordinate reference system encoded in XML format.
     * @throws FactoryException if the object creation failed.
     *
     * @see XML#unmarshal(String)
     * @see org.apache.sis.referencing.CRS#fromXML(String)
     */
    @Override
    public CoordinateReferenceSystem createFromXML(final String xml) throws FactoryException {
        final Object object;
        try {
            object = XML.unmarshal(xml);
        } catch (JAXBException e) {
            /*
             * The JAXB exception if often a wrapper around other exceptions, sometimes InvocationTargetException.
             * The exception cause is called "linked exception" by JAXB, presumably because it predates standard
             * chained exception mechanism introduced in Java 1.4. The JAXB linked exceptions do not propagate the
             * error message, so we have to take it from the cause, skipping InvocationTargetException since they
             * are wrapper for other causes. If the cause is a JAXBException, we will keep it as the declared cause
             * for simplifying the stack trace.
             */
            String message = e.getLocalizedMessage();
            Throwable cause = e.getCause();
            if (cause instanceof Exception) {
                cause = Exceptions.unwrap((Exception) cause);
                if (cause instanceof JAXBException) {
                    e = (JAXBException) cause;
                }
                if (message == null) {
                    message = cause.getLocalizedMessage();
                }
            }
            throw new FactoryException(message, e);
        }
        if (object instanceof CoordinateReferenceSystem) {
            return (CoordinateReferenceSystem) object;
        } else {
            throw new FactoryException(Errors.forProperties(defaultProperties).getString(
                    Errors.Keys.IllegalClass_2, CoordinateReferenceSystem.class, object.getClass()));
        }
    }

    /**
     * Creates a Coordinate Reference System object from a <i>Well Known Text</i> (WKT).
     * This method understands both version 1 (a.k.a. OGC 01-009) and version 2 (a.k.a. ISO 19162)
     * of the WKT format.
     *
     * <h4>Example</h4>
     * Below is a slightly simplified WKT 2 string for a Mercator projection.
     * For making this example smaller, some optional {@code UNIT[…]} and {@code ORDER[…]} elements have been omitted.
     *
     * {@snippet lang="wkt" :
     *   ProjectedCRS["SIRGAS 2000 / Brazil Mercator",
     *     BaseGeodCRS["SIRGAS 2000",
     *       Datum["Sistema de Referencia Geocentrico para las Americas 2000",
     *         Ellipsoid["GRS 1980", 6378137, 298.257222101]]],
     *     Conversion["Petrobras Mercator",
     *       Method["Mercator (variant B)", Id["EPSG",9805]],
     *       Parameter["Latitude of 1st standard parallel", -2],
     *       Parameter["Longitude of natural origin", -43],
     *       Parameter["False easting", 5000000],
     *       Parameter["False northing", 10000000]],
     *     CS[cartesian,2],
     *       Axis["easting (E)", east],
     *       Axis["northing (N)", north],
     *       LengthUnit["metre", 1],
     *     Id["EPSG",5641]]
     *   }
     *
     * <h4>Logging</h4>
     * If the given text contains non-fatal anomalies
     * (unknown or unsupported WKT elements, inconsistent unit definitions, unparsable axis abbreviations, <i>etc.</i>),
     * warnings may be reported in a {@linkplain java.util.logging.Logger logger} named {@code "org.apache.sis.io.wkt"}.
     * However, this parser does not verify if the overall parsed object matches the EPSG (or other authority) definition,
     * since this geodetic object factory is not an {@linkplain GeodeticAuthorityFactory authority factory}.
     * For such verification, see the {@link org.apache.sis.referencing.CRS#fromWKT(String)} convenience method.
     *
     * <h4>Usage and performance considerations</h4>
     * The default implementation uses a shared instance of {@link org.apache.sis.io.wkt.WKTFormat}
     * with the addition of thread-safety. This is okay for occasional use,
     * but is sub-optimal if this method is extensively used in a multi-thread environment.
     * Furthermore, this method offers no control on the WKT {@linkplain org.apache.sis.io.wkt.Convention conventions}
     * in use and on the handling of {@linkplain org.apache.sis.io.wkt.Warnings warnings}.
     * Applications which need to parse a large number of WKT strings should consider to use
     * the {@link org.apache.sis.io.wkt.WKTFormat} class instead of this method.
     *
     * @param  wkt  coordinate system encoded in Well-Known Text format (version 1 or 2).
     * @throws FactoryException if the object creation failed.
     *
     * @see org.apache.sis.io.wkt
     * @see org.apache.sis.referencing.CRS#fromWKT(String)
     * @see <a href="http://docs.opengeospatial.org/is/12-063r5/12-063r5.html">WKT 2 specification</a>
     * @see <a href="http://www.geoapi.org/3.0/javadoc/org/opengis/referencing/doc-files/WKT.html">Legacy WKT 1</a>
     */
    @Override
    public CoordinateReferenceSystem createFromWKT(final String wkt) throws FactoryException {
        ArgumentChecks.ensureNonEmpty("wkt", wkt);
        Parser p = parser.getAndSet(null);
        if (p == null) try {
            Constructor<? extends Parser> c = parserConstructor;
            if (c == null) {
                c = Class.forName("org.apache.sis.io.wkt.GeodeticObjectParser").asSubclass(Parser.class)
                         .getConstructor(Map.class, ObjectFactory.class, MathTransformFactory.class);
                c.setAccessible(true);
                parserConstructor = c;
            }
            p = c.newInstance(defaultProperties, this, DefaultMathTransformFactory.provider());
        } catch (ReflectiveOperationException e) {
            throw new FactoryException(e);
        }
        final Object object;
        try {
            object = p.createFromWKT(wkt);
        } catch (FactoryException e) {
            /*
             * In the case of map projection, the parsing may fail because a projection parameter is not known to SIS.
             * If this happen, replace the generic exception thrown be the parser (which is `FactoryException`) by a
             * more specific one. Note that `InvalidGeodeticParameterException` is defined only in this referencing
             * module, so we could not throw it from the `org.apache.sis.metadata` module that contain the parser.
             */
            Throwable cause = e.getCause();
            while (cause != null) {
                if (cause instanceof ParameterNotFoundException) {
                    throw new InvalidGeodeticParameterException(e.getLocalizedMessage(), cause);
                }
                cause = cause.getCause();
            }
            throw e;
        }
        parser.set(p);
        if (object instanceof CoordinateReferenceSystem) {
            return (CoordinateReferenceSystem) object;
        } else {
            throw new FactoryException(Errors.forProperties(defaultProperties).getString(
                    Errors.Keys.IllegalClass_2, CoordinateReferenceSystem.class, object.getClass()));
        }
    }
}<|MERGE_RESOLUTION|>--- conflicted
+++ resolved
@@ -1109,7 +1109,6 @@
     }
 
     /**
-<<<<<<< HEAD
      * Creates a vertical datum from an enumerated type value.
      * The default implementation creates a {@link DefaultVerticalDatum} instance.
      *
@@ -1130,7 +1129,13 @@
         final DefaultVerticalDatum datum;
         try {
             datum = new DefaultVerticalDatum(complete(properties), type);
-=======
+        } catch (IllegalArgumentException exception) {
+            throw new InvalidGeodeticParameterException(exception);
+        }
+        return unique("createVerticalDatum", datum);
+    }
+
+    /**
      * Creates a dynamic vertical datum from a realization method and a frame reference epoch.
      * The arguments are the same as for the {@linkplain #createVerticalDatum(Map, RealizationMethod)
      * static datum}, with the addition of a mandatory frame reference epoch.
@@ -1155,7 +1160,6 @@
         final DefaultVerticalDatum datum;
         try {
             datum = new DefaultVerticalDatum.Dynamic(complete(properties), method, epoch);
->>>>>>> 62047abd
         } catch (IllegalArgumentException exception) {
             throw new InvalidGeodeticParameterException(exception);
         }
