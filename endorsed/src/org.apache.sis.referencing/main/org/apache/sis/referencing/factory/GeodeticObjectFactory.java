--- conflicted
+++ resolved
@@ -898,15 +898,10 @@
      */
     @Override
     public ProjectedCRS createProjectedCRS(final Map<String,?> properties,
-<<<<<<< HEAD
-            final GeographicCRS baseCRS, final Conversion conversion,
-            final CartesianCS derivedCS) throws FactoryException
-=======
-                                           final GeodeticCRS   baseCRS,
+                                           final GeographicCRS baseCRS,
                                            final Conversion    baseToDerived,
                                            final CartesianCS   derivedCS)
             throws FactoryException
->>>>>>> c4bda9ba
     {
         final DefaultProjectedCRS crs;
         try {
