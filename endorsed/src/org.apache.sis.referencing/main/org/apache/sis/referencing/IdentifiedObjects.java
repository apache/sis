/*
 * Licensed to the Apache Software Foundation (ASF) under one or more
 * contributor license agreements.  See the NOTICE file distributed with
 * this work for additional information regarding copyright ownership.
 * The ASF licenses this file to You under the Apache License, Version 2.0
 * (the "License"); you may not use this file except in compliance with
 * the License.  You may obtain a copy of the License at
 *
 *     http://www.apache.org/licenses/LICENSE-2.0
 *
 * Unless required by applicable law or agreed to in writing, software
 * distributed under the License is distributed on an "AS IS" BASIS,
 * WITHOUT WARRANTIES OR CONDITIONS OF ANY KIND, either express or implied.
 * See the License for the specific language governing permissions and
 * limitations under the License.
 */
package org.apache.sis.referencing;

import java.util.Map;
import java.util.Set;
import java.util.List;
import java.util.LinkedHashSet;
import java.util.Collection;
import java.util.Locale;
import java.util.Optional;
import java.util.stream.Stream;
import org.opengis.util.NameSpace;
import org.opengis.util.GenericName;
import org.opengis.util.FactoryException;
import org.opengis.util.InternationalString;
import org.opengis.metadata.Identifier;
import org.opengis.metadata.citation.Citation;
import org.opengis.metadata.extent.Extent;
import org.opengis.metadata.extent.GeographicBoundingBox;
import org.opengis.referencing.IdentifiedObject;
import org.opengis.referencing.crs.CompoundCRS;
import org.opengis.referencing.operation.CoordinateOperation;
import org.opengis.referencing.operation.ConcatenatedOperation;
import org.apache.sis.util.Emptiable;
import org.apache.sis.util.CharSequences;
import org.apache.sis.util.ArgumentChecks;
import org.apache.sis.util.OptionalCandidate;
import org.apache.sis.util.logging.Logging;
import org.apache.sis.util.internal.shared.Strings;
import org.apache.sis.util.internal.shared.Constants;
import org.apache.sis.util.internal.shared.DefinitionURI;
import org.apache.sis.util.collection.Containers;
import org.apache.sis.util.collection.BackingStoreException;
import org.apache.sis.pending.jdk.JDK21;
import org.apache.sis.xml.IdentifierSpace;
import org.apache.sis.metadata.internal.shared.Identifiers;
import org.apache.sis.metadata.internal.shared.NameMeaning;
import org.apache.sis.metadata.internal.shared.NameToIdentifier;
import org.apache.sis.metadata.iso.citation.Citations;
import org.apache.sis.metadata.iso.extent.Extents;
import org.apache.sis.referencing.factory.IdentifiedObjectFinder;
import org.apache.sis.referencing.factory.GeodeticAuthorityFactory;
import org.apache.sis.referencing.factory.UnavailableFactoryException;
import org.apache.sis.referencing.factory.NoSuchAuthorityFactoryException;

// Specific to the main branch:
import org.opengis.referencing.ReferenceIdentifier;
import org.apache.sis.referencing.internal.Legacy;


/**
 * Utility methods working on arbitrary implementations of the {@link IdentifiedObject} interface.
 *
 * @author  Martin Desruisseaux (IRD, Geomatys)
 * @author  Guilhem Legal (Geomatys)
 * @version 1.5
 *
 * @see CRS
 * @see org.apache.sis.geometry.Envelopes
 *
 * @since 0.4
 */
public final class IdentifiedObjects {
    /**
     * Do not allows instantiation of this class.
     */
    private IdentifiedObjects() {
    }

    /**
     * Returns the information provided in the specified identified object as a map of properties.
     * The returned map contains the following entries for each key not contained in the {@code excludes} list
     * and for which the corresponding method returns a non-null and non-empty value.
     *
     * <table class="sis">
     *   <caption>Provided properties</caption>
     *   <tr><th>Key</th> <th>Value</th></tr>
     *   <tr><td>{@value org.opengis.referencing.IdentifiedObject#NAME_KEY}</td>
     *       <td>{@link IdentifiedObject#getName()}</td></tr>
     *   <tr><td>{@value org.opengis.referencing.IdentifiedObject#ALIAS_KEY}</td>
     *       <td>{@link IdentifiedObject#getAlias()}</td></tr>
     *   <tr><td>{@value org.opengis.referencing.IdentifiedObject#IDENTIFIERS_KEY}</td>
     *       <td>{@link IdentifiedObject#getIdentifiers()}</td></tr>
     *   <tr><td>"domains"</td>
     *       <td>{@link AbstractIdentifiedObject#getDomains()}</td></tr>
     *   <tr><td>{@value org.opengis.referencing.IdentifiedObject#REMARKS_KEY}</td>
     *       <td>{@link IdentifiedObject#getRemarks()}</td></tr>
     *   <tr><td>{@value org.opengis.referencing.ReferenceSystem#SCOPE_KEY}</td>
     *       <td>{@link DefaultObjectDomain#getScope()}</td></tr>
     *   <tr><td>{@value org.opengis.referencing.ReferenceSystem#DOMAIN_OF_VALIDITY_KEY}</td>
     *       <td>{@link DefaultObjectDomain#getDomainOfValidity()}</td></tr>
     *   <tr><td>{@value org.opengis.referencing.operation.CoordinateOperation#OPERATION_VERSION_KEY}</td>
     *       <td>{@link CoordinateOperation#getOperationVersion()}</td></tr>
     *   <tr><td>{@value org.opengis.referencing.operation.CoordinateOperation#COORDINATE_OPERATION_ACCURACY_KEY}</td>
     *       <td>{@link CoordinateOperation#getCoordinateOperationAccuracy()}</td></tr>
     *   <tr><td>{@value org.opengis.referencing.operation.OperationMethod#FORMULA_KEY}</td>
     *       <td>{@link org.opengis.referencing.operation.OperationMethod#getFormula()}</td></tr>
     *   <tr><td>{@value org.apache.sis.referencing.AbstractIdentifiedObject#DEPRECATED_KEY}</td>
     *       <td>{@link AbstractIdentifiedObject#isDeprecated()}</td></tr>
     * </table>
     *
     * <h4>Implementation note</h4>
     * The current implementation does not provide
     * {@value org.apache.sis.referencing.cs.DefaultCoordinateSystemAxis#MINIMUM_VALUE_KEY},
     * {@value org.apache.sis.referencing.cs.DefaultCoordinateSystemAxis#MAXIMUM_VALUE_KEY} or
     * {@value org.apache.sis.referencing.cs.DefaultCoordinateSystemAxis#RANGE_MEANING_KEY} entry for
     * {@link org.opengis.referencing.cs.CoordinateSystemAxis} instances because the minimum and maximum
     * values depend on the {@linkplain org.apache.sis.referencing.cs.DefaultCoordinateSystemAxis#getUnit()
     * units of measurement}.
     *
     * @param  object    the identified object to view as a properties map.
     * @param  excludes  the keys of properties to exclude from the map.
     * @return a view of the identified object properties as an immutable map.
     */
    public static Map<String,?> getProperties(final IdentifiedObject object, final String... excludes) {
        ArgumentChecks.ensureNonNull("object", object);
        ArgumentChecks.ensureNonNull("excludes", excludes);
        return new Properties(object, excludes);
    }

    /**
     * Returns every object names and aliases according the given authority. This method performs
     * the same work as {@link #getName(IdentifiedObject, Citation)}, except that it does not
     * stop at the first match. This method is useful in the rare cases where the same authority
     * declares more than one name, and all those names are of interest.
     *
     * @param  object     the object to get the names and aliases from, or {@code null}.
     * @param  authority  the authority for the names to return, or {@code null} for any authority.
     * @return the object's names and aliases, or an empty set if no name or alias matching the
     *         specified authority has been found.
     */
    public static Set<String> getNames(final IdentifiedObject object, final Citation authority) {
        final Set<String> names = new LinkedHashSet<>(8);
        getName(object, authority, names);
        return names;
    }

    /**
     * Returns an object name according the given authority.
     * This method checks first the {@linkplain AbstractIdentifiedObject#getName() primary name},
     * then all {@linkplain AbstractIdentifiedObject#getAlias() aliases} in their iteration order.
     *
     * <ul class="verbose">
     *   <li>If the name or alias implements the {@link Identifier} interface,
     *       then this method compares the {@linkplain Identifier#getAuthority()
     *       identifier authority} against the specified citation using the
     *       {@link Citations#identifierMatches(Citation, Citation)} method.
     *       If a matching is found, then this method returns the
     *       {@linkplain Identifier#getCode() identifier code} of that object.</li>
     *
     *   <li>Otherwise, if the alias implements the {@link GenericName} interface, then this method
     *       compares the {@linkplain GenericName#scope() name scope} against the specified citation
     *       using the {@link Citations#identifierMatches(Citation, String)} method.
     *       If a matching is found, then this method returns the
     *       {@linkplain GenericName#toString() string representation} of that name.</li>
     * </ul>
     *
     * Note that alias may implement both the {@link Identifier} and {@link GenericName}
     * interfaces (for example {@link NamedIdentifier}). In such cases, the identifier view has
     * precedence.
     *
     * @param  object     the object to get the name from, or {@code null}.
     * @param  authority  the authority for the name to return, or {@code null} for any authority.
     * @return the object's name (either an {@linkplain Identifier#getCode() identifier code}
     *         or a {@linkplain GenericName#toString() generic name}),
     *         or {@code null} if no name matching the specified authority has been found.
     *
     * @see AbstractIdentifiedObject#getName()
     */
    @OptionalCandidate
    public static String getName(final IdentifiedObject object, final Citation authority) {
        return getName(object, authority, null);
    }

    /**
     * Returns an object name according the given authority. This method is {@code null}-safe:
     * every properties are checked for null values, even the properties that are supposed to
     * be mandatory (not all implementations define all mandatory values).
     *
     * @param  object     the object to get the name from, or {@code null}.
     * @param  authority  the authority for the name to return, or {@code null} for any authority.
     * @param  addTo      if non-null, the collection where to add all names found.
     * @return the object's name (either an {@linkplain Identifier#getCode() identifier code}
     *         or a {@linkplain GenericName#toString() generic name}),
     *         or {@code null} if no name matching the specified authority has been found.
     */
    private static String getName(final IdentifiedObject object, final Citation authority, final Collection<String> addTo) {
        if (object != null) {
            Identifier identifier = object.getName();
            if (identifier != null) {
                if (authority == null || Citations.identifierMatches(authority, identifier.getAuthority())) {
                    final String name = identifier.getCode();
                    if (name != null) {
                        if (addTo == null) {
                            return name;
                        }
                        addTo.add(name);
                    }
                }
            }
            /*
             * If we do not found a primary name for the specified authority,
             * or if the user requested all names, search among aliases.
             */
            for (final GenericName alias : Containers.nonNull(object.getAlias())) {
                if (alias != null) {
                    final String name;
                    if (alias instanceof Identifier) {
                        identifier = (Identifier) alias;
                        if (authority != null && !Citations.identifierMatches(authority, identifier.getAuthority())) {
                            continue;               // Authority does not match. Search another alias.
                        }
                        name = identifier.getCode();
                    } else {
                        if (authority != null) {
                            final NameSpace ns = alias.scope();  if (ns    == null) continue;
                            final GenericName scope = ns.name(); if (scope == null) continue;
                            if (!Citations.identifierMatches(authority, scope.toString())) {
                                continue;           // Authority does not match. Search another alias.
                            }
                        }
                        name = alias.toString();
                    }
                    if (name != null) {
                        if (addTo == null) {
                            return name;
                        }
                        addTo.add(name);
                    }
                }
            }
        }
        return null;
    }

    /**
     * Returns an identifier for the given object according the given authority.
     * This method checks all {@linkplain AbstractIdentifiedObject#getIdentifiers() identifiers} in their iteration
     * order and returns the first identifier with an {@linkplain NamedIdentifier#getAuthority() authority} citation
     * {@linkplain Citations#identifierMatches(Citation, Citation) matching} the specified authority.
     * If the specified authority implements {@link IdentifierSpace}, then the authority space name
     * is also compared to the {@linkplain NamedIdentifier#getCodeSpace() code space} of each identifier.
     *
     * @param  object     the object to get the identifier from, or {@code null}.
     * @param  authority  the authority for the identifier to return, or {@code null} for
     *         the first identifier regardless its authority.
     * @return the object's identifier, or {@code null} if no identifier matching the specified authority
     *         has been found.
     *
     * @see AbstractIdentifiedObject#getIdentifier()
     */
    @OptionalCandidate
    public static Identifier getIdentifier(final IdentifiedObject object, final Citation authority) {
        if (object != null) {
            String cs = null;
            if (authority instanceof IdentifierSpace<?>) {
                cs = ((IdentifierSpace<?>) authority).getName();
            }
<<<<<<< HEAD
            for (final ReferenceIdentifier identifier : CollectionsExt.nonNull(object.getIdentifiers())) {
=======
            for (final Identifier identifier : Containers.nonNull(object.getIdentifiers())) {
>>>>>>> a2c13a94
                if (identifier != null) {                       // Paranoiac check.
                    if (cs != null && cs.equalsIgnoreCase(identifier.getCodeSpace())) {
                        return identifier;      // Match based on codespace.
                    }
                    if (authority == null || Citations.identifierMatches(authority, identifier.getAuthority())) {
                        return identifier;      // Match based on citation.
                    }
                }
            }
        }
        return null;
    }

    /**
     * Returns the string representation of the first identifier, or the object name if there is no identifier.
     * This method searches for the first non-null element in
     * <code>object.{@linkplain AbstractIdentifiedObject#getIdentifiers() getIdentifiers()}</code>. If there is none,
     * then this method fallback on <code>object.{@linkplain AbstractIdentifiedObject#getName() getName()}</code>.
     * The first element found is formatted by {@link #toString(Identifier)}.
     *
     * <h4>Recommended alternatives</h4>
     * <ul>
     *   <li>If the code of a specific authority is wanted (typically EPSG), then consider
     *       using {@link #getIdentifier(IdentifiedObject, Citation)} instead.</li>
     *   <li>In many cases, the identifier is not specified. For an exhaustive scan of the EPSG
     *       database looking for a match, use one of the search methods defined below.</li>
     * </ul>
     *
     * @param  object  the identified object, or {@code null}.
     * @return a string representation of the first identifier or name, or {@code null} if none.
     *
     * @see #getIdentifier(IdentifiedObject, Citation)
     * @see #lookupURN(IdentifiedObject, Citation)
     */
    public static String getIdentifierOrName(final IdentifiedObject object) {
        if (object == null) {
            return null;
        }
        for (final Identifier id : Containers.nonNull(object.getIdentifiers())) {
            final String code = toString(id);
            if (code != null) {                                 // Paranoiac check.
                return code;
            }
        }
        return toString(object.getName());
    }

    /**
     * Returns the first name, alias or identifier which is a valid Unicode identifier. This method considers a
     * name or identifier as valid if {@link CharSequences#isUnicodeIdentifier(CharSequence)} returns {@code true}.
     * This method performs the search in the following order:
     *
     * <ul>
     *   <li><code>object.{@linkplain AbstractIdentifiedObject#getName() getName()}</code></li>
     *   <li><code>object.{@linkplain AbstractIdentifiedObject#getAlias() getAlias()}</code> in iteration order</li>
     *   <li><code>object.{@linkplain AbstractIdentifiedObject#getIdentifiers() getIdentifiers()}</code> in iteration order</li>
     * </ul>
     *
     * This method is can be used for fetching a more human-friendly identifier than the numerical values
     * typically returned by {@link IdentifiedObject#getIdentifiers()}. However, the returned value is not
     * guaranteed to be unique.
     *
     * @param  object  the identified object, or {@code null}.
     * @return the first name, alias or identifier which is a valid Unicode identifier, or {@code null} if none.
     *
     * @see ImmutableIdentifier
     * @see Citations#toCodeSpace(Citation)
     * @see CharSequences#isUnicodeIdentifier(CharSequence)
     *
     * @since 1.0
     */
    @OptionalCandidate
    public static String getSimpleNameOrIdentifier(final IdentifiedObject object) {
        if (object != null) {
            Identifier identifier = object.getName();
            if (identifier != null) {                                       // Paranoiac check.
                final String code = identifier.getCode();
                if (CharSequences.isUnicodeIdentifier(code)) {
                    return code;
                }
            }
            for (GenericName alias : Containers.nonNull(object.getAlias())) {
                if (alias != null && (alias = alias.tip()) != null) {
                    final String code = alias.toString();
                    if (CharSequences.isUnicodeIdentifier(code)) {
                        return code;
                    }
                }
            }
            for (final Identifier id : Containers.nonNull(object.getIdentifiers())) {
                if (id != null) {                                           // Paranoiac check.
                    final String code = id.getCode();
                    if (CharSequences.isUnicodeIdentifier(code)) {
                        return code;
                    }
                }
            }
        }
        return null;
    }

    /**
     * Returns a name that can be used for display purposes.
     * This method checks the non-blank
     * {@linkplain AbstractIdentifiedObject#getName() name},
     * {@linkplain AbstractIdentifiedObject#getAlias() alias} or
     * {@linkplain AbstractIdentifiedObject#getIdentifiers() identifier}, in that order.
     * If the primary name seems to be the {@linkplain CharSequences#isAcronymForWords acronym} of an alias,
     * then the alias is returned. For example if the name is <q>WGS 84</q> and an alias is
     * <q>World Geodetic System 1984</q>, then that later alias is returned.
     *
     * <p>The name should never be missing, but this method nevertheless
     * fallbacks on identifiers as a safety against incomplete implementations.
     * If an identifier implements {@link GenericName} (as with {@link NamedIdentifier}),
     * its {@link GenericName#toInternationalString() toInternationalString()} method will be used.</p>
     *
     * @param  object  the identified object, or {@code null}.
     * @return a name for human reading, or {@code null} if the given object is null.
     *
     * @see #getDisplayName(IdentifiedObject, Locale)
     *
     * @since 1.5
     */
    public static InternationalString getDisplayName(final IdentifiedObject object) {
        return (object == null) ? null : new DisplayName(object);
    }

    /**
     * Returns a name that can be used for display purposes in the specified locale.
     * Invoking this method is equivalent to invoking {@code getDisplayName(object).toString(locale)},
     * except that the {@code object} argument can be null and the creation of an intermediate
     * {@link InternationalString} object is avoided.
     *
     * @param  object  the identified object, or {@code null}.
     * @param  locale  the locale for the name to return, or {@code null} for the default.
     * @return a name for human reading, or {@code null} if none were found.
     *
     * @see #getDisplayName(IdentifiedObject)
     *
     * @since 1.1
     */
    public static String getDisplayName(final IdentifiedObject object, final Locale locale) {
        if (object == null) {
            return null;
        }
        String name = toString(object.getName(), locale);
        for (final GenericName c : Containers.nonNull(object.getAlias())) {
            final String alias = toString(c, locale);
            if (alias != null) {
                if (name == null || CharSequences.isAcronymForWords(name, alias)) {
                    return alias;
                }
                final String unlocalized = c.toString();
                if (!alias.equals(unlocalized) && CharSequences.isAcronymForWords(name, unlocalized)) {
                    return alias;           // Select the localized version instead of `unlocalized`.
                }
            }
        }
        if (name == null) {
            for (final Identifier id : Containers.nonNull(object.getIdentifiers())) {
                name = toString(id, locale);
                if (name != null) break;
            }
        }
        return name;
    }

    /**
     * Returns the domain of validity of the given object.
     * If the object specifies more than one domain of validity,
     * then this method computes their intersection (note that this is the opposite of
     * {@link #getGeographicBoundingBox(IdentifiedObject)}, which computes the union).
     * If there is no intersection, then the returned object implements {@link Emptiable}
     * and the {@link Emptiable#isEmpty()} method returns {@code true}.
     *
     * @param  object  the object for which to get the domain of validity, or {@code null}.
     * @return the domain of validity where the object is valid, or empty if unspecified.
     *
     * @since 1.5
     */
    public static Optional<Extent> getDomainOfValidity(final IdentifiedObject object) {
        Extent domain = null;
        if (object != null) {
            for (DefaultObjectDomain obj : Legacy.getDomains(object)) {
                domain = Extents.intersection(domain, obj.getDomainOfValidity());
            }
        }
        return Optional.ofNullable(domain);
    }

    /**
     * Returns the geographic bounding box computed from the domains of the given object.
     * If the given object contains more than one domain, then this method computes their union.
     * Note that this is the opposite of {@link #getDomainOfValidity(IdentifiedObject)},
     * which computes the intersection.
     *
     * @param  object  the object for which to get the domain of validity, or {@code null}.
     * @return the geographic area where the object is valid, or empty if unspecified.
     *
     * @see IdentifiedObject#getDomains()
     * @see Extents#getGeographicBoundingBox(Stream)
     *
     * @since 1.5
     */
    public static Optional<GeographicBoundingBox> getGeographicBoundingBox(final IdentifiedObject object) {
        if (object == null) {
            return Optional.empty();
        }
        return Extents.getGeographicBoundingBox(Legacy.getDomains(object).stream().map(DefaultObjectDomain::getDomainOfValidity));
    }

    /**
     * Looks up a URN, such as {@code "urn:ogc:def:crs:EPSG:9.1:4326"}, of the specified object.
     * This method searches in all {@linkplain org.apache.sis.referencing.factory.GeodeticAuthorityFactory geodetic
     * authority factories} known to SIS for an object {@linkplain org.apache.sis.util.ComparisonMode#APPROXIMATE
     * approximately equals} to the specified object. Then there is a choice:
     *
     * <ul>
     *   <li>If a single matching object is found in the specified authority factory, then its URN is returned.</li>
     *   <li>Otherwise if the given object is a {@link CompoundCRS} or {@link ConcatenatedOperation}
     *       and all components have an URN, then this method returns a combined URN.</li>
     *   <li>Otherwise this method returns {@code null}.</li>
     * </ul>
     *
     * <p><strong>Note that this method checks the identifier validity.</strong>
     * If the given object declares explicitly an identifier, then this method will instantiate an object from the
     * authority factory using that identifier and compare it with the given object. If the comparison fails, then
     * this method returns {@code null}. Consequently, this method may return {@code null} even if the given object
     * declares explicitly its identifier. If the declared identifier is wanted unconditionally,
     * one can use the following pattern instead:
     *
     * {@snippet lang="java" :
     *     String urn = toURN(object.getClass(), getIdentifier(object, authority));
     *     }
     *
     * This method can be seen as a converse of {@link CRS#forCode(String)}.
     *
     * @param  object  the object (usually a {@linkplain org.apache.sis.referencing.crs.AbstractCRS
     *         coordinate reference system}) whose identifier is to be found, or {@code null}.
     * @param  authority  the authority for the identifier to return, or {@code null} for
     *         the first identifier regardless its authority.
     * @return the identifier, or {@code null} if none was found without ambiguity or if the given object was null.
     * @throws UnavailableFactoryException if the factory for the authority identified in the URN is not available.
     * @throws FactoryException if the lookup failed for another reason.
     *
     * @see #newFinder(String)
     * @see #toURN(Class, Identifier)
     *
     * @since 0.7
     */
    @OptionalCandidate
    public static String lookupURN(final IdentifiedObject object, final Citation authority) throws FactoryException {
        if (object == null) {
            return null;
        }
        IdentifiedObjectFinder finder;
        try {
            finder = newFinder(Citations.toCodeSpace(authority));
        } catch (NoSuchAuthorityFactoryException e) {
            warning("lookupURN", e);
            finder = newFinder(null);
        }
        String urn = lookupURN(object, authority, finder);
        if (urn != null) {
            return urn;
        }
        /*
         * If we didn't found a URN but the given object is made of smaller components, build a combined URN.
         * Example: "urn:ogc:def:crs, crs:EPSG::27700, crs:EPSG::5701" (without spaces actually).
         */
        final List<? extends IdentifiedObject> components;
        if (object instanceof CompoundCRS) {
            components = CRS.getSingleComponents((CompoundCRS) object);
        } else if (object instanceof ConcatenatedOperation) {
            final var cop = (ConcatenatedOperation) object;
            final List<? extends CoordinateOperation> steps = cop.getOperations();
            if (CRS.equivalent(cop.getSourceCRS(), JDK21.getFirst(steps).getSourceCRS()) &&
                CRS.equivalent(cop.getTargetCRS(), JDK21.getLast (steps).getTargetCRS()))
            {
                components = steps;
            } else {
                return null;
            }
        } else {
            return null;
        }
        StringBuilder buffer = null;
        for (final IdentifiedObject component : components) {
            urn = lookupURN(component, authority, finder);
            if (urn == null) {
                return null;
            }
            assert urn.startsWith(DefinitionURI.PREFIX) : urn;
            if (buffer == null) {
                buffer = new StringBuilder(40).append(DefinitionURI.PREFIX).append(DefinitionURI.SEPARATOR)
                                              .append(NameMeaning.toObjectType(object.getClass()));
            }
            buffer.append(DefinitionURI.COMPONENT_SEPARATOR)
                  .append(urn, DefinitionURI.PREFIX.length() + 1, urn.length());
        }
        return (buffer != null) ? buffer.toString() : null;
    }

    /**
     * Implementation of {@link #lookupURN(IdentifiedObject, Citation)}, possibly invoked many times
     * if the identified object is a {@link CompoundCRS} or {@link ConcatenatedOperation}.
     */
    private static String lookupURN(final IdentifiedObject object, final Citation authority,
                                    final IdentifiedObjectFinder finder) throws FactoryException
    {
        String urn = null;
        if (object != null) try {
            for (final IdentifiedObject candidate : finder.find(object)) {
                String c = toURN(candidate.getClass(), getIdentifier(candidate, authority));
                if (c == null && authority == null) {
                    /*
                     * If `authority` was null, then getIdentifier(candidate, authority) returned the identifier
                     * for the first authority.  But not all authorities can be formatted as a URN. So try other
                     * authorities.
                     */
                    for (final Identifier id : candidate.getIdentifiers()) {
                        c = toURN(candidate.getClass(), id);
                        if (c != null) break;
                    }
                }
                /*
                 * We should find at most one URN. But if we find many, verify that all of them are consistent.
                 */
                if (c != null) {
                    if (urn != null && !urn.equals(c)) {
                        return null;
                    }
                    urn = c;
                }
            }
        } catch (BackingStoreException e) {
            throw e.unwrapOrRethrow(FactoryException.class);
        }
        return urn;
    }

    /**
     * Looks up an EPSG code, such as {@code 4326}, of the specified object. This method searches in EPSG factories
     * known to SIS for an object {@linkplain org.apache.sis.util.ComparisonMode#APPROXIMATE approximately equals}
     * to the specified object. If such an object is found, then its EPSG identifier is returned.
     * Otherwise or if there is ambiguity, this method returns {@code null}.
     *
     * <p><strong>Note that this method checks the identifier validity.</strong>
     * If the given object declares explicitly an identifier, then this method will instantiate an object from the
     * EPSG factory using that identifier and compare it with the given object. If the comparison fails, then this
     * method returns {@code null}. Consequently, this method may return {@code null} even if the given object
     * declares explicitly its identifier. If the declared identifier is wanted unconditionally,
     * one can use the following pattern instead:
     *
     * {@snippet lang="java" :
     *     String code = toString(getIdentifier(object, Citations.EPSG));
     *     }
     *
     * This method can be seen as a converse of {@link CRS#forCode(String)}.
     *
     * @param  object  the object (usually a {@linkplain org.apache.sis.referencing.crs.AbstractCRS
     *         coordinate reference system}) whose EPSG code is to be found, or {@code null}.
     * @return the EPSG code, or {@code null} if none was found without ambiguity or if the given object was null.
     * @throws UnavailableFactoryException if the EPSG factory is not available.
     * @throws FactoryException if the lookup failed for another reason.
     *
     * @see #newFinder(String)
     *
     * @since 0.7
     */
    @OptionalCandidate
    public static Integer lookupEPSG(final IdentifiedObject object) throws FactoryException {
        Integer code = null;
        if (object != null) try {
            for (final IdentifiedObject candidate : newFinder(Constants.EPSG).find(object)) {
                final Identifier id = getIdentifier(candidate, Citations.EPSG);
                if (id != null) try {
                    Integer previous = code;
                    code = Integer.valueOf(id.getCode());
                    if (previous != null && !previous.equals(code)) {
                        return null;
                    }
                } catch (NumberFormatException e) {
                    warning("lookupEPSG", e);
                }
            }
        } catch (BackingStoreException e) {
            throw e.unwrapOrRethrow(FactoryException.class);
        }
        return code;
    }

    /**
     * Logs a warning for a non-critical error. The callers should have a fallback.
     */
    private static void warning(final String method, final Exception e) {
        Logging.recoverableException(CRS.LOGGER, IdentifiedObjects.class, method, e);
    }

    /**
     * Creates a finder which can be used for looking up unidentified objects.
     * This method is an alternative to {@code lookup(…)} methods when more control are desired.
     *
     * <h4>Example 1: be lenient regarding axis order</h4>
     * By default, {@code lookup(…)} methods require that objects in the dataset have their axes in the
     * same order as the given object. For relaxing this condition, one can use the following Java code.
     * This example assumes that at most one object from the dataset will match the given object.
     * If more than one object may match, then the call to {@code findSingleton(…)} should be replaced
     * by {@code find(…)}.
     *
     * {@snippet lang="java" :
     *     IdentifiedObjectFinder finder = IdentifiedObjects.newFinder(null);
     *     finder.setIgnoringAxes(true);
     *     IdentifiedObject found = finder.findSingleton(object);
     *     }
     *
     * <h4>Example 2: extend the search to deprecated definitions</h4>
     * By default, {@code lookup(…)} methods exclude deprecated objects from the search.
     * To search also among deprecated objects, one can use the following Java code:
     *
     * {@snippet lang="java" :
     *     IdentifiedObjectFinder finder = IdentifiedObjects.newFinder(null);
     *     finder.setSearchDomain(IdentifiedObjectFinder.Domain.ALL_DATASET);
     *     Set<IdentifiedObject> found = finder.find(object);
     *     }
     *
     * @param  authority  the authority of the objects to search (typically {@code "EPSG"} or {@code "OGC"}),
     *         or {@code null} for searching among the objects created by all authorities.
     * @return a finder to use for looking up unidentified objects.
     * @throws NoSuchAuthorityFactoryException if the given authority is not found.
     * @throws FactoryException if the finder cannot be created for another reason.
     *
     * @see #lookupEPSG(IdentifiedObject)
     * @see #lookupURN(IdentifiedObject, Citation)
     * @see org.apache.sis.referencing.factory.GeodeticAuthorityFactory#newIdentifiedObjectFinder()
     * @see IdentifiedObjectFinder#find(IdentifiedObject)
     */
    public static IdentifiedObjectFinder newFinder(final String authority) throws NoSuchAuthorityFactoryException, FactoryException {
        final GeodeticAuthorityFactory factory;
        if (authority == null) {
            factory = AuthorityFactories.ALL;
        } else if (authority.equalsIgnoreCase(Constants.EPSG)) {
            return AuthorityFactories.finderForEPSG();
        } else {
            factory = AuthorityFactories.ALL.getAuthorityFactory(GeodeticAuthorityFactory.class, authority, null);
        }
        return factory.newIdentifiedObjectFinder();
    }

    /**
     * Returns {@code true} if either the {@linkplain AbstractIdentifiedObject#getName() primary name} or at least
     * one {@linkplain AbstractIdentifiedObject#getAlias() alias} matches the given string according heuristic rules.
     * If the given object is an instance of {@link AbstractIdentifiedObject}, then this method delegates to its
     * {@link AbstractIdentifiedObject#isHeuristicMatchForName(String) isHeuristicMatchForName(String)} method
     * in order to leverage the additional rules implemented by sub-classes.
     * Otherwise the fallback implementation returns {@code true} if the given {@code name} is equal,
     * ignoring aspects documented below, to one of the following names:
     *
     * <ul>
     *   <li>The {@linkplain AbstractIdentifiedObject#getName() primary name}'s {@linkplain NamedIdentifier#getCode() code}
     *       (without {@linkplain NamedIdentifier#getCodeSpace() codespace}).</li>
     *   <li>Any {@linkplain AbstractIdentifiedObject#getAlias() alias}'s {@linkplain NamedIdentifier#tip() tip}
     *       (without {@linkplain NamedIdentifier#scope() scope} and namespace).</li>
     * </ul>
     *
     * The comparison ignores the following aspects:
     * <ul>
     *   <li>Lower/upper cases.</li>
     *   <li>Some Latin diacritical signs (e.g. {@code "Réunion"} and {@code "Reunion"} are considered equal).</li>
     *   <li>All characters that are not {@linkplain Character#isLetterOrDigit(int) letters or digits}
     *       (e.g. {@code "Mercator (1SP)"} and {@code "Mercator_1SP"} are considered equal).</li>
     *   <li>Namespaces or scopes, because this method is typically invoked with either the value of another
     *       <code>IdentifiedObject.getName().getCode()</code> or with the <i>Well Known Text</i> (WKT)
     *       projection or parameter name.</li>
     * </ul>
     *
     * If the {@code object} argument is {@code null}, then this method returns {@code false}.
     *
     * @param  object  the object for which to check the name or alias, or {@code null}.
     * @param  name    the name to compare with the object name or aliases.
     * @return {@code true} if the primary name or at least one alias matches the specified {@code name}.
     *
     * @see AbstractIdentifiedObject#isHeuristicMatchForName(String)
     */
    public static boolean isHeuristicMatchForName(final IdentifiedObject object, final String name) {
        ArgumentChecks.ensureNonNull("name", name);
        if (object == null) {
            return false;
        }
        if (object instanceof AbstractIdentifiedObject) {
            /*
             * DefaultCoordinateSystemAxis overrides this method.
             * We really need to delegate to the overridden method.
             */
            return ((AbstractIdentifiedObject) object).isHeuristicMatchForName(name);
        } else {
            return NameToIdentifier.isHeuristicMatchForName(
                    object.getName(), object.getAlias(), name,
                    NameToIdentifier.Simplifier.DEFAULT);
        }
    }

    /**
     * Returns the URN of the given identifier, or {@code null} if no valid URN can be formed.
     * This method builds a URN from the {@linkplain NamedIdentifier#getCodeSpace() codespace},
     * {@linkplain NamedIdentifier#getVersion() version} and {@linkplain NamedIdentifier#getCode() code}
     * of the given identifier, completed by the given {@link Class} argument.
     *
     * <p>First, this method starts the URN with {@code "urn:"} followed by a namespace determined
     * from the identifier {@linkplain NamedIdentifier#getCodeSpace() codespace} (which is usually
     * an abbreviation of the identifier {@linkplain NamedIdentifier#getAuthority() authority}).
     * The recognized namespaces are listed in the following table
     * (note that the list of authorities that can be used in the {@code "urn:ogc:def"} namespace
     * is specified by the <a href="https://www.ogc.org/ogcna">OGC Naming Authority</a>).
     * If this method cannot determine a namespace for the given identifier, it returns {@code null}.</p>
     *
     * <table class="sis">
     *   <caption>Valid values for the authority component in URN</caption>
     *   <tr><th>Namespace</th>           <th>Authority in URN</th> <th>Description</th></tr>
     *   <tr><td>{@code urn:ogc:def}</td> <td>{@code EPSG}</td>     <td>EPSG dataset</td></tr>
     *   <tr><td>{@code urn:ogc:def}</td> <td>{@code OGC}</td>      <td>Open Geospatial Consortium</td></tr>
     *   <tr><td>{@code urn:ogc:def}</td> <td>{@code OGC-WFS}</td>  <td>OGC Web Feature Service</td></tr>
     *   <tr><td>{@code urn:ogc:def}</td> <td>{@code SI}</td>       <td>Système International d'Unités</td></tr>
     *   <tr><td>{@code urn:ogc:def}</td> <td>{@code UCUM}</td>     <td>Unified Code for Units of Measure</td></tr>
     *   <tr><td>{@code urn:ogc:def}</td> <td>{@code UNSD}</td>     <td>United Nations Statistics Division</td></tr>
     *   <tr><td>{@code urn:ogc:def}</td> <td>{@code USNO}</td>     <td>United States Naval Observatory</td></tr>
     * </table>
     *
     * The namespace is followed by the authority, then by a type determined from the given {@link Class} argument.
     * That class is usually determined simply by {@code IdentifiedObject.getClass()}.
     * The given class shall be assignable to one of the following types, otherwise this method returns {@code null}:
     *
     * <table class="sis">
     *   <caption>Valid values for the type component in URN</caption>
     *   <tr><th>Interface</th>                                                     <th>Type in URN</th>                 <th>Description</th></tr>
     *   <tr><td>{@link org.opengis.referencing.cs.CoordinateSystemAxis}</td>       <td>{@code axis}</td>                <td>Coordinate system axe definition</td></tr>
     *   <tr><td>{@link org.opengis.referencing.operation.CoordinateOperation}</td> <td>{@code coordinateOperation}</td> <td>Coordinate operation definition</td></tr>
     *   <tr><td>{@link org.opengis.referencing.crs.CoordinateReferenceSystem}</td> <td>{@code crs}</td>                 <td>Coordinate reference system definition</td></tr>
     *   <tr><td>{@link org.opengis.referencing.cs.CoordinateSystem}</td>           <td>{@code cs}</td>                  <td>Coordinate system definition</td></tr>
     *   <tr><td>{@link org.opengis.referencing.datum.Datum}</td>                   <td>{@code datum}</td>               <td>Datum definition</td></tr>
     *   <tr><td>{@link org.opengis.referencing.datum.Ellipsoid}</td>               <td>{@code ellipsoid}</td>           <td>Ellipsoid definition</td></tr>
     *   <tr><td>{@link org.opengis.referencing.datum.PrimeMeridian}</td>           <td>{@code meridian}</td>            <td>Prime meridian definition</td></tr>
     *   <tr><td>{@link org.opengis.referencing.operation.OperationMethod}</td>     <td>{@code method}</td>              <td>Operation method definition</td></tr>
     *   <tr><td>{@link org.opengis.parameter.ParameterDescriptor}</td>             <td>{@code parameter}</td>           <td>Operation parameter definition</td></tr>
     *   <tr><td>{@link org.opengis.referencing.ReferenceSystem}</td>               <td>{@code referenceSystem}</td>     <td>Value reference system definition</td></tr>
     *   <tr><td>{@link javax.measure.Unit}</td>                                    <td>{@code uom}</td>                 <td>Unit of measure definition</td></tr>
     * </table>
     *
     * The type is followed by the {@linkplain NamedIdentifier#getVersion() codespace version} if available,
     * and finally by the {@linkplain NamedIdentifier#getCode() code} value.
     *
     * <p>The above tables may be expanded in any future SIS version.</p>
     *
     * @param  type  a type assignable to one of the types listed in above table.
     * @param  identifier  the identifier for which to format a URN, or {@code null}.
     * @return the URN for the given identifier, or {@code null} if the given identifier was null
     *         or cannot be formatted by this method.
     *
     * @see #lookupURN(IdentifiedObject, Citation)
     *
     * @since 0.7
     */
    public static String toURN(final Class<?> type, final Identifier identifier) {
        ArgumentChecks.ensureNonNull("type", type);
        if (identifier == null) {
            return null;
        }
        String cs = null;
        if (identifier instanceof ReferenceIdentifier) {
            cs = ((ReferenceIdentifier) identifier).getCodeSpace();
        }
        if (Strings.isNullOrEmpty(cs)) {
            cs = Identifiers.getIdentifier(identifier.getAuthority(), true);
        }
        return NameMeaning.toURN(type, cs,
                (identifier instanceof ReferenceIdentifier) ? ((ReferenceIdentifier) identifier).getVersion() : null,
                identifier.getCode());
    }

    /**
     * Returns a string representation of the given identifier.
     * This method applies the following rules:
     *
     * <ul>
     *   <li>If the given identifier implements the {@link GenericName} interface,
     *       then this method delegates to the {@link GenericName#toString()} method.</li>
     *   <li>Otherwise if the given identifier has a {@linkplain ReferenceIdentifier#getCodeSpace() code space},
     *       then formats the identifier as "{@code codespace:code}".</li>
     *   <li>Otherwise if the given identifier has an {@linkplain Identifier#getAuthority() authority},
     *       then formats the identifier as "{@code authority:code}".</li>
     *   <li>Otherwise returns the {@linkplain Identifier#getCode() identifier code}.</li>
     * </ul>
     *
     * This method is provided because the {@link GenericName#toString()} behavior is specified by its javadoc,
     * while {@link Identifier} has no such contract. For example, like most ISO 19115 objects in SIS,
     * the {@link org.apache.sis.metadata.iso.DefaultIdentifier} implementation is formatted as a tree.
     * This static method can be used when a "name-like" representation is needed for any implementation.
     *
     * @param  identifier  the identifier, or {@code null}.
     * @return a string representation of the given identifier, or {@code null}.
     *
     * @see ImmutableIdentifier#toString()
     * @see NamedIdentifier#toString()
     */
    public static String toString(final Identifier identifier) {
        if (identifier == null) {
            return null;
        }
        if (identifier instanceof GenericName) {
            // The toString() behavior is specified by the GenericName javadoc.
            return identifier.toString();
        }
        final String code = identifier.getCode();
        String cs = null;
        if (identifier instanceof ReferenceIdentifier) {
            cs = ((ReferenceIdentifier) identifier).getCodeSpace();
        }
        if (Strings.isNullOrEmpty(cs)) {
            cs = Citations.toCodeSpace(identifier.getAuthority());
        }
        if (cs != null) {
            return cs + Constants.DEFAULT_SEPARATOR + code;
        }
        return code;
    }

    /**
     * Returns a localized name for the given identifier if possible, or the identifier code otherwise.
     * This method performs paranoiac checks against null or empty values. We do not provides this method
     * in public API because those aggressive checks may be unexpected. It is okay when we merely want to
     * provide a label for human reading.
     *
     * @param  identifier  the identifier for which to get a localized string representation.
     * @param  locale      the desired locale, or {@code null} for the default.
     * @return string representation, or {@code null} if none.
     */
    private static String toString(final Identifier identifier, final Locale locale) {
        if (identifier == null) return null;
        if (identifier instanceof GenericName) {
            final String name = toString(((GenericName) identifier).tip(), locale);
            if (name != null) return name;
        }
        return Strings.trimOrNull(identifier.getCode());
    }

    /**
     * Returns a string representation of the given name in the given locale.
     * This method performs paranoiac checks against null or empty values.
     * We do not provides this method in public API because those aggressive checks may be unexpected.
     * It is okay when we merely want to provide a label for human reading.
     *
     * @param  name    the name for which to get a localized string representation.
     * @param  locale  the desired locale, or {@code null} for the default.
     * @return localized string representation, or {@code null} if none.
     */
    private static String toString(final GenericName name, final Locale locale) {
        if (name == null) {
            return null;
        }
        if (locale != null) {
            final InternationalString i18n = name.toInternationalString();
            if (i18n != null) {
                final String s = Strings.trimOrNull(i18n.toString(locale));
                if (s != null) return s;
            }
        }
        return Strings.trimOrNull(name.toString());
    }
}<|MERGE_RESOLUTION|>--- conflicted
+++ resolved
@@ -271,11 +271,7 @@
             if (authority instanceof IdentifierSpace<?>) {
                 cs = ((IdentifierSpace<?>) authority).getName();
             }
-<<<<<<< HEAD
-            for (final ReferenceIdentifier identifier : CollectionsExt.nonNull(object.getIdentifiers())) {
-=======
-            for (final Identifier identifier : Containers.nonNull(object.getIdentifiers())) {
->>>>>>> a2c13a94
+            for (final ReferenceIdentifier identifier : Containers.nonNull(object.getIdentifiers())) {
                 if (identifier != null) {                       // Paranoiac check.
                     if (cs != null && cs.equalsIgnoreCase(identifier.getCodeSpace())) {
                         return identifier;      // Match based on codespace.
