--- conflicted
+++ resolved
@@ -58,17 +58,9 @@
 import org.apache.sis.io.wkt.Formatter;
 import org.apache.sis.util.ComparisonMode;
 
-<<<<<<< HEAD
 // Specific to the main branch:
 import org.apache.sis.referencing.cs.DefaultParametricCS;
 import org.apache.sis.referencing.datum.DefaultParametricDatum;
-=======
-// Specific to the geoapi-3.1 and geoapi-4.0 branches:
-import org.opengis.referencing.datum.DatumEnsemble;
-import org.opengis.referencing.datum.ParametricDatum;
-import org.opengis.referencing.crs.ParametricCRS;
-import org.opengis.referencing.cs.ParametricCS;
->>>>>>> b86dbe8b
 
 
 /**
@@ -663,11 +655,6 @@
             return (GeodeticDatum) super.getDatum();
         }
 
-        /** Returns the datum ensemble of the base geodetic CRS. */
-        @Override public DatumEnsemble<GeodeticDatum> getDatumEnsemble() {
-            return ((GeodeticCRS) getBaseCRS()).getDatumEnsemble();
-        }
-
         /** Returns a coordinate reference system of the same type as this CRS but with different axes. */
         @Override AbstractCRS createSameType(final AbstractCS derivedCS) {
             return new Geodetic(this, derivedCS);
@@ -719,11 +706,6 @@
             return (VerticalDatum) super.getDatum();
         }
 
-        /** Returns the datum ensemble of the base vertical CRS. */
-        @Override public DatumEnsemble<VerticalDatum> getDatumEnsemble() {
-            return ((VerticalCRS) getBaseCRS()).getDatumEnsemble();
-        }
-
         /** Returns the coordinate system given at construction time. */
         @Override public VerticalCS getCoordinateSystem() {
             return (VerticalCS) super.getCoordinateSystem();
@@ -780,11 +762,6 @@
             return (TemporalDatum) super.getDatum();
         }
 
-        /** Returns the datum ensemble of the base temporal CRS. */
-        @Override public DatumEnsemble<TemporalDatum> getDatumEnsemble() {
-            return ((TemporalCRS) getBaseCRS()).getDatumEnsemble();
-        }
-
         /** Returns the coordinate system given at construction time. */
         @Override public TimeCS getCoordinateSystem() {
             return (TimeCS) super.getCoordinateSystem();
@@ -841,11 +818,6 @@
             return (DefaultParametricDatum) super.getDatum();
         }
 
-        /** Returns the datum ensemble of the base parametric CRS. */
-        @Override public DatumEnsemble<ParametricDatum> getDatumEnsemble() {
-            return ((ParametricCRS) getBaseCRS()).getDatumEnsemble();
-        }
-
         /** Returns the coordinate system given at construction time. */
         @Override public DefaultParametricCS getCoordinateSystem() {
             return (DefaultParametricCS) super.getCoordinateSystem();
@@ -903,11 +875,6 @@
         /** Returns the datum of the base engineering CRS. */
         @Override public EngineeringDatum getDatum() {
             return (EngineeringDatum) super.getDatum();
-        }
-
-        /** Returns the datum ensemble of the base engineering CRS. */
-        @Override public DatumEnsemble<EngineeringDatum> getDatumEnsemble() {
-            return ((EngineeringCRS) getBaseCRS()).getDatumEnsemble();
         }
 
         /** Returns a coordinate reference system of the same type as this CRS but with different axes. */
