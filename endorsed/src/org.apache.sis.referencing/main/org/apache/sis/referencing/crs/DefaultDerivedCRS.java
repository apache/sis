/*
 * Licensed to the Apache Software Foundation (ASF) under one or more
 * contributor license agreements.  See the NOTICE file distributed with
 * this work for additional information regarding copyright ownership.
 * The ASF licenses this file to You under the Apache License, Version 2.0
 * (the "License"); you may not use this file except in compliance with
 * the License.  You may obtain a copy of the License at
 *
 *     http://www.apache.org/licenses/LICENSE-2.0
 *
 * Unless required by applicable law or agreed to in writing, software
 * distributed under the License is distributed on an "AS IS" BASIS,
 * WITHOUT WARRANTIES OR CONDITIONS OF ANY KIND, either express or implied.
 * See the License for the specific language governing permissions and
 * limitations under the License.
 */
package org.apache.sis.referencing.crs;

import java.util.Map;
import jakarta.xml.bind.annotation.XmlType;
import jakarta.xml.bind.annotation.XmlElement;
import jakarta.xml.bind.annotation.XmlRootElement;
import jakarta.xml.bind.annotation.XmlTransient;
import jakarta.xml.bind.annotation.adapters.XmlJavaTypeAdapter;
import org.opengis.referencing.datum.Datum;
import org.opengis.referencing.datum.GeodeticDatum;
import org.opengis.referencing.datum.VerticalDatum;
import org.opengis.referencing.datum.TemporalDatum;
import org.opengis.referencing.datum.EngineeringDatum;
import org.opengis.referencing.crs.SingleCRS;
import org.opengis.referencing.crs.DerivedCRS;
import org.opengis.referencing.crs.GeodeticCRS;
import org.opengis.referencing.crs.VerticalCRS;
import org.opengis.referencing.crs.TemporalCRS;
import org.opengis.referencing.crs.ProjectedCRS;
import org.opengis.referencing.crs.EngineeringCRS;
import org.opengis.referencing.crs.CoordinateReferenceSystem;
import org.opengis.referencing.cs.CoordinateSystem;
import org.opengis.referencing.cs.VerticalCS;
import org.opengis.referencing.cs.TimeCS;
import org.opengis.referencing.operation.Conversion;
import org.opengis.referencing.operation.OperationMethod;
import org.opengis.referencing.operation.MathTransform;
import org.opengis.referencing.operation.NoninvertibleTransformException;
import org.apache.sis.referencing.AbstractIdentifiedObject;
import org.apache.sis.referencing.operation.DefaultConversion;
import org.apache.sis.referencing.cs.AbstractCS;
import org.apache.sis.referencing.cs.AxesConvention;
import org.apache.sis.referencing.cs.CoordinateSystems;
import org.apache.sis.xml.bind.referencing.SC_SingleCRS;
import org.apache.sis.xml.bind.referencing.SC_DerivedCRSType;
import org.apache.sis.xml.bind.referencing.CS_CoordinateSystem;
import org.apache.sis.referencing.privy.ReferencingUtilities;
import org.apache.sis.referencing.privy.WKTUtilities;
import org.apache.sis.referencing.privy.WKTKeywords;
import org.apache.sis.referencing.datum.DatumOrEnsemble;
import static org.apache.sis.referencing.internal.Legacy.DERIVED_TYPE_KEY;
import org.apache.sis.io.wkt.Convention;
import org.apache.sis.io.wkt.Formatter;
import org.apache.sis.util.ComparisonMode;
import org.apache.sis.util.collection.Containers;

// Specific to the main branch:
import org.opengis.geometry.MismatchedDimensionException;
import org.apache.sis.referencing.cs.DefaultParametricCS;
import org.apache.sis.referencing.datum.DefaultDatumEnsemble;
import org.apache.sis.referencing.datum.DefaultParametricDatum;
import org.apache.sis.pending.geoapi.referencing.MissingMethods;


/**
 * A coordinate reference system that is defined by its coordinate conversion from another CRS.
 * A {@code DerivedCRS} instance may implement one of the interfaces listed below,
 * provided that the conditions in the right column are met (derived from ISO 19162):
 *
 * <table class="sis">
 *   <caption>Derived CRS types</caption>
 *   <tr><th>Type</th>                   <th>Conditions</th></tr>
 *   <tr><td>{@link GeodeticCRS}</td>    <td>Base CRS is also a {@code GeodeticCRS} and is associated to the same type of coordinate system.</td></tr>
 *   <tr><td>{@link VerticalCRS}</td>    <td>Base CRS is also a {@code VerticalCRS} and coordinate system is a {@code VerticalCS}.</td></tr>
 *   <tr><td>{@link TemporalCRS}</td>    <td>Base CRS is also a {@code TemporalCRS} and coordinate system is a {@code TimeCS}.</td></tr>
 *   <tr><td>{@link ParametricCRS}</td>  <td>Base CRS is also a {@code ParametricCRS} and coordinate system is a {@code ParametricCS}.</td></tr>
 *   <tr><td>{@link EngineeringCRS}</td> <td>Base CRS is a {@code GeodeticCRS}, {@code ProjectedCRS} or {@code EngineeringCRS}.</td></tr>
 * </table>
 *
 * Those specialized subclasses can be inferred automatically by the {@link #create create(…)} static method.
 * Alternatively, users can create their own {@code DefaultDerivedCRS} subclass implementing the desired interface.
 *
 * <h2>Immutability and thread safety</h2>
 * This base class is immutable and thus thread-safe if the property <em>values</em> (not necessarily the map itself)
 * given to the constructor are also immutable. Most SIS subclasses and related classes are immutable under similar
 * conditions. This means that unless otherwise noted in the javadoc, {@code DerivedCRS} instances created using only
 * SIS factories and static constants can be shared by many objects and passed between threads without synchronization.
 *
 * @author  Martin Desruisseaux (IRD, Geomatys)
 * @author  Johann Sorel (Geomatys)
 * @version 1.5
 *
 * @see org.apache.sis.referencing.factory.GeodeticAuthorityFactory#createDerivedCRS(String)
 *
 * @since 0.6
 */
@XmlType(name="DerivedCRSType", propOrder = {
    "baseCRS",
    "type",
    "coordinateSystem"
})
@XmlRootElement(name = "DerivedCRS")
public class DefaultDerivedCRS extends AbstractDerivedCRS<Conversion> implements DerivedCRS {
    /**
     * Serial number for inter-operability with different versions.
     */
    private static final long serialVersionUID = -8149602276542469876L;

    /**
     * Creates a derived CRS from a defining conversion.
     * The properties given in argument follow the same rules as for the
     * {@linkplain AbstractCRS#AbstractCRS(Map, CoordinateSystem) super-class constructor}.
     * The following table is a reminder of main (not all) properties:
     *
     * <table class="sis">
     *   <caption>Recognized properties (non exhaustive list)</caption>
     *   <tr>
     *     <th>Property name</th>
     *     <th>Value type</th>
     *     <th>Returned by</th>
     *   </tr><tr>
     *     <td>{@value org.opengis.referencing.IdentifiedObject#NAME_KEY}</td>
     *     <td>{@link org.opengis.metadata.Identifier} or {@link String}</td>
     *     <td>{@link #getName()}</td>
     *   </tr><tr>
     *     <td>{@value org.opengis.referencing.IdentifiedObject#ALIAS_KEY}</td>
     *     <td>{@link org.opengis.util.GenericName} or {@link CharSequence} (optionally as array)</td>
     *     <td>{@link #getAlias()}</td>
     *   </tr><tr>
     *     <td>{@value org.opengis.referencing.IdentifiedObject#IDENTIFIERS_KEY}</td>
     *     <td>{@link org.opengis.metadata.Identifier} (optionally as array)</td>
     *     <td>{@link #getIdentifiers()}</td>
     *   </tr><tr>
     *     <td>"domains"</td>
     *     <td>{@link org.apache.sis.referencing.DefaultObjectDomain} (optionally as array)</td>
     *     <td>{@link #getDomains()}</td>
     *   </tr><tr>
     *     <td>{@value org.opengis.referencing.IdentifiedObject#REMARKS_KEY}</td>
     *     <td>{@link org.opengis.util.InternationalString} or {@link String}</td>
     *     <td>{@link #getRemarks()}</td>
     *   </tr>
     * </table>
     *
     * The supplied {@code conversion} argument shall <strong>not</strong> includes the operation steps
     * for performing {@linkplain org.apache.sis.referencing.cs.CoordinateSystems#swapAndScaleAxes unit
     * conversions and change of axis order} since those operations will be inferred by this constructor.
     *
     * @param  properties  the properties to be given to the new derived CRS object.
     * @param  baseCRS     coordinate reference system to base the derived CRS on.
     * @param  conversion  the defining conversion from a {@linkplain AxesConvention#NORMALIZED normalized}
     *                     base to a normalized derived CRS.
     * @param  derivedCS   the coordinate system for the derived CRS. The number of axes must match
     *                     the target dimension of the {@code baseToDerived} transform.
     * @throws MismatchedDimensionException if the source and target dimensions of {@code baseToDerived}
     *         do not match the dimensions of {@code base} and {@code derivedCS} respectively.
     *
     * @see #create(Map, SingleCRS, Conversion, CoordinateSystem)
     */
    protected DefaultDerivedCRS(final Map<String,?>    properties,
                                final SingleCRS        baseCRS,
                                final Conversion       conversion,
                                final CoordinateSystem derivedCS)
            throws MismatchedDimensionException
    {
        super(properties, baseCRS, conversion, derivedCS);
    }

    /**
     * Creates a new CRS derived from the specified one, but with different axis order or unit.
     * This is for implementing the {@link #createSameType(AbstractCS)} method only.
     */
    DefaultDerivedCRS(final DefaultDerivedCRS original, final AbstractCS derivedCS) {
        super(original, derivedCS);
    }

    /**
     * Creates a derived CRS from a math transform. The given {@code MathTransform} shall transform coordinate
     * values specifically from the {@code baseCRS} to {@code this} CRS (optionally with an interpolation CRS);
     * there is no consideration about <q>normalized CRS</q> in this constructor.
     *
     * <h4>Conversion properties</h4>
     * The {@code properties} map given in argument can contain any entries documented in the
     * {@linkplain #DefaultDerivedCRS(Map, SingleCRS, Conversion, CoordinateSystem) above constructor},
     * together with any entries documented by the {@linkplain DefaultConversion#DefaultConversion(Map,
     * CoordinateReferenceSystem, CoordinateReferenceSystem, CoordinateReferenceSystem, OperationMethod, MathTransform)
     * conversion constructor} provided that the {@code Conversion} entry keys are prefixed by {@code "conversion."}.
     * In particular, the two first properties listed below are mandatory:
     *
     * <table class="sis">
     *   <caption>Mandatory properties and some optional properties</caption>
     *   <tr>
     *     <th>Property name</th>
     *     <th>Value type</th>
     *     <th>Returned by</th>
     *   </tr><tr>
     *     <td>{@value org.opengis.referencing.IdentifiedObject#NAME_KEY}</td>
     *     <td>{@link org.opengis.metadata.Identifier} or {@link String}</td>
     *     <td>{@code this.getName()}</td>
     *   </tr><tr>
     *     <td>"conversion.name"</td>
     *     <td>{@link org.opengis.metadata.Identifier} or {@link String}</td>
     *     <td>{@code conversionFromBase.getName()}</td>
     *   </tr><tr>
     *     <th colspan="3" class="hsep">Optional properties (non exhaustive list)</th>
     *   </tr><tr>
     *     <td>{@value org.opengis.referencing.IdentifiedObject#IDENTIFIERS_KEY}</td>
     *     <td>{@link org.opengis.metadata.Identifier} (optionally as array)</td>
     *     <td>{@code this.getIdentifiers()}</td>
     *   </tr><tr>
     *     <td>{@value org.opengis.referencing.operation.CoordinateOperation#DOMAIN_OF_VALIDITY_KEY}</td>
     *     <td>{@link org.opengis.metadata.extent.Extent}</td>
     *     <td>{@code domain.getDomainOfValidity()}</td>
     *   </tr>
     * </table>
     *
     * @param  properties        the properties to be given to the {@link DefaultConversion} object
     *                           (with keys prefixed by {@code "conversion."}) and to the new derived CRS object.
     * @param  baseCRS           coordinate reference system to base the derived CRS on.
     * @param  interpolationCRS  the CRS of additional coordinates needed for the operation, or {@code null} if none.
     * @param  method            the coordinate operation method (mandatory in all cases).
     * @param  baseToDerived     transform from positions in the base CRS to positions in this target CRS.
     * @param  derivedCS         the coordinate system for the derived CRS.
     * @throws IllegalArgumentException if at least one argument has an incompatible number of dimensions.
     *
     * @see #create(Map, SingleCRS, CoordinateReferenceSystem, OperationMethod, MathTransform, CoordinateSystem)
     */
    protected DefaultDerivedCRS(final Map<String,?>             properties,
                                final SingleCRS                 baseCRS,
                                final CoordinateReferenceSystem interpolationCRS,
                                final OperationMethod           method,
                                final MathTransform             baseToDerived,
                                final CoordinateSystem          derivedCS)
    {
        super(properties, baseCRS, interpolationCRS, method, baseToDerived, derivedCS);
    }

    /**
     * Constructs a new coordinate reference system with the same values as the specified one.
     * This copy constructor provides a way to convert an arbitrary implementation into a SIS one
     * or a user-defined one (as a subclass), usually in order to leverage some implementation-specific API.
     *
     * <p>This constructor performs a shallow copy, i.e. the properties are not cloned.</p>
     *
     * @param  crs  the coordinate reference system to copy.
     *
     * @see #castOrCopy(DerivedCRS)
     */
    protected DefaultDerivedCRS(final DerivedCRS crs) {
        super(crs);
    }

    /**
     * Creates a derived CRS from a defining conversion and a type inferred from the given arguments.
     * This method expects the same arguments and performs the same work as the
     * {@linkplain #DefaultDerivedCRS(Map, SingleCRS, Conversion, CoordinateSystem) above constructor},
     * except that the {@code DerivedCRS} instance returned by this method may additionally implement
     * the {@link GeodeticCRS}, {@link VerticalCRS}, {@link TemporalCRS}, {@link ParametricCRS} or
     * {@link EngineeringCRS} interface.
     * See the class javadoc for more information.
     *
     * @param  properties     the properties to be given to the new derived CRS object.
     * @param  baseCRS        coordinate reference system to base the derived CRS on.
     * @param  baseToDerived  the defining conversion from a normalized base to a normalized derived CRS.
     * @param  derivedCS      the coordinate system for the derived CRS. The number of axes
     *                        must match the target dimension of the {@code baseToDerived} transform.
     * @return the newly created derived CRS, potentially implementing an additional CRS interface.
     * @throws MismatchedDimensionException if the source and target dimensions of {@code baseToDerived}
     *         do not match the dimensions of {@code base} and {@code derivedCS} respectively.
     *
     * @see #DefaultDerivedCRS(Map, SingleCRS, Conversion, CoordinateSystem)
     * @see org.apache.sis.referencing.factory.GeodeticObjectFactory#createDerivedCRS(Map, CoordinateReferenceSystem, Conversion, CoordinateSystem)
     */
    public static DefaultDerivedCRS create(final Map<String,?>    properties,
                                           final SingleCRS        baseCRS,
                                           final Conversion       baseToDerived,
                                           final CoordinateSystem derivedCS)
            throws MismatchedDimensionException
    {
        if (baseCRS != null && derivedCS != null) {
            final String type = getTypeKeyword(properties, baseCRS, derivedCS);
            if (type != null) switch (type) {
                case WKTKeywords.GeodeticCRS:   return new Geodetic  (properties, (GeodeticCRS)   baseCRS, baseToDerived,                derivedCS);
                case WKTKeywords.VerticalCRS:   return new Vertical  (properties, (VerticalCRS)   baseCRS, baseToDerived,   (VerticalCS) derivedCS);
                case WKTKeywords.TimeCRS:       return new Temporal  (properties, (TemporalCRS)   baseCRS, baseToDerived,       (TimeCS) derivedCS);
                case WKTKeywords.ParametricCRS: return new Parametric(properties, (ParametricCRS) baseCRS, baseToDerived, (DefaultParametricCS) derivedCS);
                case WKTKeywords.EngineeringCRS: {
                    /*
                     * This case may happen for baseCRS of kind GeodeticCRS, ProjectedCRS or EngineeringCRS.
                     * But only the latter is associated to EngineeringDatum; the two formers are associated
                     * to GeodeticDatum. Consequently, we can implement the EngineeringCRS.getDatum() method
                     * only if the base CRS is itself of kind EngineeringCRS.  Otherwise we will return the
                     * "type-neutral" DefaultDerivedCRS implementation.
                     */
                    if (baseCRS instanceof EngineeringCRS) {
                        return new Engineering(properties, (EngineeringCRS) baseCRS, baseToDerived, derivedCS);
                    }
                    break;
                }
            }
        }
        return new DefaultDerivedCRS(properties, baseCRS, baseToDerived, derivedCS);
    }

    /**
     * Creates a derived CRS from a math transform and a type inferred from the given arguments.
     * This method expects the same arguments and performs the same work as the
     * {@linkplain #DefaultDerivedCRS(Map, SingleCRS, CoordinateReferenceSystem, OperationMethod, MathTransform,
     * CoordinateSystem) above constructor},
     * except that the {@code DerivedCRS} instance returned by this method may additionally implement
     * the {@link GeodeticCRS}, {@link VerticalCRS}, {@link TemporalCRS}, {@link ParametricCRS} or
     * {@link EngineeringCRS} interface.
     * See the class javadoc for more information.
     *
     * @param  properties        the properties to be given to the {@link DefaultConversion} object
     *                           (with keys prefixed by {@code "conversion."}) and to the new derived CRS object.
     * @param  baseCRS           coordinate reference system to base the derived CRS on.
     * @param  interpolationCRS  the CRS of additional coordinates needed for the operation, or {@code null} if none.
     * @param  method            the coordinate operation method (mandatory in all cases).
     * @param  baseToDerived     transform from positions in the base CRS to positions in this target CRS.
     * @param  derivedCS         the coordinate system for the derived CRS.
     * @return the newly created derived CRS, potentially implementing an additional CRS interface.
     * @throws IllegalArgumentException if at least one argument has an incompatible number of dimensions.
     *
     * @see #DefaultDerivedCRS(Map, SingleCRS, CoordinateReferenceSystem, OperationMethod, MathTransform, CoordinateSystem)
     */
    public static DefaultDerivedCRS create(final Map<String,?>             properties,
                                           final SingleCRS                 baseCRS,
                                           final CoordinateReferenceSystem interpolationCRS,
                                           final OperationMethod           method,
                                           final MathTransform             baseToDerived,
                                           final CoordinateSystem          derivedCS)
    {
        if (baseCRS != null && derivedCS != null) {
            final String type = getTypeKeyword(properties, baseCRS, derivedCS);
            if (type != null) switch (type) {
                case WKTKeywords.GeodeticCRS:   return new Geodetic  (properties, (GeodeticCRS)   baseCRS, interpolationCRS, method, baseToDerived,                derivedCS);
                case WKTKeywords.VerticalCRS:   return new Vertical  (properties, (VerticalCRS)   baseCRS, interpolationCRS, method, baseToDerived,  (VerticalCS)  derivedCS);
                case WKTKeywords.TimeCRS:       return new Temporal  (properties, (TemporalCRS)   baseCRS, interpolationCRS, method, baseToDerived,      (TimeCS)  derivedCS);
                case WKTKeywords.ParametricCRS: return new Parametric(properties, (ParametricCRS) baseCRS, interpolationCRS, method, baseToDerived, (DefaultParametricCS) derivedCS);
                case WKTKeywords.EngineeringCRS: {
                    if (baseCRS instanceof EngineeringCRS) {
                        // See the comment in create(Map, SingleCRS, Conversion, CoordinateSystem)
                        return new Engineering(properties, (EngineeringCRS) baseCRS, interpolationCRS, method, baseToDerived, derivedCS);
                    }
                    break;
                }
            }
        }
        return new DefaultDerivedCRS(properties, baseCRS, interpolationCRS, method, baseToDerived, derivedCS);
    }

    /**
     * Returns a SIS coordinate reference system implementation with the same values as the given
     * arbitrary implementation. If the given object is {@code null}, then this method returns {@code null}.
     * Otherwise if the given object is already a SIS implementation, then the given object is returned unchanged.
     * Otherwise a new SIS implementation is created and initialized to the attribute values of the given object.
     *
     * @param  object  the object to get as a SIS implementation, or {@code null} if none.
     * @return a SIS implementation containing the values of the given object (may be the
     *         given object itself), or {@code null} if the argument was null.
     */
    public static DefaultDerivedCRS castOrCopy(final DerivedCRS object) {
        if (object == null || object instanceof DefaultDerivedCRS) {
            return (DefaultDerivedCRS) object;
        } else {
            final String type = getTypeKeyword(null, (SingleCRS) object.getBaseCRS(), object.getCoordinateSystem());
            if (type != null) switch (type) {
                case WKTKeywords.GeodeticCRS:    return new Geodetic   (object);
                case WKTKeywords.VerticalCRS:    return new Vertical   (object);
                case WKTKeywords.TimeCRS:        return new Temporal   (object);
                case WKTKeywords.ParametricCRS:  return new Parametric (object);
                case WKTKeywords.EngineeringCRS: return new Engineering(object);
            }
            return new DefaultDerivedCRS(object);
        }
    }

    /**
     * Returns the type of conversion associated to this {@code DefaultDerivedCRS}.
     * Must be a hard-coded, constant value (not dependent on object state).
     */
    @Override
    final Class<Conversion> getConversionType() {
        return Conversion.class;
    }

    /**
     * Returns the GeoAPI interface implemented by this class.
     * The SIS implementation returns {@code DerivedCRS.class}.
     *
     * <h4>Note for implementers</h4>
     * Subclasses usually do not need to override this method since GeoAPI does not define {@code DerivedCRS}
     * sub-interface. Overriding possibility is left mostly for implementers who wish to extend GeoAPI with
     * their own set of interfaces.
     *
     * @return {@code DerivedCRS.class} or a user-defined sub-interface.
     */
    @Override
    public Class<? extends DerivedCRS> getInterface() {
        return DerivedCRS.class;
    }

    /**
     * Returns the datum of the base <abbr>CRS</abbr>.
     * This property may be null if this <abbr>CRS</abbr> is related to an object
     * identified only by a {@linkplain #getDatumEnsemble() datum ensemble}.
     *
     * @return the datum of the {@linkplain #getBaseCRS() base CRS}, or {@code null} if this <abbr>CRS</abbr>
     *         is related to an object identified only by a {@linkplain #getDatumEnsemble() datum ensemble}.
     */
    @Override
    public Datum getDatum() {
        return getBaseCRS().getDatum();
    }

    /**
     * Returns the datum ensemble of the base <abbr>CRS</abbr>.
     * This property may be null if this <abbr>CRS</abbr> is related to an object
     * identified only by a {@linkplain #getDatum() reference frame}.
     *
     * @return the datum ensemble of the {@linkplain #getBaseCRS() base CRS}, or {@code null} if this
     *         <abbr>CRS</abbr> is related to an object identified only by a {@linkplain #getDatum() datum}.
     *
     * @since 1.5
     */
    @Override
    public DefaultDatumEnsemble<?> getDatumEnsemble() {
        return MissingMethods.getDatumEnsemble(getBaseCRS());
    }

    /**
     * Returns the datum or a view of the ensemble as a datum.
     */
    @Override
    Datum getDatumOrEnsemble(final boolean legacy) {
        final SingleCRS baseCRS = getBaseCRS();
        if (baseCRS instanceof AbstractCRS) {
            return ((AbstractCRS) baseCRS).getDatumOrEnsemble(legacy);
        }
        return super.getDatumOrEnsemble(legacy);
    }

    /**
     * Returns the CRS on which the conversion is applied.
     * This CRS defines the {@linkplain #getDatum() datum} of this CRS and (at least implicitly)
     * the {@linkplain DefaultConversion#getSourceCRS() source} of
     * the {@linkplain #getConversionFromBase() conversion from base}.
     *
     * @return the base coordinate reference system.
     */
    @Override
    @XmlElement(name = "baseCRS", required = true)
    @XmlJavaTypeAdapter(SC_SingleCRS.class)
    public SingleCRS getBaseCRS() {
        return (SingleCRS) super.getConversionFromBase().getSourceCRS();
    }

    /**
     * Returns the conversion from the {@linkplain #getBaseCRS() base CRS} to this CRS.
     * In Apache SIS, the conversion source and target CRS are set to the following values:
     *
     * <ul>
     *   <li>The conversion {@linkplain DefaultConversion#getSourceCRS() source CRS}
     *       is the {@linkplain #getBaseCRS() base CRS} of {@code this} CRS.</li>
     *   <li>The conversion {@linkplain DefaultConversion#getTargetCRS() target CRS} is {@code this} CRS.
     * </ul>
     *
     * <div class="note"><b>Note:</b>
     * This is different than ISO 19111, which allows source and target CRS to be {@code null}.</div>
     *
     * @return the conversion to this CRS.
     */
    @Override
    public Conversion getConversionFromBase() {
        return super.getConversionFromBase();
    }

    /**
     * Returns the coordinate system.
     *
     * @return the coordinate system.
     */
    @Override
    @XmlElement(name = "coordinateSystem", required = true)
    @XmlJavaTypeAdapter(CS_CoordinateSystem.class)
    public CoordinateSystem getCoordinateSystem() {
        return super.getCoordinateSystem();
    }

    /**
     * {@inheritDoc}
     *
     * @return {@inheritDoc}
     */
    @Override
    public DefaultDerivedCRS forConvention(final AxesConvention convention) {
        return (DefaultDerivedCRS) super.forConvention(convention);
    }

    /**
     * Returns a coordinate reference system of the same type as this CRS but with different axes.
     *
     * @param  cs  the coordinate system with new axes.
     * @return new CRS of the same type and datum than this CRS, but with the given axes.
     */
    @Override
    AbstractCRS createSameType(final AbstractCS derivedCS) {
        return new DefaultDerivedCRS(this, derivedCS);
    }

    /**
     * Compares this coordinate reference system with the specified object for equality.
     * In addition to the metadata documented in the
     * {@linkplain org.apache.sis.referencing.AbstractIdentifiedObject#equals(Object, ComparisonMode) parent class},
     * this method considers coordinate system axes of the {@linkplain #getBaseCRS() base CRS} as metadata.
     * This means that if the given {@code ComparisonMode} is {@code IGNORE_METADATA} or more permissive,
     * then axis order of the base <abbr>CRS</abbr> is ignored
     * (but <strong>not</strong> axis order of <strong>this</strong> derived CRS).
     *
     * @param  object  the object to compare to {@code this}.
     * @param  mode    the strictness level of the comparison.
     * @return {@code true} if both objects are equal.
     */
    @Override
    public boolean equals(final Object object, final ComparisonMode mode) {
        return super.equals(object, mode);
    }

    /**
     * @hidden because nothing new to said.
     */
    @Override
    protected long computeHashCode() {
        return super.computeHashCode();
    }

    /**
     * Formats the inner part of the <i>Well Known Text</i> (WKT) representation of this CRS.
     *
     * @return {@code "Fitted_CS"} (WKT 1) or a type-dependent keyword (WKT 2).
     *
     * @see <a href="http://docs.opengeospatial.org/is/12-063r5/12-063r5.html#93">WKT 2 specification §15</a>
     */
    @Override
    protected String formatTo(final Formatter formatter) {
        final Conversion baseToDerived = getConversionFromBase();  // Gives to users a chance to override.
        if (baseToDerived == null) {
            /*
             * Should never happen except temporarily at construction time, or if the user invoked the copy
             * constructor with an invalid Conversion, or if the user overrides the getConversionFromBase()
             * method. Delegates to the super-class method for avoiding a NullPointerException. That method
             * returns 'null', which will cause the WKT to be declared invalid.
             */
            return super.formatTo(formatter);
        }
        WKTUtilities.appendName(this, formatter, null);
        final Convention convention = formatter.getConvention();
        final boolean isWKT1 = (convention.majorVersion() == 1);
        /*
         * Both WKT 1 and WKT 2 format the base CRS. But WKT 1 formats the MathTransform before the base CRS,
         * while WKT 2 formats the conversion method and parameter values after the base CRS.
         */
        if (isWKT1) {
            MathTransform inverse = baseToDerived.getMathTransform();
            try {
                inverse = inverse.inverse();
            } catch (NoninvertibleTransformException exception) {
                formatter.setInvalidWKT(this, exception);
                inverse = null;
            }
            formatter.newLine();
            formatter.append(inverse);
        }
        formatter.newLine();
        formatter.append(WKTUtilities.toFormattable(getBaseCRS()));
        if (isWKT1) {
            return WKTKeywords.Fitted_CS;
        } else {
            formatter.newLine();
            formatter.append(new ExplicitParameters(this, WKTKeywords.DerivingConversion));     // Format inside a "DefiningConversion" element.
            if (convention == Convention.INTERNAL || !isBaseCRS(formatter)) {
                final CoordinateSystem cs = getCoordinateSystem();
                formatCS(formatter, cs, ReferencingUtilities.getUnit(cs), isWKT1);
            }
            return keyword(formatter);
        }
    }

    /**
     * Returns the WKT 2 keyword for this {@code DerivedCRS}, or {@code null} if unknown.
     * Inner subclasses will override this method for returning a constant value instead
     * than trying to infer it from the components.
     */
    String keyword(final Formatter formatter) {
        final String longKeyword = getTypeKeyword(null, getBaseCRS(), getCoordinateSystem());
        final String shortKeyword;
        if (longKeyword == null) {
            return null;
        }
        switch (longKeyword) {
            case WKTKeywords.GeodeticCRS:    shortKeyword = WKTKeywords.GeodCRS; break;
            case WKTKeywords.VerticalCRS:    shortKeyword = WKTKeywords.VertCRS; break;
            case WKTKeywords.EngineeringCRS: shortKeyword = WKTKeywords.EngCRS;  break;
            default: return longKeyword;
        }
        return formatter.shortOrLong(shortKeyword, longKeyword);
    }

    /**
     * Returns the WKT 2 keyword for a {@code DerivedCRS} having the given base CRS and derived coordinate system.
     * If the type cannot be identified, then this method returns {@code null}.
     *
     * @param  properties  user-specified properties, or {@code null} if none.
     * @param  baseCRS     the base CRS of the derived CRS to construct.
     * @param  derivedCS   the coordinate system of the derived CRS to construct.
     * @return the WKT keyword of the derived CRS type, or {@code null} if it cannot be inferred or if
     *         the type specified in the properties map is incompatible with the given coordinate system.
     */
    static String getTypeKeyword(final Map<String,?> properties, final SingleCRS baseCRS, final CoordinateSystem derivedCS) {
        Class<?> type = Containers.property(properties, DERIVED_TYPE_KEY, Class.class);
        if (type == null) {
            if (baseCRS instanceof AbstractIdentifiedObject) {
                /*
                 * For avoiding ambiguity if a user chooses to implement more
                 * than 1 CRS interface (not recommended, but may happen).
                 */
                type = ((AbstractIdentifiedObject) baseCRS).getInterface();
            } else if (baseCRS != null) {
                type = baseCRS.getClass();
            } else {
                return null;
            }
        }
        if (GeodeticCRS.class.isAssignableFrom(type) && CoordinateSystems.isGeodetic(derivedCS)) {
            return WKTKeywords.GeodeticCRS;
        } else if (VerticalCRS.class.isAssignableFrom(type) && derivedCS instanceof VerticalCS) {
            return WKTKeywords.VerticalCRS;
        } else if (TemporalCRS.class.isAssignableFrom(type) && derivedCS instanceof TimeCS) {
            return WKTKeywords.TimeCRS;
        } else if (ParametricCRS.class.isAssignableFrom(type) && derivedCS instanceof DefaultParametricCS) {
            return WKTKeywords.ParametricCRS;
        } else if (ProjectedCRS.class.isAssignableFrom(type) || EngineeringCRS.class.isAssignableFrom(type)) {
            return WKTKeywords.EngineeringCRS;
        } else {
            return null;
        }
    }




    /**
     * A derived geodetic CRS.  Note that base CRS of kind {@link GeodeticCRS} can be used both with this class
     * and with {@link org.apache.sis.referencing.crs.DefaultDerivedCRS.Engineering}. Consequently, an ambiguity
     * may exist when choosing the kind if {@code DerivedCRS} to create for a given {@code GeodeticCRS}.
     */
    @XmlTransient
    private static final class Geodetic extends DefaultDerivedCRS implements GeodeticCRS {
        /** For cross-version compatibility. */
        private static final long serialVersionUID = -1263243517380302846L;

        /** Creates a copy of the given CRS. */
        Geodetic(DerivedCRS other) {
            super(other);
        }

        /** Creates a new CRS derived from the specified one, but with different axis order or unit. */
        private Geodetic(final Geodetic original, final AbstractCS derivedCS) {
            super(original, derivedCS);
        }

        /** Creates a new geodetic CRS from the given properties. */
        Geodetic(Map<String,?> properties, GeodeticCRS baseCRS, Conversion baseToDerived, CoordinateSystem derivedCS) {
            super(properties, baseCRS, baseToDerived, derivedCS);
        }

        /** Creates a new geodetic CRS from the given properties. */
        Geodetic(Map<String,?> properties, GeodeticCRS baseCRS, CoordinateReferenceSystem interpolationCRS,
                OperationMethod method, MathTransform baseToDerived, CoordinateSystem derivedCS)
        {
            super(properties, baseCRS, interpolationCRS, method, baseToDerived, derivedCS);
        }

        /** Returns the datum of the base geodetic CRS. */
        @Override public GeodeticDatum getDatum() {
            return (GeodeticDatum) super.getDatum();
        }

<<<<<<< HEAD
=======
        /** Returns the datum ensemble of the base geodetic CRS. */
        @Override public DatumEnsemble<GeodeticDatum> getDatumEnsemble() {
            return ((GeodeticCRS) getBaseCRS()).getDatumEnsemble();
        }

        /** Returns the datum or a view of the ensemble as a datum. */
        @Override GeodeticDatum getDatumOrEnsemble(final boolean legacy) {
            return legacy ? DatumOrEnsemble.asDatum((GeodeticCRS) getBaseCRS()) : getDatum();
        }

>>>>>>> 4e0bc740
        /** Returns a coordinate reference system of the same type as this CRS but with different axes. */
        @Override AbstractCRS createSameType(final AbstractCS derivedCS) {
            return new Geodetic(this, derivedCS);
        }

        /** Returns the WKT keyword for this derived CRS type. */
        @Override String keyword(final Formatter formatter) {
            return formatter.shortOrLong(WKTKeywords.GeodCRS, WKTKeywords.GeodeticCRS);
        }

        /** Returns the GML code for this derived CRS type. */
        @Override SC_DerivedCRSType getType() {
            return new SC_DerivedCRSType("geodetic");
        }
    }

    /**
     * A derived vertical CRS.
     */
    @XmlTransient
    private static final class Vertical extends DefaultDerivedCRS implements VerticalCRS {
        /** For cross-version compatibility. */
        private static final long serialVersionUID = -5599709829566076972L;

        /** Creates a copy of the given CRS. */
        Vertical(DerivedCRS other) {
            super(other);
        }

        /** Creates a new CRS derived from the specified one, but with different axis order or unit. */
        private Vertical(final Vertical original, final AbstractCS derivedCS) {
            super(original, derivedCS);
        }

        /** Creates a new vertical CRS from the given properties. */
        Vertical(Map<String,?> properties, VerticalCRS baseCRS, Conversion baseToDerived, VerticalCS derivedCS) {
            super(properties, baseCRS, baseToDerived, derivedCS);
        }

        /** Creates a new vertical CRS from the given properties. */
        Vertical(Map<String,?> properties, VerticalCRS baseCRS, CoordinateReferenceSystem interpolationCRS,
                OperationMethod method, MathTransform baseToDerived, VerticalCS derivedCS)
        {
            super(properties, baseCRS, interpolationCRS, method, baseToDerived, derivedCS);
        }

        /** Returns the datum of the base vertical CRS. */
        @Override public VerticalDatum getDatum() {
            return (VerticalDatum) super.getDatum();
        }

<<<<<<< HEAD
=======
        /** Returns the datum ensemble of the base vertical CRS. */
        @Override public DatumEnsemble<VerticalDatum> getDatumEnsemble() {
            return ((VerticalCRS) getBaseCRS()).getDatumEnsemble();
        }

        /** Returns the datum or a view of the ensemble as a datum. */
        @Override VerticalDatum getDatumOrEnsemble(final boolean legacy) {
            return legacy ? DatumOrEnsemble.asDatum((VerticalCRS) getBaseCRS()) : getDatum();
        }

>>>>>>> 4e0bc740
        /** Returns the coordinate system given at construction time. */
        @Override public VerticalCS getCoordinateSystem() {
            return (VerticalCS) super.getCoordinateSystem();
        }

        /** Returns a coordinate reference system of the same type as this CRS but with different axes. */
        @Override AbstractCRS createSameType(final AbstractCS derivedCS) {
            return new Vertical(this, derivedCS);
        }

        /** Returns the WKT keyword for this derived CRS type. */
        @Override String keyword(final Formatter formatter) {
            return formatter.shortOrLong(WKTKeywords.VertCRS, WKTKeywords.VerticalCRS);
        }

        /** Returns the GML code for this derived CRS type. */
        @Override SC_DerivedCRSType getType() {
            return new SC_DerivedCRSType("vertical");
        }
    }

    /**
     * A derived temporal CRS.
     */
    @XmlTransient
    private static final class Temporal extends DefaultDerivedCRS implements TemporalCRS {
        /** For cross-version compatibility. */
        private static final long serialVersionUID = -4721311735720248819L;

        /** Creates a copy of the given CRS. */
        Temporal(DerivedCRS other) {
            super(other);
        }

        /** Creates a new CRS derived from the specified one, but with different axis order or unit. */
        private Temporal(final Temporal original, final AbstractCS derivedCS) {
            super(original, derivedCS);
        }

        /** Creates a new temporal CRS from the given properties. */
        Temporal(Map<String,?> properties, TemporalCRS baseCRS, Conversion baseToDerived, TimeCS derivedCS) {
            super(properties, baseCRS, baseToDerived, derivedCS);
        }

        /** Creates a new temporal CRS from the given properties. */
        Temporal(Map<String,?> properties, TemporalCRS baseCRS, CoordinateReferenceSystem interpolationCRS,
                OperationMethod method, MathTransform baseToDerived, TimeCS derivedCS)
        {
            super(properties, baseCRS, interpolationCRS, method, baseToDerived, derivedCS);
        }

        /** Returns the datum of the base temporal CRS. */
        @Override public TemporalDatum getDatum() {
            return (TemporalDatum) super.getDatum();
        }

<<<<<<< HEAD
=======
        /** Returns the datum ensemble of the base temporal CRS. */
        @Override public DatumEnsemble<TemporalDatum> getDatumEnsemble() {
            return ((TemporalCRS) getBaseCRS()).getDatumEnsemble();
        }

        /** Returns the datum or a view of the ensemble as a datum. */
        @Override TemporalDatum getDatumOrEnsemble(final boolean legacy) {
            return legacy ? DatumOrEnsemble.asDatum((TemporalCRS) getBaseCRS()) : getDatum();
        }

>>>>>>> 4e0bc740
        /** Returns the coordinate system given at construction time. */
        @Override public TimeCS getCoordinateSystem() {
            return (TimeCS) super.getCoordinateSystem();
        }

        /** Returns a coordinate reference system of the same type as this CRS but with different axes. */
        @Override AbstractCRS createSameType(final AbstractCS derivedCS) {
            return new Temporal(this, derivedCS);
        }

        /** Returns the WKT keyword for this derived CRS type. */
        @Override String keyword(final Formatter formatter) {
            return WKTKeywords.TimeCRS;
        }

        /** Returns the GML code for this derived CRS type. */
        @Override SC_DerivedCRSType getType() {
            return new SC_DerivedCRSType("time");
        }
    }

    /**
     * A derived parametric CRS.
     */
    @XmlTransient
    private static final class Parametric extends DefaultDerivedCRS implements ParametricCRS {
        /** For cross-version compatibility. */
        private static final long serialVersionUID = 2344979923957294024L;

        /** Creates a copy of the given CRS. */
        Parametric(DerivedCRS other) {
            super(other);
        }

        /** Creates a new CRS derived from the specified one, but with different axis order or unit. */
        private Parametric(final Parametric original, final AbstractCS derivedCS) {
            super(original, derivedCS);
        }

        /** Creates a new parametric CRS from the given properties. */
        Parametric(Map<String,?> properties, ParametricCRS baseCRS, Conversion baseToDerived, DefaultParametricCS derivedCS) {
            super(properties, baseCRS, baseToDerived, derivedCS);
        }

        /** Creates a new parametric CRS from the given properties. */
        Parametric(Map<String,?> properties, ParametricCRS baseCRS, CoordinateReferenceSystem interpolationCRS,
                OperationMethod method, MathTransform baseToDerived, DefaultParametricCS derivedCS)
        {
            super(properties, baseCRS, interpolationCRS, method, baseToDerived, derivedCS);
        }

        /** Returns the datum of the base parametric CRS. */
        @Override public DefaultParametricDatum getDatum() {
            return (DefaultParametricDatum) super.getDatum();
        }

        /** Returns the datum or a view of the ensemble as a datum. */
        @Override ParametricDatum getDatumOrEnsemble(final boolean legacy) {
            return legacy ? DatumOrEnsemble.asDatum((ParametricCRS) getBaseCRS()) : getDatum();
        }

        /** Returns the coordinate system given at construction time. */
        @Override public DefaultParametricCS getCoordinateSystem() {
            return (DefaultParametricCS) super.getCoordinateSystem();
        }

        /** Returns a coordinate reference system of the same type as this CRS but with different axes. */
        @Override AbstractCRS createSameType(final AbstractCS derivedCS) {
            return new Parametric(this, derivedCS);
        }

        /** Returns the WKT keyword for this derived CRS type. */
        @Override String keyword(final Formatter formatter) {
            return WKTKeywords.ParametricCRS;
        }

        /** Returns the GML code for this derived CRS type. */
        @Override SC_DerivedCRSType getType() {
            return new SC_DerivedCRSType("parametric");
        }
    }

    /**
     * An derived engineering CRS. ISO 19162 restricts the base CRS to {@code EngineeringCRS}, {@code ProjectedCRS}
     * or {@code GeodeticCRS}. Note that in the latter case, an ambiguity may exist with the
     * {@link org.apache.sis.referencing.crs.DefaultDerivedCRS.Geodetic} when deciding which {@code DerivedCRS} to
     * create.
     */
    @XmlTransient
    private static final class Engineering extends DefaultDerivedCRS implements EngineeringCRS {
        /** For cross-version compatibility. */
        private static final long serialVersionUID = 42334975023270039L;

        /** Creates a copy of the given CRS. */
        Engineering(DerivedCRS other) {
            super(other);
        }

        /** Creates a new CRS derived from the specified one, but with different axis order or unit. */
        private Engineering(final Engineering original, final AbstractCS derivedCS) {
            super(original, derivedCS);
        }

        /** Creates a new engineering CRS from the given properties. */
        Engineering(Map<String,?> properties, EngineeringCRS baseCRS, Conversion baseToDerived, CoordinateSystem derivedCS) {
            super(properties, baseCRS, baseToDerived, derivedCS);
        }

        /** Creates a new engineering CRS from the given properties. */
        Engineering(Map<String,?> properties, EngineeringCRS baseCRS, CoordinateReferenceSystem interpolationCRS,
                OperationMethod method, MathTransform baseToDerived, CoordinateSystem derivedCS)
        {
            super(properties, baseCRS, interpolationCRS, method, baseToDerived, derivedCS);
        }

        /** Returns the datum of the base engineering CRS. */
        @Override public EngineeringDatum getDatum() {
            return (EngineeringDatum) super.getDatum();
        }

<<<<<<< HEAD
=======
        /** Returns the datum ensemble of the base engineering CRS. */
        @Override public DatumEnsemble<EngineeringDatum> getDatumEnsemble() {
            return ((EngineeringCRS) getBaseCRS()).getDatumEnsemble();
        }

        /** Returns the datum or a view of the ensemble as a datum. */
        @Override EngineeringDatum getDatumOrEnsemble(final boolean legacy) {
            return legacy ? DatumOrEnsemble.asDatum((EngineeringCRS) getBaseCRS()) : getDatum();
        }

>>>>>>> 4e0bc740
        /** Returns a coordinate reference system of the same type as this CRS but with different axes. */
        @Override AbstractCRS createSameType(final AbstractCS derivedCS) {
            return new Engineering(this, derivedCS);
        }

        /** Returns the WKT keyword for this derived CRS type. */
        @Override String keyword(final Formatter formatter) {
            return formatter.shortOrLong(WKTKeywords.EngCRS, WKTKeywords.EngineeringCRS);
        }

        /** Returns the GML code for this derived CRS type. */
        @Override SC_DerivedCRSType getType() {
            return new SC_DerivedCRSType("engineering");
        }
    }



    /*
     ┏━━━━━━━━━━━━━━━━━━━━━━━━━━━━━━━━━━━━━━━━━━━━━━━━━━━━━━━━━━━━━━━━━━━━━━━━━━━━━━━━━━┓
     ┃                                                                                  ┃
     ┃                               XML support with JAXB                              ┃
     ┃                                                                                  ┃
     ┃        The following methods are invoked by JAXB using reflection (even if       ┃
     ┃        they are private) or are helpers for other methods invoked by JAXB.       ┃
     ┃        Those methods can be safely removed if Geographic Markup Language         ┃
     ┃        (GML) support is not needed.                                              ┃
     ┃                                                                                  ┃
     ┗━━━━━━━━━━━━━━━━━━━━━━━━━━━━━━━━━━━━━━━━━━━━━━━━━━━━━━━━━━━━━━━━━━━━━━━━━━━━━━━━━━┛
     */

    /**
     * Constructs a new object in which every attributes are set to a default value.
     * <strong>This is not a valid object.</strong> This constructor is strictly
     * reserved to JAXB, which will assign values to the fields using reflection.
     */
    private DefaultDerivedCRS() {
    }

    /**
     * Returns the {@code <gml:derivedCRSType>} element to marshal. The default implementation tries to infer this
     * information from the {@code DefaultDerivedCRS} properties, but subclasses will override for more determinism.
     *
     * <h4>API note</h4>
     * There is no setter at this time because SIS does not store this information in a {@code DefaultDerivedCRS}
     * field. Instead, we rely on the interface that we implement. For example, a {@code DefaultDerivedCRS} of type
     * {@code SC_DerivedCRSType.vertical} will implement the {@link VerticalCRS} interface.
     */
    @XmlElement(name = "derivedCRSType", required = true)
    SC_DerivedCRSType getType() {
        return SC_DerivedCRSType.fromWKT(getTypeKeyword(null, getBaseCRS(), getCoordinateSystem()));
    }

    /**
     * Used by JAXB only (invoked by reflection).
     *
     * @see #getBaseCRS()
     */
    private void setBaseCRS(final SingleCRS crs) {
        setBaseCRS("baseCRS", crs);
    }

    /**
     * Used by JAXB only (invoked by reflection).
     *
     * @see #getCoordinateSystem()
     */
    private void setCoordinateSystem(final CoordinateSystem cs) {
        setCoordinateSystem("coordinateSystem", cs);
    }
}<|MERGE_RESOLUTION|>--- conflicted
+++ resolved
@@ -65,7 +65,6 @@
 import org.apache.sis.referencing.cs.DefaultParametricCS;
 import org.apache.sis.referencing.datum.DefaultDatumEnsemble;
 import org.apache.sis.referencing.datum.DefaultParametricDatum;
-import org.apache.sis.pending.geoapi.referencing.MissingMethods;
 
 
 /**
@@ -431,7 +430,7 @@
      */
     @Override
     public DefaultDatumEnsemble<?> getDatumEnsemble() {
-        return MissingMethods.getDatumEnsemble(getBaseCRS());
+        return getDatumEnsemble(getBaseCRS());
     }
 
     /**
@@ -692,19 +691,11 @@
             return (GeodeticDatum) super.getDatum();
         }
 
-<<<<<<< HEAD
-=======
-        /** Returns the datum ensemble of the base geodetic CRS. */
-        @Override public DatumEnsemble<GeodeticDatum> getDatumEnsemble() {
-            return ((GeodeticCRS) getBaseCRS()).getDatumEnsemble();
-        }
-
         /** Returns the datum or a view of the ensemble as a datum. */
         @Override GeodeticDatum getDatumOrEnsemble(final boolean legacy) {
             return legacy ? DatumOrEnsemble.asDatum((GeodeticCRS) getBaseCRS()) : getDatum();
         }
 
->>>>>>> 4e0bc740
         /** Returns a coordinate reference system of the same type as this CRS but with different axes. */
         @Override AbstractCRS createSameType(final AbstractCS derivedCS) {
             return new Geodetic(this, derivedCS);
@@ -756,19 +747,11 @@
             return (VerticalDatum) super.getDatum();
         }
 
-<<<<<<< HEAD
-=======
-        /** Returns the datum ensemble of the base vertical CRS. */
-        @Override public DatumEnsemble<VerticalDatum> getDatumEnsemble() {
-            return ((VerticalCRS) getBaseCRS()).getDatumEnsemble();
-        }
-
         /** Returns the datum or a view of the ensemble as a datum. */
         @Override VerticalDatum getDatumOrEnsemble(final boolean legacy) {
             return legacy ? DatumOrEnsemble.asDatum((VerticalCRS) getBaseCRS()) : getDatum();
         }
 
->>>>>>> 4e0bc740
         /** Returns the coordinate system given at construction time. */
         @Override public VerticalCS getCoordinateSystem() {
             return (VerticalCS) super.getCoordinateSystem();
@@ -825,19 +808,11 @@
             return (TemporalDatum) super.getDatum();
         }
 
-<<<<<<< HEAD
-=======
-        /** Returns the datum ensemble of the base temporal CRS. */
-        @Override public DatumEnsemble<TemporalDatum> getDatumEnsemble() {
-            return ((TemporalCRS) getBaseCRS()).getDatumEnsemble();
-        }
-
         /** Returns the datum or a view of the ensemble as a datum. */
         @Override TemporalDatum getDatumOrEnsemble(final boolean legacy) {
             return legacy ? DatumOrEnsemble.asDatum((TemporalCRS) getBaseCRS()) : getDatum();
         }
 
->>>>>>> 4e0bc740
         /** Returns the coordinate system given at construction time. */
         @Override public TimeCS getCoordinateSystem() {
             return (TimeCS) super.getCoordinateSystem();
@@ -895,8 +870,8 @@
         }
 
         /** Returns the datum or a view of the ensemble as a datum. */
-        @Override ParametricDatum getDatumOrEnsemble(final boolean legacy) {
-            return legacy ? DatumOrEnsemble.asDatum((ParametricCRS) getBaseCRS()) : getDatum();
+        @Override DefaultParametricDatum getDatumOrEnsemble(final boolean legacy) {
+            return getDatum();
         }
 
         /** Returns the coordinate system given at construction time. */
@@ -958,19 +933,11 @@
             return (EngineeringDatum) super.getDatum();
         }
 
-<<<<<<< HEAD
-=======
-        /** Returns the datum ensemble of the base engineering CRS. */
-        @Override public DatumEnsemble<EngineeringDatum> getDatumEnsemble() {
-            return ((EngineeringCRS) getBaseCRS()).getDatumEnsemble();
-        }
-
         /** Returns the datum or a view of the ensemble as a datum. */
         @Override EngineeringDatum getDatumOrEnsemble(final boolean legacy) {
             return legacy ? DatumOrEnsemble.asDatum((EngineeringCRS) getBaseCRS()) : getDatum();
         }
 
->>>>>>> 4e0bc740
         /** Returns a coordinate reference system of the same type as this CRS but with different axes. */
         @Override AbstractCRS createSameType(final AbstractCS derivedCS) {
             return new Engineering(this, derivedCS);
