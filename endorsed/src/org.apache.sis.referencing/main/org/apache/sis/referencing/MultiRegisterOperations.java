--- conflicted
+++ resolved
@@ -332,12 +332,7 @@
      * @throws IllegalArgumentException if the specified type is not one of the above-cited values.
      * @throws FactoryException if an error occurred while searching or preparing the requested factory.
      */
-<<<<<<< HEAD
-    public <T extends Factory> Optional<T> getFactory(final Class<? extends T> type) {
-=======
-    @Override
     public <T extends Factory> Optional<T> getFactory(final Class<? extends T> type) throws FactoryException {
->>>>>>> 1f1a9766
         final Factory factory;
         final Boolean b = FACTORY_TYPES.get(type);
         if (b != null) {
