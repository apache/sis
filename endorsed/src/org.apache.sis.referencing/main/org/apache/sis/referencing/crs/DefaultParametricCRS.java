/*
 * Licensed to the Apache Software Foundation (ASF) under one or more
 * contributor license agreements.  See the NOTICE file distributed with
 * this work for additional information regarding copyright ownership.
 * The ASF licenses this file to You under the Apache License, Version 2.0
 * (the "License"); you may not use this file except in compliance with
 * the License.  You may obtain a copy of the License at
 *
 *     http://www.apache.org/licenses/LICENSE-2.0
 *
 * Unless required by applicable law or agreed to in writing, software
 * distributed under the License is distributed on an "AS IS" BASIS,
 * WITHOUT WARRANTIES OR CONDITIONS OF ANY KIND, either express or implied.
 * See the License for the specific language governing permissions and
 * limitations under the License.
 */
package org.apache.sis.referencing.crs;

import java.util.Map;
import jakarta.xml.bind.annotation.XmlElement;
import jakarta.xml.bind.annotation.XmlRootElement;
import jakarta.xml.bind.annotation.XmlType;
import org.apache.sis.referencing.internal.shared.WKTKeywords;
import org.apache.sis.referencing.cs.AxesConvention;
import org.apache.sis.referencing.cs.AbstractCS;
import org.apache.sis.io.wkt.Formatter;
import org.apache.sis.referencing.datum.DefaultParametricDatum;

// Specific to the main branch:
import org.apache.sis.referencing.cs.DefaultParametricCS;
import org.apache.sis.referencing.datum.DefaultDatumEnsemble;


/**
 * A 1-dimensional coordinate reference system which uses parameter values or functions.
 * Parametric CRS can be used for physical properties or functions that vary monotonically with height.
 * A typical example is the pressure in meteorological applications.
 *
 * <p><b>Used with datum type:</b>
 *   {@linkplain org.apache.sis.referencing.datum.DefaultParametricDatum Parametric}.<br>
 * <b>Used with coordinate system type:</b>
 *   {@linkplain org.apache.sis.referencing.cs.DefaultParametricCS Parametric}.
 * </p>
 *
 * <h2>Immutability and thread safety</h2>
 * This class is immutable and thus thread-safe if the property <em>values</em> (not necessarily the map itself),
 * the coordinate system and the datum instances given to the constructor are also immutable. Unless otherwise noted
 * in the javadoc, this condition holds if all components were created using only SIS factories and static constants.
 *
 * @author  Johann Sorel (Geomatys)
 * @version 1.6
 *
 * @see org.apache.sis.referencing.datum.DefaultParametricDatum
 * @see org.apache.sis.referencing.cs.DefaultParametricCS
 * @see org.apache.sis.referencing.factory.GeodeticAuthorityFactory#createParametricCRS(String)
 *
 * @since 0.7
 */
@XmlType(name = "ParametricCRSType", propOrder = {
    "coordinateSystem",
    "datum"
})
@XmlRootElement(name = "ParametricCRS")
public class DefaultParametricCRS extends AbstractSingleCRS<DefaultParametricDatum> implements ParametricCRS {
    /**
     * Serial number for inter-operability with different versions.
     */
    private static final long serialVersionUID = -5443671973122639841L;

    /**
     * Creates a coordinate reference system from the given properties, datum and coordinate system.
     * At least one of the {@code datum} and {@code ensemble} arguments shall be non-null.
     * The properties given in argument follow the same rules as for the
     * {@linkplain org.apache.sis.referencing.AbstractReferenceSystem#AbstractReferenceSystem(Map)
     * super-class constructor}. The following table is a reminder of main (not all) properties:
     *
     * <table class="sis">
     *   <caption>Recognized properties (non exhaustive list)</caption>
     *   <tr>
     *     <th>Property name</th>
     *     <th>Value type</th>
     *     <th>Returned by</th>
     *   </tr><tr>
     *     <td>{@value org.opengis.referencing.IdentifiedObject#NAME_KEY}</td>
     *     <td>{@link org.opengis.metadata.Identifier} or {@link String}</td>
     *     <td>{@link #getName()}</td>
     *   </tr><tr>
     *     <td>{@value org.opengis.referencing.IdentifiedObject#ALIAS_KEY}</td>
     *     <td>{@link org.opengis.util.GenericName} or {@link CharSequence} (optionally as array)</td>
     *     <td>{@link #getAlias()}</td>
     *   </tr><tr>
     *     <td>{@value org.opengis.referencing.IdentifiedObject#IDENTIFIERS_KEY}</td>
     *     <td>{@link org.opengis.metadata.Identifier} (optionally as array)</td>
     *     <td>{@link #getIdentifiers()}</td>
     *   </tr><tr>
     *     <td>"domains"</td>
     *     <td>{@link org.apache.sis.referencing.DefaultObjectDomain} (optionally as array)</td>
     *     <td>{@link #getDomains()}</td>
     *   </tr><tr>
     *     <td>{@value org.opengis.referencing.IdentifiedObject#REMARKS_KEY}</td>
     *     <td>{@link org.opengis.util.InternationalString} or {@link String}</td>
     *     <td>{@link #getRemarks()}</td>
     *   </tr>
     * </table>
     *
     * <div class="warning"><b>Warning:</b> in a future SIS version, the parameter types may be changed to
     * {@code org.opengis.referencing.datum.ParametricDatum} and {@code org.opengis.referencing.cs.ParametricCS}
     * Those change are pending GeoAPI revision.</div>
     *
     * @param  properties  the properties to be given to the coordinate reference system.
     * @param  datum       the datum, or {@code null} if the CRS is associated only to a datum ensemble.
     * @param  ensemble    collection of reference frames which for low accuracy requirements may be considered to be
     *                     insignificantly different from each other, or {@code null} if there is no such ensemble.
     * @param  cs          the coordinate system.
     *
     * @since 1.5
     */
    public DefaultParametricCRS(final Map<String,?> properties,
                                final DefaultParametricDatum datum,
                                final DefaultDatumEnsemble<DefaultParametricDatum> ensemble,
                                final DefaultParametricCS cs)
    {
        super(properties, DefaultParametricDatum.class, datum, ensemble, cs);
        checkDimension(1, 1, cs);
    }

    /**
<<<<<<< HEAD
     * @deprecated A {@code DefaultDatumEnsemble} argument has been added.
     */
    @Deprecated(since="1.5", forRemoval=true)
    public DefaultParametricCRS(final Map<String,?> properties,
                                final DefaultParametricDatum datum,
                                final DefaultParametricCS cs)
    {
        this(properties, datum, null, cs);
    }

    /**
=======
>>>>>>> 90b66dd6
     * Creates a new CRS derived from the specified one, but with different axis order or unit.
     * This is for implementing the {@link #createSameType(AbstractCS)} method only.
     */
    private DefaultParametricCRS(final DefaultParametricCRS original, final AbstractCS cs) {
        super(original, null, cs);
    }

    /**
     * Constructs a new coordinate reference system with the same values as the specified one.
     * This copy constructor provides a way to convert an arbitrary implementation into a SIS one
     * or a user-defined one (as a subclass), usually in order to leverage some implementation-specific API.
     *
     * <p>This constructor performs a shallow copy, i.e. the properties are not cloned.</p>
     *
     * <div class="warning"><b>Warning:</b> in a future SIS version, the parameter type may be changed
     * to {@code org.opengis.referencing.crs.ParametricCRS}. This change is pending GeoAPI revision.</div>
     *
     * @param  crs  the coordinate reference system to copy.
     */
    protected DefaultParametricCRS(final DefaultParametricCRS crs) {
        super(crs);
    }

    /**
     * Returns the reference surface used as the origin of this <abbr>CRS</abbr>.
     * This property may be null if this <abbr>CRS</abbr> is related to an object
     * identified only by a {@linkplain #getDatumEnsemble() datum ensemble}.
     *
     * @return the parametric datum, or {@code null} if this <abbr>CRS</abbr> is related to
     *         an object identified only by a {@linkplain #getDatumEnsemble() datum ensemble}.
     */
    @Override
    @XmlElement(name = "parametricDatum", required = true)
    public DefaultParametricDatum getDatum() {
        return super.getDatum();
    }

    /**
     * Returns a collection of datums which, for low accuracy requirements,
     * may be considered to be insignificantly different from each other.
     * This property may be null if this <abbr>CRS</abbr> is related to an object
     * identified only by a single {@linkplain #getDatum() datum}.
     *
     * <div class="warning"><b>Warning:</b> in a future SIS version, the return type may
     * be changed to the {@code org.opengis.referencing.datum.DatumEnsemble} interface.
     * This change is pending GeoAPI revision.</div>
     *
     * @return the datum ensemble, or {@code null} if this <abbr>CRS</abbr> is related
     *         to an object identified only by a single {@linkplain #getDatum() datum}.
     *
     * @since 1.5
     */
    @Override
    public DefaultDatumEnsemble<DefaultParametricDatum> getDatumEnsemble() {
        return super.getDatumEnsemble();
    }

    /**
     * Returns the coordinate system.
     *
     * @return the coordinate system.
     */
    @Override
    @XmlElement(name = "parametricCS", required = true)
    public DefaultParametricCS getCoordinateSystem() {
        return (DefaultParametricCS) super.getCoordinateSystem();
    }

    /**
     * {@inheritDoc}
     *
     * @return {@inheritDoc}
     */
    @Override
    public DefaultParametricCRS forConvention(final AxesConvention convention) {
        return (DefaultParametricCRS) super.forConvention(convention);
    }

    /**
     * Returns a coordinate reference system of the same type as this CRS but with different axes.
     *
     * @param  cs  the coordinate system with new axes.
     * @return new CRS of the same type and datum than this CRS, but with the given axes.
     */
    @Override
    final AbstractCRS createSameType(final AbstractCS cs) {
        return new DefaultParametricCRS(this, cs);
    }

    /**
     * Formats this CRS as a <i>Well Known Text</i> {@code ParametricCRS[…]} element.
     *
     * <h4>Compatibility note</h4>
     * {@code ParametricCRS} is defined in the WKT 2 specification only.
     *
     * @param  formatter  the formatter where to format the inner content of this WKT element.
     * @return {@code "ParametricCRS"}.
     */
    @Override
    protected String formatTo(final Formatter formatter) {
        super.formatTo(formatter);
        if (formatter.getConvention().majorVersion() == 1) {
            formatter.setInvalidWKT(this, null);
        }
        return isBaseCRS(formatter) ? WKTKeywords.BaseParamCRS : WKTKeywords.ParametricCRS;
    }




    /*
     ┏━━━━━━━━━━━━━━━━━━━━━━━━━━━━━━━━━━━━━━━━━━━━━━━━━━━━━━━━━━━━━━━━━━━━━━━━━━━━━━━━━━┓
     ┃                                                                                  ┃
     ┃                               XML support with JAXB                              ┃
     ┃                                                                                  ┃
     ┃        The following methods are invoked by JAXB using reflection (even if       ┃
     ┃        they are private) or are helpers for other methods invoked by JAXB.       ┃
     ┃        Those methods can be safely removed if Geographic Markup Language         ┃
     ┃        (GML) support is not needed.                                              ┃
     ┃                                                                                  ┃
     ┗━━━━━━━━━━━━━━━━━━━━━━━━━━━━━━━━━━━━━━━━━━━━━━━━━━━━━━━━━━━━━━━━━━━━━━━━━━━━━━━━━━┛
     */

    /**
     * Constructs a new object in which every attributes are set to a null value.
     * <strong>This is not a valid object.</strong> This constructor is strictly
     * reserved to JAXB, which will assign values to the fields using reflection.
     */
    private DefaultParametricCRS() {
        /*
         * The datum and the coordinate system are mandatory for SIS working. We do not verify their presence
         * here because the verification would have to be done in an 'afterMarshal(…)' method and throwing an
         * exception in that method causes the whole unmarshalling to fail.  But the SC_CRS adapter does some
         * verifications.
         */
    }

    /**
     * Invoked by JAXB at unmarshalling time.
     *
     * @see #getDatum()
     */
    private void setDatum(final DefaultParametricDatum value) {
        setDatum("parametricDatum", value);
    }

    /**
     * Used by JAXB only (invoked by reflection).
     *
     * @see #getCoordinateSystem()
     */
    private void setCoordinateSystem(final DefaultParametricCS cs) {
        setCoordinateSystem("parametricCS", cs);
    }
}<|MERGE_RESOLUTION|>--- conflicted
+++ resolved
@@ -125,20 +125,6 @@
     }
 
     /**
-<<<<<<< HEAD
-     * @deprecated A {@code DefaultDatumEnsemble} argument has been added.
-     */
-    @Deprecated(since="1.5", forRemoval=true)
-    public DefaultParametricCRS(final Map<String,?> properties,
-                                final DefaultParametricDatum datum,
-                                final DefaultParametricCS cs)
-    {
-        this(properties, datum, null, cs);
-    }
-
-    /**
-=======
->>>>>>> 90b66dd6
      * Creates a new CRS derived from the specified one, but with different axis order or unit.
      * This is for implementing the {@link #createSameType(AbstractCS)} method only.
      */
