--- conflicted
+++ resolved
@@ -23,8 +23,6 @@
 import org.apache.sis.referencing.privy.WKTKeywords;
 import org.apache.sis.referencing.cs.AxesConvention;
 import org.apache.sis.referencing.cs.AbstractCS;
-import org.apache.sis.referencing.datum.DatumOrEnsemble;
-import org.apache.sis.referencing.datum.DefaultParametricDatum;
 import org.apache.sis.io.wkt.Formatter;
 
 // Specific to the main branch:
@@ -196,18 +194,6 @@
     }
 
     /**
-<<<<<<< HEAD
-     * Returns the datum or a view of the ensemble as a datum.
-     * The {@code legacy} argument tells whether this method is invoked for formatting in a legacy <abbr>WKT</abbr> format.
-     */
-    @Override
-    final DefaultParametricDatum getDatumOrEnsemble(final boolean legacy) {
-        return getDatum();
-    }
-
-    /**
-=======
->>>>>>> 11f61146
      * Returns the coordinate system.
      *
      * @return the coordinate system.
@@ -255,14 +241,6 @@
             formatter.setInvalidWKT(this, null);
         }
         return isBaseCRS(formatter) ? WKTKeywords.BaseParamCRS : WKTKeywords.ParametricCRS;
-    }
-
-    /**
-     * Formats the datum or a view of the ensemble as a datum.
-     */
-    @Override
-    final void formatDatum(final Formatter formatter) {
-        formatDatum(formatter, this, getDatum(), DefaultParametricDatum::castOrCopy, DatumOrEnsemble::asDatum);
     }
 
 
