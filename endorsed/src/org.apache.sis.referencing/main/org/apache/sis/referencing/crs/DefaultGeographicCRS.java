/*
 * Licensed to the Apache Software Foundation (ASF) under one or more
 * contributor license agreements.  See the NOTICE file distributed with
 * this work for additional information regarding copyright ownership.
 * The ASF licenses this file to You under the Apache License, Version 2.0
 * (the "License"); you may not use this file except in compliance with
 * the License.  You may obtain a copy of the License at
 *
 *     http://www.apache.org/licenses/LICENSE-2.0
 *
 * Unless required by applicable law or agreed to in writing, software
 * distributed under the License is distributed on an "AS IS" BASIS,
 * WITHOUT WARRANTIES OR CONDITIONS OF ANY KIND, either express or implied.
 * See the License for the specific language governing permissions and
 * limitations under the License.
 */
package org.apache.sis.referencing.crs;

import java.util.Map;
import java.util.Arrays;
import java.util.NoSuchElementException;
import jakarta.xml.bind.annotation.XmlTransient;
import org.opengis.referencing.datum.Ellipsoid;
import org.opengis.referencing.datum.PrimeMeridian;
import org.opengis.referencing.datum.GeodeticDatum;
import org.opengis.referencing.crs.GeodeticCRS;
import org.opengis.referencing.crs.GeographicCRS;
import org.opengis.referencing.cs.EllipsoidalCS;
import org.opengis.referencing.cs.CoordinateSystem;
import org.opengis.referencing.cs.CoordinateSystemAxis;
import org.apache.sis.metadata.iso.citation.Citations;
import org.apache.sis.referencing.GeodeticException;
import org.apache.sis.referencing.ImmutableIdentifier;
import org.apache.sis.referencing.AbstractReferenceSystem;
import org.apache.sis.referencing.datum.DatumOrEnsemble;
import org.apache.sis.referencing.cs.AxesConvention;
import org.apache.sis.referencing.cs.AbstractCS;
import org.apache.sis.io.wkt.Formatter;
import org.apache.sis.measure.Longitude;
import static org.apache.sis.util.internal.shared.Constants.CRS;
import static org.apache.sis.util.internal.shared.Constants.EPSG;
import static org.apache.sis.util.internal.shared.Constants.CRS27;
import static org.apache.sis.util.internal.shared.Constants.CRS83;
import static org.apache.sis.util.internal.shared.Constants.CRS84;

// Specific to the main branch:
import org.opengis.referencing.ReferenceIdentifier;
import org.apache.sis.referencing.datum.DefaultDatumEnsemble;


/**
 * A 2- or 3-dimensional coordinate reference system based on an ellipsoidal approximation of the geoid.
 * This provides an accurate representation of the geometry of geographic features
 * for a large portion of the earth's surface.
 *
 * <p><b>Used with datum type:</b>
 *   {@linkplain org.apache.sis.referencing.datum.DefaultGeodeticDatum Geodetic}.<br>
 * <b>Used with coordinate system type:</b>
 *   {@linkplain org.apache.sis.referencing.cs.DefaultEllipsoidalCS Ellipsoidal}.
 * </p>
 *
 * <h2>Creating new geographic CRS instances</h2>
 * New instances can be created either directly by specifying all information to a factory method (choices 3
 * and 4 below), or indirectly by specifying the identifier of an entry in a database (choices 1 and 2 below).
 * Choice 1 in the following list is the easiest but most restrictive way to get a geographic CRS.
 * The other choices provide more freedom.
 *
 * <ol>
 *   <li>Create a {@code GeographicCRS} from one of the static convenience shortcuts listed in
 *       {@link org.apache.sis.referencing.CommonCRS#geographic()} or
 *       {@link org.apache.sis.referencing.CommonCRS#geographic3D()}.</li>
 *   <li>Create a {@code GeographicCRS} from an identifier in a database by invoking
 *       {@link org.apache.sis.referencing.factory.GeodeticAuthorityFactory#createGeographicCRS(String)}.</li>
 *   <li>Create a {@code GeographicCRS} by invoking the {@code CRSFactory.createGeographicCRS(…)} method
 *       (implemented for example by {@link org.apache.sis.referencing.factory.GeodeticObjectFactory}).</li>
 *   <li>Create a {@code GeographicCRS} by invoking the
 *       {@linkplain #DefaultGeographicCRS(Map, GeodeticDatum, EllipsoidalCS) constructor}.</li>
 * </ol>
 *
 * <b>Example:</b> the following code gets a two-dimensional geographic CRS
 * using the <cite>World Geodetic System 1984</cite> datum:
 *
 * {@snippet lang="java" :
 *     GeodeticDatum datum = CommonCRS.WGS84.geographic();
 *     }
 *
 * <h2>Immutability and thread safety</h2>
 * This class is immutable and thus thread-safe if the property <em>values</em> (not necessarily the map itself),
 * the coordinate system and the datum instances given to the constructor are also immutable. Unless otherwise noted
 * in the javadoc, this condition holds if all components were created using only SIS factories and static constants.
 *
 * @author  Martin Desruisseaux (IRD, Geomatys)
 * @version 1.6
 *
 * @see org.apache.sis.referencing.factory.GeodeticAuthorityFactory#createGeographicCRS(String)
 *
 * @since 0.4
 */
@XmlTransient
public class DefaultGeographicCRS extends DefaultGeodeticCRS implements GeographicCRS {
    /**
     * Some codes in the EPSG namespace, in ascending order.
     * Used for mapping to {@link #CRS_CODES}.
     */
    private static final short[] EPSG_CODES = {4267, 4269, 4326};

    /**
     * Codes in the CRS namespace for each code listed in the {@link #EPSG_CODES} list.
     */
    private static final byte[] CRS_CODES = {CRS27, CRS83, CRS84};

    /**
     * Serial number for inter-operability with different versions.
     */
    private static final long serialVersionUID = 861224913438092335L;

    /**
     * Creates a coordinate reference system from the given properties, datum and coordinate system.
     * At least one of the {@code datum} and {@code ensemble} arguments shall be non-null.
     * The properties given in argument follow the same rules as for the
     * {@linkplain AbstractReferenceSystem#AbstractReferenceSystem(Map) super-class constructor}.
     * The following table is a reminder of main (not all) properties:
     *
     * <table class="sis">
     *   <caption>Recognized properties (non exhaustive list)</caption>
     *   <tr>
     *     <th>Property name</th>
     *     <th>Value type</th>
     *     <th>Returned by</th>
     *   </tr><tr>
     *     <td>{@value org.opengis.referencing.IdentifiedObject#NAME_KEY}</td>
     *     <td>{@link org.opengis.referencing.ReferenceIdentifier} or {@link String}</td>
     *     <td>{@link #getName()}</td>
     *   </tr><tr>
     *     <td>{@value org.opengis.referencing.IdentifiedObject#ALIAS_KEY}</td>
     *     <td>{@link org.opengis.util.GenericName} or {@link CharSequence} (optionally as array)</td>
     *     <td>{@link #getAlias()}</td>
     *   </tr><tr>
     *     <td>{@value org.opengis.referencing.IdentifiedObject#IDENTIFIERS_KEY}</td>
     *     <td>{@link org.opengis.referencing.ReferenceIdentifier} (optionally as array)</td>
     *     <td>{@link #getIdentifiers()}</td>
     *   </tr><tr>
     *     <td>"domains"</td>
     *     <td>{@link org.apache.sis.referencing.DefaultObjectDomain} (optionally as array)</td>
     *     <td>{@link #getDomains()}</td>
     *   </tr><tr>
     *     <td>{@value org.opengis.referencing.IdentifiedObject#REMARKS_KEY}</td>
     *     <td>{@link org.opengis.util.InternationalString} or {@link String}</td>
     *     <td>{@link #getRemarks()}</td>
     *   </tr>
     * </table>
     *
     * @param  properties  the properties to be given to the coordinate reference system.
     * @param  datum       the datum, or {@code null} if the CRS is associated only to a datum ensemble.
     * @param  ensemble    collection of reference frames which for low accuracy requirements may be considered to be
     *                     insignificantly different from each other, or {@code null} if there is no such ensemble.
     * @param  cs          the two- or three-dimensional coordinate system.
     *
     * @see org.apache.sis.referencing.factory.GeodeticObjectFactory#createGeographicCRS(Map, GeodeticDatum, DefaultDatumEnsemble, EllipsoidalCS)
     *
     * @since 1.5
     */
    public DefaultGeographicCRS(final Map<String,?> properties,
                                final GeodeticDatum datum,
                                final DefaultDatumEnsemble<GeodeticDatum> ensemble,
                                final EllipsoidalCS cs)
    {
        super(properties, datum, ensemble, cs);
        checkDimension(2, 3, cs);
    }

    /**
<<<<<<< HEAD
     * @deprecated A {@code DefaultDatumEnsemble} argument has been added.
     */
    @Deprecated(since="1.5", forRemoval=true)
    public DefaultGeographicCRS(final Map<String,?> properties,
                                final GeodeticDatum datum,
                                final EllipsoidalCS cs)
    {
        this(properties, datum, null, cs);
    }

    /**
=======
>>>>>>> 90b66dd6
     * Creates a new CRS derived from the specified one, but with different axis order or unit.
     * This is for implementing the {@link #createSameType(AbstractCS)} method only.
     */
    private DefaultGeographicCRS(final DefaultGeographicCRS original, final ReferenceIdentifier id, final AbstractCS cs) {
        super(original, id, cs);
    }

    /**
     * Constructs a new coordinate reference system with the same values as the specified geodetic CRS.
     * This constructor is needed because GML does not have {@code GeographicCRS} or {@code GeocentricCRS} types.
     * Instead, the unmarshalling process will give us a {@code GeodeticCRS} object with the constraint that the
     * coordinate system shall be ellipsoidal. This constructor may be invoked for converting such
     * {@code GeodeticCRS} instance to a {@code GeographicCRS} instance.
     */
    DefaultGeographicCRS(final GeodeticCRS crs) {
        super(crs);
        final CoordinateSystem cs = super.getCoordinateSystem();
        if (!(cs instanceof EllipsoidalCS)) {
            throw illegalCoordinateSystemType(cs);
        }
        checkDimension(2, 3, cs);
    }

    /**
     * Constructs a new coordinate reference system with the same values as the specified one.
     * This copy constructor provides a way to convert an arbitrary implementation into a SIS one
     * or a user-defined one (as a subclass), usually in order to leverage some implementation-specific API.
     *
     * <p>This constructor performs a shallow copy, i.e. the properties are not cloned.</p>
     *
     * @param  crs  the coordinate reference system to copy.
     *
     * @see #castOrCopy(GeographicCRS)
     */
    protected DefaultGeographicCRS(final GeographicCRS crs) {
        super(crs);
    }

    /**
     * Returns a SIS coordinate reference system implementation with the same values as the given
     * arbitrary implementation. If the given object is {@code null}, then this method returns {@code null}.
     * Otherwise if the given object is already a SIS implementation, then the given object is returned unchanged.
     * Otherwise a new SIS implementation is created and initialized to the attribute values of the given object.
     *
     * @param  object  the object to get as a SIS implementation, or {@code null} if none.
     * @return a SIS implementation containing the values of the given object (may be the
     *         given object itself), or {@code null} if the argument was null.
     */
    public static DefaultGeographicCRS castOrCopy(final GeographicCRS object) {
        return (object == null) || (object instanceof DefaultGeographicCRS)
                ? (DefaultGeographicCRS) object : new DefaultGeographicCRS(object);
    }

    /**
     * Returns the GeoAPI interface implemented by this class.
     * The SIS implementation returns {@code GeographicCRS.class}.
     *
     * <h4>Note for implementers</h4>
     * Subclasses usually do not need to override this method since GeoAPI does not define {@code GeographicCRS}
     * sub-interface. Overriding possibility is left mostly for implementers who wish to extend GeoAPI with their
     * own set of interfaces.
     *
     * @return {@code GeographicCRS.class} or a user-defined sub-interface.
     */
    @Override
    public Class<? extends GeographicCRS> getInterface() {
        return GeographicCRS.class;
    }

    /**
     * Returns the prime meridian which is indirectly (through a datum) associated to this <abbr>CRS</abbr>.
     * If the {@linkplain #getDatum() datum} is non-null, then this method returns the datum prime meridian.
     * Otherwise, if all members of the {@linkplain #getDatumEnsemble() datum ensemble} use the same prime meridian,
     * then this method returns that meridian.
     *
     * @return the prime meridian indirectly associated to this <abbr>CRS</abbr>.
     * @throws NoSuchElementException if there is no datum and the ensemble does not contain at least one member.
     * @throws GeodeticException if the prime meridian is not the same for all members of the datum ensemble.
     *
     * @since 1.5
     */
    public PrimeMeridian getPrimeMeridian() {
        return DatumOrEnsemble.asDatum(this).getPrimeMeridian();
    }

    /**
     * Returns the ellipsoid which is indirectly (through a datum) associated to this <abbr>CRS</abbr>.
     * If the {@linkplain #getDatum() datum} is non-null, then this method returns the datum ellipsoid.
     * Otherwise, if all members of the {@linkplain #getDatumEnsemble() datum ensemble} use the same ellipsoid,
     * then this method returns that ellipsoid.
     *
     * @return the ellipsoid indirectly associated to this <abbr>CRS</abbr>.
     * @throws NoSuchElementException if there is no datum and the ensemble does not contain at least one member.
     * @throws GeodeticException if the ellipsoid is not the same for all members of the datum ensemble.
     *
     * @since 1.5
     */
    public Ellipsoid getEllipsoid() {
        return DatumOrEnsemble.asDatum(this).getEllipsoid();
    }

    /**
     * Returns the geodetic reference frame associated to this geographic CRS.
     * This property may be null if this <abbr>CRS</abbr> is related to an object
     * identified only by a {@linkplain #getDatumEnsemble() datum ensemble}.
     *
     * @return the geodetic reference frame, or {@code null} if this <abbr>CRS</abbr> is related to
     *         an object identified only by a {@linkplain #getDatumEnsemble() datum ensemble}.
     */
    @Override
    public final GeodeticDatum getDatum() {
        return super.getDatum();
    }

    /**
     * Returns a collection of datums which, for low accuracy requirements,
     * may be considered to be insignificantly different from each other.
     * This property may be null if this <abbr>CRS</abbr> is related to an object
     * identified only by a single {@linkplain #getDatum() datum}.
     *
     * <div class="warning"><b>Warning:</b> in a future SIS version, the return type may
     * be changed to the {@code org.opengis.referencing.datum.DatumEnsemble} interface.
     * This change is pending GeoAPI revision.</div>
     *
     * @return the datum ensemble, or {@code null} if this <abbr>CRS</abbr> is related
     *         to an object identified only by a single {@linkplain #getDatum() datum}.
     *
     * @since 1.5
     */
    @Override
    public DefaultDatumEnsemble<GeodeticDatum> getDatumEnsemble() {
        return super.getDatumEnsemble();
    }

    /**
     * Returns the coordinate system.
     *
     * @return the coordinate system.
     */
    @Override
    public EllipsoidalCS getCoordinateSystem() {
        return (EllipsoidalCS) super.getCoordinateSystem();
    }

    /**
     * {@inheritDoc}
     *
     * @return {@inheritDoc}
     */
    @Override
    public DefaultGeographicCRS forConvention(final AxesConvention convention) {
        return (DefaultGeographicCRS) super.forConvention(convention);
    }

    /**
     * Returns a coordinate reference system of the same type as this CRS but with different axes.
     *
     * <h4>Special case</h4>
     * If the first axis is the longitude in the [-180 … +180]° range and the identifier is EPSG:4267,
     * EPSG:4269 or EPSG:4326, then this method magically add the CRS:27, CRS:83 or CRS:84 identifier.
     * Without this special case, the normal behavior would be no identifier. The expected behavior is
     * that {@code CommonCRS.WGS84.normalizedGeographic()} returns a CRS having the "CRS:84" identifier.
     *
     * @param  cs  the coordinate system with new axes.
     * @return new CRS of the same type and datum than this CRS, but with the given axes.
     */
    @Override
    final AbstractCRS createSameType(final AbstractCS cs) {
        ReferenceIdentifier id = null;
        final CoordinateSystemAxis axis = cs.getAxis(0);
        if (axis.getMinimumValue() == Longitude.MIN_VALUE &&
            axis.getMaximumValue() == Longitude.MAX_VALUE)    // For excluding the AxesConvention.POSITIVE_RANGE case.
        {
            for (final ReferenceIdentifier identifier : super.getIdentifiers()) {
                if (EPSG.equals(identifier.getCodeSpace())) try {
                    final int i = Arrays.binarySearch(EPSG_CODES, Short.parseShort(identifier.getCode()));
                    if (i >= 0) {
                        id = new ImmutableIdentifier(Citations.WMS, CRS, Short.toString(CRS_CODES[i]));
                        break;
                    }
                } catch (NumberFormatException e) {
                    // Okay to igore, because it is not the purpose of this method to disallow non-numeric codes.
                }
            }
        }
        return new DefaultGeographicCRS(this, id, cs);
    }

    /**
     * Formats this CRS as a <i>Well Known Text</i> {@code GeographicCRS[…]} element.
     *
     * <h4>Example</h4>
     * Well-Known Text (version 2)
     * of a geographic coordinate reference system using the WGS 84 datum.
     *
     * {@snippet lang="wkt" :
     *   GeographicCRS["WGS 84",
     *      Datum["World Geodetic System 1984",
     *        Ellipsoid["WGS84", 6378137.0, 298.257223563, LengthUnit["metre", 1]]],
     *        PrimeMeridian["Greenwich", 0.0, AngleUnit["degree", 0.017453292519943295]],
     *      CS["ellipsoidal", 2],
     *        Axis["Latitude", north],
     *        Axis["Longitude", east],
     *        AngleUnit["degree", 0.017453292519943295],
     *      Area["World"],
     *      BBox[-90.00, -180.00, 90.00, 180.00],
     *      Scope["Used by GPS satellite navigation system."],
     *      Id["EPSG", 4326, Citation["IOGP"], URI["urn:ogc:def:crs:EPSG::4326"]]]
     *   }
     *
     * <p>Same coordinate reference system using WKT 1.</p>
     *
     * {@snippet lang="wkt" :
     *   GEOGCS["WGS 84",
     *      DATUM["World Geodetic System 1984",
     *        SPHEROID["WGS84", 6378137.0, 298.257223563]],
     *        PRIMEM["Greenwich", 0.0],
     *      UNIT["degree", 0.017453292519943295],
     *      AXIS["Latitude", NORTH],
     *      AXIS["Longitude", EAST],
     *      AUTHORITY["EPSG", "4326"]]
     *   }
     *
     * @param  formatter  the formatter where to format the inner content of this WKT element.
     * @return {@code "GeodeticCRS"} (WKT 2) or {@code "GeogCS"} (WKT 1).
     */
    @Override
    protected String formatTo(final Formatter formatter) {
        return super.formatTo(formatter);
    }




    /*
     ┏━━━━━━━━━━━━━━━━━━━━━━━━━━━━━━━━━━━━━━━━━━━━━━━━━━━━━━━━━━━━━━━━━━━━━━━━━━━━━━━━━━┓
     ┃                                                                                  ┃
     ┃                               XML support with JAXB                              ┃
     ┃                                                                                  ┃
     ┃        The following methods are invoked by JAXB using reflection (even if       ┃
     ┃        they are private) or are helpers for other methods invoked by JAXB.       ┃
     ┃        Those methods can be safely removed if Geographic Markup Language         ┃
     ┃        (GML) support is not needed.                                              ┃
     ┃                                                                                  ┃
     ┗━━━━━━━━━━━━━━━━━━━━━━━━━━━━━━━━━━━━━━━━━━━━━━━━━━━━━━━━━━━━━━━━━━━━━━━━━━━━━━━━━━┛
     */

    /**
     * Constructs a new object in which every attributes are set to a null value.
     * <strong>This is not a valid object.</strong> This constructor is strictly
     * reserved to JAXB, which will assign values to the fields using reflection.
     */
    private DefaultGeographicCRS() {
    }
}<|MERGE_RESOLUTION|>--- conflicted
+++ resolved
@@ -170,20 +170,6 @@
     }
 
     /**
-<<<<<<< HEAD
-     * @deprecated A {@code DefaultDatumEnsemble} argument has been added.
-     */
-    @Deprecated(since="1.5", forRemoval=true)
-    public DefaultGeographicCRS(final Map<String,?> properties,
-                                final GeodeticDatum datum,
-                                final EllipsoidalCS cs)
-    {
-        this(properties, datum, null, cs);
-    }
-
-    /**
-=======
->>>>>>> 90b66dd6
      * Creates a new CRS derived from the specified one, but with different axis order or unit.
      * This is for implementing the {@link #createSameType(AbstractCS)} method only.
      */
