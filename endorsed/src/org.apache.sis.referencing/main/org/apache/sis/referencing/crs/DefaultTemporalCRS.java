/*
 * Licensed to the Apache Software Foundation (ASF) under one or more
 * contributor license agreements.  See the NOTICE file distributed with
 * this work for additional information regarding copyright ownership.
 * The ASF licenses this file to You under the Apache License, Version 2.0
 * (the "License"); you may not use this file except in compliance with
 * the License.  You may obtain a copy of the License at
 *
 *     http://www.apache.org/licenses/LICENSE-2.0
 *
 * Unless required by applicable law or agreed to in writing, software
 * distributed under the License is distributed on an "AS IS" BASIS,
 * WITHOUT WARRANTIES OR CONDITIONS OF ANY KIND, either express or implied.
 * See the License for the specific language governing permissions and
 * limitations under the License.
 */
package org.apache.sis.referencing.crs;

import java.util.Map;
import java.util.Date;
import java.time.Instant;
import java.time.Duration;
import java.time.temporal.Temporal;
import java.time.temporal.ChronoField;
import java.io.IOException;
import java.io.ObjectInputStream;
import jakarta.xml.bind.annotation.XmlType;
import jakarta.xml.bind.annotation.XmlElement;
import jakarta.xml.bind.annotation.XmlRootElement;
import javax.measure.UnitConverter;
import javax.measure.Unit;
import javax.measure.quantity.Time;
import org.opengis.referencing.cs.TimeCS;
import org.opengis.referencing.crs.TemporalCRS;
import org.opengis.referencing.datum.TemporalDatum;
import org.apache.sis.referencing.GeodeticException;
import org.apache.sis.referencing.AbstractReferenceSystem;
import org.apache.sis.referencing.cs.AxesConvention;
import org.apache.sis.referencing.cs.AbstractCS;
import org.apache.sis.referencing.datum.PseudoDatum;
import org.apache.sis.referencing.privy.WKTKeywords;
import org.apache.sis.io.wkt.Formatter;
import org.apache.sis.measure.Units;
import org.apache.sis.math.Fraction;
import static org.apache.sis.util.privy.Constants.NANOS_PER_SECOND;
import static org.apache.sis.util.privy.Constants.MILLIS_PER_SECOND;

// Specific to the main and geoapi-3.1 branches:
import org.apache.sis.temporal.TemporalDate;

// Specific to the geoapi-3.1 and geoapi-4.0 branches:
import org.opengis.referencing.datum.DatumEnsemble;


/**
 * A 1-dimensional coordinate reference system used for the recording of time.
 * The Apache SIS implementation provides the following methods in addition to the OGC/ISO properties:
 *
 * <ul>
 *   <li>{@link #toInstant(double)} for converting a temporal position to a {@link Date}.</li>
 *   <li>{@link #toValue(Instant)} for converting a {@link Instant} to a temporal position.</li>
 * </ul>
 *
 * <p><b>Used with datum type:</b>
 *   {@linkplain org.apache.sis.referencing.datum.DefaultTemporalDatum Temporal}.<br>
 * <b>Used with coordinate system type:</b>
 *   {@linkplain org.apache.sis.referencing.cs.DefaultTimeCS Time}.
 * </p>
 *
 * <h2>Immutability and thread safety</h2>
 * This class is immutable and thus thread-safe if the property <em>values</em> (not necessarily the map itself),
 * the coordinate system and the datum instances given to the constructor are also immutable. Unless otherwise noted
 * in the javadoc, this condition holds if all components were created using only SIS factories and static constants.
 *
 * @author  Martin Desruisseaux (IRD, Geomatys)
 * @version 1.5
 *
 * @see org.apache.sis.referencing.datum.DefaultTemporalDatum
 * @see org.apache.sis.referencing.cs.DefaultTimeCS
 * @see org.apache.sis.referencing.factory.GeodeticAuthorityFactory#createTemporalCRS(String)
 *
 * @since 0.4
 */
@XmlType(name = "TemporalCRSType", propOrder = {
    "coordinateSystem",
    "datum"
})
@XmlRootElement(name = "TemporalCRS")
public class DefaultTemporalCRS extends AbstractSingleCRS<TemporalDatum> implements TemporalCRS {
    /**
     * Serial number for inter-operability with different versions.
     */
    private static final long serialVersionUID = 369537220141768472L;

    /**
     * Conversion factor from values in this CRS to values in seconds. We use {@link UnitConverter}
     * instead of {@code double} because the SIS implementation of {@code UnitConverter} performs
     * some extra steps against rounding errors.
     *
     * @see #initializeConverter()
     */
    private transient UnitConverter toSeconds;

    /**
     * The {@linkplain #getOrigin origin} in seconds since January 1st, 1970.
     * This field could be implicit in the {@link #toSeconds} converter,
     * but we still handle it explicitly in order to use integer arithmetic.
     */
    private transient long origin;

    /**
     * Creates a coordinate reference system from the given properties, datum and coordinate system.
     * At least one of the {@code datum} and {@code ensemble} arguments shall be non-null.
     * The properties given in argument follow the same rules as for the
     * {@linkplain AbstractReferenceSystem#AbstractReferenceSystem(Map) super-class constructor}.
     * The following table is a reminder of main (not all) properties:
     *
     * <table class="sis">
     *   <caption>Recognized properties (non exhaustive list)</caption>
     *   <tr>
     *     <th>Property name</th>
     *     <th>Value type</th>
     *     <th>Returned by</th>
     *   </tr><tr>
     *     <td>{@value org.opengis.referencing.IdentifiedObject#NAME_KEY}</td>
     *     <td>{@link org.opengis.metadata.Identifier} or {@link String}</td>
     *     <td>{@link #getName()}</td>
     *   </tr><tr>
     *     <td>{@value org.opengis.referencing.IdentifiedObject#ALIAS_KEY}</td>
     *     <td>{@link org.opengis.util.GenericName} or {@link CharSequence} (optionally as array)</td>
     *     <td>{@link #getAlias()}</td>
     *   </tr><tr>
     *     <td>{@value org.opengis.referencing.IdentifiedObject#IDENTIFIERS_KEY}</td>
     *     <td>{@link org.opengis.metadata.Identifier} (optionally as array)</td>
     *     <td>{@link #getIdentifiers()}</td>
     *   </tr><tr>
     *     <td>{@value org.opengis.referencing.IdentifiedObject#DOMAINS_KEY}</td>
     *     <td>{@link org.opengis.referencing.ObjectDomain} (optionally as array)</td>
     *     <td>{@link #getDomains()}</td>
     *   </tr><tr>
     *     <td>{@value org.opengis.referencing.IdentifiedObject#REMARKS_KEY}</td>
     *     <td>{@link org.opengis.util.InternationalString} or {@link String}</td>
     *     <td>{@link #getRemarks()}</td>
     *   </tr>
     * </table>
     *
     * @param  properties  the properties to be given to the coordinate reference system.
     * @param  datum       the datum, or {@code null} if the CRS is associated only to a datum ensemble.
     * @param  ensemble    collection of reference frames which for low accuracy requirements may be considered to be
     *                     insignificantly different from each other, or {@code null} if there is no such ensemble.
     * @param  cs          the coordinate system.
     *
     * @see org.apache.sis.referencing.factory.GeodeticObjectFactory#createTemporalCRS(Map, TemporalDatum, DatumEnsemble, TimeCS)
     *
     * @since 1.5
     */
    @SuppressWarnings("this-escape")
    public DefaultTemporalCRS(final Map<String,?> properties,
                              final TemporalDatum datum,
                              final DatumEnsemble<TemporalDatum> ensemble,
                              final TimeCS cs)
    {
        super(properties, TemporalDatum.class, datum, ensemble, cs);
        checkDimension(1, 1, cs);
        initializeConverter();
    }

    /**
     * @deprecated A {@code DatumEnsemble} argument has been added.
     */
    @Deprecated(since="1.5", forRemoval=true)
    public DefaultTemporalCRS(final Map<String,?> properties,
                              final TemporalDatum datum,
                              final TimeCS cs)
    {
        this(properties, datum, null, cs);
    }

    /**
     * Creates a new CRS derived from the specified one, but with different axis order or unit.
     * This is for implementing the {@link #createSameType(AbstractCS)} method only.
     */
    private DefaultTemporalCRS(final DefaultTemporalCRS original, final AbstractCS cs) {
        super(original, null, cs);
        initializeConverter();
    }

    /**
     * Constructs a new coordinate reference system with the same values as the specified one.
     * This copy constructor provides a way to convert an arbitrary implementation into a SIS one
     * or a user-defined one (as a subclass), usually in order to leverage some implementation-specific API.
     *
     * <p>This constructor performs a shallow copy, i.e. the properties are not cloned.</p>
     *
     * @param  crs  the coordinate reference system to copy.
     *
     * @see #castOrCopy(TemporalCRS)
     */
    @SuppressWarnings("this-escape")
    protected DefaultTemporalCRS(final TemporalCRS crs) {
        super(crs);
        initializeConverter();
    }

    /**
     * Returns a SIS coordinate reference system implementation with the same values as the given
     * arbitrary implementation. If the given object is {@code null}, then this method returns {@code null}.
     * Otherwise if the given object is already a SIS implementation, then the given object is returned unchanged.
     * Otherwise a new SIS implementation is created and initialized to the attribute values of the given object.
     *
     * @param  object  the object to get as a SIS implementation, or {@code null} if none.
     * @return a SIS implementation containing the values of the given object (may be the
     *         given object itself), or {@code null} if the argument was null.
     */
    public static DefaultTemporalCRS castOrCopy(final TemporalCRS object) {
        return (object == null || object instanceof DefaultTemporalCRS)
                ? (DefaultTemporalCRS) object : new DefaultTemporalCRS(object);
    }

    /**
     * Invoked on deserialization for restoring the transient fields.
     *
     * @param  in  the input stream from which to deserialize an attribute.
     * @throws IOException if an I/O error occurred while reading or if the stream contains invalid data.
     * @throws ClassNotFoundException if the class serialized on the stream is not on the module path.
     */
    private void readObject(final ObjectInputStream in) throws IOException, ClassNotFoundException {
        in.defaultReadObject();
        initializeConverter();
    }

    /**
     * Initializes the fields required for {@link #toInstant(double)} and {@link #toValue(Instant)} operations.
     */
    private void initializeConverter() {
        toSeconds = getUnit().getConverterTo(Units.SECOND);
<<<<<<< HEAD
        final Temporal t = TemporalDate.toTemporal(datum.getOrigin());
=======
        final Temporal t = getOrigin();
>>>>>>> f8421abc
        origin = t.getLong(ChronoField.INSTANT_SECONDS);
        int r = t.get(ChronoField.NANO_OF_SECOND);
        if (r != 0) {
            /*
             * The origin is usually an integer number of days or hours. It rarely has a fractional number of seconds.
             * If it happens anyway, put the fractional number of seconds in the converter instead of adding another
             * field in this class for such very rare situation. Accuracy should be okay since the offset is small.
             */
            UnitConverter c = Units.converter(null, new Fraction(r, NANOS_PER_SECOND));
            toSeconds = c.concatenate(toSeconds);
        }
    }

    /**
     * Returns the GeoAPI interface implemented by this class.
     * The SIS implementation returns {@code TemporalCRS.class}.
     *
     * <h4>Note for implementers</h4>
     * Subclasses usually do not need to override this method since GeoAPI does not define {@code TemporalCRS}
     * sub-interface. Overriding possibility is left mostly for implementers who wish to extend GeoAPI with their
     * own set of interfaces.
     *
     * @return {@code TemporalCRS.class} or a user-defined sub-interface.
     */
    @Override
    public Class<? extends TemporalCRS> getInterface() {
        return TemporalCRS.class;
    }

    /**
     * Returns the definition of the relationship of a temporal <abbr>CRS</abbr> to a time.
     * This property may be null if this <abbr>CRS</abbr> is related to an object
     * identified only by a {@linkplain #getDatumEnsemble() datum ensemble}.
     *
     * @return the temporal datum, or {@code null} if this <abbr>CRS</abbr> is related to
     *         an object identified only by a {@linkplain #getDatumEnsemble() datum ensemble}.
     */
    @Override
    @XmlElement(name = "temporalDatum", required = true)
    public TemporalDatum getDatum() {
        return super.getDatum();
    }

    /**
     * Returns a collection of datums which, for low accuracy requirements,
     * may be considered to be insignificantly different from each other.
     * This property may be null if this <abbr>CRS</abbr> is related to an object
     * identified only by a single {@linkplain #getDatum() datum}.
     *
     * @return the datum ensemble, or {@code null} if this <abbr>CRS</abbr> is related
     *         to an object identified only by a single {@linkplain #getDatum() datum}.
     *
     * @since 1.5
     */
    @Override
    public DatumEnsemble<TemporalDatum> getDatumEnsemble() {
        return super.getDatumEnsemble();
    }

    /**
     * Returns the coordinate system.
     *
     * @return the coordinate system.
     */
    @Override
    @XmlElement(name = "timeCS", required = true)
    public TimeCS getCoordinateSystem() {
        return (TimeCS) super.getCoordinateSystem();
    }

    /**
     * Returns the unit of measurement of temporal measurement in the coordinate reference system.
     * This is a convenience method for {@link org.opengis.referencing.cs.CoordinateSystemAxis#getUnit()}
     * on the unique axis of this coordinate reference system. The unit of measurement returned by this method
     * is the unit of the value expected in argument by {@link #toInstant(double)} and {@link #toDate(double)},
     * and the unit of the value returned by {@code toValue(…)} methods.
     *
     * <h4>Implementation note</h4>
     * This method is declared final and does not invoke overridden {@link #getCoordinateSystem()} method
     * because this {@code getUnit()} method is invoked indirectly by constructors. Another reason is that
     * the overriding point is the {@code CoordinateSystemAxis.getUnit()} method and we want to avoid
     * introducing another overriding point that could be inconsistent with above method.
     *
     * @return the temporal unit of measurement of coordinates in this CRS.
     *
     * @since 1.0
     */
    public final Unit<Time> getUnit() {
        return super.getCoordinateSystem().getAxis(0).getUnit().asType(Time.class);
    }

    /**
     * Returns the temporal origin which is indirectly (through a datum) associated to this <abbr>CRS</abbr>.
     * If the {@linkplain #getDatum() datum} is non-null, then this method returns the datum origin.
     * Otherwise, if all members of the {@linkplain #getDatumEnsemble() datum ensemble} use the same origin,
     * then this method returns that origin.
     *
     * @return the origin indirectly associated to this <abbr>CRS</abbr>.
     * @throws NullPointerException if an origin, which are mandatory, is null.
     * @throws GeodeticException if the origin is not the same for all members of the datum ensemble.
     *
     * @since 1.5
     */
    public final Temporal getOrigin() {     // Must be final because invoked at construction time.
        return PseudoDatum.of(this).getOrigin();
    }

    /**
     * {@inheritDoc}
     *
     * @return {@inheritDoc}
     */
    @Override
    public DefaultTemporalCRS forConvention(final AxesConvention convention) {
        return (DefaultTemporalCRS) super.forConvention(convention);
    }

    /**
     * Returns a coordinate reference system of the same type as this CRS but with different axes.
     */
    @Override
    final AbstractCRS createSameType(final AbstractCS cs) {
        return new DefaultTemporalCRS(this, cs);
    }

    /**
     * Converts the given value into an instant object.
     * If the given value {@linkplain Double#isNaN is NaN} or infinite, then this method returns {@code null}.
     * This method is the converse of {@link #toValue(Instant)}.
     *
     * @param  value  a value in this axis. Unit of measurement is given by {@link #getUnit()}.
     * @return the value as an instant, or {@code null} if the given value is NaN or infinite.
     *
     * @since 1.0
     */
    public Instant toInstant(double value) {
        if (Double.isFinite(value)) {
            value = toSeconds.convert(value);
            final long t = Math.round(value);                           // In seconds.
            return Instant.ofEpochSecond(Math.addExact(t, origin),      // Number of seconds since epoch.
                    Math.round((value - t) * NANOS_PER_SECOND));        // Nanoseconds adjustment.
        } else {
            return null;
        }
    }

    /**
     * Converts the given value into a {@link Date} object.
     * If the given value is {@linkplain Double#isNaN is NaN} or infinite, then this method returns {@code null}.
     * This method is the converse of {@link #toValue(Date)}.
     *
     * <p>This method is provided for interoperability with legacy {@code java.util.Date} object.
     * New code should use {@link #toInstant(double)} instead.</p>
     *
     * @param  value  a value in this axis unit. Unit of measurement is given by {@link #getUnit()}.
     * @return the value as a {@linkplain Date date}, or {@code null} if the given value is NaN or infinite.
     */
    public Date toDate(double value) {
        if (Double.isFinite(value)) {
            value = toSeconds.convert(value);
            final long t = Math.round(value);                                       // In seconds.
            long ms = Math.addExact(t, origin);                                     // Number of seconds since epoch.
            ms = Math.multiplyExact(ms, MILLIS_PER_SECOND);                         // Number of milliseconds since epoch.
            ms = Math.addExact(Math.round((value - t) * MILLIS_PER_SECOND), ms);    // Milliseconds adjustment.
            return new Date(ms);
        } else {
            return null;
        }
    }

    /**
     * Converts the given value difference into a duration object.
     * If the given value {@linkplain Double#isNaN is NaN} or infinite,
     * or if the conversion is non-linear, then this method returns {@code null}.
     * This method is the converse of {@link #toValue(Duration)}.
     *
     * @param  delta  a difference of values in this axis. Unit of measurement is given by {@link #getUnit()}.
     * @return the value difference as a duration, or {@code null} if the duration cannot be computed.
     *
     * @since 1.3
     */
    public Duration toDuration(double delta) {
        delta *= Units.derivative(toSeconds, Double.NaN);
        if (Double.isFinite(delta)) {
            final long t = Math.round(delta);
            return Duration.ofSeconds(t, Math.round((delta - t) * NANOS_PER_SECOND));
        } else {
            return null;
        }
    }

    /**
     * Converts the given instant into a value in this axis unit.
     * If the given instant is {@code null}, then this method returns {@link Double#NaN}.
     * This method is the converse of {@link #toInstant(double)}.
     *
     * @param  time  the value as an instant, or {@code null}.
     * @return the value in this axis unit, or {@link Double#NaN} if the given instant is {@code null}.
     *         Unit of measurement is given by {@link #getUnit()}.
     *
     * @since 1.0
     */
    public double toValue(final Instant time) {
        if (time != null) {
            double t = Math.subtractExact(time.getEpochSecond(), origin);
            t += time.getNano() / (double) NANOS_PER_SECOND;
            return toSeconds.inverse().convert(t);
        } else {
            return Double.NaN;
        }
    }

    /**
     * Converts the given {@linkplain Date date} into a value in this axis unit.
     * If the given time is {@code null}, then this method returns {@link Double#NaN}.
     * This method is the converse of {@link #toDate(double)}.
     *
     * <p>This method is provided for interoperability with legacy {@code java.util.Date} object.
     * New code should use {@link #toValue(Instant)} instead.</p>
     *
     * @param  time  the value as a {@linkplain Date date}, or {@code null}.
     * @return the value in this axis unit, or {@link Double#NaN} if the given time is {@code null}.
     *         Unit of measurement is given by {@link #getUnit()}.
     */
    public double toValue(final Date time) {
        if (time != null) {
            long ms = time.getTime();                       // Number of milliseconds since epoch.
            long t = ms / MILLIS_PER_SECOND;                // Number of seconds since epoch.
            ms %= MILLIS_PER_SECOND;                        // Milliseconds adjustment.
            t = Math.subtractExact(t, origin);              // Time in seconds.
            return toSeconds.inverse().convert(t + ms / (double) MILLIS_PER_SECOND);
        } else {
            return Double.NaN;
        }
    }

    /**
     * Converts the given duration into a difference of values in this axis unit.
     * If the given duration is {@code null}, or if the conversion is non-linear,
     * then this method returns {@link Double#NaN}.
     * This method is the converse of {@link #toDuration(double)}.
     *
     * @param  delta  the difference of values as a duration, or {@code null}.
     * @return the value difference in this axis unit, or {@link Double#NaN} if it cannot be computed.
     *         Unit of measurement is given by {@link #getUnit()}.
     *
     * @since 1.3
     */
    public double toValue(final Duration delta) {
        if (delta != null) {
            double t = delta.getSeconds();
            t += delta.getNano() / (double) NANOS_PER_SECOND;
            t *= Units.derivative(toSeconds.inverse(), Double.NaN);
            return t;
        } else {
            return Double.NaN;
        }
    }

    /**
     * Formats this CRS as a <i>Well Known Text</i> {@code TimeCRS[…]} element.
     *
     * <h4>Compatibility note</h4>
     * {@code TimeCRS} is defined in the WKT 2 specification only.
     *
     * @param  formatter  the formatter where to format the inner content of this WKT element.
     * @return {@code "TimeCRS"}.
     *
     * @see <a href="http://docs.opengeospatial.org/is/12-063r5/12-063r5.html#88">WKT 2 specification §14</a>
     */
    @Override
    protected String formatTo(final Formatter formatter) {
        super.formatTo(formatter);
        if (formatter.getConvention().majorVersion() == 1) {
            formatter.setInvalidWKT(this, null);
        }
        return isBaseCRS(formatter) ? WKTKeywords.BaseTimeCRS : WKTKeywords.TimeCRS;
    }




    /*
     ┏━━━━━━━━━━━━━━━━━━━━━━━━━━━━━━━━━━━━━━━━━━━━━━━━━━━━━━━━━━━━━━━━━━━━━━━━━━━━━━━━━━┓
     ┃                                                                                  ┃
     ┃                               XML support with JAXB                              ┃
     ┃                                                                                  ┃
     ┃        The following methods are invoked by JAXB using reflection (even if       ┃
     ┃        they are private) or are helpers for other methods invoked by JAXB.       ┃
     ┃        Those methods can be safely removed if Geographic Markup Language         ┃
     ┃        (GML) support is not needed.                                              ┃
     ┃                                                                                  ┃
     ┗━━━━━━━━━━━━━━━━━━━━━━━━━━━━━━━━━━━━━━━━━━━━━━━━━━━━━━━━━━━━━━━━━━━━━━━━━━━━━━━━━━┛
     */

    /**
     * Constructs a new object in which every attributes are set to a null value.
     * <strong>This is not a valid object.</strong> This constructor is strictly
     * reserved to JAXB, which will assign values to the fields using reflection.
     */
    private DefaultTemporalCRS() {
        /*
         * The datum and the coordinate system are mandatory for SIS working. We do not verify their presence
         * here because the verification would have to be done in an 'afterMarshal(…)' method and throwing an
         * exception in that method causes the whole unmarshalling to fail.  But the SC_CRS adapter does some
         * verifications.
         */
    }

    /**
     * Invoked by JAXB at unmarshalling time.
     *
     * @see #getDatum()
     */
    private void setDatum(final TemporalDatum value) {
        setDatum("temporalDatum", value);
        if (super.getCoordinateSystem() != null) {
            initializeConverter();
        }
    }

    /**
     * Used by JAXB only (invoked by reflection).
     *
     * @see #getCoordinateSystem()
     */
    private void setCoordinateSystem(final TimeCS cs) {
        setCoordinateSystem("timeCS", cs);
        if (toSeconds == null && super.getDatum() != null) {
            initializeConverter();
        }
    }
}<|MERGE_RESOLUTION|>--- conflicted
+++ resolved
@@ -234,11 +234,7 @@
      */
     private void initializeConverter() {
         toSeconds = getUnit().getConverterTo(Units.SECOND);
-<<<<<<< HEAD
-        final Temporal t = TemporalDate.toTemporal(datum.getOrigin());
-=======
         final Temporal t = getOrigin();
->>>>>>> f8421abc
         origin = t.getLong(ChronoField.INSTANT_SECONDS);
         int r = t.get(ChronoField.NANO_OF_SECOND);
         if (r != 0) {
@@ -343,7 +339,7 @@
      * @since 1.5
      */
     public final Temporal getOrigin() {     // Must be final because invoked at construction time.
-        return PseudoDatum.of(this).getOrigin();
+        return TemporalDate.toTemporal(PseudoDatum.of(this).getOrigin());
     }
 
     /**
