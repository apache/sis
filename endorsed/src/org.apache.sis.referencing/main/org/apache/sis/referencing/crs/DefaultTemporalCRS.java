--- conflicted
+++ resolved
@@ -339,11 +339,7 @@
      * @since 1.5
      */
     public final Temporal getOrigin() {     // Must be final because invoked at construction time.
-<<<<<<< HEAD
-        return TemporalDate.toTemporal(PseudoDatum.of(this).getOrigin());
-=======
-        return DatumOrEnsemble.asDatum(this).getOrigin();
->>>>>>> 78877854
+        return TemporalDate.toTemporal(DatumOrEnsemble.asDatum(this).getOrigin());
     }
 
     /**
