--- conflicted
+++ resolved
@@ -16,6 +16,7 @@
  */
 package org.apache.sis.referencing.privy;
 
+import org.opengis.util.InternationalString;
 import org.opengis.referencing.ReferenceSystem;
 import org.apache.sis.xml.NilReason;
 import org.apache.sis.xml.NilObject;
@@ -69,13 +70,17 @@
     /**
      * Returns the localized "unnamed" name because this property is mandatory.
      */
-<<<<<<< HEAD
-    @Override public ReferenceIdentifier getName()  {return UNNAMED;}
-    @Override public InternationalString getScope() {return null;}
-=======
     @Override
-    public Identifier getName() {
+    public ReferenceIdentifier getName() {
         return UNNAMED;
     }
->>>>>>> 938f7750
+
+    /**
+     * For avoiding ambiguity.
+     */
+    @Override
+    @Deprecated
+    public InternationalString getScope() {
+        return null;
+    }
 }