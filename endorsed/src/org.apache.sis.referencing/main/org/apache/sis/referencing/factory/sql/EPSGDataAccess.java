--- conflicted
+++ resolved
@@ -91,7 +91,6 @@
 import org.apache.sis.referencing.internal.SignReversalComment;
 import org.apache.sis.referencing.internal.VerticalDatumTypes;
 import org.apache.sis.referencing.internal.Resources;
-import org.apache.sis.referencing.internal.ServicesForMetadata;
 import org.apache.sis.parameter.DefaultParameterDescriptor;
 import org.apache.sis.parameter.DefaultParameterDescriptorGroup;
 import org.apache.sis.system.Loggers;
@@ -126,7 +125,9 @@
 import org.apache.sis.pending.jdk.JDK16;
 
 // Specific to the main branch:
+import org.opengis.referencing.ObjectFactory;
 import org.apache.sis.referencing.cs.DefaultParametricCS;
+import org.apache.sis.referencing.datum.AbstractDatum;
 import org.apache.sis.referencing.datum.DefaultParametricDatum;
 import org.apache.sis.referencing.factory.GeodeticObjectFactory;
 import org.apache.sis.referencing.internal.ServicesForMetadata;
@@ -1280,13 +1281,13 @@
          * We have to create the extents outside the `while` loop for
          * the same reason as above for `extent`.
          */
-        ObjectDomain[] domains = null;
+        DefaultObjectDomain[] domains = null;
         if (translator.isUsageTableFound()) {
             final var extents = new ArrayList<String>();
             final var scopes  = new ArrayList<Integer>();
             getUsages(actualTable, code, extents, scopes);
             if (!extents.isEmpty()) {
-                domains = new ObjectDomain[extents.size()];
+                domains = new DefaultObjectDomain[extents.size()];
                 for (int i=0; i<domains.length; i++) {
                     domains[i] = new DefaultObjectDomain(
                             getScope(scopes.get(i)),
@@ -1383,23 +1384,14 @@
         properties.put(AbstractIdentifiedObject.LOCALE_KEY, locale);
         properties.put(ReferencingFactoryContainer.MT_FACTORY, owner.mtFactory);
         if (domains != null) {
-            properties.put(IdentifiedObject.DOMAINS_KEY, domains);
-        }
-<<<<<<< HEAD
-        @SuppressWarnings("LocalVariableHidesMemberVariable")
-        final Map<String,Object> properties = createProperties(table, name, code, remarks, deprecated);
-        if (domainCode != null) {
-            properties.put(Datum.DOMAIN_OF_VALIDITY_KEY, owner.createExtent(domainCode));
-        }
-        properties.put(Datum.SCOPE_KEY, scope);
-=======
+            properties.put(AbstractIdentifiedObject.DOMAINS_KEY, domains);
+        }
         if (scope != null && !scope.equals(UNKNOWN_SCOPE)) {    // Should be always NULL since EPSG version 10.
-            properties.put(ObjectDomain.SCOPE_KEY, scope);
+            properties.put(Datum.SCOPE_KEY, scope);
         }
         if (extent != null) {                                   // Should be always NULL since EPSG version 10.
-            properties.put(ObjectDomain.DOMAIN_OF_VALIDITY_KEY, extent);
-        }
->>>>>>> 3bb55654
+            properties.put(Datum.DOMAIN_OF_VALIDITY_KEY, extent);
+        }
         return properties;
     }
 
@@ -1424,6 +1416,7 @@
      * @see #createCoordinateSystem(String)
      */
     @Override
+    @SuppressWarnings("removal")
     public synchronized IdentifiedObject createObject(final String code)
             throws NoSuchAuthorityCodeException, FactoryException
     {
@@ -1539,6 +1532,15 @@
                 caller.remove();
             }
         }
+    }
+
+    /**
+     * Returns the geodetic factory to use by casting the given one if possible.
+     */
+    private static GeodeticObjectFactory extended(final ObjectFactory factory) {
+        return (factory instanceof GeodeticObjectFactory)
+                ? (GeodeticObjectFactory) factory
+                : GeodeticObjectFactory.provider();
     }
 
     /**
@@ -1623,14 +1625,18 @@
                         final String datumCode = getString(code, result, 9);
                         final CoordinateSystem cs = owner.createCoordinateSystem(csCode);  // Do not inline the `getString(…)` calls.
                         final GeodeticDatum datumOrEnsemble = owner.createGeodeticDatum(datumCode);
-                        final DatumEnsemble<GeodeticDatum> ensemble = wasDatumEnsemble(datumOrEnsemble, GeodeticDatum.class);
+                        final DefaultDatumEnsemble<GeodeticDatum> ensemble = wasDatumEnsemble(datumOrEnsemble, GeodeticDatum.class);
                         final GeodeticDatum datum = (ensemble == null) ? datumOrEnsemble : null;
                         if (cs instanceof CartesianCS) {
                             final var c = (CartesianCS) cs;
-                            constructor = (factory, metadata) -> factory.createGeodeticCRS(metadata, datum, ensemble, c);
+                            constructor = (factory, metadata) ->
+                                    (ensemble != null) ? extended(factory).createGeodeticCRS(metadata, datum, ensemble, c)
+                                                       : factory.createGeocentricCRS(metadata, datum, c);
                         } else if (cs instanceof SphericalCS) {
                             final var c = (SphericalCS) cs;
-                            constructor = (factory, metadata) -> factory.createGeodeticCRS(metadata, datum, ensemble, c);
+                            constructor = (factory, metadata) ->
+                                    (ensemble != null) ? extended(factory).createGeodeticCRS(metadata, datum, ensemble, c)
+                                                       : factory.createGeocentricCRS(metadata, datum, c);
                         } else {
                             throw new FactoryDataException(error().getString(
                                     Errors.Keys.IllegalCoordinateSystem_1, cs.getName()));
@@ -1655,9 +1661,11 @@
                             csCode = replaceDeprecatedCS(csCode);
                         }
                         final EllipsoidalCS cs = owner.createEllipsoidalCS(csCode.toString());
-                        final DatumEnsemble<GeodeticDatum> ensemble = wasDatumEnsemble(datumOrEnsemble, GeodeticDatum.class);
+                        final DefaultDatumEnsemble<GeodeticDatum> ensemble = wasDatumEnsemble(datumOrEnsemble, GeodeticDatum.class);
                         final GeodeticDatum datum = (ensemble == null) ? datumOrEnsemble : null;
-                        constructor = (factory, metadata) -> factory.createGeographicCRS(metadata, datum, ensemble, cs);
+                        constructor = (factory, metadata) ->
+                                (ensemble != null) ? extended(factory).createGeographicCRS(metadata, datum, ensemble, cs)
+                                                   : factory.createGeographicCRS(metadata, datum, cs);
                         break;
                     }
                     /* ──────────────────────────────────────────────────────────────────────
@@ -1745,9 +1753,11 @@
                         final String datumCode = getString(code, result, 9);
                         final VerticalCS cs = owner.createVerticalCS(csCode);   // Do not inline the `getString(…)` calls.
                         final VerticalDatum datumOrEnsemble = owner.createVerticalDatum(datumCode);
-                        final DatumEnsemble<VerticalDatum> ensemble = wasDatumEnsemble(datumOrEnsemble, VerticalDatum.class);
+                        final DefaultDatumEnsemble<VerticalDatum> ensemble = wasDatumEnsemble(datumOrEnsemble, VerticalDatum.class);
                         final VerticalDatum datum = (ensemble == null) ? datumOrEnsemble : null;
-                        constructor = (factory, metadata) -> factory.createVerticalCRS(metadata, datum, ensemble, cs);
+                        constructor = (factory, metadata) ->
+                                (ensemble != null) ? extended(factory).createVerticalCRS(metadata, datum, ensemble, cs)
+                                                   : factory.createVerticalCRS(metadata, datum, cs);
                         break;
                     }
                     /* ──────────────────────────────────────────────────────────────────────
@@ -1762,9 +1772,11 @@
                         final String datumCode = getString(code, result, 9);
                         final TimeCS cs = owner.createTimeCS(csCode);    // Do not inline the `getString(…)` calls.
                         final TemporalDatum datumOrEnsemble = owner.createTemporalDatum(datumCode);
-                        final DatumEnsemble<TemporalDatum> ensemble = wasDatumEnsemble(datumOrEnsemble, TemporalDatum.class);
+                        final DefaultDatumEnsemble<TemporalDatum> ensemble = wasDatumEnsemble(datumOrEnsemble, TemporalDatum.class);
                         final TemporalDatum datum = (ensemble == null) ? datumOrEnsemble : null;
-                        constructor = (factory, metadata) -> factory.createTemporalCRS(metadata, datum, ensemble, cs);
+                        constructor = (factory, metadata) ->
+                                (ensemble != null) ? extended(factory).createTemporalCRS(metadata, datum, ensemble, cs)
+                                                   : factory.createTemporalCRS(metadata, datum, cs);
                         break;
                     }
                     /* ──────────────────────────────────────────────────────────────────────
@@ -1775,9 +1787,11 @@
                         final String datumCode = getString(code, result, 9);
                         final CoordinateSystem cs = owner.createCoordinateSystem(csCode);    // Do not inline the `getString(…)` calls.
                         final EngineeringDatum datumOrEnsemble = owner.createEngineeringDatum(datumCode);
-                        final DatumEnsemble<EngineeringDatum> ensemble = wasDatumEnsemble(datumOrEnsemble, EngineeringDatum.class);
+                        final DefaultDatumEnsemble<EngineeringDatum> ensemble = wasDatumEnsemble(datumOrEnsemble, EngineeringDatum.class);
                         final EngineeringDatum datum = (ensemble == null) ? datumOrEnsemble : null;
-                        constructor = (factory, metadata) -> factory.createEngineeringCRS(metadata, datum, ensemble, cs);
+                        constructor = (factory, metadata) ->
+                                (ensemble != null) ? extended(factory).createEngineeringCRS(metadata, datum, ensemble, cs)
+                                                   : factory.createEngineeringCRS(metadata, datum, cs);
                         break;
                     }
                     /* ──────────────────────────────────────────────────────────────────────
@@ -1786,11 +1800,11 @@
                     case "parametric": {
                         final String csCode    = getString(code, result, 8);
                         final String datumCode = getString(code, result, 9);
-                        final ParametricCS cs = owner.createParametricCS(csCode);    // Do not inline the `getString(…)` calls.
-                        final ParametricDatum datumOrEnsemble = owner.createParametricDatum(datumCode);
-                        final DatumEnsemble<ParametricDatum> ensemble = wasDatumEnsemble(datumOrEnsemble, ParametricDatum.class);
-                        final ParametricDatum datum = (ensemble == null) ? datumOrEnsemble : null;
-                        constructor = (factory, metadata) -> factory.createParametricCRS(metadata, datum, ensemble, cs);
+                        final DefaultParametricCS cs = owner.createParametricCS(csCode);    // Do not inline the `getString(…)` calls.
+                        final DefaultParametricDatum datumOrEnsemble = owner.createParametricDatum(datumCode);
+                        final DefaultDatumEnsemble<DefaultParametricDatum> ensemble = wasDatumEnsemble(datumOrEnsemble, DefaultParametricDatum.class);
+                        final DefaultParametricDatum datum = (ensemble == null) ? datumOrEnsemble : null;
+                        constructor = (factory, metadata) -> extended(factory).createParametricCRS(metadata, datum, ensemble, cs);
                         break;
                     }
                     /* ──────────────────────────────────────────────────────────────────────
@@ -1807,50 +1821,7 @@
                         constructor = (factory, metadata) -> factory.createCompoundCRS(metadata, crs1, crs2);
                         break;
                     }
-<<<<<<< HEAD
-                    /* ----------------------------------------------------------------------
-                     *   GEOCENTRIC CRS
-                     * ---------------------------------------------------------------------- */
-                    case "geocentric": {
-                        final CoordinateSystem cs = owner.createCoordinateSystem(getString(code, result, 8));
-                        final GeodeticDatum datum = owner.createGeodeticDatum   (getString(code, result, 9));
-                        @SuppressWarnings("LocalVariableHidesMemberVariable")
-                        final Map<String,Object> properties = createProperties("Coordinate Reference System",
-                                                                name, epsg, area, scope, remarks, deprecated);
-                        if (cs instanceof CartesianCS) {
-                            crs = crsFactory.createGeocentricCRS(properties, datum, (CartesianCS) cs);
-                        } else if (cs instanceof SphericalCS) {
-                            crs = crsFactory.createGeocentricCRS(properties, datum, (SphericalCS) cs);
-                        } else {
-                            throw new FactoryDataException(error().getString(
-                                    Errors.Keys.IllegalCoordinateSystem_1, cs.getName()));
-                        }
-                        break;
-                    }
-                    /* ----------------------------------------------------------------------
-                     *   ENGINEERING CRS
-                     * ---------------------------------------------------------------------- */
-                    case "engineering": {
-                        final CoordinateSystem cs    = owner.createCoordinateSystem(getString(code, result, 8));
-                        final EngineeringDatum datum = owner.createEngineeringDatum(getString(code, result, 9));
-                        crs = crsFactory.createEngineeringCRS(createProperties("Coordinate Reference System",
-                                name, epsg, area, scope, remarks, deprecated), datum, cs);
-                        break;
-                    }
-                    /* ----------------------------------------------------------------------
-                     *   PARAMETRIC CRS
-                     * ---------------------------------------------------------------------- */
-                    case "parametric": {
-                        final DefaultParametricCS    cs    = owner.createParametricCS   (getString(code, result, 8));
-                        final DefaultParametricDatum datum = owner.createParametricDatum(getString(code, result, 9));
-                        crs = ServicesForMetadata.createParametricCRS(createProperties("Coordinate Reference System",
-                                name, epsg, area, scope, remarks, deprecated), datum, cs, crsFactory);
-                        break;
-                    }
-                    /* ----------------------------------------------------------------------
-=======
                     /* ──────────────────────────────────────────────────────────────────────
->>>>>>> 3bb55654
                      *   UNKNOWN CRS
                      * ────────────────────────────────────────────────────────────────────── */
                     default: {
@@ -1897,9 +1868,9 @@
      * @return the given datum as an ensemble if it should be considered as such, or {@code null} otherwise.
      * @throws ClassCastException if at least one member is not an instance of the specified type.
      */
-    private static <D extends Datum> DatumEnsemble<D> wasDatumEnsemble(final D datum, final Class<D> memberType) {
-        if (datum instanceof DatumEnsemble<?>) {
-            return DefaultDatumEnsemble.castOrCopy((DatumEnsemble<?>) datum).cast(memberType);
+    private static <D extends Datum> DefaultDatumEnsemble<D> wasDatumEnsemble(final D datum, final Class<D> memberType) {
+        if (datum instanceof DefaultDatumEnsemble<?>) {
+            return ((DefaultDatumEnsemble<?>) datum).cast(memberType);
         }
         return null;
     }
@@ -1954,49 +1925,6 @@
                         + " WHERE DATUM_CODE = ?", code))
         {
             while (result.next()) {
-<<<<<<< HEAD
-                final Integer epsg       = getInteger  (code, result, 1);
-                final String  name       = getString   (code, result, 2);
-                final String  type       = getString   (code, result, 3);
-                final String  anchor     = getOptionalString (result, 4);
-                final String  epoch      = getOptionalString (result, 5);
-                final String  area       = getOptionalString (result, 6);
-                final String  scope      = getOptionalString (result, 7);
-                final String  remarks    = getOptionalString (result, 8);
-                final boolean deprecated = getOptionalBoolean(result, 9);
-                @SuppressWarnings("LocalVariableHidesMemberVariable")
-                Map<String,Object> properties = createProperties("Datum", name, epsg, area, scope, remarks, deprecated);
-                if (anchor != null) {
-                    properties.put(Datum.ANCHOR_POINT_KEY, anchor);
-                }
-                if (epoch != null) try {
-                    /*
-                     * Parse the date manually because it is declared as a VARCHAR instead of DATE in original
-                     * SQL scripts. Apache SIS installer replaces VARCHAR by DATE, but we have no guarantee that
-                     * we are reading an EPSG database created by our installer. Furthermore, an older version of
-                     * EPSG installer was using SMALLINT instead of DATE, because scripts before EPSG 9.0 were
-                     * reporting only the epoch year.
-                     */
-                    final CharSequence[] fields = CharSequences.split(epoch, '-');
-                    int year = 0, month = 0, day = 1;
-                    for (int i = Math.min(fields.length, 3); --i >= 0;) {
-                        final int f = Integer.parseInt(fields[i].toString());
-                        switch (i) {
-                            case 0: year  = f;   break;
-                            case 1: month = f-1; break;
-                            case 2: day   = f;   break;
-                        }
-                    }
-                    if (year != 0) {
-                        @SuppressWarnings("LocalVariableHidesMemberVariable")
-                        final Calendar calendar = getCalendar();
-                        calendar.set(year, month, day);
-                        properties.put(Datum.REALIZATION_EPOCH_KEY, calendar.getTime());
-                    }
-                } catch (NumberFormatException exception) {
-                    unexpectedException("createDatum", exception);          // Not a fatal error.
-                }
-=======
                 final Integer  epsg       = getInteger   (code, result,  1);
                 final String   name       = getString    (code, result,  2);
                 final String   type       = getString    (code, result,  3);
@@ -2015,7 +1943,6 @@
                  * and similar methods. Instead, remember the constructor to invoke later.
                  */
                 final FactoryCall<DatumFactory, ? extends Datum> constructor;
->>>>>>> 3bb55654
                 /*
                  * The following switch statement should have a case for all "epsg_datum_kind" values enumerated
                  * in the "EPSG_Prepare.sql" file, except that the values in this Java code are in lower cases.
@@ -2028,19 +1955,15 @@
                         final Ellipsoid ellipsoid    = owner.createEllipsoid(ellipsoidCode);  // Do not inline the `getString(…)` calls.
                         final PrimeMeridian meridian = owner.createPrimeMeridian(meridianCode);
                         constructor = (factory, metadata) ->
-                                (dynamic != null) ? factory.createGeodeticDatum(metadata, ellipsoid, meridian, dynamic)
+                                (dynamic != null) ? extended(factory).createGeodeticDatum(metadata, ellipsoid, meridian, dynamic)
                                                   : factory.createGeodeticDatum(metadata, ellipsoid, meridian);
                         break;
                     }
                     case "vertical": {
-<<<<<<< HEAD
-                        datum = datumFactory.createVerticalDatum(properties, VerticalDatumType.GEOIDAL);
-=======
-                        final RealizationMethod method = getRealizationMethod(getOptionalInteger(result, 14));
+                        final VerticalDatumType method = getRealizationMethod(getOptionalInteger(result, 14));
                         constructor = (factory, metadata) ->
-                                (dynamic != null) ? factory.createVerticalDatum(metadata, method, dynamic)
+                                (dynamic != null) ? extended(factory).createVerticalDatum(metadata, method, dynamic)
                                                   : factory.createVerticalDatum(metadata, method);
->>>>>>> 3bb55654
                         break;
                     }
                     /*
@@ -2057,34 +1980,16 @@
                         } catch (RuntimeException e) {
                             throw new FactoryDataException(resources().getString(Resources.Keys.DatumOriginShallBeDate), e);
                         }
-<<<<<<< HEAD
-                        datum = datumFactory.createTemporalDatum(properties, TemporalDate.toDate(originDate));
-=======
-                        constructor = (factory, metadata) -> factory.createTemporalDatum(metadata, originDate);
->>>>>>> 3bb55654
+                        constructor = (factory, metadata) -> factory.createTemporalDatum(metadata, TemporalDate.toDate(originDate));
                         break;
                     }
                     /*
                      * Straightforward cases.
                      */
-<<<<<<< HEAD
-                    case "engineering": {
-                        datum = datumFactory.createEngineeringDatum(properties);
-                        break;
-                    }
-                    case "parametric": {
-                        datum = ServicesForMetadata.createParametricDatum(properties, datumFactory);
-                        break;
-                    }
-                    default: {
-                        throw new FactoryDataException(error().getString(Errors.Keys.UnknownType_1, type));
-                    }
-=======
                     case "engineering": constructor = DatumFactory::createEngineeringDatum; break;
-                    case "parametric":  constructor = DatumFactory::createParametricDatum;  break;
+                    case "parametric":  constructor = (factory, metadata) -> extended(factory).createParametricDatum(metadata);  break;
                     case "ensemble":    constructor = createDatumEnsemble(epsg); break;
                     default: throw new FactoryDataException(error().getString(Errors.Keys.UnknownType_1, type));
->>>>>>> 3bb55654
                 }
                 /*
                  * Map of properties should be populated only after we extracted all
@@ -2094,10 +1999,10 @@
                 @SuppressWarnings("LocalVariableHidesMemberVariable")
                 final Map<String,Object> properties = createProperties(
                         "Datum", epsg, name, null, area, scope, remarks, deprecated);
-                properties.put(Datum.ANCHOR_DEFINITION_KEY, anchor);
-                properties.put(Datum.ANCHOR_EPOCH_KEY,      epoch);
-                properties.put(Datum.PUBLICATION_DATE_KEY,  publish);
-                properties.put(Datum.CONVENTIONAL_RS_KEY,   conventionalRS);
+                properties.put(AbstractDatum.ANCHOR_DEFINITION_KEY, anchor);
+                properties.put(AbstractDatum.ANCHOR_EPOCH_KEY,      epoch);
+                properties.put(AbstractDatum.PUBLICATION_DATE_KEY,  publish);
+                properties.put(AbstractDatum.CONVENTIONAL_RS_KEY,   conventionalRS);
                 properties.values().removeIf(Objects::isNull);
                 final Datum datum = constructor.create(owner.datumFactory, properties);
                 returnValue = ensureSingleton(datum, returnValue, code);
@@ -2151,7 +2056,7 @@
                         + " FROM \"DatumEnsembleMember\""
                         + " WHERE DATUM_ENSEMBLE_CODE = ?"
                         + " ORDER BY DATUM_SEQUENCE", code);
-        return (factory, metadata) -> DefaultDatumEnsemble.castOrCopy(factory.createDatumEnsemble(metadata, members, accuracy));
+        return (factory, metadata) -> extended(factory).createDatumEnsemble(metadata, members, accuracy);
     }
 
     /**
@@ -2649,10 +2554,7 @@
                     }
                     case WKTKeywords.spherical: {
                         switch (dimension) {
-                            case 2: if (csFactory instanceof GeodeticObjectFactory) {
-                                        cs = ((GeodeticObjectFactory) csFactory).createSphericalCS(properties, axes[0], axes[1]);
-                                    }
-                                    break;
+                            case 2: cs = extended(csFactory).createSphericalCS(properties, axes[0], axes[1]); break;
                             case 3: cs = csFactory.createSphericalCS(properties, axes[0], axes[1], axes[2]); break;
                         }
                         break;
@@ -2673,7 +2575,7 @@
                     }
                     case WKTKeywords.parametric: {
                         switch (dimension) {
-                            case 1: cs = ServicesForMetadata.createParametricCS(properties, axes[0], csFactory); break;
+                            case 1: cs = extended(csFactory).createParametricCS(properties, axes[0]); break;
                         }
                         break;
                     }
@@ -2834,17 +2736,19 @@
 
     /**
      * Returns the realization method for the specified code.
+     * Returned as the legacy {@link VerticalDatumType} because
+     * {@code RealizationMethod} did not existed in GeoAPI 3.0.
      *
      * @param  code  code of the realization method, or {@code null} if none.
-     * @return realization method, or {@code null} if the given code was null.
-     */
-    private RealizationMethod getRealizationMethod(final Integer code) throws FactoryException, SQLException {
+     * @return realization method, or {@code GEOIDAL} if the given code was null.
+     */
+    private VerticalDatumType getRealizationMethod(final Integer code) throws FactoryException, SQLException {
         assert Thread.holdsLock(this);
         if (code == null) {
-            return null;
+            return VerticalDatumType.GEOIDAL;
         }
         final Long cacheKey = cacheKey(2, code);
-        var returnValue = (RealizationMethod) localCache.get(cacheKey);
+        var returnValue = (VerticalDatumType) localCache.get(cacheKey);
         if (returnValue == null && code != null) {
             try (ResultSet result = executeQueryForCodes(
                     "DatumRealizationMethod",
@@ -2858,7 +2762,7 @@
                 }
             }
             if (returnValue == null) {
-                throw noSuchAuthorityCode(RealizationMethod.class, String.valueOf(code));
+                throw noSuchAuthorityCode(VerticalDatumType.class, String.valueOf(code));
             }
             localCache.put(cacheKey, returnValue);
         }
@@ -3101,15 +3005,9 @@
                  * information needed from the `ResultSet`, because it may be closed.
                  */
                 @SuppressWarnings("LocalVariableHidesMemberVariable")
-<<<<<<< HEAD
-                final Map<String,Object> properties =
-                        createProperties("Coordinate_Operation Parameter", name, epsg, isReversible, deprecated);
-                properties.put(ImmutableIdentifier.DESCRIPTION_KEY, description);
-=======
                 final Map<String,Object> properties = createProperties(
                         "Coordinate_Operation Parameter", epsg, name, null, null, null, isReversible, deprecated);
-                properties.put(Identifier.DESCRIPTION_KEY, description);
->>>>>>> 3bb55654
+                properties.put(ImmutableIdentifier.DESCRIPTION_KEY, description);
                 final var descriptor = new DefaultParameterDescriptor<>(properties, 1, 1, type, valueDomain, null, null);
                 returnValue = ensureSingleton(descriptor, returnValue, code);
                 if (result.isClosed()) break;   // See createProperties(…) for explanation.
