--- conflicted
+++ resolved
@@ -1715,16 +1715,8 @@
                                  * We need to check if EPSG database 10+ has more specific information.
                                  * See https://issues.apache.org/jira/browse/SIS-518
                                  */
-<<<<<<< HEAD
-                                @SuppressWarnings("LocalVariableHidesMemberVariable")
-                                final Map<String,Object> properties = createProperties("Coordinate Reference System",
-                                                                        name, epsg, area, scope, remarks, deprecated);
                                 if (baseCRS instanceof GeographicCRS) {
-                                    crs = crsFactory.createProjectedCRS(properties, (GeographicCRS) baseCRS, op, cs);
-=======
-                                if (baseCRS instanceof GeodeticCRS) {
-                                    return factory.createProjectedCRS(metadata, (GeodeticCRS) baseCRS, fromBase, cs);
->>>>>>> e79df9c2
+                                    return factory.createProjectedCRS(metadata, (GeographicCRS) baseCRS, fromBase, cs);
                                 } else {
                                     return factory.createDerivedCRS(metadata, baseCRS, fromBase, cs);
                                 }
@@ -1943,14 +1935,10 @@
                         break;
                     }
                     case "vertical": {
-<<<<<<< HEAD
-                        datum = datumFactory.createVerticalDatum(properties, (RealizationMethod) null);
-=======
                         final RealizationMethod method = getRealizationMethod(getOptionalInteger(result, 14));
                         constructor = (factory, metadata) ->
                                 (dynamic != null) ? factory.createVerticalDatum(metadata, method, dynamic)
                                                   : factory.createVerticalDatum(metadata, method);
->>>>>>> e79df9c2
                         break;
                     }
                     /*
