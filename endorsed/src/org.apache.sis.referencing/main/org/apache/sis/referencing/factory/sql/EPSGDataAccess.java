--- conflicted
+++ resolved
@@ -1636,11 +1636,7 @@
                         final String datumCode = getString(code, result, 9);
                         final CoordinateSystem cs = owner.createCoordinateSystem(csCode);  // Do not inline the `getString(…)` calls.
                         final GeodeticDatum datumOrEnsemble = owner.createGeodeticDatum(datumCode);
-<<<<<<< HEAD
-                        final DefaultDatumEnsemble<GeodeticDatum> ensemble = wasDatumEnsemble(datumOrEnsemble, GeodeticDatum.class);
-=======
-                        final DatumEnsemble<GeodeticDatum> ensemble = DatumOrEnsemble.asEnsemble(datumOrEnsemble).orElse(null);
->>>>>>> bb738fc5
+                        final DefaultDatumEnsemble<GeodeticDatum> ensemble = DatumOrEnsemble.asEnsemble(datumOrEnsemble).orElse(null);
                         final GeodeticDatum datum = (ensemble == null) ? datumOrEnsemble : null;
                         if (cs instanceof CartesianCS) {
                             final var c = (CartesianCS) cs;
@@ -1676,11 +1672,7 @@
                             csCode = replaceDeprecatedCS(csCode);
                         }
                         final EllipsoidalCS cs = owner.createEllipsoidalCS(csCode.toString());
-<<<<<<< HEAD
-                        final DefaultDatumEnsemble<GeodeticDatum> ensemble = wasDatumEnsemble(datumOrEnsemble, GeodeticDatum.class);
-=======
-                        final DatumEnsemble<GeodeticDatum> ensemble = DatumOrEnsemble.asEnsemble(datumOrEnsemble).orElse(null);
->>>>>>> bb738fc5
+                        final DefaultDatumEnsemble<GeodeticDatum> ensemble = DatumOrEnsemble.asEnsemble(datumOrEnsemble).orElse(null);
                         final GeodeticDatum datum = (ensemble == null) ? datumOrEnsemble : null;
                         constructor = (factory, metadata) ->
                                 (ensemble != null) ? extended(factory).createGeographicCRS(metadata, datum, ensemble, cs)
@@ -1772,11 +1764,7 @@
                         final String datumCode = getString(code, result, 9);
                         final VerticalCS cs = owner.createVerticalCS(csCode);   // Do not inline the `getString(…)` calls.
                         final VerticalDatum datumOrEnsemble = owner.createVerticalDatum(datumCode);
-<<<<<<< HEAD
-                        final DefaultDatumEnsemble<VerticalDatum> ensemble = wasDatumEnsemble(datumOrEnsemble, VerticalDatum.class);
-=======
-                        final DatumEnsemble<VerticalDatum> ensemble = DatumOrEnsemble.asEnsemble(datumOrEnsemble).orElse(null);
->>>>>>> bb738fc5
+                        final DefaultDatumEnsemble<VerticalDatum> ensemble = DatumOrEnsemble.asEnsemble(datumOrEnsemble).orElse(null);
                         final VerticalDatum datum = (ensemble == null) ? datumOrEnsemble : null;
                         constructor = (factory, metadata) ->
                                 (ensemble != null) ? extended(factory).createVerticalCRS(metadata, datum, ensemble, cs)
@@ -1795,11 +1783,7 @@
                         final String datumCode = getString(code, result, 9);
                         final TimeCS cs = owner.createTimeCS(csCode);    // Do not inline the `getString(…)` calls.
                         final TemporalDatum datumOrEnsemble = owner.createTemporalDatum(datumCode);
-<<<<<<< HEAD
-                        final DefaultDatumEnsemble<TemporalDatum> ensemble = wasDatumEnsemble(datumOrEnsemble, TemporalDatum.class);
-=======
-                        final DatumEnsemble<TemporalDatum> ensemble = DatumOrEnsemble.asEnsemble(datumOrEnsemble).orElse(null);
->>>>>>> bb738fc5
+                        final DefaultDatumEnsemble<TemporalDatum> ensemble = DatumOrEnsemble.asEnsemble(datumOrEnsemble).orElse(null);
                         final TemporalDatum datum = (ensemble == null) ? datumOrEnsemble : null;
                         constructor = (factory, metadata) ->
                                 (ensemble != null) ? extended(factory).createTemporalCRS(metadata, datum, ensemble, cs)
@@ -1814,11 +1798,7 @@
                         final String datumCode = getString(code, result, 9);
                         final CoordinateSystem cs = owner.createCoordinateSystem(csCode);    // Do not inline the `getString(…)` calls.
                         final EngineeringDatum datumOrEnsemble = owner.createEngineeringDatum(datumCode);
-<<<<<<< HEAD
-                        final DefaultDatumEnsemble<EngineeringDatum> ensemble = wasDatumEnsemble(datumOrEnsemble, EngineeringDatum.class);
-=======
-                        final DatumEnsemble<EngineeringDatum> ensemble = DatumOrEnsemble.asEnsemble(datumOrEnsemble).orElse(null);
->>>>>>> bb738fc5
+                        final DefaultDatumEnsemble<EngineeringDatum> ensemble = DatumOrEnsemble.asEnsemble(datumOrEnsemble).orElse(null);
                         final EngineeringDatum datum = (ensemble == null) ? datumOrEnsemble : null;
                         constructor = (factory, metadata) ->
                                 (ensemble != null) ? extended(factory).createEngineeringCRS(metadata, datum, ensemble, cs)
@@ -1831,19 +1811,11 @@
                     case "parametric": {
                         final String csCode    = getString(code, result, 8);
                         final String datumCode = getString(code, result, 9);
-<<<<<<< HEAD
                         final DefaultParametricCS cs = owner.createParametricCS(csCode);    // Do not inline the `getString(…)` calls.
                         final DefaultParametricDatum datumOrEnsemble = owner.createParametricDatum(datumCode);
-                        final DefaultDatumEnsemble<DefaultParametricDatum> ensemble = wasDatumEnsemble(datumOrEnsemble, DefaultParametricDatum.class);
+                        final DefaultDatumEnsemble<DefaultParametricDatum> ensemble = null; // TODO: not yet implemented.
                         final DefaultParametricDatum datum = (ensemble == null) ? datumOrEnsemble : null;
                         constructor = (factory, metadata) -> extended(factory).createParametricCRS(metadata, datum, ensemble, cs);
-=======
-                        final ParametricCS cs = owner.createParametricCS(csCode);    // Do not inline the `getString(…)` calls.
-                        final ParametricDatum datumOrEnsemble = owner.createParametricDatum(datumCode);
-                        final DatumEnsemble<ParametricDatum> ensemble = DatumOrEnsemble.asEnsemble(datumOrEnsemble).orElse(null);
-                        final ParametricDatum datum = (ensemble == null) ? datumOrEnsemble : null;
-                        constructor = (factory, metadata) -> factory.createParametricCRS(metadata, datum, ensemble, cs);
->>>>>>> bb738fc5
                         break;
                     }
                     /* ──────────────────────────────────────────────────────────────────────
@@ -1892,32 +1864,6 @@
     }
 
     /**
-<<<<<<< HEAD
-     * Returns the given datum as a datum ensemble if it should be considered as such.
-     * This method exists because the datum and datum ensemble are stored in the same table,
-     * and Apache <abbr>SIS</abbr> creates those two kinds of objects with the same method.
-     * The real type is resolved by inspection of the {@link #createDatum(String)} return value.
-     *
-     * <h4>Design restriction</h4>
-     * We cannot resolve the type with a private field which would be set by {@link #createDatumEnsemble(String)}
-     * because that method will not be invoked if the datum is fetched from the cache.
-     *
-     * @param  <D>         compile-time value of {@code memberType}.
-     * @param  datum       the datum to check if it is a datum ensemble.
-     * @param  memberType  the expected type of datum members.
-     * @return the given datum as an ensemble if it should be considered as such, or {@code null} otherwise.
-     * @throws ClassCastException if at least one member is not an instance of the specified type.
-     */
-    private static <D extends Datum> DefaultDatumEnsemble<D> wasDatumEnsemble(final D datum, final Class<D> memberType) {
-        if (datum instanceof DefaultDatumEnsemble<?>) {
-            return ((DefaultDatumEnsemble<?>) datum).cast(memberType);
-        }
-        return null;
-    }
-
-    /**
-=======
->>>>>>> bb738fc5
      * Creates an arbitrary datum from a code. The returned object will typically be an
      * instance of {@link GeodeticDatum}, {@link VerticalDatum} or {@link TemporalDatum}.
      *
