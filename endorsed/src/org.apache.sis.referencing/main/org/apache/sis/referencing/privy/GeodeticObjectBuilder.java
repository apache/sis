/*
 * Licensed to the Apache Software Foundation (ASF) under one or more
 * contributor license agreements.  See the NOTICE file distributed with
 * this work for additional information regarding copyright ownership.
 * The ASF licenses this file to You under the Apache License, Version 2.0
 * (the "License"); you may not use this file except in compliance with
 * the License.  You may obtain a copy of the License at
 *
 *     http://www.apache.org/licenses/LICENSE-2.0
 *
 * Unless required by applicable law or agreed to in writing, software
 * distributed under the License is distributed on an "AS IS" BASIS,
 * WITHOUT WARRANTIES OR CONDITIONS OF ANY KIND, either express or implied.
 * See the License for the specific language governing permissions and
 * limitations under the License.
 */
package org.apache.sis.referencing.privy;

import java.util.Map;
import java.util.Locale;
import java.util.Objects;
import java.util.function.BiConsumer;
import java.time.temporal.Temporal;
import javax.measure.Unit;
import javax.measure.quantity.Time;
import javax.measure.quantity.Length;
import org.opengis.util.GenericName;
import org.opengis.util.FactoryException;
import org.opengis.parameter.ParameterValue;
import org.opengis.parameter.ParameterValueGroup;
import org.opengis.parameter.GeneralParameterValue;
import org.opengis.parameter.ParameterNotFoundException;
import org.opengis.parameter.InvalidParameterValueException;
import org.opengis.referencing.IdentifiedObject;
import org.opengis.referencing.crs.CoordinateReferenceSystem;
import org.opengis.referencing.crs.GeographicCRS;
import org.opengis.referencing.crs.ProjectedCRS;
import org.opengis.referencing.crs.TemporalCRS;
import org.opengis.referencing.crs.CompoundCRS;
import org.opengis.referencing.cs.AxisDirection;
import org.opengis.referencing.cs.CSFactory;
import org.opengis.referencing.cs.CartesianCS;
import org.opengis.referencing.cs.TimeCS;
import org.opengis.referencing.datum.Ellipsoid;
import org.opengis.referencing.datum.DatumFactory;
import org.opengis.referencing.datum.GeodeticDatum;
import org.opengis.referencing.datum.TemporalDatum;
import org.opengis.referencing.operation.OperationMethod;
import org.opengis.referencing.operation.Conversion;
import org.apache.sis.util.ArgumentChecks;
import org.apache.sis.util.resources.Errors;
import org.apache.sis.referencing.Builder;
import org.apache.sis.referencing.CommonCRS;
import org.apache.sis.referencing.IdentifiedObjects;
import org.apache.sis.referencing.operation.provider.TransverseMercator;
import org.apache.sis.referencing.operation.provider.PolarStereographicA;
import org.apache.sis.metadata.iso.extent.DefaultGeographicBoundingBox;
import org.apache.sis.metadata.iso.extent.DefaultExtent;
import org.apache.sis.measure.Latitude;
import org.apache.sis.referencing.cs.AxesConvention;
import org.apache.sis.referencing.internal.Resources;
import org.apache.sis.parameter.Parameters;

<<<<<<< HEAD
// Specific to the main branch:
import org.apache.sis.temporal.TemporalDate;
=======
// Specific to the geoapi-3.1 and geoapi-4.0 branches:
import org.opengis.referencing.ObjectDomain;
import org.opengis.referencing.operation.MathTransform;
>>>>>>> d68a8986


/**
 * Helper methods for building Coordinate Reference Systems and related objects.
 *
 * In current version, each builder instance should be used for creating only one CRS.
 * Reusing the same builder for creating many CRS has unspecified behavior.
 *
 * <p>For now, this class is defined in the internal package because this API needs more experimentation.
 * However, this class may move in a public package later if we feel confident that its API is mature enough.</p>
 *
 * @author  Martin Desruisseaux (Geomatys)
 */
public class GeodeticObjectBuilder extends Builder<GeodeticObjectBuilder> {
    /**
     * The geodetic reference frame, or {@code null} if none.
     */
    private GeodeticDatum datum;

    /**
     * The name of the conversion to use for creating a {@code ProjectedCRS} or {@code DerivedCRS}.
     * This name is for information purpose; its value does not impact the numerical results of coordinate operations.
     *
     * @see #setConversionName(String)
     */
    private String conversionName;

    /**
     * The conversion method used by {@code ProjectedCRS} or {@code DerivedCRS}, or {@code null} if unspecified.
     *
     * @see #setConversionMethod(String)
     */
    private OperationMethod method;

    /**
     * The projection parameters, or {@code null} if not applicable.
     */
    private ParameterValueGroup parameters;

    /**
     * Group of factories used by this builder.
     */
    private final ReferencingFactoryContainer factories;

    /**
     * The locale for error messages, or {@code null} for default locale.
     */
    private final Locale locale;

    /**
     * Whether to use the axis order defined by {@link AxesConvention#NORMALIZED}.
     *
     * @see CommonCRS#normalizedGeographic()
     */
    private boolean normalizedAxisOrder;

    /**
     * Creates a new builder with default locale and set of factories.
     */
    public GeodeticObjectBuilder() {
        this(null, null);
    }

    /**
     * Creates a new builder using the given factories and locale.
     *
     * @param  factories  the factories to use for geodetic objects creation, or {@code null} for default.
     * @param  locale     the locale for error message in exceptions, or {@code null} for default.
     */
    public GeodeticObjectBuilder(final ReferencingFactoryContainer factories, final Locale locale) {
        this.factories = (factories != null) ? factories : new ReferencingFactoryContainer();
        this.locale = locale;
    }

    /**
     * Creates a map of properties containing only the name of the given object.
     */
    private static Map<String,Object> name(final IdentifiedObject template) {
        return Map.of(IdentifiedObject.NAME_KEY, template.getName());
    }

    /**
     * Sets whether axes should be in (longitude, latitude) order instead of (latitude, longitude).
     * This flag applies to geographic CRS created by this builder.
     *
     * @param  normalized  whether axes should be in (longitude, latitude) order instead of (latitude, longitude).
     * @return {@code this}, for method call chaining.
     *
     * @see AxesConvention#NORMALIZED
     * @see CommonCRS#normalizedGeographic()
     */
    public GeodeticObjectBuilder setNormalizedAxisOrder(final boolean normalized) {
        normalizedAxisOrder = normalized;
        return this;
    }

    /**
     * Sets the domain of validity as a geographic bounding box set to the specified values.
     * The bounding box crosses the anti-meridian if {@code eastBoundLongitude} &lt; {@code westBoundLongitude}.
     * If this method has already been invoked previously, the new value overwrites the previous one.
     *
     * @param  description         a textual description of the domain of validity, or {@code null} if none.
     * @param  westBoundLongitude  the minimal λ value.
     * @param  eastBoundLongitude  the maximal λ value.
     * @param  southBoundLatitude  the minimal φ value.
     * @param  northBoundLatitude  the maximal φ value.
     * @return {@code this}, for method call chaining.
     * @throws IllegalArgumentException if (<var>south bound</var> &gt; <var>north bound</var>).
     *         Note that {@linkplain Double#NaN NaN} values are allowed.
     */
    public GeodeticObjectBuilder setDomainOfValidity(final CharSequence description,
                    final double westBoundLongitude,
                    final double eastBoundLongitude,
                    final double southBoundLatitude,
                    final double northBoundLatitude)
    {
        DefaultGeographicBoundingBox bbox = new DefaultGeographicBoundingBox(
                westBoundLongitude, eastBoundLongitude, southBoundLatitude, northBoundLatitude);
        if (bbox.isEmpty()) {
            bbox = null;
        }
        if (description != null || bbox != null) {
            final DefaultExtent extent = new DefaultExtent(description, bbox, null, null);
            properties.put(CoordinateReferenceSystem.DOMAIN_OF_VALIDITY_KEY, extent);
        }
        return this;
    }

    /**
     * Creates a geodetic reference frame with an ellipsoid of the given shape.
     *
     * @param  name               ellipsoid and datum name.
     * @param  semiMajorAxis      equatorial radius in supplied linear units.
     * @param  inverseFlattening  eccentricity of ellipsoid. An infinite value creates a sphere.
     * @param  units              linear units of major axis.
     * @return {@code this}, for method call chaining.
     * @throws FactoryException if the datum cannot be created.
     */
    public GeodeticObjectBuilder setFlattenedSphere(final String name, final double semiMajorAxis,
            final double inverseFlattening, final Unit<Length> units) throws FactoryException
    {
        final DatumFactory factory = factories.getDatumFactory();
        final Ellipsoid ellipsoid = factory.createFlattenedSphere(
                Map.of(Ellipsoid.NAME_KEY, name), semiMajorAxis, inverseFlattening, units);
        datum = factory.createGeodeticDatum(name(ellipsoid), ellipsoid, CommonCRS.WGS84.primeMeridian());
        return this;
    }

    /**
     * Sets the conversion method to use for creating a {@code ProjectedCRS} or {@code DerivedCRS}.
     * The method is typically a map projection method. Examples:
     *
     * <ul>
     *   <li>Lambert Conic Conformal (1SP)</li>
     *   <li>Lambert Conic Conformal (2SP)</li>
     *   <li>Mercator (variant A)</li>
     *   <li>Mercator (variant B)</li>
     *   <li>Mercator (variant C)</li>
     *   <li>Popular Visualisation Pseudo Mercator</li>
     * </ul>
     *
     * This method can be invoked only once.
     *
     * @param  name  name of the conversion method.
     * @return {@code this}, for method call chaining.
     * @throws FactoryException if the operation method of the given name cannot be obtained.
     */
    public GeodeticObjectBuilder setConversionMethod(final String name) throws FactoryException {
        if (method != null) {
            throw new IllegalStateException(Errors.forLocale(locale).getString(Errors.Keys.ElementAlreadyPresent_1, "OperationMethod"));
        }
        method = factories.findOperationMethod(name);
        parameters = method.getParameters().createValue();
        return this;
    }

    /**
     * Sets the name of the conversion to use for creating a {@code ProjectedCRS} or {@code DerivedCRS}.
     * This name is for information purpose; its value does not impact the numerical results of coordinate operations.
     *
     * @param  name  the name to give to the conversion.
     * @return {@code this}, for method calls chaining.
     */
    public GeodeticObjectBuilder setConversionName(final String name) {
        conversionName = name;
        return this;
    }

    /**
     * Sets the conversion method together with all parameters. This method does not set the conversion name.
     * If a name different than the default is desired, {@link #setConversionName(String)} should be invoked.
     *
     * @param  builder  the map projection parameter values.
     * @return {@code this}, for method calls chaining.
     * @throws FactoryException if the operation method cannot be obtained.
     */
    public GeodeticObjectBuilder setConversion(final MathTransform.Builder builder) throws FactoryException {
        method = builder.getMethod().orElseThrow(() -> new FactoryException());
        parameters = builder.parameters();    // Set only if above line succeed.
        return this;
    }

    /**
     * Ensures that {@link #setConversionMethod(String)} has been invoked.
     */
    private void ensureConversionMethodSet() {
        if (parameters == null) {
            throw new IllegalStateException(Resources.forLocale(locale).getString(Resources.Keys.UnspecifiedParameterValues));
        }
    }

    /**
     * Sets the value of a numeric parameter. The {@link #setConversionMethod(String)} method must have been invoked
     * exactly once before this method. Calls to this {@code setParameter(…)} can be repeated as many times as needed.
     *
     * @param  name   the parameter name.
     * @param  value  the value to give to the parameter.
     * @param  unit   unit of measurement for the given value.
     * @return {@code this}, for method calls chaining.
     * @throws IllegalStateException if {@link #setConversionMethod(String)} has not been invoked before this method.
     * @throws ParameterNotFoundException if there is no parameter of the given name.
     * @throws InvalidParameterValueException if the parameter does not accept the given value.
     */
    public GeodeticObjectBuilder setParameter(final String name, final double value, final Unit<?> unit)
            throws IllegalStateException, ParameterNotFoundException, InvalidParameterValueException
    {
        ensureConversionMethodSet();
        parameters.parameter(name).setValue(value, unit);
        return this;
    }

    /**
     * Replaces the current operation method by a new one with parameter values derived form the old method.
     * This method can be invoked for replacing a projection by another one with a similar set of parameters.
     *
     * <p>If non-null, the given {@code mapper} is used for copying parameter values from the old projection.
     * The {@code accept(ParameterValue<?> source, Parameters target)} method is invoked where {@code source}
     * is a parameter value of the old projection and {@code target} is the group of parameters where to set
     * the values for new projection. If {@code mapper} is null, then the default implementation is as below:</p>
     *
     * {@snippet lang="java" :
     *     target.getOrCreate(source.getDescriptor()).setValue(source.getValue());
     *     }
     *
     * @param  newMethod  name of the new operation method, or {@code null} if no change.
     * @param  mapper     mapper from old parameters to new parameters, or {@code null} for verbatim copy.
     * @return {@code this}, for method calls chaining.
     * @throws IllegalStateException if {@link #setConversionMethod(String)} has not been invoked before this method.
     * @throws FactoryException if the operation method of the given name cannot be obtained.
     * @throws ClassCastException if a parameter value of the old projection is not an instance of {@link ParameterValue}
     *         (this restriction may change in a future version).
     */
    public GeodeticObjectBuilder changeConversion(final String newMethod,
            BiConsumer<ParameterValue<?>, Parameters> mapper) throws FactoryException
    {
        ensureConversionMethodSet();
        if (mapper == null) {
            mapper = GeodeticObjectBuilder::copyParameterValue;
        }
        final ParameterValueGroup source = parameters;
        if (newMethod != null) {
            method = null;
            setConversionMethod(newMethod);
        }
        final Parameters target = Parameters.castOrWrap(parameters);
        for (final GeneralParameterValue param : source.values()) {
            mapper.accept((ParameterValue<?>) param, target);       // ClassCastException is part of current method contract.
        }
        return this;
    }

    /**
     * The default {@code mapper} of {@code changeConversion(String, BiConsumer)}.
     *
     * @param  source  parameter value of the old projection.
     * @param  target  group of parameters of the new projection where to copy source parameter value.
     */
    private static void copyParameterValue(final ParameterValue<?> source, final Parameters target) {
        target.getOrCreate(source.getDescriptor()).setValue(source.getValue());
    }

    /**
     * Sets the operation method, parameters, conversion name and datum for the same projection as the given CRS.
     * Metadata such as domain of validity are inherited, except identifiers.
     *
     * @param  crs  the projected CRS from which to inherit the properties.
     * @return {@code this}, for method call chaining.
     */
    public GeodeticObjectBuilder apply(final ProjectedCRS crs) {
        final Conversion c = crs.getConversionFromBase();
        conversionName = c.getName().getCode();
        method         = c.getMethod();
        parameters     = c.getParameterValues();
        datum          = crs.getDatum();
        properties.putAll(IdentifiedObjects.getProperties(crs, ProjectedCRS.IDENTIFIERS_KEY));
        return this;
    }

    /**
     * Sets the operation method, parameters and conversion name for a Transverse Mercator projection.
     * This convenience method delegates to the following methods:
     *
     * <ul>
     *   <li>{@link #setConversionName(String)} with a name like <q>Transverse Mercator</q>
     *       or <q>UTM zone 10N</q>, depending on the arguments given to this method.</li>
     *   <li>{@link #setConversionMethod(String)} with the name of the Transverse Mercator projection method.</li>
     *   <li>{@link #setParameter(String, double, Unit)} for each of the parameters enumerated below:</li>
     * </ul>
     *
     * <blockquote><table class="sis">
     *   <caption>Transverse Mercator parameters</caption>
     *   <tr><th>Parameter name</th>                 <th>Parameter value</th></tr>
     *   <tr><td>Latitude of natural origin</td>     <td>Given latitude, snapped to 0° in the UTM case</td></tr>
     *   <tr><td>Longitude of natural origin</td>    <td>Given longitude, optionally snapped to a UTM zone</td></tr>
     *   <tr><td>Scale factor at natural origin</td> <td>0.9996 in UTM case</td></tr>
     *   <tr><td>False easting</td>                  <td>500000 metres in UTM case</td></tr>
     *   <tr><td>False northing</td>                 <td>0 (North hemisphere) or 10000000 (South hemisphere) metres</td></tr>
     * </table></blockquote>
     *
     * Note that calculation of UTM zone contains special cases for Norway and Svalbard.
     * If not desired, those exceptions can be avoided by making sure that the given latitude is below 56°N.
     *
     * <p>If the given {@code zoner} is {@link TransverseMercator.Zoner#ANY ANY}, then this method will use the given
     * latitude and longitude verbatim (without snapping them to a zone) but will still use the UTM scale factor,
     * false easting and false northing.
     *
     * @param  zoner      whether to use UTM or MTM zones, or {@code ANY} for using arbitrary central meridian.
     * @param  latitude   the latitude in the center of the desired projection.
     * @param  longitude  the longitude in the center of the desired projection.
     * @return {@code this}, for method calls chaining.
     * @throws FactoryException if the operation method for the Transverse Mercator projection cannot be obtained.
     *
     * @see CommonCRS#universal(double, double)
     */
    public GeodeticObjectBuilder applyTransverseMercator(TransverseMercator.Zoner zoner,
            double latitude, double longitude) throws FactoryException
    {
        ArgumentChecks.ensureBetween("latitude",   Latitude.MIN_VALUE,     Latitude.MAX_VALUE,     latitude);
        ArgumentChecks.ensureBetween("longitude", -Formulas.LONGITUDE_MAX, Formulas.LONGITUDE_MAX, longitude);
        setConversionMethod(TransverseMercator.NAME);
        setConversionName(zoner.setParameters(parameters, latitude, longitude));
        return this;
    }

    /**
     * Sets the operation method, parameters and conversion name for a Polar Stereographic projection.
     * This convenience method delegates to the following methods:
     *
     * <ul>
     *   <li>{@link #setConversionName(String)} with a name like <q>Universal Polar Stereographic North</q>,
     *       depending on the argument given to this method.</li>
     *   <li>{@link #setConversionMethod(String)} with the name of the Polar Stereographic (variant A) projection method.</li>
     *   <li>{@link #setParameter(String, double, Unit)} for each of the parameters enumerated below:</li>
     * </ul>
     *
     * <blockquote><table class="sis">
     *   <caption>Universal Polar Stereographic parameters</caption>
     *   <tr><th>Parameter name</th>                 <th>Parameter value</th></tr>
     *   <tr><td>Latitude of natural origin</td>     <td>90°N or 90°S</td></tr>
     *   <tr><td>Longitude of natural origin</td>    <td>0°</td></tr>
     *   <tr><td>Scale factor at natural origin</td> <td>0.994</td></tr>
     *   <tr><td>False easting</td>                  <td>2000000 metres</td></tr>
     *   <tr><td>False northing</td>                 <td>2000000 metres</td></tr>
     * </table></blockquote>
     *
     * @param  north  {@code true} for North pole, or {@code false} for South pole.
     * @return {@code this}, for method calls chaining.
     * @throws FactoryException if the operation method for the Polar Stereographic (variant A)
     *         projection cannot be obtained.
     */
    public GeodeticObjectBuilder applyPolarStereographic(final boolean north) throws FactoryException {
        setConversionMethod(PolarStereographicA.NAME);
        setConversionName(PolarStereographicA.setParameters(parameters, north));
        return this;
    }

    /**
     * Creates a projected CRS using a conversion built from the values given by the {@code setParameter(…)} calls.
     *
     * <h4>Example</h4>
     * The following example creates a projected CRS for the <q>NTF (Paris) / Lambert zone II</q> projection,
     * from a base CRS which is presumed to already exists in this example.
     *
     * {@snippet lang="java" :
     *     var builder = new GeodeticObjectBuilder();
     *     GeographicCRS baseCRS = ...;
     *     CartesianCS derivedCS = ...;
     *     ProjectedCRS crs = builder
     *             .setConversionMethod("Lambert Conic Conformal (1SP)")
     *             .setConversionName("Lambert zone II")
     *             .setParameter("Latitude of natural origin",             52, Units.GRAD)
     *             .setParameter("Scale factor at natural origin", 0.99987742, Units.UNITY)
     *             .setParameter("False easting",                      600000, Units.METRE)
     *             .setParameter("False northing",                    2200000, Units.METRE)
     *             .addName("NTF (Paris) / Lambert zone II")
     *             .createProjectedCRS(baseCRS, derivedCS);
     *     }
     *
     * @param  baseCRS    coordinate reference system to base the derived CRS on.
     * @param  derivedCS  the coordinate system for the derived CRS, or {@code null} for the default.
     * @return the projected CRS.
     * @throws FactoryException if an error occurred while building the projected CRS.
     */
    public ProjectedCRS createProjectedCRS(final GeographicCRS baseCRS, CartesianCS derivedCS) throws FactoryException {
        ensureConversionMethodSet();
        onCreate(false);
        try {
            /*
             * Create a conversion with the same properties as the ProjectedCRS properties,
             * except the aliases and identifiers. The name defaults to the ProjectedCRS name,
             * but can optionally be different.
             */
            final Object name = (conversionName != null) ? properties.put(Conversion.NAME_KEY, conversionName) : null;
            final Object alias = properties.put(Conversion.ALIAS_KEY, null);
            final Object identifier = properties.put(Conversion.IDENTIFIERS_KEY, null);
            final Conversion conversion = factories.getCoordinateOperationFactory().createDefiningConversion(properties, method, parameters);
            /*
             * Restore the original properties and create the final ProjectedCRS.
             */
            properties.put(Conversion.IDENTIFIERS_KEY, identifier);
            properties.put(Conversion.ALIAS_KEY, alias);
            if (name != null) {
                properties.put(Conversion.NAME_KEY, name);
            }
            if (derivedCS == null) {
                derivedCS = factories.getStandardProjectedCS();
            }
            return factories.getCRSFactory().createProjectedCRS(properties, baseCRS, conversion, derivedCS);
        } finally {
            onCreate(true);
        }
    }

    /**
     * Creates a projected CRS with base CRS on the datum previously specified to this builder and with default axes.
     * The base CRS uses the ellipsoid specified by {@link #setFlattenedSphere(String, double, double, Unit)}.
     *
     * @return the projected CRS.
     * @throws FactoryException if an error occurred while building the projected CRS.
     */
    public ProjectedCRS createProjectedCRS() throws FactoryException {
        GeographicCRS crs = getBaseCRS();
        if (datum != null) {
            crs = factories.getCRSFactory().createGeographicCRS(name(datum), datum, crs.getCoordinateSystem());
        }
        return createProjectedCRS(crs, factories.getStandardProjectedCS());
    }

    /**
     * Returns the CRS to use as the base of a projected CRS.
     *
     * @todo {@code CommonCRS.WGS84} should be {@code CommonCRS.DEFAULT}, but the latter is not public.
     */
    private GeographicCRS getBaseCRS() {
        return normalizedAxisOrder ? CommonCRS.defaultGeographic() : CommonCRS.WGS84.geographic();
    }

    /**
     * Creates a geographic CRS.
     *
     * @return the geographic coordinate reference system.
     * @throws FactoryException if an error occurred while building the geographic CRS.
     */
    public GeographicCRS createGeographicCRS() throws FactoryException {
        final GeographicCRS crs = getBaseCRS();
        if (datum != null) properties.putIfAbsent(GeographicCRS.NAME_KEY, datum.getName());
        return factories.getCRSFactory().createGeographicCRS(properties, datum, crs.getCoordinateSystem());
    }

    /**
     * Creates a temporal CRS from the given origin and temporal unit. For this method, the CRS name is optional:
     * if no {@code addName(…)} method has been invoked, then a default name will be used.
     *
     * @param  origin  the origin of the temporal datum.
     * @param  unit    the unit of measurement.
     * @return a temporal CRS using the given origin and units.
     * @throws FactoryException if an error occurred while building the temporal CRS.
     */
    public TemporalCRS createTemporalCRS(final Temporal origin, final Unit<Time> unit) throws FactoryException {
        /*
         * Try to use one of the predefined datum and coordinate system if possible.
         * This not only saves a little bit of memory, but also provides better names.
         */
        TimeCS cs = null;
        TemporalDatum datum = null;
        for (final CommonCRS.Temporal c : CommonCRS.Temporal.values()) {
            if (datum == null) {
                final TemporalDatum candidate = c.datum();
                if (origin.equals(candidate.getOrigin())) {
                    datum = candidate;
                }
            }
            if (cs == null) {
                final TemporalCRS crs = c.crs();
                final TimeCS candidate = crs.getCoordinateSystem();
                if (unit.equals(candidate.getAxis(0).getUnit())) {
                    if (datum == candidate && properties.isEmpty()) {
                        return crs;
                    }
                    cs = candidate;
                }
            }
        }
        /*
         * Create the datum and coordinate system before the CRS if we were not able to use a predefined object.
         * In the datum case, we will use the same metadata as the CRS (domain of validity, scope, etc.) except
         * the identifier and the remark.
         */
        onCreate(false);
        try {
            if (cs == null) {
                final CSFactory csFactory = factories.getCSFactory();
                cs = CommonCRS.Temporal.JAVA.crs().getCoordinateSystem();   // To be used as a template, except for units.
                cs = csFactory.createTimeCS(name(cs),
                     csFactory.createCoordinateSystemAxis(name(cs.getAxis(0)), "t", AxisDirection.FUTURE, unit));
            }
            if (properties.get(TemporalCRS.NAME_KEY) == null) {
                properties.putAll(name(cs));
            }
            if (datum == null) {
                final Object remarks    = properties.remove(TemporalCRS.REMARKS_KEY);
                final Object identifier = properties.remove(TemporalCRS.IDENTIFIERS_KEY);
                datum = factories.getDatumFactory().createTemporalDatum(properties, TemporalDate.toDate(origin));
                properties.put(TemporalCRS.IDENTIFIERS_KEY, identifier);
                properties.put(TemporalCRS.REMARKS_KEY,     remarks);
                properties.put(TemporalCRS.NAME_KEY, datum.getName());      // Share the Identifier instance.
            }
            return factories.getCRSFactory().createTemporalCRS(properties, datum, cs);
        } finally {
            onCreate(true);
        }
    }

    /**
     * Creates a compound CRS, but we special processing for (two-dimensional Geographic + ellipsoidal heights) tuples.
     * If any such tuple is found, a three-dimensional geographic CRS is created instead of the compound CRS.
     *
     * @param  components  ordered array of {@code CoordinateReferenceSystem} objects.
     * @return the coordinate reference system for the given properties.
     * @throws FactoryException if the object creation failed.
     */
    public CoordinateReferenceSystem createCompoundCRS(final CoordinateReferenceSystem... components) throws FactoryException {
        return new EllipsoidalHeightCombiner(factories).createCompoundCRS(properties, components);
    }

    /**
     * Replaces the component starting at given index by the given component. This method can be used for replacing
     * e.g. the horizontal component of a CRS, or the vertical component, <i>etc.</i>. If a new compound CRS needs
     * to be created and a {@linkplain #addName(GenericName) name has been specified}, that name will be used.
     *
     * <h4>Limitations</h4>
     * Current implementation can replace exactly one component of {@link CompoundCRS}.
     * If the given replacement spans more than one component, then this method will fail.
     *
     * @param  source          the coordinate reference system in which to replace a component.
     * @param  firstDimension  index of the first dimension to replace.
     * @param  replacement     the component to insert in place of the CRS component at given index.
     * @return a CRS with the component replaced.
     * @throws FactoryException if the object creation failed.
     *
     * @see org.apache.sis.referencing.CRS#getComponentAt(CoordinateReferenceSystem, int, int)
     */
    public CoordinateReferenceSystem replaceComponent(final CoordinateReferenceSystem source,
            final int firstDimension, final CoordinateReferenceSystem replacement) throws FactoryException
    {
        final int srcDim = ReferencingUtilities.getDimension(source);
        final int repDim = ReferencingUtilities.getDimension(replacement);
        if (firstDimension == 0 && srcDim == repDim) {
            /*
             * conceptually return the replacement. But returning the original instance if applicable
             * allows the caller to detect that a compound CRS does not need to be replaced.
             */
            return source.equals(replacement) ? source : replacement;
        }
        Objects.checkIndex(firstDimension, srcDim - repDim);
        if (source instanceof CompoundCRS) {
            final var components = ((CompoundCRS) source).getComponents().toArray(CoordinateReferenceSystem[]::new);
            int lower = 0;
            for (int i=0; i<components.length; i++) {
                final CoordinateReferenceSystem c = components[i];
                if (firstDimension >= lower) {
                    /*
                     * Reached the index of the CRS component to replace. Invoke this method recursively in case we have nested
                     * components, but without using the names and identifiers that may have been specified for the final CRS.
                     */
                    Object name  = properties.remove(IdentifiedObject.NAME_KEY);
                    Object alias = properties.remove(IdentifiedObject.ALIAS_KEY);
                    Object ids   = properties.remove(IdentifiedObject.IDENTIFIERS_KEY);
                    final CoordinateReferenceSystem nc = replaceComponent(c, firstDimension - lower, replacement);
                    /*
                     * Restore the names and identifiers before to create the final CompoundCRS.
                     * If no name was specified, reuse the primary name of existing CRS but not the identifiers.
                     */
                    if (name == null) {
                        name = source.getName();
                    }
                    properties.put(IdentifiedObject.NAME_KEY, name);
                    properties.put(IdentifiedObject.ALIAS_KEY, alias);
                    properties.put(IdentifiedObject.IDENTIFIERS_KEY, ids);
                    if (nc == c) {
                        return source;                      // No change.
                    }
                    components[i] = nc;
                    return createCompoundCRS(components);
                }
                lower += ReferencingUtilities.getDimension(c);
            }
        }
        throw new IllegalArgumentException(Resources.forLocale(locale).getString(
                Resources.Keys.CanNotSeparateCRS_1, IdentifiedObjects.getDisplayName(source, locale)));
    }
}<|MERGE_RESOLUTION|>--- conflicted
+++ resolved
@@ -61,14 +61,9 @@
 import org.apache.sis.referencing.internal.Resources;
 import org.apache.sis.parameter.Parameters;
 
-<<<<<<< HEAD
 // Specific to the main branch:
 import org.apache.sis.temporal.TemporalDate;
-=======
-// Specific to the geoapi-3.1 and geoapi-4.0 branches:
-import org.opengis.referencing.ObjectDomain;
-import org.opengis.referencing.operation.MathTransform;
->>>>>>> d68a8986
+import org.apache.sis.referencing.operation.transform.MathTransformBuilder;
 
 
 /**
@@ -265,7 +260,7 @@
      * @return {@code this}, for method calls chaining.
      * @throws FactoryException if the operation method cannot be obtained.
      */
-    public GeodeticObjectBuilder setConversion(final MathTransform.Builder builder) throws FactoryException {
+    public GeodeticObjectBuilder setConversion(final MathTransformBuilder builder) throws FactoryException {
         method = builder.getMethod().orElseThrow(() -> new FactoryException());
         parameters = builder.parameters();    // Set only if above line succeed.
         return this;
