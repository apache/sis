--- conflicted
+++ resolved
@@ -61,16 +61,10 @@
 import org.apache.sis.referencing.internal.Resources;
 import org.apache.sis.parameter.Parameters;
 
-<<<<<<< HEAD
 // Specific to the main branch:
 import org.apache.sis.temporal.TemporalDate;
+import org.apache.sis.referencing.datum.PseudoDatum;
 import org.apache.sis.referencing.operation.transform.MathTransformBuilder;
-=======
-// Specific to the geoapi-3.1 and geoapi-4.0 branches:
-import org.opengis.referencing.ObjectDomain;
-import org.opengis.referencing.datum.DatumEnsemble;
-import org.opengis.referencing.operation.MathTransform;
->>>>>>> d3af9977
 
 
 /**
@@ -93,13 +87,6 @@
     private GeodeticDatum datum;
 
     /**
-     * The datum ensemble, or {@code null} if none.
-     *
-     * @see #getDatumOrEnsemble()
-     */
-    private DatumEnsemble<GeodeticDatum> ensemble;
-
-    /**
      * The name of the conversion to use for creating a {@code ProjectedCRS} or {@code DerivedCRS}.
      * This name is for information purpose; its value does not impact the numerical results of coordinate operations.
      *
@@ -373,8 +360,7 @@
         conversionName = c.getName().getCode();
         method         = c.getMethod();
         parameters     = c.getParameterValues();
-        datum          = crs.getDatum();
-        ensemble       = crs.getDatumEnsemble();
+        datum          = PseudoDatum.of(crs.getBaseCRS());
         properties.putAll(IdentifiedObjects.getProperties(crs, ProjectedCRS.IDENTIFIERS_KEY));
         return this;
     }
@@ -525,7 +511,7 @@
         GeographicCRS crs = getBaseCRS();
         final IdentifiedObject id = getDatumOrEnsemble();
         if (id != null) {
-            crs = factories.getCRSFactory().createGeographicCRS(name(id), datum, ensemble, crs.getCoordinateSystem());
+            crs = factories.getCRSFactory().createGeographicCRS(name(id), datum, crs.getCoordinateSystem());
         }
         return createProjectedCRS(crs, factories.getStandardProjectedCS());
     }
@@ -535,7 +521,7 @@
      * Both of them may be {@code null}.
      */
     private IdentifiedObject getDatumOrEnsemble() {
-        return (datum != null) ? datum : ensemble;
+        return datum;   // There is more code in the GeoAPI 3.1/4.0 branches.
     }
 
     /**
@@ -559,7 +545,7 @@
         if (id != null) {
             properties.putIfAbsent(GeographicCRS.NAME_KEY, id.getName());
         }
-        return factories.getCRSFactory().createGeographicCRS(properties, datum, ensemble, crs.getCoordinateSystem());
+        return factories.getCRSFactory().createGeographicCRS(properties, datum, crs.getCoordinateSystem());
     }
 
     /**
@@ -615,11 +601,7 @@
             if (td == null) {
                 final Object remarks    = properties.remove(TemporalCRS.REMARKS_KEY);
                 final Object identifier = properties.remove(TemporalCRS.IDENTIFIERS_KEY);
-<<<<<<< HEAD
-                datum = factories.getDatumFactory().createTemporalDatum(properties, TemporalDate.toDate(origin));
-=======
-                td = factories.getDatumFactory().createTemporalDatum(properties, origin);
->>>>>>> d3af9977
+                td = factories.getDatumFactory().createTemporalDatum(properties, TemporalDate.toDate(origin));
                 properties.put(TemporalCRS.IDENTIFIERS_KEY, identifier);
                 properties.put(TemporalCRS.REMARKS_KEY,     remarks);
                 properties.put(TemporalCRS.NAME_KEY, td.getName());     // Share the Identifier instance.
