--- conflicted
+++ resolved
@@ -48,18 +48,10 @@
 import org.apache.sis.referencing.IdentifiedObjects;
 import org.apache.sis.referencing.GeodeticException;
 
-<<<<<<< HEAD
 // Specific to the main branch:
 import java.util.logging.Logger;
 import org.apache.sis.system.Modules;
 import org.apache.sis.util.logging.Logging;
-=======
-// Specific to the geoapi-3.1 and geoapi-4.0 branches:
-import org.opengis.referencing.crs.ParametricCRS;
-import org.opengis.referencing.datum.DatumEnsemble;
-import org.opengis.referencing.datum.ParametricDatum;
-import org.opengis.referencing.datum.RealizationMethod;
->>>>>>> 4e0bc740
 
 
 /**
@@ -89,7 +81,7 @@
     /**
      * The ensemble of a <abbr>CRS</abbr> or specified by the user, or {@code null} if none.
      */
-    private final DatumEnsemble<?> ensemble;
+    private final DefaultDatumEnsemble<?> ensemble;
 
     /**
      * Criterion for deciding if two properties should be considered equal.
@@ -99,7 +91,7 @@
     /**
      * For internal usage only. The fact that we may create instances of this class is a hidden implementation details.
      */
-    private DatumOrEnsemble(final Datum datum, final DatumEnsemble<?> ensemble, final ComparisonMode mode) {
+    private DatumOrEnsemble(final Datum datum, final DefaultDatumEnsemble<?> ensemble, final ComparisonMode mode) {
         this.datum    = datum;
         this.ensemble = ensemble;
         this.mode     = mode;
@@ -316,32 +308,18 @@
      */
     @SuppressWarnings("unchecked")          // Casts are safe because callers know the method signature of <D>.
     private static <C extends SingleCRS, D extends Datum, R extends IdentifiedObject> Optional<R> asTargetDatum(
-<<<<<<< HEAD
-            final C source, final R sourceDatum,
-            final C target, final R targetDatum,
-            final Function<DefaultDatumEnsemble<D>, R> constructor)
-=======
             final C sourceCRS, final R sourceDatum,
             final C targetCRS, final R targetDatum,
-            final Function<DatumEnsemble<D>, R> constructor)
->>>>>>> 4e0bc740
+            final Function<DefaultDatumEnsemble<D>, R> constructor)
     {
         if (sourceDatum != null && Utilities.equalsIgnoreMetadata(sourceDatum, targetDatum)) {
             return Optional.of(targetDatum);
         }
-<<<<<<< HEAD
         DefaultDatumEnsemble<D> sourceEnsemble;
         DefaultDatumEnsemble<D> targetEnsemble;
         DefaultDatumEnsemble<D> selected;
-        if ((isMember(selected = targetEnsemble = (DefaultDatumEnsemble<D>) getDatumEnsemble(target), sourceDatum)) ||
-            (isMember(selected = sourceEnsemble = (DefaultDatumEnsemble<D>) getDatumEnsemble(source), targetDatum)))
-=======
-        DatumEnsemble<D> sourceEnsemble;
-        DatumEnsemble<D> targetEnsemble;
-        DatumEnsemble<D> selected;
-        if ((isMember(selected = targetEnsemble = (DatumEnsemble<D>) targetCRS.getDatumEnsemble(), sourceDatum)) ||
-            (isMember(selected = sourceEnsemble = (DatumEnsemble<D>) sourceCRS.getDatumEnsemble(), targetDatum)))
->>>>>>> 4e0bc740
+        if ((isMember(selected = targetEnsemble = (DefaultDatumEnsemble<D>) getDatumEnsemble(targetCRS), sourceDatum)) ||
+            (isMember(selected = sourceEnsemble = (DefaultDatumEnsemble<D>) getDatumEnsemble(sourceCRS), targetDatum)))
         {
             return Optional.of(constructor.apply(selected));
         }
@@ -409,7 +387,7 @@
      * This method is for interoperability between the old and new definitions of <abbr>WGS</abbr> 1984 (<abbr>EPSG</abbr>:4326).
      * Before <abbr>ISO</abbr> 19111:2019, the <i>datum ensemble</i> concept did not existed in the <abbr>OGC</abbr>/<abbr>ISO</abbr> standards
      * and <abbr>WGS</abbr> 1984 was defined as a {@link Datum}.
-     * In recent standards, <abbr>WGS</abbr> 1984 is defined as a {@link DatumEnsemble}, but the old definition is still encountered.
+     * In recent standards, <abbr>WGS</abbr> 1984 is defined as a {@code DatumEnsemble}, but the old definition is still encountered.
      * For example, a <abbr>CRS</abbr> may have been parsed from a <abbr title="Geographic Markup Language">GML</abbr> document,
      * or from a <abbr title="Well-Known Text">WKT</abbr> 1 string, or from a <abbr>ISO</abbr> 19162:2015 string, <i>etc.</i>
      * This method can be used for detecting such situations.
@@ -420,7 +398,7 @@
      * @param  mode      the criterion for comparing ellipsoids and prime meridians.
      * @return whether the two objects could be considered as equal if the concept of datum ensemble did not existed.
      */
-    public static boolean isLegacyDatum(final DatumEnsemble<?> ensemble, final Datum datum, final ComparisonMode mode) {
+    public static boolean isLegacyDatum(final DefaultDatumEnsemble<?> ensemble, final Datum datum, final ComparisonMode mode) {
         if (ensemble == null || datum == null) {
             return false;
         }
@@ -431,7 +409,7 @@
         final var c = new DatumOrEnsemble(datum, ensemble, mode);
         if (!(c.isPropertyEqual(GeodeticDatum.class, GeodeticDatum::getEllipsoid,         Objects::nonNull) &&
               c.isPropertyEqual(GeodeticDatum.class, GeodeticDatum::getPrimeMeridian,     Objects::nonNull) &&
-              c.isPropertyEqual(VerticalDatum.class, VerticalDatum::getRealizationMethod, Optional::isPresent)))
+              c.isPropertyEqual(VerticalDatum.class, VerticalDatum::getVerticalDatumType, Objects::nonNull)))
         {
             return false;
         }
@@ -469,14 +447,9 @@
      * <ul>
      *   <li>If the given <abbr>CRS</abbr> is an instance of {@link SingleCRS} and its datum
      *       is a {@link GeodeticDatum}, then this method returns the datum ellipsoid.</li>
-<<<<<<< HEAD
-     *   <li>Otherwise, if the given <abbr>CRS</abbr> is associated to a {@code DatumEnsemble} and all members
-     *       of the ensemble have equal (ignoring metadata) ellipsoid, then returns that ellipsoid.</li>
-=======
      *   <li>Otherwise, if the given <abbr>CRS</abbr> is an instance of {@link SingleCRS}, is associated to a
-     *       {@link DatumEnsemble}, and all members of the ensemble have equal (ignoring metadata) ellipsoid,
+     *       {@code DatumEnsemble}, and all members of the ensemble have equal (ignoring metadata) ellipsoid,
      *       then returns that ellipsoid.</li>
->>>>>>> 4e0bc740
      *   <li>Otherwise, if the given <abbr>CRS</abbr> is an instance of {@link CompoundCRS}, then this method
      *       searches recursively in each component until a geodetic reference frame is found.</li>
      *   <li>Otherwise, this method returns an empty value.</li>
@@ -502,33 +475,6 @@
      */
     public static Optional<PrimeMeridian> getPrimeMeridian(final CoordinateReferenceSystem crs) {
         return Optional.ofNullable(getProperty(crs, GeodeticDatum.class, GeodeticDatum::getPrimeMeridian, Objects::nonNull));
-    }
-
-    /**
-     * Returns the realization method used by the given coordinate reference system.
-     * This method searches in the following locations:
-     *
-     * <ul>
-     *   <li>If the given <abbr>CRS</abbr> is an instance of {@link SingleCRS} and its datum
-     *       is a {@link VerticalDatum}, then this method returns the realization method.</li>
-     *   <li>Otherwise, if the given <abbr>CRS</abbr> is an instance of {@link SingleCRS}, is associated to a
-     *       {@link DatumEnsemble}, and all members of the ensemble have equal (ignoring metadata) realization
-     *       methods, then returns that method.</li>
-     *   <li>Otherwise, if the given <abbr>CRS</abbr> is an instance of {@link CompoundCRS}, then this method
-     *       searches recursively in each component until a vertical reference frame is found.</li>
-     *   <li>Otherwise, this method returns an empty value.</li>
-     * </ul>
-     *
-     * This method may return an empty value if a datum ensemble contains different realization methods.
-     *
-     * @param  crs  the coordinate reference system for which to get the realization method.
-     * @return the realization method, or an empty value if none or not equal for all members.
-     *
-     * @since 2.0 (temporary version number until this branch is released)
-     */
-    public static Optional<RealizationMethod> getRealizationMethod(final CoordinateReferenceSystem crs) {
-        Optional<RealizationMethod> common = getProperty(crs, VerticalDatum.class, VerticalDatum::getRealizationMethod, Optional::isPresent);
-        return (common != null) ? common : Optional.empty();
     }
 
     /**
@@ -554,7 +500,7 @@
                     return property;
                 }
             }
-            final var c = new DatumOrEnsemble(datum, scrs.getDatumEnsemble(), ComparisonMode.IGNORE_METADATA);
+            final var c = new DatumOrEnsemble(datum, getDatumEnsemble(scrs), ComparisonMode.IGNORE_METADATA);
             return c.getEnsembleProperty(null, datumType, getter, nonNull);
         } else if (crs instanceof CompoundCRS) {
             for (final CoordinateReferenceSystem c : ((CompoundCRS) crs).getComponents()) {
@@ -563,20 +509,6 @@
                     return property;
                 }
             }
-<<<<<<< HEAD
-            final DefaultDatumEnsemble<?> ensemble = getDatumEnsemble(crs);
-            if (ensemble != null) {
-                P common = null;
-                for (Datum member : ensemble.getMembers()) {
-                    if (member instanceof GeodeticDatum) {
-                        final P property = getter.apply((GeodeticDatum) member);
-                        if (property != null) {
-                            if (common == null) {
-                                common = property;
-                            } else if (!Utilities.equalsIgnoreMetadata(property, common)) {
-                                break single;
-                            }
-=======
         }
         return null;
     }
@@ -607,7 +539,6 @@
                             common = property;
                         } else if (Utilities.deepEquals(property, common, mode) == searching) {
                             return searching ? common : null;
->>>>>>> 4e0bc740
                         }
                     }
                 }
@@ -648,20 +579,14 @@
      * @see org.apache.sis.referencing.CRS#getLinearAccuracy(CoordinateOperation)
      */
     public static Optional<PositionalAccuracy> getAccuracy(final IdentifiedObject object) {
-<<<<<<< HEAD
         final DefaultDatumEnsemble<?> ensemble;
         if (object instanceof DefaultDatumEnsemble<?>) {
             ensemble = (DefaultDatumEnsemble<?>) object;
-=======
-        final DatumEnsemble<?> ensemble;
-        if (object instanceof DatumEnsemble<?>) {
-            ensemble = (DatumEnsemble<?>) object;
         } else if (object instanceof SingleCRS) {
-            ensemble = ((SingleCRS) object).getDatumEnsemble();
+            ensemble = getDatumEnsemble((SingleCRS) object);
             if (ensemble == null) {
                 return Optional.empty();
             }
->>>>>>> 4e0bc740
         } else {
             return Optional.empty();
         }
