--- conflicted
+++ resolved
@@ -202,38 +202,9 @@
                     Errors.Keys.MissingValueForProperty_1,
                     (source == null) ? "source" : "target"));
         }
-<<<<<<< HEAD
-        if (ellipsoid != null) {
-            final boolean isEllipsoidalSource = (source instanceof EllipsoidalCS);
-            if (isEllipsoidalSource != (target instanceof EllipsoidalCS)) {
-                /*
-                 * For now we support only conversion between EllipsoidalCS and CartesianCS.
-                 * But future Apache SIS versions could add support for conversions between
-                 * EllipsoidalCS and SphericalCS or other coordinate systems.
-                 */
-                if ((isEllipsoidalSource ? target : source) instanceof CartesianCS) {
-                    final var context = CoordinateOperations.builder(factory,
-                            isEllipsoidalSource ? GeographicToGeocentric.NAME
-                                                : GeocentricToGeographic.NAME);
-                    if (isEllipsoidalSource) {
-                        context.setSourceAxes(source, ellipsoid);
-                        context.setTargetAxes(target, null);
-                    } else {
-                        context.setSourceAxes(source, null);
-                        context.setTargetAxes(target, ellipsoid);
-                    }
-                    return context.create();
-                }
-            }
-        }
-        final var sources = new ArrayList<CoordinateSystem>(3); getComponents(source, sources);
-        final var targets = new ArrayList<CoordinateSystem>(3); getComponents(target, targets);
-        final int count   = sources.size();
-=======
         final List<CoordinateSystem> sources = CoordinateSystems.getSingleComponents(source);
         final List<CoordinateSystem> targets = CoordinateSystems.getSingleComponents(target);
         final int count = sources.size();
->>>>>>> 3abad8c5
         /*
          * Current implementation expects the same number of components, in the same order
          * and with the same number of dimensions in each component. A future version will
@@ -308,14 +279,14 @@
                     return addOrRemoveVertical(stepSource, stepTarget, Geographic2Dto3D.NAME, Geographic3Dto2D.NAME);
                 }
                 if ((stepTarget instanceof CartesianCS || stepTarget instanceof SphericalCS)) {
-                    final var context = factory.builder(GeographicToGeocentric.NAME);
+                    final var context = CoordinateOperations.builder(factory, GeographicToGeocentric.NAME);
                     context.setSourceAxes(stepSource, ellipsoid);
                     context.setTargetAxes(stepTarget, null);
                     return delegate(context);
                 }
             } else if (stepTarget instanceof EllipsoidalCS) {
                 if ((stepSource instanceof CartesianCS || stepSource instanceof SphericalCS)) {
-                    final var context = factory.builder(GeocentricToGeographic.NAME);
+                    final var context = CoordinateOperations.builder(factory, GeocentricToGeographic.NAME);
                     context.setSourceAxes(stepSource, null);
                     context.setTargetAxes(stepTarget, ellipsoid);
                     return delegate(context);
@@ -407,7 +378,7 @@
         final int change = stepTarget.getDimension() - stepSource.getDimension();
         if (change != 0) {
             final String method = change < 0 ? remove : add;
-            final var context = factory.builder(method);
+            final var context = CoordinateOperations.builder(factory, method);
             context.setSourceAxes(stepSource, ellipsoid);
             context.setTargetAxes(stepTarget, ellipsoid);
             return delegate(context);
@@ -425,7 +396,7 @@
      * @return result of {@code context.create()}.
      * @throws FactoryException if the given context cannot create the transform.
      */
-    private MathTransform delegate(final MathTransform.Builder context) throws FactoryException {
+    private MathTransform delegate(final MathTransformBuilder context) throws FactoryException {
         final MathTransform step = context.create();
         setParameters(step, context.getMethod().orElse(null), context.parameters());
         return step;
