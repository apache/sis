--- conflicted
+++ resolved
@@ -325,7 +325,6 @@
      *
      * @since 1.4
      */
-    @Override
     public OperationMethod createOperationMethod(final Map<String,?> properties,
             final ParameterDescriptorGroup parameters) throws FactoryException
     {
@@ -339,20 +338,6 @@
     }
 
     /**
-<<<<<<< HEAD
-=======
-     * @deprecated The dimensions attributes have been removed in ISO 19111:2019 revision.
-     */
-    @Deprecated(since="1.4", forRemoval=true)
-    public OperationMethod createOperationMethod(final Map<String,?> properties,
-            final Integer sourceDimensions, final Integer targetDimensions,
-            ParameterDescriptorGroup parameters) throws FactoryException
-    {
-        return createOperationMethod(properties, parameters);
-    }
-
-    /**
->>>>>>> bede3d4c
      * Creates a defining conversion from the given operation parameters.
      * This conversion has no source and target CRS since those elements are usually unknown at this stage.
      * The source and target CRS will become known later, at the
