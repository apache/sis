/*
 * Licensed to the Apache Software Foundation (ASF) under one or more
 * contributor license agreements.  See the NOTICE file distributed with
 * this work for additional information regarding copyright ownership.
 * The ASF licenses this file to You under the Apache License, Version 2.0
 * (the "License"); you may not use this file except in compliance with
 * the License.  You may obtain a copy of the License at
 *
 *     http://www.apache.org/licenses/LICENSE-2.0
 *
 * Unless required by applicable law or agreed to in writing, software
 * distributed under the License is distributed on an "AS IS" BASIS,
 * WITHOUT WARRANTIES OR CONDITIONS OF ANY KIND, either express or implied.
 * See the License for the specific language governing permissions and
 * limitations under the License.
 */
package org.apache.sis.referencing.operation;

import java.util.Map;
import java.util.List;
import java.util.ArrayList;
import java.util.Objects;
import java.util.Locale;
import jakarta.xml.bind.annotation.XmlType;
import jakarta.xml.bind.annotation.XmlElement;
import jakarta.xml.bind.annotation.XmlRootElement;
import org.opengis.util.FactoryException;
import org.opengis.referencing.crs.CoordinateReferenceSystem;
import org.opengis.referencing.operation.CoordinateOperation;
import org.opengis.referencing.operation.ConcatenatedOperation;
import org.opengis.referencing.operation.Conversion;
import org.opengis.referencing.operation.Transformation;
import org.opengis.referencing.operation.MathTransform;
import org.opengis.referencing.operation.MathTransformFactory;
import org.opengis.referencing.operation.NoninvertibleTransformException;
import org.apache.sis.referencing.IdentifiedObjects;
import org.apache.sis.referencing.datum.DatumOrEnsemble;
import org.apache.sis.referencing.operation.transform.DefaultMathTransformFactory;
import org.apache.sis.referencing.factory.InvalidGeodeticParameterException;
import org.apache.sis.referencing.internal.PositionalAccuracyConstant;
import org.apache.sis.referencing.internal.Resources;
import org.apache.sis.referencing.internal.shared.WKTKeywords;
import org.apache.sis.referencing.internal.shared.WKTUtilities;
import org.apache.sis.referencing.internal.shared.CoordinateOperations;
import org.apache.sis.util.Utilities;
import org.apache.sis.util.ComparisonMode;
import org.apache.sis.util.ArgumentChecks;
import org.apache.sis.util.collection.Containers;
import org.apache.sis.util.internal.shared.Constants;
import org.apache.sis.util.resources.Errors;
import org.apache.sis.io.wkt.Convention;
import org.apache.sis.io.wkt.FormattableObject;
import org.apache.sis.io.wkt.Formatter;

// Specific to the main and geoapi-3.1 branches:
import org.opengis.referencing.operation.SingleOperation;


/**
 * An ordered sequence of two or more single coordinate operations. The sequence of operations is constrained
 * by the requirement that the source coordinate reference system of step (<var>n</var>+1) must be the same as
 * the target coordinate reference system of step (<var>n</var>). The source coordinate reference system of the
 * first step and the target coordinate reference system of the last step are the source and target coordinate
 * reference system associated with the concatenated operation.
 *
 * <p>Above requirements are relaxed when the source and target <abbr>CRS</abbr> of a step are swapped.
 * In such case, this step will actually be implemented by the inverse operation.</p>
 *
 * @author  Martin Desruisseaux (IRD, Geomatys)
 */
@XmlType(name = "ConcatenatedOperationType")
@XmlRootElement(name = "ConcatenatedOperation")
final class DefaultConcatenatedOperation extends AbstractCoordinateOperation implements ConcatenatedOperation {
    /**
     * Serial number for inter-operability with different versions.
     */
    private static final long serialVersionUID = 4199619838029045700L;

    /**
     * Optional key for specifying the {@link #transform} value.
     * This property should generally not be specified, as the constructor builds the transform itself.
     * It may be useful if the resulting transform is already known and we want to avoid the construction cost.
     */
    public static final String TRANSFORM_KEY = "transform";

    /**
     * The comparison modes to use for determining if two CRS are equal, in preference order.
     * This is used for determining if an operation need to be inverted.
     */
    private static final ComparisonMode[] CRS_ORDER_CRITERIA = {
        ComparisonMode.BY_CONTRACT,
        ComparisonMode.IGNORE_METADATA,
        ComparisonMode.COMPATIBILITY,
        ComparisonMode.APPROXIMATE
    };

    /**
     * The sequence of operations.
     *
     * <p><b>Consider this field as final!</b>
     * This field is modified only at unmarshalling time by {@link #setSteps(CoordinateOperation[])}</p>
     */
    @SuppressWarnings("serial")         // Most SIS implementations are serializable.
    private List<SingleOperation> operations;

    /**
     * Constructs a concatenated operation from a set of properties and a
     * {@linkplain MathTransformFactory math transform factory}.
     * The properties given in argument follow the same rules as for the
     * {@linkplain AbstractCoordinateOperation#AbstractCoordinateOperation(Map, CoordinateReferenceSystem,
     * CoordinateReferenceSystem, CoordinateReferenceSystem, MathTransform) super-class constructor}.
     * The following table is a reminder of main (not all) properties:
     *
     * <table class="sis">
     *   <caption>Recognized properties (non exhaustive list)</caption>
     *   <tr>
     *     <th>Property name</th>
     *     <th>Value type</th>
     *     <th>Returned by</th>
     *   </tr><tr>
     *     <td>{@value #TRANSFORM_KEY}</td>
     *     <td>{@link MathTransform}</td>
     *     <td>{@link #getMathTransform()}</td>
     *   </tr><tr>
     *     <th colspan="3" class="hsep">Defined in parent class (reminder)</th>
     *   </tr><tr>
     *     <td>{@value org.opengis.referencing.IdentifiedObject#NAME_KEY}</td>
     *     <td>{@link org.opengis.metadata.Identifier} or {@link String}</td>
     *     <td>{@link #getName()}</td>
     *   </tr><tr>
     *     <td>{@value org.opengis.referencing.IdentifiedObject#IDENTIFIERS_KEY}</td>
     *     <td>{@link org.opengis.metadata.Identifier} (optionally as array)</td>
     *     <td>{@link #getIdentifiers()}</td>
     *   </tr><tr>
     *     <td>{@value org.opengis.referencing.operation.CoordinateOperation#COORDINATE_OPERATION_ACCURACY_KEY}</td>
     *     <td>{@link PositionalAccuracy} (optionally as array)</td>
     *     <td>{@link #getCoordinateOperationAccuracy()}</td>
     *   </tr>
     * </table>
     *
     * The {@value #TRANSFORM_KEY} property should generally not be provided, as it is automatically computed.
     * That property is available for saving computation cost when the concatenated transform is known in advance,
     * or for overriding the automatic concatenation.
     *
     * @param  properties  the properties to be given to the identified object.
     * @param  sourceCRS   the source <abbr>CRS</abbr>, or {@code null} for the source of the first step.
     * @param  targetCRS   the target <abbr>CRS</abbr>, or {@code null} for the target of the last effective step.
     * @param  operations  the sequence of operations. Shall contain at least two operations.
     * @param  mtFactory   the math transform factory to use for math transforms concatenation.
     * @throws FactoryException if this constructor or the factory cannot concatenate the operation steps.
     */
    public DefaultConcatenatedOperation(final Map<String,?>             properties,
                                        final CoordinateReferenceSystem sourceCRS,
                                        final CoordinateReferenceSystem targetCRS,
                                        final CoordinateOperation[]     operations,
                                        final MathTransformFactory      mtFactory)
            throws FactoryException
    {
        super(properties);
        if (operations.length < 2) {
            throw new InvalidGeodeticParameterException(Errors.forProperties(properties).getString(
                    Errors.Keys.TooFewOccurrences_2, 2, CoordinateOperation.class));
        }
        this.sourceCRS = sourceCRS;
        this.targetCRS = targetCRS;
        transform = Containers.property(properties, TRANSFORM_KEY, MathTransform.class);
        initialize(properties, operations, (transform == null) ? mtFactory : null);
        checkDimensions(properties);
    }

    /**
     * Initializes the {@link #sourceCRS}, {@link #targetCRS} and {@link #operations} fields.
     * If the source and target <abbr>CRS</abbr> are already non-null, leaves them unchanged
     * but verifies that they are consistent with the first and last steps.
     *
     * @param  properties   the properties specified at construction time, or {@code null} if unknown.
     * @param  operations   the operations to concatenate.
     * @param  mtFactory    the math transform factory to use, or {@code null} for not performing concatenation.
     * @throws FactoryException if this constructor or the factory cannot concatenate the operation steps.
     */
    private void initialize(final Map<String,?>         properties,
                            final CoordinateOperation[] operations,
                            final MathTransformFactory  mtFactory)
            throws FactoryException
    {
        final var flattened = new ArrayList<CoordinateOperation>(operations.length);
        final CoordinateReferenceSystem crs = initialize(properties, operations, flattened, mtFactory,
                sourceCRS, (sourceCRS == null), (coordinateOperationAccuracy == null));

        if (targetCRS == null) {
            targetCRS = crs;
        } else if (mtFactory != null) {
            var builder = mtFactory.builder(Constants.COORDINATE_SYSTEM_CONVERSION);
            builder.setSourceAxes(crs.getCoordinateSystem(), DatumOrEnsemble.getEllipsoid(crs).orElse(null));
            builder.setTargetAxes(targetCRS.getCoordinateSystem(), null);
            transform = mtFactory.createConcatenatedTransform(transform, builder.create());
        }
        /*
         * At this point we should have flattened.size() >= 2, except if some operations
         * were omitted because their associated math transform were identity operation.
         */
<<<<<<< HEAD
        this.operations = UnmodifiableArrayList.wrap(flattened.toArray(SingleOperation[]::new));
=======
        this.operations = Containers.copyToImmutableList(flattened, CoordinateOperation.class);
>>>>>>> 781fc115
    }

    /**
     * Performs the part of {@code DefaultConcatenatedOperations} construction that requires an iteration over
     * the sequence of coordinate operations. This method performs the following processing:
     *
     * <ul>
     *   <li>Verify the validity of the {@code operations} argument.</li>
     *   <li>Add the single operations in the {@code flattened} array.</li>
     *   <li>Set the {@link #transform} field to the concatenated transform.</li>
     *   <li>Set the {@link #coordinateOperationAccuracy} field, but only if {@code setAccuracy} is {@code true}.</li>
     * </ul>
     *
     * This method invokes itself recursively if there is nested {@code ConcatenatedOperation} instances
     * in the given list. This should not happen according ISO 19111 standard, but we try to be safe.
     *
     * <h4>How coordinate operation accuracy is determined</h4>
     * If {@code setAccuracy} is {@code true}, then this method copies accuracy information found in the single
     * {@link Transformation} instance. This method ignores instances of other kinds for the following reason:
     * some {@link Conversion} instances declare an accuracy, which is typically close to zero. If a concatenated
     * operation contains such conversion together with a transformation with unknown accuracy, then we do not want
     * to declare "0 meter" as the concatenated operation accuracy; it would be a false information.
     * Another reason is that a concatenated operation typically contains an arbitrary number of conversions,
     * but only one transformation. So considering only transformations usually means to pickup only one operation
     * in the given {@code operations} list, which make things clearer.
     *
     * <h5>Note</h5>
     * According ISO 19111, the accuracy attribute is allowed only for transformations. However, this restriction
     * is not enforced everywhere. For example, the EPSG database declares an accuracy of 0 meter for conversions,
     * which is conceptually exact. In this class we are departing from strict interpretation of the specification
     * since we are adding accuracy information to a concatenated operation. This departure should be considered
     * as a convenience feature only; accuracies are really relevant in transformations only.
     *
     * @param  properties   the properties specified at construction time, or {@code null} if unknown.
     * @param  operations   the operations to concatenate.
     * @param  flattened    the destination list in which to add the {@code SingleOperation} instances.
     * @param  mtFactory    the math transform factory to use, or {@code null} for not performing concatenation.
     * @param  previous     target CRS of the step before the first {@code operations} step, or {@code null}.
     * @param  setSource    {@code true} for setting the {@link #sourceCRS} on the very first CRS (regardless if null or not).
     * @param  setAccuracy  {@code true} for setting the {@link #coordinateOperationAccuracy} field.
     * @return the last target CRS, regardless if null or not.
     * @throws FactoryException if the factory cannot concatenate the math transforms.
     */
    private CoordinateReferenceSystem initialize(
            final Map<String,?>             properties,
            final CoordinateOperation[]     operations,
            final List<CoordinateOperation> flattened,
            final MathTransformFactory      mtFactory,
            CoordinateReferenceSystem       previous,
            boolean setSource,
            boolean setAccuracy) throws FactoryException
    {
        CoordinateReferenceSystem source;                   // Source CRS of current iteration.
        CoordinateReferenceSystem target = null;            // Target CRS of current and last iteration.
        for (int i=0; i<operations.length; i++) {
            CoordinateOperation op = operations[i];
            ArgumentChecks.ensureNonNullElement("operations", i, op);
            /*
             * Verify consistency of user argument: for each coordinate operation, the source CRS
             * should be equal (ignoring metadata) to the target CRS of the previous operation.
             * An exception to this rule is when source and target CRS need to be swapped.
             */
            source = op.getSourceCRS();
            target = op.getTargetCRS();
            final boolean inverse = verifyStepChaining(properties, i, previous, source, target);
            if (inverse) {
                var t  = source;
                source = target;
                target = t;
                // Inverse the operation only if it produces a more natural definition.
                if (CoordinateOperations.getMethod(op) instanceof InverseOperationMethod) {
                    CoordinateOperation natural = getCachedInverse(op);
                    if (natural != null) op = natural;
                }
            }
            if (setSource) {
                setSource = false;
                sourceCRS = source;         // Take even if null.
            }
            /*
             * Now that we have verified the CRS chaining, we should be able to concatenate the transforms.
             * If an operation is a nested `ConcatenatedOperation` (not allowed by ISO 19111, but we try to
             * be safe), we will first try to use the `ConcatenatedOperation.transform` as a whole. Only if
             * that concatenated operation does not provide a transform, we will concatenate its components.
             * Note however that we traverse nested concatenated operations unconditionally at least for
             * checking its consistency.
             */
            NoninvertibleTransformException cause = null;
            MathTransform step = op.getMathTransform();
            if (step != null && inverse) try {
                step = step.inverse();
            } catch (NoninvertibleTransformException e) {
                step = null;
                cause = e;
            }
            if (step == null) {
                // May happen if the operation is a defining operation.
                throw new InvalidGeodeticParameterException(Resources.format(
                        Resources.Keys.OperationHasNoTransform_2, op.getClass(), op.getName()), cause);
            }
            if (op instanceof ConcatenatedOperation) {
                final var nested = ((ConcatenatedOperation) op).getOperations().toArray(CoordinateOperation[]::new);
                previous = initialize(properties, nested, flattened, null, previous, false, setAccuracy);
            } else {
                // Note: operation (source, target) may be in reverse order, but it should be taken as metadata.
                if (!step.isIdentity()) {
                    flattened.add(op);
                }
                previous = target;          // For next iteration cycle.
            }
            if (mtFactory != null) {
                transform = (transform != null) ? mtFactory.createConcatenatedTransform(transform, step) : step;
            }
            /*
             * Optionally copy the coordinate operation accuracy from the transformation (or from a concatenated
             * operation on the assumption that its accuracy was computed by the same algorithm as this method).
             * See javadoc for a rational about why we take only transformations in account. If more than one
             * transformation is found, clear the collection and abandon the attempt to set the accuracy information.
             * Instead, the user will get a better result by invoking PositionalAccuracyConstant.getLinearAccuracy(…)
             * since that method conservatively computes the sum of all linear accuracy.
             */
            if (setAccuracy && (op instanceof Transformation || op instanceof ConcatenatedOperation)
                    && (PositionalAccuracyConstant.getLinearAccuracy(op) != 0))
            {
                if (coordinateOperationAccuracy == null) {
                    coordinateOperationAccuracy = op.getCoordinateOperationAccuracy();
                } else {
                    coordinateOperationAccuracy = null;
                    setAccuracy = false;
                }
            }
        }
        if (mtFactory != null) {
            verifyStepChaining(properties, operations.length, target, targetCRS, null);
            // Else verification will be done by the caller.
        }
        return previous;
    }

    /**
     * Verifies if a step of a concatenated operation can be chained after the previous step.
     *
     * @param  properties  user-specified properties (for the locale of error message), or {@code null} if none.
     * @param  step        index of the operation step, used only in case an exception it thrown.
     * @param  previous    Target CRS of the previous step.
     * @param  source      Source CRS of the current step.
     * @param  target      Target CRS of the current step, or {@code null} if none.
     * @return whether the math transform needs to be inverted.
     * @throws FactoryException if the current operation cannot be chained after the previous operation.
     */
    static boolean verifyStepChaining(
            final Map<String,?> properties, final int step,
            final CoordinateReferenceSystem previous,
            final CoordinateReferenceSystem source,
            final CoordinateReferenceSystem target) throws FactoryException
    {
        if (previous == null || source == null) {
            return false;
        }
        for (final ComparisonMode mode : CRS_ORDER_CRITERIA) {
            if (Utilities.deepEquals(previous, source, mode)) return false;
            if (Utilities.deepEquals(previous, target, mode)) return true;
        }
        Resources resources = Resources.forProperties(properties);
        Locale locale = resources.getLocale();
        throw new InvalidGeodeticParameterException(resources.getString(
                Resources.Keys.MismatchedSourceTargetCRS_3, step,
                IdentifiedObjects.getDisplayName(previous, locale),
                IdentifiedObjects.getDisplayName(source, locale)));
    }

    /**
     * Creates a new coordinate operation with the same values as the specified one.
     * This copy constructor provides a way to convert an arbitrary implementation into a SIS one
     * or a user-defined one (as a subclass), usually in order to leverage some implementation-specific API.
     *
     * <p>This constructor performs a shallow copy, i.e. the properties are not cloned.</p>
     *
     * @param  operation  the coordinate operation to copy.
     *
     * @see #castOrCopy(ConcatenatedOperation)
     */
    protected DefaultConcatenatedOperation(final ConcatenatedOperation operation) {
        super(operation);
        operations = operation.getOperations();
    }

    /**
     * Returns a SIS coordinate operation implementation with the values of the given arbitrary implementation.
     * If the given object is already an instance of {@code DefaultConcatenatedOperation}, then it is returned
     * unchanged. Otherwise a new {@code DefaultConcatenatedOperation} instance is created using the
     * {@linkplain #DefaultConcatenatedOperation(ConcatenatedOperation) copy constructor} and returned.
     * Note that this is a <em>shallow</em> copy operation,
     * since the other properties contained in the given object are not recursively copied.
     *
     * @param  object  the object to get as a SIS implementation, or {@code null} if none.
     * @return a SIS implementation containing the values of the given object (may be the
     *         given object itself), or {@code null} if the argument was null.
     */
    public static DefaultConcatenatedOperation castOrCopy(final ConcatenatedOperation object) {
        return (object == null) || (object instanceof DefaultConcatenatedOperation)
                ? (DefaultConcatenatedOperation) object : new DefaultConcatenatedOperation(object);
    }

    /**
     * Returns the GeoAPI interface implemented by this class.
     * The SIS implementation returns {@code ConcatenatedOperation.class}.
     *
     * <h4>Note for implementers</h4>
     * Subclasses usually do not need to override this method since GeoAPI does not define {@code ConcatenatedOperation}
     * sub-interface. Overriding possibility is left mostly for implementers who wish to extend GeoAPI with their
     * own set of interfaces.
     *
     * @return {@code ConcatenatedOperation.class} or a user-defined sub-interface.
     */
    @Override
    public Class<? extends ConcatenatedOperation> getInterface() {
        return ConcatenatedOperation.class;
    }

    /**
     * Returns the sequence of operations that are steps in this concatenated operation.
     * The sequence can contain {@link org.opengis.referencing.operation.SingleOperation}s
     * or {@link org.opengis.referencing.operation.PassThroughOperation}s.
     *
     * <div class="warning"><b>Upcoming API change</b><br>
     * This method is conformant to ISO 19111:2003. But the ISO 19111:2007 revision changed the element type
     * from {@code SingleOperation} to {@link CoordinateOperation}. This change may be applied in GeoAPI 4.0.
     * This is necessary for supporting usage of {@code PassThroughOperation} with {@link ConcatenatedOperation}.
     * </div>
     *
     * @return the sequence of operations.
     */
    @Override
    @SuppressWarnings("ReturnOfCollectionOrArrayField")
    public List<SingleOperation> getOperations() {
        return operations;
    }

    /**
     * Compares this concatenated operation with the specified object for equality. If the {@code mode} argument
     * is {@link ComparisonMode#STRICT} or {@link ComparisonMode#BY_CONTRACT BY_CONTRACT}, then all available
     * properties are compared including the {@linkplain #getDomains() domains} and the accuracy.
     *
     * @return {@inheritDoc}
     *
     * @hidden because nothing new to said.
     */
    @Override
    public boolean equals(final Object object, final ComparisonMode mode) {
        if (object == this) {
            return true;                            // Slight optimization.
        }
        if (super.equals(object, mode)) {
            if (mode == ComparisonMode.STRICT) {
                return Objects.equals(operations, ((DefaultConcatenatedOperation) object).operations);
            } else {
                return Utilities.deepEquals(getOperations(), ((ConcatenatedOperation) object).getOperations(), mode);
            }
        }
        return false;
    }

    /**
     * @hidden because nothing new to said.
     */
    @Override
    protected long computeHashCode() {
        return super.computeHashCode() + 37 * Objects.hashCode(operations);
    }

    /**
     * Formats this coordinate operation in Well Known Text (WKT) version 2 format.
     *
     * @param  formatter  the formatter to use.
     * @return {@code "ConcatenatedOperation"}.
     */
    @Override
    protected String formatTo(final Formatter formatter) {
        super.formatTo(formatter);
        for (final CoordinateOperation component : operations) {
            formatter.newLine();
            formatter.append(new FormattableObject() {
                @Override protected String formatTo(Formatter formatter) {
                    formatter.newLine();
                    formatter.appendFormattable(component, AbstractCoordinateOperation::castOrCopy);
                    return WKTKeywords.Step;
                }
            });
        }
        WKTUtilities.appendElementIfPositive(WKTKeywords.OperationAccuracy, getLinearAccuracy(), formatter);
        if (!formatter.getConvention().supports(Convention.WKT2_2019)) {
            formatter.setInvalidWKT(this, null);
        }
        return WKTKeywords.ConcatenatedOperation;
    }




    /*
     ┏━━━━━━━━━━━━━━━━━━━━━━━━━━━━━━━━━━━━━━━━━━━━━━━━━━━━━━━━━━━━━━━━━━━━━━━━━━━━━━━━━━┓
     ┃                                                                                  ┃
     ┃                               XML support with JAXB                              ┃
     ┃                                                                                  ┃
     ┃        The following methods are invoked by JAXB using reflection (even if       ┃
     ┃        they are private) or are helpers for other methods invoked by JAXB.       ┃
     ┃        Those methods can be safely removed if Geographic Markup Language         ┃
     ┃        (GML) support is not needed.                                              ┃
     ┃                                                                                  ┃
     ┗━━━━━━━━━━━━━━━━━━━━━━━━━━━━━━━━━━━━━━━━━━━━━━━━━━━━━━━━━━━━━━━━━━━━━━━━━━━━━━━━━━┛
     */

    /**
     * Constructs a new object in which every attributes are set to a null value.
     * <strong>This is not a valid object.</strong> This constructor is strictly
     * reserved to JAXB, which will assign values to the fields using reflection.
     */
    private DefaultConcatenatedOperation() {
        operations = List.of();
    }

    /**
     * Returns the operations to marshal. We use this private methods instead of annotating
     * {@link #getOperations()} in order to force JAXB to invoke the setter method on unmarshalling.
     */
    @XmlElement(name = "coordOperation", required = true)
    private CoordinateOperation[] getSteps() {
        @SuppressWarnings("LocalVariableHidesMemberVariable")
        final List<? extends CoordinateOperation> operations = getOperations();
        return (operations != null) ? operations.toArray(CoordinateOperation[]::new) : null;
    }

    /**
     * Invoked by JAXB for setting the operations.
     */
    private void setSteps(final CoordinateOperation[] steps) throws FactoryException {
        initialize(null, steps, DefaultMathTransformFactory.provider());
    }
}<|MERGE_RESOLUTION|>--- conflicted
+++ resolved
@@ -183,7 +183,7 @@
                             final MathTransformFactory  mtFactory)
             throws FactoryException
     {
-        final var flattened = new ArrayList<CoordinateOperation>(operations.length);
+        final var flattened = new ArrayList<SingleOperation>(operations.length);
         final CoordinateReferenceSystem crs = initialize(properties, operations, flattened, mtFactory,
                 sourceCRS, (sourceCRS == null), (coordinateOperationAccuracy == null));
 
@@ -199,11 +199,7 @@
          * At this point we should have flattened.size() >= 2, except if some operations
          * were omitted because their associated math transform were identity operation.
          */
-<<<<<<< HEAD
-        this.operations = UnmodifiableArrayList.wrap(flattened.toArray(SingleOperation[]::new));
-=======
-        this.operations = Containers.copyToImmutableList(flattened, CoordinateOperation.class);
->>>>>>> 781fc115
+        this.operations = Containers.copyToImmutableList(flattened, SingleOperation.class);
     }
 
     /**
@@ -250,7 +246,7 @@
     private CoordinateReferenceSystem initialize(
             final Map<String,?>             properties,
             final CoordinateOperation[]     operations,
-            final List<CoordinateOperation> flattened,
+            final List<SingleOperation>     flattened,
             final MathTransformFactory      mtFactory,
             CoordinateReferenceSystem       previous,
             boolean setSource,
@@ -310,7 +306,7 @@
             } else {
                 // Note: operation (source, target) may be in reverse order, but it should be taken as metadata.
                 if (!step.isIdentity()) {
-                    flattened.add(op);
+                    flattened.add((SingleOperation) op);
                 }
                 previous = target;          // For next iteration cycle.
             }
