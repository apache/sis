--- conflicted
+++ resolved
@@ -132,11 +132,7 @@
      *                     insignificantly different from each other, or {@code null} if there is no such ensemble.
      * @param  cs          the coordinate system, which must be three-dimensional.
      *
-<<<<<<< HEAD
-     * @see org.apache.sis.referencing.factory.GeodeticObjectFactory#createGeocentricCRS(Map, GeodeticDatum, CartesianCS)
-=======
-     * @see org.apache.sis.referencing.factory.GeodeticObjectFactory#createGeodeticCRS(Map, GeodeticDatum, DatumEnsemble, CartesianCS)
->>>>>>> d3af9977
+     * @see org.apache.sis.referencing.factory.GeodeticObjectFactory#createGeodeticCRS(Map, GeodeticDatum, DefaultDatumEnsemble, CartesianCS)
      *
      * @since 1.5
      */
@@ -161,11 +157,7 @@
      *                     insignificantly different from each other, or {@code null} if there is no such ensemble.
      * @param  cs          the coordinate system.
      *
-<<<<<<< HEAD
-     * @see org.apache.sis.referencing.factory.GeodeticObjectFactory#createGeocentricCRS(Map, GeodeticDatum, SphericalCS)
-=======
-     * @see org.apache.sis.referencing.factory.GeodeticObjectFactory#createGeodeticCRS(Map, GeodeticDatum, DatumEnsemble, SphericalCS)
->>>>>>> d3af9977
+     * @see org.apache.sis.referencing.factory.GeodeticObjectFactory#createGeodeticCRS(Map, GeodeticDatum, DefaultDatumEnsemble, SphericalCS)
      *
      * @since 1.5
      */
@@ -294,13 +286,8 @@
      * @since 1.5
      */
     @Override
-<<<<<<< HEAD
     public DefaultDatumEnsemble<GeodeticDatum> getDatumEnsemble() {
-        return ensemble;
-=======
-    public DatumEnsemble<GeodeticDatum> getDatumEnsemble() {
         return super.getDatumEnsemble();
->>>>>>> d3af9977
     }
 
     /**
