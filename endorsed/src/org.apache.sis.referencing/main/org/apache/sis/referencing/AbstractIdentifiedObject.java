/*
 * Licensed to the Apache Software Foundation (ASF) under one or more
 * contributor license agreements.  See the NOTICE file distributed with
 * this work for additional information regarding copyright ownership.
 * The ASF licenses this file to You under the Apache License, Version 2.0
 * (the "License"); you may not use this file except in compliance with
 * the License.  You may obtain a copy of the License at
 *
 *     http://www.apache.org/licenses/LICENSE-2.0
 *
 * Unless required by applicable law or agreed to in writing, software
 * distributed under the License is distributed on an "AS IS" BASIS,
 * WITHOUT WARRANTIES OR CONDITIONS OF ANY KIND, either express or implied.
 * See the License for the specific language governing permissions and
 * limitations under the License.
 */
package org.apache.sis.referencing;

import java.util.Map;
import java.util.Set;
import java.util.Collection;
import java.util.Collections;
import java.util.AbstractCollection;
import java.util.Iterator;
import java.util.Locale;
import java.util.Objects;
import java.util.Formattable;
import java.util.FormattableFlags;
import java.util.function.Function;
import java.io.Serializable;
import jakarta.xml.bind.annotation.XmlID;
import jakarta.xml.bind.annotation.XmlType;
import jakarta.xml.bind.annotation.XmlSeeAlso;
import jakarta.xml.bind.annotation.XmlElement;
import jakarta.xml.bind.annotation.XmlAttribute;
import jakarta.xml.bind.annotation.XmlSchemaType;
import jakarta.xml.bind.annotation.adapters.XmlJavaTypeAdapter;
import jakarta.xml.bind.annotation.adapters.CollapsedStringAdapter;
import org.opengis.util.GenericName;
import org.opengis.util.InternationalString;
import org.opengis.metadata.Identifier;
import org.opengis.metadata.extent.Extent;
import org.opengis.metadata.citation.Citation;
import org.opengis.referencing.ObjectFactory;
import org.opengis.referencing.AuthorityFactory;
import org.opengis.referencing.IdentifiedObject;
import org.opengis.referencing.ReferenceSystem;
import org.apache.sis.xml.Namespaces;
import org.apache.sis.xml.bind.UseLegacyMetadata;
import org.apache.sis.xml.bind.referencing.Code;
import org.apache.sis.xml.bind.metadata.EX_Extent;
import org.apache.sis.util.Deprecable;
import org.apache.sis.util.ComparisonMode;
import org.apache.sis.util.LenientComparable;
import org.apache.sis.util.Workaround;
import org.apache.sis.util.Classes;
import org.apache.sis.util.collection.Containers;
import org.apache.sis.util.internal.Strings;
import org.apache.sis.util.internal.UnmodifiableArrayList;
import org.apache.sis.metadata.internal.NameToIdentifier;
import org.apache.sis.metadata.internal.ImplementationHelper;
import org.apache.sis.referencing.util.WKTUtilities;
import org.apache.sis.io.wkt.FormattableObject;
import org.apache.sis.io.wkt.Formatter;
import org.apache.sis.io.wkt.ElementKind;
import org.apache.sis.util.iso.Types;
import org.apache.sis.util.iso.DefaultNameFactory;
import org.apache.sis.util.resources.Errors;
import org.apache.sis.util.internal.CollectionsExt;

import static org.apache.sis.util.ArgumentChecks.*;
import static org.apache.sis.util.Utilities.deepEquals;
import static org.apache.sis.util.internal.CollectionsExt.nonNull;
import static org.apache.sis.util.internal.CollectionsExt.nonEmpty;
import static org.apache.sis.util.internal.CollectionsExt.immutableSet;

// Specific to the main and geoapi-3.1 branches:
import org.opengis.referencing.ReferenceIdentifier;

<<<<<<< HEAD
// Specific to the main branch:
import org.apache.sis.metadata.iso.DefaultIdentifier;
=======
// Specific to the geoapi-3.1 and geoapi-4.0 branches:
import org.opengis.referencing.ObjectDomain;
>>>>>>> c2bcdb96


/**
 * Base class for objects identified by a name or a code. Those objects are typically
 * {@linkplain org.apache.sis.referencing.datum.DefaultGeodeticDatum geodetic datum}   (e.g. <cite>"World Geodetic System 1984"</cite>),
 * {@linkplain org.apache.sis.referencing.crs.AbstractCRS Coordinate Reference System} (e.g. <cite>"WGS 84 / World Mercator"</cite>) or
 * {@linkplain org.apache.sis.referencing.operation.DefaultConversion map projection}  (e.g. <cite>"Mercator (variant A)"</cite>).
 * Those names, or a code (e.g. {@code "EPSG:3395"}), can be used for fetching an object from a database.
 * However, it is not sufficient to know the object name. We also need to know who define that name
 * (the {@linkplain NamedIdentifier#getAuthority() authority}) since the same objects are often named differently
 * depending on the providers, or conversely the same name is used for different objects depending on the provider.
 *
 * <p>The main information stored in an {@code IdentifiedObject} are:</p>
 * <ul>
 *   <li>a primary {@linkplain #getName() name}, considered by the object creator as the preferred name,</li>
 *   <li>an arbitrary number of {@linkplain #getAlias() aliases}, for example a list of names used by other providers,</li>
 *   <li>an arbitrary number of {@linkplain #getIdentifiers() identifiers}, typically primary keys in the provider database,</li>
 *   <li>optional {@linkplain #getRemarks() remarks}.</li>
 * </ul>
 *
 * <h2>Instantiation</h2>
 * This class is conceptually <cite>abstract</cite>, even if it is technically possible to instantiate it.
 * Applications should instead instantiate the most specific subclass having a name starting by {@code Default}.
 * However, exceptions to this rule may occur when it is not possible to identify the exact type.
 *
 * <div class="note"><b>Example:</b>
 * It is sometimes not possible to infer the exact coordinate system type from
 * <a href="http://www.geoapi.org/3.0/javadoc/org/opengis/referencing/doc-files/WKT.html">version 1
 * of <cite>Well Known Text format</cite></a>, for example when parsing a {@code LOCAL_CS} element.
 * In such exceptional situation, a plain {@code AbstractCS} object may be instantiated.</div>
 *
 * {@code IdentifiedObject} instances are created in two main ways:
 *
 * <ul>
 *   <li>Using an {@link ObjectFactory}, in which case all properties can be explicitly specified.</li>
 *   <li>Using an {@link AuthorityFactory}, in which case only a code (typically a primary key) is specified.
 *       The {@linkplain NamedIdentifier#getAuthority() authority}
 *       and {@linkplain NamedIdentifier#getCode() authority code} values are set to the authority name
 *       of the factory object, and the authority code supplied by the client, respectively.
 *       All other information are fetched from the database.</li>
 * </ul>
 *
 * <h2>Immutability and thread safety</h2>
 * This base class is immutable if the {@link Citation}, {@link ReferenceIdentifier}, {@link GenericName} and
 * {@link InternationalString} instances given to the constructor are also immutable. Most SIS subclasses and
 * related classes are immutable under similar conditions. This means that unless otherwise noted in the javadoc,
 * {@code IdentifiedObject} instances created using only SIS factories and static constants can be shared by many
 * objects and passed between threads without synchronization.
 *
 * @author  Martin Desruisseaux (IRD, Geomatys)
 * @version 1.4
 * @since   0.4
 */
@XmlType(name = "IdentifiedObjectType", propOrder = {
    "description",
    "identifier",
    "names",
    "remarks",
    "domainExtent", // GML defines "domainOfValidity" in Datum, AbstractCRS and AbstractCoordinateOperation.
    "domainScope"   // GML defines "scope" in same classes than above.
})
@XmlSeeAlso({
    org.apache.sis.referencing.crs.AbstractCRS.class,
    org.apache.sis.referencing.datum.AbstractDatum.class,
    org.apache.sis.referencing.datum.DefaultEllipsoid.class,
    org.apache.sis.referencing.datum.DefaultPrimeMeridian.class,
    org.apache.sis.referencing.cs.AbstractCS.class
})
@UseLegacyMetadata
public class AbstractIdentifiedObject extends FormattableObject implements IdentifiedObject,
        Formattable, LenientComparable, Deprecable, Serializable
{
    /**
     * Serial number for inter-operability with different versions.
     */
    private static final long serialVersionUID = -5173281694258483264L;

    /**
     * Optional key which can be given to the {@linkplain #AbstractIdentifiedObject(Map) constructor} for specifying
     * the locale to use for producing error messages. Notes:
     *
     * <ul>
     *   <li>The locale is not stored in any {@code AbstractIdentifiedObject} property;
     *       its value is ignored if no error occurred at construction time.</li>
     *   <li>The locale is used on a <cite>best effort</cite> basis;
     *       not all error messages may be localized.</li>
     * </ul>
     */
    public static final String LOCALE_KEY = Errors.LOCALE_KEY;

    /**
     * Optional key which can be given to the {@linkplain #AbstractIdentifiedObject(Map) constructor}
     * for specifying the object is deprecated. If deprecated, then the replacement should be specified
     * in the {@linkplain #getRemarks() remarks}.
     *
     * <h4>Example</h4>
     * "superseded by code XYZ".
     *
     * @since 0.6
     */
    public static final String DEPRECATED_KEY = "deprecated";

    /**
     * The name for this object or code. Shall never be {@code null}.
     *
     * <p><b>Consider this field as final!</b>
     * This field is modified only at unmarshalling time by {@code Names.add(Identifier)}.</p>
     *
     * @see #getName()
     * @see #getNames()
     */
    @SuppressWarnings("serial")         // Most SIS implementations are serializable.
    private ReferenceIdentifier name;

    /**
     * An alternative name by which this object is identified, or {@code null} if none.
     * We must be prepared to handle either null or an empty set for "no alias" because
     * we may get both on unmarshalling.
     *
     * <p><b>Consider this field as final!</b>
     * This field is modified only at unmarshalling time by {@code Names.add(Identifier)}.</p>
     */
    @SuppressWarnings("serial")         // Most SIS implementations are serializable.
    private Collection<GenericName> alias;

    /**
     * An identifier which references elsewhere the object's defining information.
     * Alternatively, an identifier by which this object can be referenced.
     *
     * <p><b>Consider this field as final!</b>
     * This field is modified only at unmarshalling time by {@link #setIdentifier(Code)}</p>
     *
     * @see #getIdentifiers()
     * @see #getIdentifier()
     */
    @SuppressWarnings("serial")         // Most SIS implementations are serializable.
    private Set<ReferenceIdentifier> identifiers;

    /**
     * Scope and area for which this object is valid, or {@code null} if none.
     * We must be prepared to handle either null or an empty set for "domains"
     * because we may get both on unmarshalling.
     *
     * <p><b>Consider this field as final!</b>
     * This field is modified only at unmarshalling time by {@link #setScope(InternationalString)}
     * and {@link #setDomainOfValidity(Extent)}.</p>
     *
     * @see #getDomains()
     */
    @SuppressWarnings("serial")         // Most SIS implementations are serializable.
    private Collection<ObjectDomain> domains;

    /**
     * Comments on or information about this object, or {@code null} if none.
     *
     * <p><b>Consider this field as final!</b>
     * This field is modified only at unmarshalling time by {@link #setRemarks(InternationalString)}</p>
     *
     * @see #getRemarks()
     */
    @SuppressWarnings("serial")         // Most SIS implementations are serializable.
    private InternationalString remarks;

    /**
     * {@code true} if this object is deprecated.
     *
     * @since 0.6
     */
    private final boolean deprecated;

    /**
     * The cached hash code value, or 0 if not yet computed. This field is calculated only when
     * first needed. We do not declare it {@code volatile} because it is not a big deal if this
     * field is calculated many time, and the same value should be produced by all computations.
     * The only possible outdated value is 0, which is okay.
     */
    private transient int hashCode;

    /**
     * Constructs an object from the given properties. Keys are strings from the table below.
     * The map given in argument shall contain an entry at least for the
     * {@value org.opengis.referencing.IdentifiedObject#NAME_KEY} or
     * {@value org.opengis.metadata.Identifier#CODE_KEY} key.
     * Other properties listed in the table below are optional.
     * Some properties are shortcuts discussed below the table.
     *
     * <table class="sis">
     *   <caption>Recognized properties (non exhaustive list)</caption>
     *   <tr>
     *     <th>Property name</th>
     *     <th>Value type</th>
     *     <th>Returned by</th>
     *   </tr><tr>
     *     <td>{@value org.opengis.referencing.IdentifiedObject#NAME_KEY}</td>
     *     <td>{@link ReferenceIdentifier} or {@link String}</td>
     *     <td>{@link #getName()}</td>
     *   </tr><tr>
     *     <td>{@value org.opengis.metadata.Identifier#AUTHORITY_KEY}</td>
     *     <td>{@link String} or {@link Citation}</td>
     *     <td>{@link NamedIdentifier#getAuthority()} on the {@linkplain #getName() name}</td>
     *   </tr><tr>
     *     <td>{@value org.opengis.metadata.Identifier#CODE_KEY}</td>
     *     <td>{@link String}</td>
     *     <td>{@link NamedIdentifier#getCode()} on the {@linkplain #getName() name}</td>
     *   </tr><tr>
     *     <td>{@value org.opengis.referencing.ReferenceIdentifier#CODESPACE_KEY}</td>
     *     <td>{@link String}</td>
     *     <td>{@link NamedIdentifier#getCodeSpace()} on the {@linkplain #getName() name}</td>
     *   </tr><tr>
     *     <td>{@value org.opengis.referencing.ReferenceIdentifier#VERSION_KEY}</td>
     *     <td>{@link String}</td>
     *     <td>{@link NamedIdentifier#getVersion()} on the {@linkplain #getName() name}</td>
<<<<<<< HEAD
     *   </tr>
     *   <tr>
     *     <td>"description"</td>
=======
     *   </tr><tr>
     *     <td>{@value org.opengis.metadata.Identifier#DESCRIPTION_KEY}</td>
>>>>>>> c2bcdb96
     *     <td>{@link String}</td>
     *     <td>{@link NamedIdentifier#getDescription()} on the {@linkplain #getName() name}</td>
     *   </tr><tr>
     *     <td>{@value org.opengis.referencing.IdentifiedObject#ALIAS_KEY}</td>
     *     <td>{@link GenericName} or {@link CharSequence} (optionally as array)</td>
     *     <td>{@link #getAlias()}</td>
     *   </tr><tr>
     *     <td>{@value org.opengis.referencing.IdentifiedObject#IDENTIFIERS_KEY}</td>
     *     <td>{@link ReferenceIdentifier} (optionally as array)</td>
     *     <td>{@link #getIdentifiers()}</td>
     *   </tr><tr>
     *     <td>{@value org.opengis.referencing.IdentifiedObject#DOMAINS_KEY}</td>
     *     <td>{@link ObjectDomain} (optionally as array)</td>
     *     <td>{@link #getDomains()}</td>
     *   </tr><tr>
     *     <td>{@value org.opengis.referencing.ReferenceSystem#SCOPE_KEY}</td>
     *     <td>{@link String} or {@link InternationalString}</td>
     *     <td>{@link ObjectDomain#getScope()} on the {@linkplain #getDomains() domain}</td>
     *   </tr><tr>
     *     <td>{@value org.opengis.referencing.ReferenceSystem#DOMAIN_OF_VALIDITY_KEY}</td>
     *     <td>{@link Extent}</td>
     *     <td>{@link ObjectDomain#getDomainOfValidity()} on the {@linkplain #getDomains() domain}</td>
     *   </tr><tr>
     *     <td>{@value org.opengis.referencing.IdentifiedObject#REMARKS_KEY}</td>
     *     <td>{@link InternationalString} or {@link String}</td>
     *     <td>{@link #getRemarks()}</td>
     *   </tr><tr>
     *     <td>{@value #DEPRECATED_KEY}</td>
     *     <td>{@link Boolean}</td>
     *     <td>{@link #isDeprecated()}</td>
     *   </tr><tr>
     *     <td>{@value #LOCALE_KEY}</td>
     *     <td>{@link Locale}</td>
     *     <td>(none)</td>
     *   </tr>
     * </table>
     *
     * <h4>Shortcuts</h4>
     * The {@code "authority"}, {@code "code"}, {@code "codespace"} and {@code "version"} properties
     * are shortcuts for building a name. Their values are ignored if the {@code "name"} property is
     * already associated to an {@link Identifier} value instead of a {@link String}.  Likewise, the
     * {@code "scope"} and {@code "domainOfValidity"} shortcuts are ignored if the {@code "domains"}
     * property is provided.
     *
     * <h4>Localization</h4>
     * All localizable attributes like {@code "remarks"} may have a language and country code suffix.
     * For example, the {@code "remarks_fr"} property stands for remarks in {@linkplain Locale#FRENCH French} and
     * the {@code "remarks_fr_CA"} property stands for remarks in {@linkplain Locale#CANADA_FRENCH French Canadian}.
     * They are convenience properties for building the {@code InternationalString} value.
     *
     * <p>The {@code "locale"} property applies only in case of exception for formatting the error message, and
     * is used only on a <cite>best effort</cite> basis. The locale is discarded after successful construction
     * since localizations are applied by the {@link InternationalString#toString(Locale)} method.</p>
     *
     * <h4>Properties map versus explicit arguments</h4>
     * Generally speaking, information provided in the {@code properties} map are considered ignorable metadata
     * while information provided in explicit arguments to the sub-class constructors have an impact on coordinate
     * transformation results. See {@link #equals(Object, ComparisonMode)} for more information.
     *
     * @param  properties  the properties to be given to this identified object.
     * @throws IllegalArgumentException if a property has an invalid value.
     */
    public AbstractIdentifiedObject(final Map<String,?> properties) throws IllegalArgumentException {
        ensureNonNull("properties", properties);

        // ----------------------------
        // "name": String or Identifier
        // ----------------------------
        Object value = properties.get(NAME_KEY);
        if (value == null || value instanceof String) {
            if (value == null && properties.get(Identifier.CODE_KEY) == null) {
                throw new IllegalArgumentException(Errors.getResources(properties)
                        .getString(Errors.Keys.MissingValueForProperty_1, NAME_KEY));
            }
            name = new NamedIdentifier(PropertiesConverter.convert(properties));
        } else if (value instanceof ReferenceIdentifier) {
            name = (ReferenceIdentifier) value;
        } else {
            throw illegalPropertyType(properties, NAME_KEY, value);
        }

        // -------------------------------------------------------------------
        // "alias": CharSequence, CharSequence[], GenericName or GenericName[]
        // -------------------------------------------------------------------
        value = properties.get(ALIAS_KEY);
        final GenericName[] names;
        try {
            final DefaultNameFactory factory = DefaultNameFactory.provider();
            names = factory.toGenericNames(value);
        } catch (ClassCastException e) {
            throw (IllegalArgumentException) illegalPropertyType(properties, ALIAS_KEY, value).initCause(e);
        }
        alias = immutableSet(true, names);

        // -----------------------------------------
        // "identifiers": Identifier or Identifier[]
        // -----------------------------------------
        value = properties.get(IDENTIFIERS_KEY);
        if (value instanceof ReferenceIdentifier) {
            identifiers = Collections.singleton((ReferenceIdentifier) value);
        } else if (value instanceof ReferenceIdentifier[]) {
            identifiers = immutableSet(true, (ReferenceIdentifier[]) value);
        } else if (value != null) {
            throw illegalPropertyType(properties, IDENTIFIERS_KEY, value);
        }

        // -----------------------------------------
        // "domains": ObjectDomain or ObjectDomain[]
        // -----------------------------------------
        value = properties.get(DOMAINS_KEY);
        if (value instanceof ObjectDomain) {
            domains = Collections.singleton((ObjectDomain) value);
        } else if (value instanceof ObjectDomain[]) {
            domains = immutableSet(true, (ObjectDomain[]) value);
        } else if (value != null) {
            throw illegalPropertyType(properties, DOMAINS_KEY, value);
        } else {
            // Compatibility with previous way to specify domain.
            final InternationalString scope = Types.toInternationalString(properties, ReferenceSystem.SCOPE_KEY);
            final Extent domainOfValidity = Containers.property(properties, ReferenceSystem.DOMAIN_OF_VALIDITY_KEY, Extent.class);
            if (scope != null || domainOfValidity != null) {
                domains = Collections.singleton(new DefaultObjectDomain(scope, domainOfValidity));
            }
        }

        // ----------------------------------------
        // "remarks": String or InternationalString
        // ----------------------------------------
        remarks = Types.toInternationalString(properties, REMARKS_KEY);

        // ---------------------
        // "deprecated": Boolean
        // ---------------------
        value = properties.get(DEPRECATED_KEY);
        if (value == null) {
            deprecated = false;
        } else if (value instanceof Boolean) {
            deprecated = (Boolean) value;
        } else {
            throw illegalPropertyType(properties, DEPRECATED_KEY, value);
        }
    }

    /**
     * Returns the exception to be thrown when a property is of illegal type.
     */
    private static IllegalArgumentException illegalPropertyType(
            final Map<String,?> properties, final String key, final Object value)
    {
        return new IllegalArgumentException(Errors.getResources(properties)
                .getString(Errors.Keys.IllegalPropertyValueClass_2, key, value.getClass()));
    }

    /**
     * Constructs a new identified object with the same values than the specified one.
     * This copy constructor provides a way to convert an arbitrary implementation into a SIS one or a
     * user-defined one (as a subclass), usually in order to leverage some implementation-specific API.
     *
     * <p>This constructor performs a shallow copy, i.e. the properties are not cloned.</p>
     *
     * @param object  the object to shallow copy.
     */
    protected AbstractIdentifiedObject(final IdentifiedObject object) {
        ensureNonNull("object", object);
        name        =          object.getName();
        alias       = nonEmpty(object.getAlias()); // Favor null for empty set in case it is not Collections.EMPTY_SET
        identifiers = nonEmpty(object.getIdentifiers());
        domains     = nonEmpty(object.getDomains());
        remarks     =          object.getRemarks();
        deprecated  = (object instanceof Deprecable) ? ((Deprecable) object).isDeprecated() : false;
    }

    /**
     * Returns a SIS identified object implementation with the values of the given arbitrary implementation.
     * This method performs the first applicable action in the following choices:
     *
     * <ul>
     *   <li>If the given object is {@code null}, then this method returns {@code null}.</li>
     *   <li>Otherwise if the given object is an instance of
     *       {@link org.opengis.referencing.crs.CoordinateReferenceSystem},
     *       {@link org.opengis.referencing.cs.CoordinateSystem},
     *       {@link org.opengis.referencing.cs.CoordinateSystemAxis},
     *       {@link org.opengis.referencing.datum.Datum},
     *       {@link org.opengis.referencing.datum.Ellipsoid},
     *       {@link org.opengis.referencing.datum.PrimeMeridian},
     *       {@link org.opengis.referencing.operation.OperationMethod},
     *       {@link org.opengis.referencing.operation.CoordinateOperation},
     *       {@link org.opengis.parameter.ParameterDescriptor} or
     *       {@link org.opengis.parameter.ParameterDescriptorGroup},
     *       then this method delegates to the {@code castOrCopy(…)} method of the corresponding SIS subclass.
     *       Note that if the given object implements more than one of the above-cited interfaces,
     *       then the {@code castOrCopy(…)} method to be used is unspecified.</li>
     *   <li>Otherwise if the given object is already an instance of
     *       {@code AbstractIdentifiedObject}, then it is returned unchanged.</li>
     *   <li>Otherwise a new {@code AbstractIdentifiedObject} instance is created using the
     *       {@linkplain #AbstractIdentifiedObject(IdentifiedObject) copy constructor} and returned.
     *       Note that this is a <em>shallow</em> copy operation, because the other
     *       properties contained in the given object are not recursively copied.</li>
     * </ul>
     *
     * @param  object  the object to get as a SIS implementation, or {@code null} if none.
     * @return a SIS implementation containing the values of the given object (may be the
     *         given object itself), or {@code null} if the argument was null.
     */
    public static AbstractIdentifiedObject castOrCopy(final IdentifiedObject object) {
        return SubTypes.castOrCopy(object);
    }

    /**
     * Returns the GeoAPI interface implemented by this class.
     * This information is part of the data compared by {@link #equals(Object, ComparisonMode)}.
     *
     * <p>The default implementation returns {@code IdentifiedObject.class}.
     * Subclasses implementing a more specific GeoAPI interface shall override this method.</p>
     *
     * <h4>Invariants</h4>
     * The following invariants must hold for all {@code AbstractIdentifiedObject} instances:
     * <ul>
     *   <li><code>getInterface().{@linkplain Class#isInstance(Object) isInstance}(this)</code>
     *       shall return {@code true}.</li>
     *   <li>If {@code A.getClass() == B.getClass()} is {@code true}, then
     *       {@code A.getInterface() == B.getInterface()} shall be {@code true}.
     *       Note that the converse does not need to hold.</li>
     * </ul>
     *
     * @return the GeoAPI interface implemented by this class.
     */
    public Class<? extends IdentifiedObject> getInterface() {
        return IdentifiedObject.class;
    }

    /**
     * Returns the primary name by which this object is identified.
     *
     * @return the primary name.
     *
     * @see IdentifiedObjects#getName(IdentifiedObject, Citation)
     */
    @Override
    public ReferenceIdentifier getName() {
        return name;
    }

    /**
     * Returns alternative names by which this object is identified.
     *
     * @return the aliases, or an empty collection if there is none.
     *
     * @see #getName()
     */
    @Override
    public Collection<GenericName> getAlias() {
        return nonNull(alias);          // Needs to be null-safe because we may have a null value on unmarshalling.
    }

    /**
     * Returns identifiers which references elsewhere the object's defining information.
     * Alternatively, identifiers by which this object can be referenced.
     *
     * @return this object identifiers, or an empty set if there is none.
     *
     * @see IdentifiedObjects#getIdentifier(IdentifiedObject, Citation)
     */
    @Override
    public Set<ReferenceIdentifier> getIdentifiers() {
        return nonNull(identifiers);    // Needs to be null-safe because we may have a null value on unmarshalling.
    }

    /**
     * Returns the usage of this CRS-related object.
     * The domain includes a scope (description of the primary purpose of this object) together
     * with a domain of validity (spatial and temporal extent in which the object can be used).
     *
     * @return scopes and domains of validity of this object.
     *
     * @since 1.4
     */
    @Override
    public Collection<ObjectDomain> getDomains() {
        return nonNull(domains);
    }

    /**
     * Returns a narrative explanation of the role of this object.
     *
     * <h4>Default value</h4>
     * The default implementation returns the {@linkplain ImmutableIdentifier#getDescription() description}
     * provided by this object's {@linkplain #getName() name}.
     *
     * @return a narrative explanation of the role of this object, or {@code null} if none.
     *
     * @see ImmutableIdentifier#getDescription()
     *
     * @since 0.6
     */
    @XmlElement(name = "description")
    public InternationalString getDescription() {
        final ReferenceIdentifier name = getName();
        if (name instanceof ImmutableIdentifier) {
            return ((ImmutableIdentifier) name).getDescription();
        }
        if (name instanceof DefaultIdentifier) {
            return ((DefaultIdentifier) name).getDescription();
        }
        return null;
    }

    /**
     * Returns comments on or information about this object, including data source information.
     * If this object {@linkplain #isDeprecated() is deprecated}, then the remarks should give
     * indication about the replacement (e.g. <cite>"superceded by …"</cite>).
     *
     * @return the remarks, or {@code null} if none.
     */
    @Override
    @XmlElement(name = "remarks")
    public InternationalString getRemarks() {
        return remarks;
    }

    /**
     * Returns {@code true} if this object is deprecated. Deprecated objects exist in some
     * {@linkplain org.opengis.referencing.AuthorityFactory authority factories} like the EPSG database.
     * If this method returns {@code true}, then the {@linkplain #getRemarks() remarks} should give
     * indication about the replacement (e.g. <cite>"superceded by …"</cite>).
     *
     * @return {@code true} if this object is deprecated.
     */
    @Override
    public boolean isDeprecated() {
        return deprecated;
    }

    /**
     * Returns {@code true} if either the {@linkplain #getName() primary name} or at least
     * one {@linkplain #getAlias() alias} matches the given string according heuristic rules.
     * The default implementation returns {@code true} if the given {@code name} is equal,
     * ignoring aspects documented below, to one of the following names:
     *
     * <ul>
     *   <li>The {@linkplain #getName() primary name}'s {@linkplain NamedIdentifier#getCode() code}
     *       (without {@linkplain NamedIdentifier#getCodeSpace() codespace}).</li>
     *   <li>Any {@linkplain #getAlias() alias}'s {@linkplain NamedIdentifier#tip() tip}
     *       (without {@linkplain NamedIdentifier#scope() scope} and namespace).</li>
     * </ul>
     *
     * The comparison ignores the following aspects:
     * <ul>
     *   <li>Lower/upper cases.</li>
     *   <li>Some Latin diacritical signs (e.g. {@code "Réunion"} and {@code "Reunion"} are considered equal).</li>
     *   <li>All characters that are not {@linkplain Character#isLetterOrDigit(int) letters or digits}
     *       (e.g. {@code "Mercator (1SP)"} and {@code "Mercator_1SP"} are considered equal).</li>
     *   <li>Namespaces or scopes, because this method is typically invoked with either the value of another
     *       <code>IdentifiedObject.getName().getCode()</code> or with the <cite>Well Known Text</cite> (WKT)
     *       projection or parameter name.</li>
     * </ul>
     *
     * <h4>Usage</h4>
     * This method is invoked by SIS when comparing in {@link ComparisonMode#IGNORE_METADATA IGNORE_METADATA} mode
     * two objects that can be differentiated only by some identifier (name or alias), like
     * {@linkplain org.apache.sis.referencing.cs.DefaultCoordinateSystemAxis coordinate system axes},
     * {@linkplain org.apache.sis.referencing.datum.AbstractDatum datum},
     * {@linkplain org.apache.sis.parameter.DefaultParameterDescriptor parameters} and
     * {@linkplain org.apache.sis.referencing.operation.DefaultOperationMethod operation methods}.
     * See {@link #equals(Object, ComparisonMode)} for more information.
     *
     * <p>This method is also invoked when searching a parameter or operation method for a given name.
     * For example, the same projection is known as {@code "Mercator (variant A)"} (the primary name according EPSG)
     * and {@code "Mercator (1SP)"} (the legacy name prior EPSG 7.6). Since the latter is still in frequent use, SIS
     * accepts it as an alias of the <cite>Mercator (variant A)</cite> projection.</p>
     *
     * <h4>Overriding by subclasses</h4>
     * Some subclasses add more flexibility to the comparisons:
     * <ul>
     *   <li>{@linkplain org.apache.sis.referencing.cs.DefaultCoordinateSystemAxis#isHeuristicMatchForName(String)
     *       Comparisons of coordinate system axis names} consider {@code "Lat"}, {@code "Latitude"} and
     *       {@code "Geodetic latitude"} as synonymous, and likewise for longitude.</li>
     *   <li>{@linkplain org.apache.sis.referencing.datum.AbstractDatum#isHeuristicMatchForName(String)
     *       Comparisons of datum names} ignore the {@code "D_"} prefix, if any.
     *       This prefix appears in ESRI datum name (e.g. {@code "D_WGS_1984"}).</li>
     *   <li>{@linkplain org.apache.sis.referencing.datum.DefaultGeodeticDatum#isHeuristicMatchForName(String)
     *       Comparisons of geodetic datum names} may ignore the prime meridian name, if any.
     *       Example: <cite>"(Paris)"</cite> in <cite>"Nouvelle Triangulation Française (Paris)"</cite>.</li>
     * </ul>
     *
     * <h4>Future evolutions</h4>
     * This method implements recommendations from the
     * <a href="http://docs.opengeospatial.org/is/12-063r5/12-063r5.html#139">WKT 2 specification §B.5.2</a>,
     * together with heuristic rules learned from experience while trying to provide inter-operability
     * with different data producers. Those rules may be adjusted in any future SIS version according experience
     * gained while working with more data producers.
     *
     * @param  name  the name to compare with the object name or aliases.
     * @return {@code true} if the primary name or at least one alias matches the specified {@code name}.
     *
     * @see IdentifiedObjects#isHeuristicMatchForName(IdentifiedObject, String)
     * @see org.apache.sis.util.Characters.Filter#LETTERS_AND_DIGITS
     */
    public boolean isHeuristicMatchForName(final String name) {
        return NameToIdentifier.isHeuristicMatchForName(this.name, alias, name, NameToIdentifier.Simplifier.DEFAULT);
    }

    /**
     * Compares this object with the given object for equality.
     * The strictness level is controlled by the second argument,
     * from stricter to more permissive values:
     *
     * <table class="sis">
     *   <caption>Description of comparison modes</caption>
     *   <tr><th>Mode</th><th>Description</th></tr>
     *   <tr><td>{@link ComparisonMode#STRICT STRICT}:</td>
     *        <td>Verifies if the two objects are of the same {@linkplain #getClass() class}
     *            and compares all public properties, including SIS-specific (non standard) properties.</td></tr>
     *   <tr><td>{@link ComparisonMode#BY_CONTRACT BY_CONTRACT}:</td>
     *       <td>Verifies if the two objects implement the same {@linkplain #getInterface() GeoAPI interface}
     *           and compares all properties defined by that interface ({@linkplain #getName() name},
     *           {@linkplain #getIdentifiers() identifiers}, {@linkplain #getRemarks() remarks}, <i>etc</i>).
     *           The two objects do not need to be instances of the same implementation class
     *           and SIS-specific properties are ignored.</td></tr>
     *   <tr><td>{@link ComparisonMode#IGNORE_METADATA IGNORE_METADATA}:</td>
     *       <td>Compares only the properties relevant to coordinate transformations. Generally speaking, the content
     *           of the {@code properties} map given at {@linkplain #AbstractIdentifiedObject(Map) construction time}
     *           is considered ignorable metadata while the explicit arguments given to the constructor (if any) are
     *           considered non-ignorable. Note that there is some exceptions to this rule of thumb — see
     *           <cite>When object name matter</cite> below.</td></tr>
     *   <tr><td>{@link ComparisonMode#APPROXIMATE APPROXIMATE}:</td>
     *       <td>Same as {@code IGNORE_METADATA}, with some tolerance threshold on numerical values.</td></tr>
     *   <tr><td>{@link ComparisonMode#ALLOW_VARIANT ALLOW_VARIANT}:</td>
     *       <td>Same as {@code APPROXIMATE}, but ignores coordinate system axes.</td></tr>
     *   <tr><td>{@link ComparisonMode#DEBUG DEBUG}:</td>
     *        <td>Special mode for figuring out why two objects expected to be equal are not.</td></tr>
     * </table>
     *
     * The main guideline is that if {@code sourceCRS.equals(targetCRS, IGNORE_METADATA)} returns {@code true},
     * then the transformation from {@code sourceCRS} to {@code targetCRS} should be the identity transform
     * even if the two CRS do not have the same name.
     *
     * <h4>When object name matter</h4>
     * Some subclasses (especially
     * {@link org.apache.sis.referencing.cs.DefaultCoordinateSystemAxis},
     * {@link org.apache.sis.referencing.datum.AbstractDatum} and
     * {@link org.apache.sis.parameter.DefaultParameterDescriptor}) will compare the
     * {@linkplain #getName() name} even in {@code IGNORE_METADATA} mode,
     * because objects of those types with different names have completely different meaning.
     * For example, nothing differentiate the {@code "semi_major"} and {@code "semi_minor"} parameters except the name.
     * The name comparison may be lenient however, i.e. the rules may accept a name matching an alias.
     * See {@link #isHeuristicMatchForName(String)} for more information.
     *
     * <h4>Conformance to the <code>equals(Object)</code> method contract</h4>
     * {@link ComparisonMode#STRICT} is the only mode compliant with the {@link Object#equals(Object)} contract.
     * For all other modes, the comparison is not guaranteed to be <cite>symmetric</cite> neither
     * <cite>transitive</cite>. See {@link LenientComparable#equals(Object, ComparisonMode) LenientComparable}
     * for more information.
     *
     * @param  object  the object to compare to {@code this}.
     * @param  mode    the strictness level of the comparison.
     * @return {@code true} if both objects are equal according the given comparison mode.
     *
     * @see #computeHashCode()
     * @see org.apache.sis.util.Utilities#deepEquals(Object, Object, ComparisonMode)
     */
    @Override
    public boolean equals(final Object object, final ComparisonMode mode) {
        if (object == null) {
            return false;
        }
        switch (mode) {
            case STRICT: {
                if (getClass() != object.getClass()) {
                    return false;
                }
                final AbstractIdentifiedObject that = (AbstractIdentifiedObject) object;
                /*
                 * If the hash codes were cached for both objects, opportunistically compare them.
                 * This is an efficient way to quickly check if the two objects are different
                 * before the more extensive check below.
                 */
                if (mode == ComparisonMode.STRICT) {
                    final int tc = hashCode;
                    if (tc != 0) {
                        final int oc = that.hashCode;
                        if (oc != 0 && tc != oc) {
                            return false;
                        }
                    }
                }
                return deprecated == that.deprecated &&
                       Objects.equals(name, that.name) &&
                       nonNull(alias).equals(nonNull(that.alias)) &&
                       nonNull(identifiers).equals(nonNull(that.identifiers)) &&
                       nonNull(domains).equals(nonNull(that.domains)) &&
                       Objects.equals(remarks, that.remarks);
            }
            case BY_CONTRACT: {
                if (!implementsSameInterface(object)) {
                    return false;
                }
                final IdentifiedObject that = (IdentifiedObject) object;
                return deepEquals(getName(),        that.getName(),        mode) &&
                       deepEquals(getAlias(),       that.getAlias(),       mode) &&
                       deepEquals(getIdentifiers(), that.getIdentifiers(), mode) &&
                       deepEquals(getDomains(),     that.getDomains(),     mode) &&
                       deepEquals(getRemarks(),     that.getRemarks(),     mode);
            }
            case IGNORE_METADATA:
            case APPROXIMATE:
            case ALLOW_VARIANT:
            case DEBUG: {
                return implementsSameInterface(object);
            }
            default: {
                throw new IllegalArgumentException(Errors.format(
                        Errors.Keys.UnknownEnumValue_2, ComparisonMode.class, mode));
            }
        }
    }

    /**
     * Returns {@code true} if the given object implements the same GeoAPI interface than this object.
     */
    private boolean implementsSameInterface(final Object object) {
        final Class<? extends IdentifiedObject> type = getInterface();
        if (object instanceof AbstractIdentifiedObject) {
            return ((AbstractIdentifiedObject) object).getInterface() == type;
        }
        /*
         * Fallback for non-SIS implementations.
         */
        if (type.isInstance(object)) {
            final Class<? extends IdentifiedObject>[] t = Classes.getLeafInterfaces(object.getClass(), type);
            if (t.length == 1 && t[0] == type) {
                return true;
            }
        }
        return false;
    }

    /**
     * Compares the specified object with this object for equality.
     * This method is implemented as below (omitting assertions):
     *
     * {@snippet lang="java" :
     *     return equals(other, ComparisonMode.STRICT);
     *     }
     *
     * Subclasses shall override {@link #equals(Object, ComparisonMode)} instead of this method.
     *
     * @param  object  the other object (may be {@code null}).
     * @return {@code true} if both objects are equal.
     */
    @Override
    public final boolean equals(final Object object) {
        final boolean eq = equals(object, ComparisonMode.STRICT);
        // If objects are equal, then they must have the same hash code value.
        assert !eq || hashCode() == object.hashCode() : this;
        return eq;
    }

    /**
     * Returns a hash value for this identified object. Two {@code AbstractIdentifiedObject} instances
     * for which {@link #equals(Object)} returns {@code true} shall have the same hash code value, if
     * the hash codes are computed on the same JVM instance for both objects. The hash code value is
     * <em>not</em> guaranteed to be stable between different versions of the Apache SIS library, or
     * between libraries running on different JVM.
     *
     * <h4>Implementation note</h4>
     * This method invokes {@link #computeHashCode()} when first needed, then caches the result.
     * Subclasses shall override {@link #computeHashCode()} instead of this method.
     *
     * @return the hash code value. This value may change in any future Apache SIS version.
     * @throws AssertionError if assertions are enabled and the value computed by {@link #computeHashCode()} changed.
     */
    @Override
    public final int hashCode() {                       // No need to synchronize; ok if invoked twice.
        int hash = hashCode;
        if (hash == 0) {
            hash = Long.hashCode(computeHashCode());
            if (hash == 0) {
                hash = -1;
            }
            hashCode = hash;
        }
        assert hash == -1 || hash == Long.hashCode(computeHashCode()) : hash;
        return hash;
    }

    /**
     * Invoked by {@link #hashCode()} for computing the hash code when first needed.
     * This method is invoked at most once in normal execution, or an arbitrary number of times if Java
     * assertions are enabled. The hash code value shall never change during the whole lifetime of this
     * object in a JVM. The hash code value does not need to be the same in two different executions of
     * the JVM.
     *
     * <h4>Overriding</h4>
     * Subclasses can override this method for using more properties in hash code calculation.
     * All {@code computeHashCode()} methods shall invoke {@code super.computeHashCode()},
     * <strong>not</strong> {@code hashCode()}. Example:
     *
     * {@snippet lang="java" :
     *     @Override
     *     protected long computeHashCode() {
     *         return super.computeHashCode() + 31 * Objects.hash(myProperties);
     *     }
     * }
     *
     * @return the hash code value. This value may change in any future Apache SIS version.
     */
    protected long computeHashCode() {
        return Objects.hash(name, nonNull(alias), nonNull(identifiers), nonNull(domains), deprecated, remarks)
                ^ getInterface().hashCode();
    }

    /**
     * Formats the inner part of the <cite>Well Known Text</cite> (WKT) representation for this object.
     * The default implementation writes the following elements:
     *
     * <ul>
     *   <li>The object {@linkplain #getName() name}.</li>
     * </ul>
     *
     * Keywords and metadata (scope, extent, identifier and remarks) shall not be formatted here.
     * For example if this formattable element is for a {@code GeodeticCRS[…]} element,
     * then subclasses shall write the content starting at the insertion point shown below:
     *
     * <div class="horizontal-flow">
     * <div><p><b>WKT example</b></p>
     * <pre class="text">
     *   GeodeticCRS["WGS 84", ID["EPSG", 4326]]
     *                       ↑
     *               (insertion point)</pre>
     * </div><div>
     * <p><b>Java code example</b></p>
     * {@snippet lang="java" :
     *     @Override
     *     protected String formatTo(final Formatter formatter) {
     *         super.formatTo(formatter);
     *         // ... write the elements at the insertion point ...
     *         return "GeodeticCRS";
     *     }
     * }
     * </div></div>
     *
     * <h4>Formatting non-standard WKT</h4>
     * If the implementation cannot represent this object without violating some WKT constraints,
     * it can uses its own (non-standard) keywords but shall declare that it did so by invoking one
     * of the {@link Formatter#setInvalidWKT(IdentifiedObject, Exception) Formatter.setInvalidWKT(…)}
     * methods.
     *
     * <p>Alternatively, the implementation may also have no WKT keyword for this object.
     * In such case, this method shall return {@code null}.</p>
     *
     * @param  formatter  the formatter where to format the inner content of this WKT element.
     * @return the {@linkplain org.apache.sis.io.wkt.KeywordCase#CAMEL_CASE CamelCase} keyword
     *         for the WKT element, or {@code null} if unknown.
     *
     * @see <a href="http://docs.opengeospatial.org/is/12-063r5/12-063r5.html#21">WKT 2 specification §7</a>
     */
    @Override
    protected String formatTo(final Formatter formatter) {
        WKTUtilities.appendName(this, formatter, ElementKind.forType(getClass()));
        return null;
    }

    /**
     * Formats the name or identifier of this object using the provider formatter.
     * This method is invoked when an {@code IdentifiedObject} object is formatted
     * using the {@code "%s"} conversion specifier of {@link java.util.Formatter}.
     * Users don't need to invoke this method explicitly.
     *
     * <p>If the alternate flags is present (as in {@code "%#s"}), then this method
     * will format the identifier (if present) instead of the object name.</p>
     *
     * @param  formatter  the formatter in which to format this identified object.
     * @param  flags      whether to apply left alignment, use upper-case letters and/or use alternate form.
     * @param  width      minimal number of characters to write, padding with {@code ' '} if necessary.
     * @param  precision  maximal number of characters to write, or -1 if no limit.
     *
     * @see IdentifiedObjects#getName(IdentifiedObject, Citation)
     * @see IdentifiedObjects#getIdentifierOrName(IdentifiedObject)
     *
     * @since 1.1
     */
    @Override
    public void formatTo(final java.util.Formatter formatter, final int flags, final int width, final int precision) {
        final String value;
        if ((flags & FormattableFlags.ALTERNATE) != 0) {
            value = IdentifiedObjects.getIdentifierOrName(this);
        } else {
            value = IdentifiedObjects.getDisplayName(this, formatter.locale());
        }
        Strings.formatTo(formatter, flags, width, precision, value);
    }




    //////////////////////////////////////////////////////////////////////////////////////////////////
    ////////                                                                                  ////////
    ////////                               XML support with JAXB                              ////////
    ////////                                                                                  ////////
    ////////        The following methods are invoked by JAXB using reflection (even if       ////////
    ////////        they are private) or are helpers for other methods invoked by JAXB.       ////////
    ////////        Those methods can be safely removed if Geographic Markup Language         ////////
    ////////        (GML) support is not needed.                                              ////////
    ////////                                                                                  ////////
    //////////////////////////////////////////////////////////////////////////////////////////////////

    /**
     * Constructs a new object in which every attributes are set to a null value.
     * <strong>This is not a valid object.</strong> This constructor is strictly
     * reserved to JAXB, which will assign values to the fields using reflection.
     */
    AbstractIdentifiedObject() {
        deprecated = false;
    }

    /**
     * The {@code gml:id}, which is mandatory. The current implementation searches for the first identifier,
     * regardless its authority. If no identifier is found, then the name or aliases are used. If none of the
     * above is found (which should not occur for valid objects), then this method returns {@code null}.
     *
     * <p>If an identifier or a name has been found, this method returns the concatenation of the following
     * elements separated by hyphens:</p>
     * <ul>
     *   <li>The code space in lower case, retaining only characters that are valid for Unicode identifiers.</li>
     *   <li>The object type as defined in OGC's URN (see {@link org.apache.sis.util.internal.DefinitionURI})</li>
     *   <li>The object code, retaining only characters that are valid for Unicode identifiers.</li>
     * </ul>
     *
     * Example: {@code "epsg-crs-4326"}.
     *
     * <p>The returned ID needs to be unique only in the XML document being marshalled.
     * Consecutive invocations of this method do not need to return the same value,
     * since it may depends on the marshalling context.</p>
     */
    @XmlID
    @XmlSchemaType(name = "ID")
    @XmlAttribute(name = "id", namespace = Namespaces.GML, required = true)
    @XmlJavaTypeAdapter(CollapsedStringAdapter.class)
    final String getID() {
        // Implementation is provided in the NameIterator class for reducing the size of
        // AbstractIdentifiedObject.class file in the common case where XML is not needed.
        return NameIterator.getID(this, name, alias, identifiers);
    }

    /**
     * Invoked by JAXB at unmarhalling time for specifying the value of the {@code gml:id} attribute.
     * That GML identifier is not actually stored in this {@code AbstractIdentifiedObject}
     * since we rather generate it dynamically from the ISO 19111 identifiers. But we still
     * need to declare that identifier to our unmarshaller context, in case it is referenced
     * from elsewhere in the XML document.
     */
    private void setID(final String id) {
        NameIterator.setID(this, id);
    }

    /**
     * Returns a single element from the {@code Set<Identifier>} collection, or {@code null} if none.
     * We have to define this method because ISO 19111 defines the {@code identifiers} property as a collection
     * while GML 3.2 defines it as a singleton.
     *
     * <p>This method searches for the following identifiers, in preference order:</p>
     * <ul>
     *   <li>The first identifier having a code that begin with {@code "urn:"}.</li>
     *   <li>The first identifier having a code that begin with {@code "http:"}.</li>
     *   <li>The first identifier, converted to the {@code "urn:} syntax if possible.</li>
     * </ul>
     */
    @XmlElement(required = true)
    final Code getIdentifier() {
        return Code.forIdentifiedObject(getClass(), identifiers);
    }

    /**
     * Invoked by JAXB at unmarshalling time for setting the identifier.
     */
    private void setIdentifier(final Code identifier) {
        if (identifiers != null) {
            propertyAlreadySet("setIdentifier", "identifier");
        } else if (identifier != null) {
            final ReferenceIdentifier id = identifier.getIdentifier();
            if (id != null) {
                identifiers = Collections.singleton(id);
            }
        }
    }

    /**
     * Returns the {@link #name} and all aliases which are also instance of {@link Identifier}.
     * The latter happen often in SIS implementation since many aliases are instance of {@link NamedIdentifier}.
     *
     * <p>The returned collection is <em>live</em>: adding elements in that collection will modify this
     * {@code AbstractIdentifiedObject} instance. This is needed for unmarshalling with JAXB and should not
     * be used in other context.</p>
     *
     * <h4>Why there is no <code>setNames(…)</code> method</h4>
     * Some JAXB implementations never invoke setter method for collections. Instead, they invoke the getter and
     * add directly the identifiers in the returned collection. Whether JAXB will perform or not a final call to
     * {@code setNames(…)} is JAXB-implementation dependent (JDK7 does but JDK6 and JDK8 do not).
     * It seems a more portable approach (at least for JAXB reference implementations) to design our class
     * without setter method, in order to have the same behavior on all supported JDK versions.
     *
     * @see <a href="https://java.net/jira/browse/JAXB-488">JAXB-488</a>
     */
    @XmlElement(name = "name", required = true)
    final Collection<ReferenceIdentifier> getNames() {
        return new Names();
    }

    /**
     * A writable view over the {@linkplain AbstractIdentifiedObject#getName() name} of the enclosing object followed
     * by all {@linkplain AbstractIdentifiedObject#getAlias() aliases} which are instance of {@link Identifier}.
     * Used by JAXB only at (un)marshalling time because GML merges the name and aliases in a single {@code <gml:name>}
     * property.
     *
     * <h4>Why we do not use {@code Identifier[]} array instead</h4>
     * It would be easier to define a {@code getNames()} method returning all identifiers in an array, and let JAXB
     * invoke {@code setNames(Identifier[])} at unmarshalling time.  But methods expecting an array in argument are
     * invoked by JAXB only after the full element has been unmarshalled. For some {@code AbstractIdentifiedObject}
     * subclasses, this is too late. For example, {@code DefaultOperationMethod} may need to know the operation name
     * before to parse the parameters.
     */
    private final class Names extends AbstractCollection<ReferenceIdentifier> {
        /**
         * Invoked by JAXB before to write in the collection at unmarshalling time.
         * Do nothing since our object is already empty.
         */
        @Override
        public void clear() {
        }

        /**
         * Returns the number of name and aliases that are instance of {@link Identifier}.
         */
        @Override
        public int size() {
            return NameIterator.count(AbstractIdentifiedObject.this);
        }

        /**
         * Returns an iterator over the name and aliases that are instance of {@link Identifier}.
         */
        @Override
        public Iterator<ReferenceIdentifier> iterator() {
            return new NameIterator(AbstractIdentifiedObject.this);
        }

        /**
         * Invoked by JAXB at unmarshalling time for each identifier. The first identifier will be taken
         * as the name and all other identifiers (if any) as aliases.
         *
         * <p>Some (but not all) JAXB implementations never invoke setter method for collections.
         * Instead, they invoke {@link AbstractIdentifiedObject#getNames()} and add directly the identifiers
         * in the returned collection. Consequently, this method must writes directly in the enclosing object.
         * See <a href="https://java.net/jira/browse/JAXB-488">JAXB-488</a> for more information.</p>
         */
        @Override
        public boolean add(final ReferenceIdentifier id) {
            if (NameIterator.isUnnamed(name)) {
                name = id;
            } else {
                /*
                 * Our Code and RS_Identifier implementations should always create NamedIdentifier instance,
                 * so the `instanceof` check should not be necessary. But we do a paranoiac check anyway.
                 */
                final GenericName n = id instanceof GenericName ? (GenericName) id : new NamedIdentifier(id);
                if (alias == null) {
                    alias = Collections.singleton(n);
                } else {
                    /*
                     * This implementation is inefficient since each addition copies the array, but we rarely
                     * have more than two aliases.  This implementation is okay for a small number of aliases
                     * and ensures that the enclosing AbstractIdentifiedObject is unmodifiable except by this
                     * add(…) method.
                     *
                     * Note about alternative approaches
                     * ---------------------------------
                     * An alternative approach could be to use an ArrayList and replace it by an unmodifiable
                     * list only after unmarshalling (using an afterUnmarshal(Unmarshaller, Object) method),
                     * but we want to avoid Unmarshaller dependency (for reducing classes loading for users
                     * who are not interrested in XML) and it may actually be less efficient for the vast
                     * majority of cases where there is less than 3 aliases.
                     */
                    final int size = alias.size();
                    final GenericName[] names = alias.toArray(new GenericName[size + 1]);
                    names[size] = n;
                    alias = UnmodifiableArrayList.wrap(names);
                }
            }
            return true;
        }
    }

    /**
     * Finds the first non-null domain element.
     *
     * @param  <T>     type of domain element to get.
     * @param  getter  {@link ObjectDomain} getter method to invoke.
     * @return first non-null value, or {@code null} if none.
     */
    private <T> T findFirst(final Function<ObjectDomain,T> getter) {
        if (domains == null) return null;
        return domains.stream().map(getter).filter(ImplementationHelper::nonNil).findFirst().orElse(null);
    }

    /**
     * Returns the region or timeframe in which this object is valid, or {@code null} if unspecified.
     * This is used for JAXB marshalling only.
     *
     * @return area or region or timeframe in which this object is valid, or {@code null}.
     */
    @XmlElement(name = "domainOfValidity")
    // For an unknown reason, JAXB does not take the adapter declared in package-info for this particular property.
    @Workaround(library = "JDK", version = "1.8")
    @XmlJavaTypeAdapter(EX_Extent.class)
    private Extent getDomainExtent() {
        return findFirst(ObjectDomain::getDomainOfValidity);
    }

    /**
     * Returns the domain or limitations of usage, or {@code null} if unspecified.
     * This is used for JAXB marshalling only. This property is mandatory in datum,
     * coordinate reference system and coordinate operation but is not expected in
     * other kind of objects, so we declare it as optional.
     *
     * @return description of domain of usage, or {@code null}.
     */
    @XmlElement(name ="scope")
    private InternationalString getDomainScope() {
        return findFirst(ObjectDomain::getScope);
    }

    /**
     * Invoked by JAXB only at unmarshalling time.
     */
    private void setDomainExtent(final Extent value) {
        InternationalString scope = null;
        final DefaultObjectDomain domain = DefaultObjectDomain.castOrCopy(CollectionsExt.first(domains));
        if (domain != null) {
            if (domain.domainOfValidity != null) {
                propertyAlreadySet("setDomain", "domainOfValidity");
                return;
            }
            scope = domain.scope;
        }
        domains = Collections.singleton(new DefaultObjectDomain(scope, value));
    }

    /**
     * Invoked by JAXB only at unmarshalling time.
     */
    private void setDomainScope(final InternationalString value) {
        Extent area = null;
        final DefaultObjectDomain domain = DefaultObjectDomain.castOrCopy(CollectionsExt.first(domains));
        if (domain != null) {
            if (domain.scope != null) {
                propertyAlreadySet("setDomainScope", "scope");
                return;
            }
            area = domain.domainOfValidity;
        }
        domains = Collections.singleton(new DefaultObjectDomain(value, area));
    }

    /**
     * Invoked by JAXB for setting the remarks.
     *
     * @see #getRemarks()
     */
    private void setRemarks(final InternationalString value) {
        if (remarks == null) {
            remarks = value;
        } else {
            propertyAlreadySet("setRemarks", "remarks");
        }
    }

    /**
     * Logs a warning saying that an unmarshalled property was already set.
     *
     * @param  method  the caller method, used for logging.
     * @param  name    the property name, used for logging and exception message.
     * @throws IllegalStateException if we are not unmarshalling an object.
     */
    private static void propertyAlreadySet(final String method, final String name) {
        ImplementationHelper.propertyAlreadySet(AbstractIdentifiedObject.class, method, name);
    }
}<|MERGE_RESOLUTION|>--- conflicted
+++ resolved
@@ -77,13 +77,9 @@
 // Specific to the main and geoapi-3.1 branches:
 import org.opengis.referencing.ReferenceIdentifier;
 
-<<<<<<< HEAD
 // Specific to the main branch:
 import org.apache.sis.metadata.iso.DefaultIdentifier;
-=======
-// Specific to the geoapi-3.1 and geoapi-4.0 branches:
-import org.opengis.referencing.ObjectDomain;
->>>>>>> c2bcdb96
+import org.apache.sis.referencing.internal.Legacy;
 
 
 /**
@@ -187,6 +183,13 @@
     public static final String DEPRECATED_KEY = "deprecated";
 
     /**
+     * Key for the <code>{@value}</code> property to be given to the
+     * {@code ObjectFactory.createFoo(Map, ...)} methods.
+     * This is used for setting the value to be returned by {@link #getDomains()}.
+     */
+    static final String DOMAINS_KEY = "domains";
+
+    /**
      * The name for this object or code. Shall never be {@code null}.
      *
      * <p><b>Consider this field as final!</b>
@@ -234,7 +237,7 @@
      * @see #getDomains()
      */
     @SuppressWarnings("serial")         // Most SIS implementations are serializable.
-    private Collection<ObjectDomain> domains;
+    private Collection<DefaultObjectDomain> domains;
 
     /**
      * Comments on or information about this object, or {@code null} if none.
@@ -296,14 +299,8 @@
      *     <td>{@value org.opengis.referencing.ReferenceIdentifier#VERSION_KEY}</td>
      *     <td>{@link String}</td>
      *     <td>{@link NamedIdentifier#getVersion()} on the {@linkplain #getName() name}</td>
-<<<<<<< HEAD
-     *   </tr>
-     *   <tr>
+     *   </tr><tr>
      *     <td>"description"</td>
-=======
-     *   </tr><tr>
-     *     <td>{@value org.opengis.metadata.Identifier#DESCRIPTION_KEY}</td>
->>>>>>> c2bcdb96
      *     <td>{@link String}</td>
      *     <td>{@link NamedIdentifier#getDescription()} on the {@linkplain #getName() name}</td>
      *   </tr><tr>
@@ -315,17 +312,17 @@
      *     <td>{@link ReferenceIdentifier} (optionally as array)</td>
      *     <td>{@link #getIdentifiers()}</td>
      *   </tr><tr>
-     *     <td>{@value org.opengis.referencing.IdentifiedObject#DOMAINS_KEY}</td>
-     *     <td>{@link ObjectDomain} (optionally as array)</td>
+     *     <td>"domains"</td>
+     *     <td>{@link DefaultObjectDomain} (optionally as array)</td>
      *     <td>{@link #getDomains()}</td>
      *   </tr><tr>
      *     <td>{@value org.opengis.referencing.ReferenceSystem#SCOPE_KEY}</td>
      *     <td>{@link String} or {@link InternationalString}</td>
-     *     <td>{@link ObjectDomain#getScope()} on the {@linkplain #getDomains() domain}</td>
+     *     <td>{@link DefaultObjectDomain#getScope()} on the {@linkplain #getDomains() domain}</td>
      *   </tr><tr>
      *     <td>{@value org.opengis.referencing.ReferenceSystem#DOMAIN_OF_VALIDITY_KEY}</td>
      *     <td>{@link Extent}</td>
-     *     <td>{@link ObjectDomain#getDomainOfValidity()} on the {@linkplain #getDomains() domain}</td>
+     *     <td>{@link DefaultObjectDomain#getDomainOfValidity()} on the {@linkplain #getDomains() domain}</td>
      *   </tr><tr>
      *     <td>{@value org.opengis.referencing.IdentifiedObject#REMARKS_KEY}</td>
      *     <td>{@link InternationalString} or {@link String}</td>
@@ -414,10 +411,10 @@
         // "domains": ObjectDomain or ObjectDomain[]
         // -----------------------------------------
         value = properties.get(DOMAINS_KEY);
-        if (value instanceof ObjectDomain) {
-            domains = Collections.singleton((ObjectDomain) value);
-        } else if (value instanceof ObjectDomain[]) {
-            domains = immutableSet(true, (ObjectDomain[]) value);
+        if (value instanceof DefaultObjectDomain) {
+            domains = Collections.singleton((DefaultObjectDomain) value);
+        } else if (value instanceof DefaultObjectDomain[]) {
+            domains = immutableSet(true, (DefaultObjectDomain[]) value);
         } else if (value != null) {
             throw illegalPropertyType(properties, DOMAINS_KEY, value);
         } else {
@@ -471,7 +468,7 @@
         name        =          object.getName();
         alias       = nonEmpty(object.getAlias()); // Favor null for empty set in case it is not Collections.EMPTY_SET
         identifiers = nonEmpty(object.getIdentifiers());
-        domains     = nonEmpty(object.getDomains());
+        domains     = nonEmpty(Legacy.getDomains(object));
         remarks     =          object.getRemarks();
         deprecated  = (object instanceof Deprecable) ? ((Deprecable) object).isDeprecated() : false;
     }
@@ -581,8 +578,7 @@
      *
      * @since 1.4
      */
-    @Override
-    public Collection<ObjectDomain> getDomains() {
+    public Collection<DefaultObjectDomain> getDomains() {
         return nonNull(domains);
     }
 
@@ -805,7 +801,7 @@
                 return deepEquals(getName(),        that.getName(),        mode) &&
                        deepEquals(getAlias(),       that.getAlias(),       mode) &&
                        deepEquals(getIdentifiers(), that.getIdentifiers(), mode) &&
-                       deepEquals(getDomains(),     that.getDomains(),     mode) &&
+                       deepEquals(getDomains(),     Legacy.getDomains(that), mode) &&
                        deepEquals(getRemarks(),     that.getRemarks(),     mode);
             }
             case IGNORE_METADATA:
@@ -1201,10 +1197,10 @@
      * Finds the first non-null domain element.
      *
      * @param  <T>     type of domain element to get.
-     * @param  getter  {@link ObjectDomain} getter method to invoke.
+     * @param  getter  {@code ObjectDomain} getter method to invoke.
      * @return first non-null value, or {@code null} if none.
      */
-    private <T> T findFirst(final Function<ObjectDomain,T> getter) {
+    private <T> T findFirst(final Function<DefaultObjectDomain,T> getter) {
         if (domains == null) return null;
         return domains.stream().map(getter).filter(ImplementationHelper::nonNil).findFirst().orElse(null);
     }
@@ -1220,7 +1216,7 @@
     @Workaround(library = "JDK", version = "1.8")
     @XmlJavaTypeAdapter(EX_Extent.class)
     private Extent getDomainExtent() {
-        return findFirst(ObjectDomain::getDomainOfValidity);
+        return findFirst(DefaultObjectDomain::getDomainOfValidity);
     }
 
     /**
@@ -1233,7 +1229,7 @@
      */
     @XmlElement(name ="scope")
     private InternationalString getDomainScope() {
-        return findFirst(ObjectDomain::getScope);
+        return findFirst(DefaultObjectDomain::getScope);
     }
 
     /**
@@ -1241,7 +1237,7 @@
      */
     private void setDomainExtent(final Extent value) {
         InternationalString scope = null;
-        final DefaultObjectDomain domain = DefaultObjectDomain.castOrCopy(CollectionsExt.first(domains));
+        final DefaultObjectDomain domain = CollectionsExt.first(domains);
         if (domain != null) {
             if (domain.domainOfValidity != null) {
                 propertyAlreadySet("setDomain", "domainOfValidity");
@@ -1257,7 +1253,7 @@
      */
     private void setDomainScope(final InternationalString value) {
         Extent area = null;
-        final DefaultObjectDomain domain = DefaultObjectDomain.castOrCopy(CollectionsExt.first(domains));
+        final DefaultObjectDomain domain = CollectionsExt.first(domains);
         if (domain != null) {
             if (domain.scope != null) {
                 propertyAlreadySet("setDomainScope", "scope");
