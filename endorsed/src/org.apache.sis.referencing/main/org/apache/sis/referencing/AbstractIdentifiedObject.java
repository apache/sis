/*
 * Licensed to the Apache Software Foundation (ASF) under one or more
 * contributor license agreements.  See the NOTICE file distributed with
 * this work for additional information regarding copyright ownership.
 * The ASF licenses this file to You under the Apache License, Version 2.0
 * (the "License"); you may not use this file except in compliance with
 * the License.  You may obtain a copy of the License at
 *
 *     http://www.apache.org/licenses/LICENSE-2.0
 *
 * Unless required by applicable law or agreed to in writing, software
 * distributed under the License is distributed on an "AS IS" BASIS,
 * WITHOUT WARRANTIES OR CONDITIONS OF ANY KIND, either express or implied.
 * See the License for the specific language governing permissions and
 * limitations under the License.
 */
package org.apache.sis.referencing;

import java.util.Map;
import java.util.Set;
import java.util.Collection;
import java.util.Collections;
import java.util.AbstractCollection;
import java.util.Iterator;
import java.util.Locale;
import java.util.Objects;
import java.util.Optional;
import java.util.Formattable;
import java.util.FormattableFlags;
import java.util.function.Function;
import java.io.Serializable;
import jakarta.xml.bind.annotation.XmlID;
import jakarta.xml.bind.annotation.XmlType;
import jakarta.xml.bind.annotation.XmlSeeAlso;
import jakarta.xml.bind.annotation.XmlElement;
import jakarta.xml.bind.annotation.XmlAttribute;
import jakarta.xml.bind.annotation.XmlSchemaType;
import jakarta.xml.bind.annotation.adapters.XmlJavaTypeAdapter;
import jakarta.xml.bind.annotation.adapters.CollapsedStringAdapter;
import org.opengis.util.GenericName;
import org.opengis.util.InternationalString;
import org.opengis.metadata.Identifier;
import org.opengis.metadata.extent.Extent;
import org.opengis.metadata.citation.Citation;
import org.opengis.referencing.ObjectFactory;
import org.opengis.referencing.AuthorityFactory;
import org.opengis.referencing.IdentifiedObject;
import org.apache.sis.xml.Namespaces;
import org.apache.sis.xml.bind.ScopedIdentifier;
import org.apache.sis.xml.bind.UseLegacyMetadata;
import org.apache.sis.xml.bind.referencing.Code;
import org.apache.sis.xml.bind.metadata.EX_Extent;
import org.apache.sis.util.Deprecable;
import org.apache.sis.util.ComparisonMode;
import org.apache.sis.util.LenientComparable;
import org.apache.sis.util.Workaround;
import org.apache.sis.util.Classes;
import org.apache.sis.util.collection.Containers;
import org.apache.sis.util.privy.Strings;
import org.apache.sis.util.privy.UnmodifiableArrayList;
import org.apache.sis.util.privy.CollectionsExt;
import org.apache.sis.metadata.privy.NameToIdentifier;
import org.apache.sis.metadata.privy.ImplementationHelper;
import org.apache.sis.referencing.privy.WKTUtilities;
import org.apache.sis.io.wkt.FormattableObject;
import org.apache.sis.io.wkt.Formatter;
import org.apache.sis.io.wkt.ElementKind;
import org.apache.sis.util.iso.Types;
import org.apache.sis.util.iso.DefaultNameFactory;
import org.apache.sis.util.resources.Errors;
import static org.apache.sis.util.ArgumentChecks.*;
import static org.apache.sis.util.Utilities.deepEquals;
import static org.apache.sis.util.privy.CollectionsExt.nonNull;
import static org.apache.sis.util.privy.CollectionsExt.nonEmpty;
import static org.apache.sis.util.privy.CollectionsExt.immutableSet;

// Specific to the main and geoapi-3.1 branches:
import org.opengis.referencing.ReferenceIdentifier;

// Specific to the main branch:
import org.opengis.referencing.ReferenceSystem;
import org.apache.sis.metadata.iso.DefaultIdentifier;
import org.apache.sis.referencing.internal.Legacy;


/**
 * Base class for objects identified by a name or a code. Those objects are typically
 * {@linkplain org.apache.sis.referencing.datum.AbstractDatum datum} (e.g. <q>World Geodetic System 1984</q>),
 * {@linkplain org.apache.sis.referencing.crs.AbstractCRS Coordinate Reference System} (e.g. <q>WGS 84 / World Mercator</q>) or
 * {@linkplain org.apache.sis.referencing.operation.DefaultConversion map projection}  (e.g. <q>Mercator (variant A)</q>).
 * Those names, or a code (e.g. {@code "EPSG:3395"}), can be used for fetching an object from a database.
 * However, it is not sufficient to know the object name. We also need to know who define that name
 * (the {@linkplain NamedIdentifier#getAuthority() authority}) since the same objects are often named differently
 * depending on the providers, or conversely the same name is used for different objects depending on the provider.
 *
 * <p>The main information stored in an {@code IdentifiedObject} are:</p>
 * <ul>
 *   <li>a primary {@linkplain #getName() name}, considered by the object creator as the preferred name,</li>
 *   <li>an arbitrary number of {@linkplain #getAlias() aliases}, for example a list of names used by other providers,</li>
 *   <li>an arbitrary number of {@linkplain #getIdentifiers() identifiers}, typically primary keys in the provider database,</li>
 *   <li>optional {@linkplain #getRemarks() remarks}.</li>
 * </ul>
 *
 * <h2>Instantiation</h2>
 * This class is conceptually <i>abstract</i>, even if it is technically possible to instantiate it.
 * Applications should instead instantiate the most specific subclass having a name starting by {@code Default}.
 * However, exceptions to this rule may occur when it is not possible to identify the exact type.
 *
 * <div class="note"><b>Example:</b>
 * It is sometimes not possible to infer the exact coordinate system type from
 * <a href="http://www.geoapi.org/3.0/javadoc/org/opengis/referencing/doc-files/WKT.html">version 1
 * of <i>Well Known Text</i> format</a>, for example when parsing a {@code LOCAL_CS} element.
 * In such exceptional situation, a plain {@code AbstractCS} object may be instantiated.</div>
 *
 * {@code IdentifiedObject} instances are created in two main ways:
 *
 * <ul>
 *   <li>Using an {@link ObjectFactory}, in which case all properties can be explicitly specified.</li>
 *   <li>Using an {@link AuthorityFactory}, in which case only a code (typically a primary key) is specified.
 *       The {@linkplain NamedIdentifier#getAuthority() authority}
 *       and {@linkplain NamedIdentifier#getCode() authority code} values are set to the authority name
 *       of the factory object, and the authority code supplied by the client, respectively.
 *       All other information are fetched from the database.</li>
 * </ul>
 *
 * <h2>Immutability and thread safety</h2>
 * This base class is immutable if the {@link Citation}, {@link ReferenceIdentifier}, {@link GenericName} and
 * {@link InternationalString} instances given to the constructor are also immutable. Most SIS subclasses and
 * related classes are immutable under similar conditions. This means that unless otherwise noted in the javadoc,
 * {@code IdentifiedObject} instances created using only SIS factories and static constants can be shared by many
 * objects and passed between threads without synchronization.
 *
 * @author  Martin Desruisseaux (IRD, Geomatys)
 * @version 1.5
 * @since   0.4
 */
@XmlType(name = "IdentifiedObjectType", propOrder = {
    "descriptionGML",
    "identifier",
    "names",
    "remarks",
    "domainExtent", // GML defines "domainOfValidity" in Datum, AbstractCRS and AbstractCoordinateOperation.
    "domainScope"   // GML defines "scope" in same classes as above.
})
@XmlSeeAlso({
    org.apache.sis.referencing.crs.AbstractCRS.class,
    org.apache.sis.referencing.datum.AbstractDatum.class,
    org.apache.sis.referencing.datum.DefaultEllipsoid.class,
    org.apache.sis.referencing.datum.DefaultPrimeMeridian.class,
    org.apache.sis.referencing.cs.AbstractCS.class
})
@UseLegacyMetadata
public class AbstractIdentifiedObject extends FormattableObject implements IdentifiedObject,
        Formattable, LenientComparable, Deprecable, Serializable
{
    /**
     * Serial number for inter-operability with different versions.
     */
    private static final long serialVersionUID = -5173281694258483264L;

    /**
     * Optional key which can be given to the {@linkplain #AbstractIdentifiedObject(Map) constructor} for specifying
     * the locale to use for producing error messages. Notes:
     *
     * <ul>
     *   <li>The locale is not stored in any {@code AbstractIdentifiedObject} property;
     *       its value is ignored if no error occurred at construction time.</li>
     *   <li>The locale is used on a <em>best effort</em> basis;
     *       not all error messages may be localized.</li>
     * </ul>
     */
    public static final String LOCALE_KEY = Errors.LOCALE_KEY;

    /**
     * Optional key which can be given to the {@linkplain #AbstractIdentifiedObject(Map) constructor}
     * for specifying the object is deprecated. If deprecated, then the replacement should be specified
     * in the {@linkplain #getRemarks() remarks}.
     *
     * <h4>Example</h4>
     * "superseded by code XYZ".
     *
     * @since 0.6
     */
    public static final String DEPRECATED_KEY = "deprecated";

    /**
     * Key for the <code>{@value}</code> property to be given to the
     * {@code ObjectFactory.createFoo(Map, ...)} methods.
     * This is used for setting the value to be returned by {@link #getDomains()}.
     */
    static final String DOMAINS_KEY = "domains";

    /**
     * The name for this object or code. Shall never be {@code null}.
     *
     * <p><b>Consider this field as final!</b>
     * This field is modified only at unmarshalling time by {@code Names.add(Identifier)}.</p>
     *
     * @see #getName()
     * @see #getNames()
     */
    @SuppressWarnings("serial")         // Most SIS implementations are serializable.
    private ReferenceIdentifier name;

    /**
     * An alternative name by which this object is identified, or {@code null} if none.
     * We must be prepared to handle either null or an empty set for "no alias" because
     * we may get both on unmarshalling.
     *
     * <p><b>Consider this field as final!</b>
     * This field is modified only at unmarshalling time by {@code Names.add(Identifier)}.</p>
     */
    @SuppressWarnings("serial")         // Most SIS implementations are serializable.
    private Collection<GenericName> alias;

    /**
     * An identifier which references elsewhere the object's defining information.
     * Alternatively, an identifier by which this object can be referenced.
     *
     * <p><b>Consider this field as final!</b>
     * This field is modified only at unmarshalling time by {@link #setIdentifier(Code)}</p>
     *
     * @see #getIdentifiers()
     * @see #getIdentifier()
     */
    @SuppressWarnings("serial")         // Most SIS implementations are serializable.
    private Set<ReferenceIdentifier> identifiers;

    /**
     * Scope and area for which this object is valid, or {@code null} if none.
     * We must be prepared to handle either null or an empty set for "domains"
     * because we may get both on unmarshalling.
     *
     * <p><b>Consider this field as final!</b>
     * This field is modified only at unmarshalling time by {@link #setDomainScope(InternationalString)}
     * and {@link #setDomainExtent(Extent)}.</p>
     *
     * @see #getDomains()
     */
    @SuppressWarnings("serial")         // Most SIS implementations are serializable.
    private Collection<DefaultObjectDomain> domains;

    /**
     * Comments on or information about this object, or {@code null} if none.
     *
     * <p><b>Consider this field as final!</b>
     * This field is modified only at unmarshalling time by {@link #setRemarks(InternationalString)}</p>
     *
     * @see #getRemarks()
     */
    @SuppressWarnings("serial")         // Most SIS implementations are serializable.
    @XmlElement(name = "remarks")
    private InternationalString remarks;

    /**
     * {@code true} if this object is deprecated.
     */
    private final boolean deprecated;

    /**
     * The cached hash code value, or 0 if not yet computed. This field is calculated only when
     * first needed. We do not declare it {@code volatile} because it is not a big deal if this
     * field is calculated many time, and the same value should be produced by all computations.
     * The only possible outdated value is 0, which is okay.
     */
    private transient int hashCode;

    /**
     * Constructs an object from the given properties. Keys are strings from the table below.
     * The map given in argument shall contain an entry at least for the
     * {@value org.opengis.referencing.IdentifiedObject#NAME_KEY} or
     * {@value org.opengis.metadata.Identifier#CODE_KEY} key.
     * Other properties listed in the table below are optional.
     * Some properties are shortcuts discussed below the table.
     *
     * <table class="sis">
     *   <caption>Recognized properties (non exhaustive list)</caption>
     *   <tr>
     *     <th>Property name</th>
     *     <th>Value type</th>
     *     <th>Returned by</th>
     *   </tr><tr>
     *     <td>{@value org.opengis.referencing.IdentifiedObject#NAME_KEY}</td>
     *     <td>{@link ReferenceIdentifier} or {@link String}</td>
     *     <td>{@link #getName()}</td>
     *   </tr><tr>
     *     <td>{@value org.opengis.metadata.Identifier#AUTHORITY_KEY}</td>
     *     <td>{@link String} or {@link Citation}</td>
     *     <td>{@link NamedIdentifier#getAuthority()} on the {@linkplain #getName() name}</td>
     *   </tr><tr>
     *     <td>{@value org.opengis.metadata.Identifier#CODE_KEY}</td>
     *     <td>{@link String}</td>
     *     <td>{@link NamedIdentifier#getCode()} on the {@linkplain #getName() name}</td>
     *   </tr><tr>
     *     <td>{@value org.opengis.referencing.ReferenceIdentifier#CODESPACE_KEY}</td>
     *     <td>{@link String}</td>
     *     <td>{@link NamedIdentifier#getCodeSpace()} on the {@linkplain #getName() name}</td>
     *   </tr><tr>
     *     <td>{@value org.opengis.referencing.ReferenceIdentifier#VERSION_KEY}</td>
     *     <td>{@link String}</td>
     *     <td>{@link NamedIdentifier#getVersion()} on the {@linkplain #getName() name}</td>
     *   </tr><tr>
     *     <td>"description"</td>
     *     <td>{@link String}</td>
     *     <td>{@link NamedIdentifier#getDescription()} on the {@linkplain #getName() name}</td>
     *   </tr><tr>
     *     <td>{@value org.opengis.referencing.IdentifiedObject#ALIAS_KEY}</td>
     *     <td>{@link GenericName} or {@link CharSequence} (optionally as array)</td>
     *     <td>{@link #getAlias()}</td>
     *   </tr><tr>
     *     <td>{@value org.opengis.referencing.IdentifiedObject#IDENTIFIERS_KEY}</td>
     *     <td>{@link ReferenceIdentifier} (optionally as array)</td>
     *     <td>{@link #getIdentifiers()}</td>
     *   </tr><tr>
     *     <td>"domains"</td>
     *     <td>{@link DefaultObjectDomain} (optionally as array)</td>
     *     <td>{@link #getDomains()}</td>
     *   </tr><tr>
     *     <td>{@value org.opengis.referencing.ReferenceSystem#SCOPE_KEY}</td>
     *     <td>{@link String} or {@link InternationalString}</td>
     *     <td>{@link DefaultObjectDomain#getScope()} on the {@linkplain #getDomains() domain}</td>
     *   </tr><tr>
     *     <td>{@value org.opengis.referencing.ReferenceSystem#DOMAIN_OF_VALIDITY_KEY}</td>
     *     <td>{@link Extent}</td>
     *     <td>{@link DefaultObjectDomain#getDomainOfValidity()} on the {@linkplain #getDomains() domain}</td>
     *   </tr><tr>
     *     <td>{@value org.opengis.referencing.IdentifiedObject#REMARKS_KEY}</td>
     *     <td>{@link InternationalString} or {@link String}</td>
     *     <td>{@link #getRemarks()}</td>
     *   </tr><tr>
     *     <td>{@value #DEPRECATED_KEY}</td>
     *     <td>{@link Boolean}</td>
     *     <td>{@link #isDeprecated()}</td>
     *   </tr><tr>
     *     <td>{@value #LOCALE_KEY}</td>
     *     <td>{@link Locale}</td>
     *     <td>(none)</td>
     *   </tr>
     * </table>
     *
     * <h4>Shortcuts</h4>
     * The {@code "authority"}, {@code "code"}, {@code "codespace"} and {@code "version"} properties
     * are shortcuts for building a name. Their values are ignored if the {@code "name"} property is
     * already associated to an {@link Identifier} value instead of a {@link String}.  Likewise, the
     * {@code "scope"} and {@code "domainOfValidity"} shortcuts are ignored if the {@code "domains"}
     * property is provided.
     *
     * <h4>Localization</h4>
     * All localizable attributes like {@code "remarks"} may have a language and country code suffix.
     * For example, the {@code "remarks_fr"} property stands for remarks in {@linkplain Locale#FRENCH French} and
     * the {@code "remarks_fr_CA"} property stands for remarks in {@linkplain Locale#CANADA_FRENCH French Canadian}.
     * They are convenience properties for building the {@code InternationalString} value.
     *
     * <p>The {@code "locale"} property applies only in case of exception for formatting the error message, and
     * is used only on a <em>best effort</em> basis. The locale is discarded after successful construction
     * since localizations are applied by the {@link InternationalString#toString(Locale)} method.</p>
     *
     * <h4>Properties map versus explicit arguments</h4>
     * Generally speaking, information provided in the {@code properties} map are considered ignorable metadata
     * while information provided in explicit arguments to the sub-class constructors have an impact on coordinate
     * transformation results. See {@link #equals(Object, ComparisonMode)} for more information.
     *
     * @param  properties  the properties to be given to this identified object.
     * @throws IllegalArgumentException if a property has an invalid value.
     */
    public AbstractIdentifiedObject(final Map<String,?> properties) throws IllegalArgumentException {
        ensureNonNull("properties", properties);

        // ----------------------------
        // "name": String or Identifier
        // ----------------------------
        Object value = properties.get(NAME_KEY);
        if (value == null || value instanceof String) {
            if (value == null && properties.get(Identifier.CODE_KEY) == null) {
                throw new IllegalArgumentException(Errors.forProperties(properties)
                        .getString(Errors.Keys.MissingValueForProperty_1, NAME_KEY));
            }
            name = new NamedIdentifier(PropertiesConverter.convert(properties));
        } else if (value instanceof ReferenceIdentifier) {
            name = (ReferenceIdentifier) value;
        } else {
            throw illegalPropertyType(properties, NAME_KEY, value);
        }

        // -------------------------------------------------------------------
        // "alias": CharSequence, CharSequence[], GenericName or GenericName[]
        // -------------------------------------------------------------------
        value = properties.get(ALIAS_KEY);
        final GenericName[] names;
        try {
            final DefaultNameFactory factory = DefaultNameFactory.provider();
            names = factory.toGenericNames(value);
        } catch (ClassCastException e) {
            throw (IllegalArgumentException) illegalPropertyType(properties, ALIAS_KEY, value).initCause(e);
        }
        alias = immutableSet(true, names);

        // -----------------------------------------
        // "identifiers": Identifier or Identifier[]
        // -----------------------------------------
        value = properties.get(IDENTIFIERS_KEY);
        if (value instanceof ReferenceIdentifier) {
            identifiers = Collections.singleton((ReferenceIdentifier) value);
        } else if (value instanceof ReferenceIdentifier[]) {
            identifiers = immutableSet(true, (ReferenceIdentifier[]) value);
        } else if (value != null) {
            throw illegalPropertyType(properties, IDENTIFIERS_KEY, value);
        }

        // -----------------------------------------
        // "domains": ObjectDomain or ObjectDomain[]
        // -----------------------------------------
        value = properties.get(DOMAINS_KEY);
        if (value instanceof DefaultObjectDomain) {
            domains = Collections.singleton((DefaultObjectDomain) value);
        } else if (value instanceof DefaultObjectDomain[]) {
            domains = immutableSet(true, (DefaultObjectDomain[]) value);
        } else if (value != null) {
            throw illegalPropertyType(properties, DOMAINS_KEY, value);
        } else {
            // Compatibility with previous way to specify domain.
            final InternationalString scope = Types.toInternationalString(properties, ReferenceSystem.SCOPE_KEY);
            final Extent domainOfValidity = Containers.property(properties, ReferenceSystem.DOMAIN_OF_VALIDITY_KEY, Extent.class);
            if (scope != null || domainOfValidity != null) {
                domains = Collections.singleton(new DefaultObjectDomain(scope, domainOfValidity));
            }
        }

        // ----------------------------------------
        // "remarks": String or InternationalString
        // ----------------------------------------
        remarks = Types.toInternationalString(properties, REMARKS_KEY);

        // ---------------------
        // "deprecated": Boolean
        // ---------------------
        value = properties.get(DEPRECATED_KEY);
        if (value == null) {
            deprecated = false;
        } else if (value instanceof Boolean) {
            deprecated = (Boolean) value;
        } else {
            throw illegalPropertyType(properties, DEPRECATED_KEY, value);
        }
    }

    /**
     * Returns the exception to be thrown when a property is of illegal type.
     */
    private static IllegalArgumentException illegalPropertyType(
            final Map<String,?> properties, final String key, final Object value)
    {
        return new IllegalArgumentException(Errors.forProperties(properties)
                .getString(Errors.Keys.IllegalPropertyValueClass_2, key, value.getClass()));
    }

    /**
     * Constructs a new identified object with the same values as the specified one.
     * This copy constructor provides a way to convert an arbitrary implementation into a SIS one or a
     * user-defined one (as a subclass), usually in order to leverage some implementation-specific API.
     *
     * <p>This constructor performs a shallow copy, i.e. the properties are not cloned.</p>
     *
     * @param object  the object to shallow copy.
     */
    protected AbstractIdentifiedObject(final IdentifiedObject object) {
        name        =          object.getName();
        alias       = nonEmpty(object.getAlias()); // Favor null for empty set in case it is not Collections.EMPTY_SET
        identifiers = nonEmpty(object.getIdentifiers());
        domains     = nonEmpty(Legacy.getDomains(object));
        remarks     =          object.getRemarks();
        deprecated  = (object instanceof Deprecable) ? ((Deprecable) object).isDeprecated() : false;
    }

    /**
     * Returns a SIS identified object implementation with the values of the given arbitrary implementation.
     * This method performs the first applicable action in the following choices:
     *
     * <ul>
     *   <li>If the given object is {@code null}, then this method returns {@code null}.</li>
     *   <li>Otherwise if the given object is an instance of
     *       {@link org.opengis.referencing.crs.CoordinateReferenceSystem},
     *       {@link org.opengis.referencing.cs.CoordinateSystem},
     *       {@link org.opengis.referencing.cs.CoordinateSystemAxis},
     *       {@link org.opengis.referencing.datum.Datum},
     *       {@link org.opengis.referencing.datum.Ellipsoid},
     *       {@link org.opengis.referencing.datum.PrimeMeridian},
     *       {@link org.opengis.referencing.operation.OperationMethod},
     *       {@link org.opengis.referencing.operation.CoordinateOperation},
     *       {@link org.opengis.parameter.ParameterDescriptor} or
     *       {@link org.opengis.parameter.ParameterDescriptorGroup},
     *       then this method delegates to the {@code castOrCopy(…)} method of the corresponding SIS subclass.
     *       Note that if the given object implements more than one of the above-cited interfaces,
     *       then the {@code castOrCopy(…)} method to be used is unspecified.</li>
     *   <li>Otherwise if the given object is already an instance of
     *       {@code AbstractIdentifiedObject}, then it is returned unchanged.</li>
     *   <li>Otherwise a new {@code AbstractIdentifiedObject} instance is created using the
     *       {@linkplain #AbstractIdentifiedObject(IdentifiedObject) copy constructor} and returned.
     *       Note that this is a <em>shallow</em> copy operation, because the other
     *       properties contained in the given object are not recursively copied.</li>
     * </ul>
     *
     * @param  object  the object to get as a SIS implementation, or {@code null} if none.
     * @return a SIS implementation containing the values of the given object (may be the
     *         given object itself), or {@code null} if the argument was null.
     */
    public static AbstractIdentifiedObject castOrCopy(final IdentifiedObject object) {
        return SubTypes.castOrCopy(object);
    }

    /**
     * Returns the GeoAPI interface implemented by this class.
     * This information is part of the data compared by {@link #equals(Object, ComparisonMode)}.
     *
     * <p>The default implementation returns {@code IdentifiedObject.class}.
     * Subclasses implementing a more specific GeoAPI interface shall override this method.</p>
     *
     * <h4>Invariants</h4>
     * The following invariants must hold for all {@code AbstractIdentifiedObject} instances:
     * <ul>
     *   <li><code>getInterface().{@linkplain Class#isInstance(Object) isInstance}(this)</code>
     *       shall return {@code true}.</li>
     *   <li>If {@code A.getClass() == B.getClass()} is {@code true}, then
     *       {@code A.getInterface() == B.getInterface()} shall be {@code true}.
     *       Note that the converse does not need to hold.</li>
     * </ul>
     *
     * @return the GeoAPI interface implemented by this class.
     */
    public Class<? extends IdentifiedObject> getInterface() {
        return IdentifiedObject.class;
    }

    /**
     * Returns the primary name by which this object is identified.
     *
     * @return the primary name.
     *
     * @see IdentifiedObjects#getName(IdentifiedObject, Citation)
     */
    @Override
    public ReferenceIdentifier getName() {
        return name;
    }

    /**
     * Returns alternative names by which this object is identified.
     *
     * @return the aliases, or an empty collection if there is none.
     *
     * @see #getName()
     */
    @Override
    public Collection<GenericName> getAlias() {
        return nonNull(alias);          // Needs to be null-safe because we may have a null value on unmarshalling.
    }

    /**
     * Returns identifiers which references elsewhere the object's defining information.
     * Alternatively, identifiers by which this object can be referenced.
     *
     * @return this object identifiers, or an empty set if there is none.
     *
     * @see IdentifiedObjects#getIdentifier(IdentifiedObject, Citation)
     */
    @Override
    public Set<ReferenceIdentifier> getIdentifiers() {
        return nonNull(identifiers);    // Needs to be null-safe because we may have a null value on unmarshalling.
    }

    /**
     * Returns the usage of this CRS-related object.
     * The domain includes a scope (description of the primary purpose of this object) together
     * with a domain of validity (spatial and temporal extent in which the object can be used).
     *
     * @return scopes and domains of validity of this object.
     *
     * @since 1.4
     */
    public Collection<DefaultObjectDomain> getDomains() {
        return nonNull(domains);
    }

    /**
     * Returns a narrative explanation of the role of this object.
     *
     * <h4>Default value</h4>
     * The default implementation returns the {@linkplain ImmutableIdentifier#getDescription() description}
     * provided by this object's {@linkplain #getName() name}.
     *
     * @return a narrative explanation of the role of this object.
     *
     * @see ImmutableIdentifier#getDescription()
     *
     * @since 0.6
     */
<<<<<<< HEAD
    @XmlElement(name = "description")
    public InternationalString getDescription() {
        final ReferenceIdentifier name = getName();
        if (name instanceof ImmutableIdentifier) {
            return ((ImmutableIdentifier) name).getDescription();
        }
        if (name instanceof DefaultIdentifier) {
            return ((DefaultIdentifier) name).getDescription();
        }
        return null;
=======
    public Optional<InternationalString> getDescription() {
        return Optional.ofNullable((name != null) ? name.getDescription() : null);
>>>>>>> 01b0b23c
    }

    /**
     * Returns comments on or information about this object, including data source information.
     * If this object {@linkplain #isDeprecated() is deprecated}, then the remarks should give
     * indication about the replacement (e.g. <q>superceded by …</q>).
     *
     * @return the remarks, or {@code null} if none.
     */
    @Override
    public InternationalString getRemarks() {
        return remarks;
    }

    /**
     * Returns {@code true} if this object is deprecated. Deprecated objects exist in some
     * {@linkplain org.opengis.referencing.AuthorityFactory authority factories} like the EPSG database.
     * If this method returns {@code true}, then the {@linkplain #getRemarks() remarks} should give
     * indication about the replacement (e.g. <q>superceded by …</q>).
     *
     * @return {@code true} if this object is deprecated.
     */
    @Override
    public boolean isDeprecated() {
        return deprecated;
    }

    /**
     * Returns {@code true} if either the {@linkplain #getName() primary name} or at least
     * one {@linkplain #getAlias() alias} matches the given string according heuristic rules.
     * The default implementation returns {@code true} if the given {@code name} is equal,
     * ignoring aspects documented below, to one of the following names:
     *
     * <ul>
     *   <li>The {@linkplain #getName() primary name}'s {@linkplain NamedIdentifier#getCode() code}
     *       (without {@linkplain NamedIdentifier#getCodeSpace() codespace}).</li>
     *   <li>Any {@linkplain #getAlias() alias}'s {@linkplain NamedIdentifier#tip() tip}
     *       (without {@linkplain NamedIdentifier#scope() scope} and namespace).</li>
     * </ul>
     *
     * The comparison ignores the following aspects:
     * <ul>
     *   <li>Lower/upper cases.</li>
     *   <li>Some Latin diacritical signs (e.g. {@code "Réunion"} and {@code "Reunion"} are considered equal).</li>
     *   <li>All characters that are not {@linkplain Character#isLetterOrDigit(int) letters or digits}
     *       (e.g. {@code "Mercator (1SP)"} and {@code "Mercator_1SP"} are considered equal).</li>
     *   <li>Namespaces or scopes, because this method is typically invoked with either the value of another
     *       <code>IdentifiedObject.getName().getCode()</code> or with the <i>Well Known Text</i> (WKT)
     *       projection or parameter name.</li>
     * </ul>
     *
     * <h4>Usage</h4>
     * This method is invoked by SIS when comparing in {@link ComparisonMode#IGNORE_METADATA IGNORE_METADATA} mode
     * two objects that can be differentiated only by some identifier (name or alias), like
     * {@linkplain org.apache.sis.referencing.cs.DefaultCoordinateSystemAxis coordinate system axes},
     * {@linkplain org.apache.sis.referencing.datum.AbstractDatum datum},
     * {@linkplain org.apache.sis.parameter.DefaultParameterDescriptor parameters} and
     * {@linkplain org.apache.sis.referencing.operation.DefaultOperationMethod operation methods}.
     * See {@link #equals(Object, ComparisonMode)} for more information.
     *
     * <p>This method is also invoked when searching a parameter or operation method for a given name.
     * For example, the same projection is known as {@code "Mercator (variant A)"} (the primary name according EPSG)
     * and {@code "Mercator (1SP)"} (the legacy name prior EPSG 7.6). Since the latter is still in frequent use, SIS
     * accepts it as an alias of the <cite>Mercator (variant A)</cite> projection.</p>
     *
     * <h4>Overriding by subclasses</h4>
     * Some subclasses add more flexibility to the comparisons:
     * <ul>
     *   <li>{@linkplain org.apache.sis.referencing.cs.DefaultCoordinateSystemAxis#isHeuristicMatchForName(String)
     *       Comparisons of coordinate system axis names} consider {@code "Lat"}, {@code "Latitude"} and
     *       {@code "Geodetic latitude"} as synonymous, and likewise for longitude.</li>
     *   <li>{@linkplain org.apache.sis.referencing.datum.AbstractDatum#isHeuristicMatchForName(String)
     *       Comparisons of datum names} ignore the {@code "D_"} prefix, if any.
     *       This prefix appears in ESRI datum name (e.g. {@code "D_WGS_1984"}).</li>
     *   <li>{@linkplain org.apache.sis.referencing.datum.DefaultGeodeticDatum#isHeuristicMatchForName(String)
     *       Comparisons of geodetic reference frame names} may ignore the prime meridian name, if any.
     *       Example: <q>(Paris)</q> in <q>Nouvelle Triangulation Française (Paris)</q>.</li>
     * </ul>
     *
     * <h4>Future evolutions</h4>
     * This method implements recommendations from the
     * <a href="http://docs.opengeospatial.org/is/12-063r5/12-063r5.html#139">WKT 2 specification §B.5.2</a>,
     * together with heuristic rules learned from experience while trying to provide inter-operability
     * with different data producers. Those rules may be adjusted in any future SIS version according experience
     * gained while working with more data producers.
     *
     * @param  name  the name to compare with the object name or aliases.
     * @return {@code true} if the primary name or at least one alias matches the specified {@code name}.
     *
     * @see IdentifiedObjects#isHeuristicMatchForName(IdentifiedObject, String)
     * @see org.apache.sis.util.Characters.Filter#LETTERS_AND_DIGITS
     */
    public boolean isHeuristicMatchForName(final String name) {
        return NameToIdentifier.isHeuristicMatchForName(this.name, alias, name, NameToIdentifier.Simplifier.DEFAULT);
    }

    /**
     * Compares this object with the given object for equality.
     * The strictness level is controlled by the second argument,
     * from stricter to more permissive values:
     *
     * <table class="sis">
     *   <caption>Description of comparison modes</caption>
     *   <tr><th>Mode</th><th>Description</th></tr>
     *   <tr><td>{@link ComparisonMode#STRICT STRICT}:</td>
     *        <td>Verifies if the two objects are of the same {@linkplain #getClass() class}
     *            and compares all public properties, including SIS-specific (non standard) properties.</td></tr>
     *   <tr><td>{@link ComparisonMode#BY_CONTRACT BY_CONTRACT}:</td>
     *       <td>Verifies if the two objects implement the same {@linkplain #getInterface() GeoAPI interface}
     *           and compares all properties defined by that interface ({@linkplain #getName() name},
     *           {@linkplain #getIdentifiers() identifiers}, {@linkplain #getRemarks() remarks}, <i>etc</i>).
     *           The two objects do not need to be instances of the same implementation class
     *           and SIS-specific properties are ignored.</td></tr>
     *   <tr><td>{@link ComparisonMode#IGNORE_METADATA IGNORE_METADATA}:</td>
     *       <td>Compares only the properties relevant to coordinate transformations. Generally speaking, the content
     *           of the {@code properties} map given at {@linkplain #AbstractIdentifiedObject(Map) construction time}
     *           is considered ignorable metadata while the explicit arguments given to the constructor (if any) are
     *           considered non-ignorable. Note that there is some exceptions to this rule of thumb — see
     *           <cite>When object name matter</cite> below.</td></tr>
     *   <tr><td>{@link ComparisonMode#APPROXIMATE APPROXIMATE}:</td>
     *       <td>Same as {@code IGNORE_METADATA}, with some tolerance threshold on numerical values.</td></tr>
     *   <tr><td>{@link ComparisonMode#ALLOW_VARIANT ALLOW_VARIANT}:</td>
     *       <td>Same as {@code APPROXIMATE}, but ignores coordinate system axes.</td></tr>
     *   <tr><td>{@link ComparisonMode#DEBUG DEBUG}:</td>
     *        <td>Special mode for figuring out why two objects expected to be equal are not.</td></tr>
     * </table>
     *
     * The main guideline is that if {@code sourceCRS.equals(targetCRS, IGNORE_METADATA)} returns {@code true},
     * then the transformation from {@code sourceCRS} to {@code targetCRS} should be the identity transform
     * even if the two CRS do not have the same name.
     *
     * <h4>When object name matter</h4>
     * Some subclasses (especially
     * {@link org.apache.sis.referencing.cs.DefaultCoordinateSystemAxis},
     * {@link org.apache.sis.referencing.datum.AbstractDatum} and
     * {@link org.apache.sis.parameter.DefaultParameterDescriptor}) will compare the
     * {@linkplain #getName() name} even in {@code IGNORE_METADATA} mode,
     * because objects of those types with different names have completely different meaning.
     * For example, nothing differentiate the {@code "semi_major"} and {@code "semi_minor"} parameters except the name.
     * The name comparison may be lenient however, i.e. the rules may accept a name matching an alias.
     * See {@link #isHeuristicMatchForName(String)} for more information.
     *
     * <h4>Conformance to the <code>equals(Object)</code> method contract</h4>
     * {@link ComparisonMode#STRICT} is the only mode compliant with the {@link Object#equals(Object)} contract.
     * For all other modes, the comparison is not guaranteed to be <i>symmetric</i> neither <i>transitive</i>.
     * See {@link LenientComparable#equals(Object, ComparisonMode) LenientComparable} for more information.
     *
     * @param  object  the object to compare to {@code this}.
     * @param  mode    the strictness level of the comparison.
     * @return {@code true} if both objects are equal according the given comparison mode.
     *
     * @see #computeHashCode()
     * @see org.apache.sis.util.Utilities#deepEquals(Object, Object, ComparisonMode)
     */
    @Override
    public boolean equals(final Object object, final ComparisonMode mode) {
        if (object == null) {
            return false;
        }
        switch (mode) {
            case STRICT: {
                if (getClass() != object.getClass()) {
                    return false;
                }
                final AbstractIdentifiedObject that = (AbstractIdentifiedObject) object;
                /*
                 * If the hash codes were cached for both objects, opportunistically compare them.
                 * This is an efficient way to quickly check if the two objects are different
                 * before the more extensive check below.
                 */
                if (mode == ComparisonMode.STRICT) {
                    final int tc = hashCode;
                    if (tc != 0) {
                        final int oc = that.hashCode;
                        if (oc != 0 && tc != oc) {
                            return false;
                        }
                    }
                }
                return deprecated == that.deprecated &&
                       Objects.equals(name, that.name) &&
                       nonNull(alias).equals(nonNull(that.alias)) &&
                       nonNull(identifiers).equals(nonNull(that.identifiers)) &&
                       nonNull(domains).equals(nonNull(that.domains)) &&
                       Objects.equals(remarks, that.remarks);
            }
            case BY_CONTRACT: {
                if (!implementsSameInterface(object)) {
                    return false;
                }
                final IdentifiedObject that = (IdentifiedObject) object;
                return deepEquals(getName(),        that.getName(),        mode) &&
                       deepEquals(getAlias(),       that.getAlias(),       mode) &&
                       deepEquals(getIdentifiers(), that.getIdentifiers(), mode) &&
                       deepEquals(getDomains(),     Legacy.getDomains(that), mode) &&
                       deepEquals(getRemarks(),     that.getRemarks(),     mode);
            }
            case IGNORE_METADATA:
            case APPROXIMATE:
            case ALLOW_VARIANT:
            case DEBUG: {
                return implementsSameInterface(object);
            }
            default: {
                throw new IllegalArgumentException(Errors.format(
                        Errors.Keys.UnknownEnumValue_2, ComparisonMode.class, mode));
            }
        }
    }

    /**
     * Returns {@code true} if the given object implements the same GeoAPI interface as this object.
     */
    private boolean implementsSameInterface(final Object object) {
        final Class<? extends IdentifiedObject> type = getInterface();
        if (object instanceof AbstractIdentifiedObject) {
            return ((AbstractIdentifiedObject) object).getInterface() == type;
        }
        /*
         * Fallback for non-SIS implementations.
         */
        if (type.isInstance(object)) {
            final Class<? extends IdentifiedObject>[] t = Classes.getLeafInterfaces(object.getClass(), type);
            if (t.length == 1 && t[0] == type) {
                return true;
            }
        }
        return false;
    }

    /**
     * Compares the specified object with this object for equality.
     * This method is implemented as below (omitting assertions):
     *
     * {@snippet lang="java" :
     *     return equals(other, ComparisonMode.STRICT);
     *     }
     *
     * Subclasses shall override {@link #equals(Object, ComparisonMode)} instead of this method.
     *
     * @param  object  the other object (may be {@code null}).
     * @return {@code true} if both objects are equal.
     */
    @Override
    public final boolean equals(final Object object) {
        final boolean eq = equals(object, ComparisonMode.STRICT);
        // If objects are equal, then they must have the same hash code value.
        assert !eq || hashCode() == object.hashCode() : this;
        return eq;
    }

    /**
     * Returns a hash value for this identified object. Two {@code AbstractIdentifiedObject} instances
     * for which {@link #equals(Object)} returns {@code true} shall have the same hash code value, if
     * the hash codes are computed on the same JVM instance for both objects. The hash code value is
     * <em>not</em> guaranteed to be stable between different versions of the Apache SIS library, or
     * between libraries running on different JVM.
     *
     * <h4>Implementation note</h4>
     * This method invokes {@link #computeHashCode()} when first needed, then caches the result.
     * Subclasses shall override {@link #computeHashCode()} instead of this method.
     *
     * @return the hash code value. This value may change in any future Apache SIS version.
     * @throws AssertionError if assertions are enabled and the value computed by {@link #computeHashCode()} changed.
     */
    @Override
    public final int hashCode() {                       // No need to synchronize; ok if invoked twice.
        int hash = hashCode;
        if (hash == 0) {
            hash = Long.hashCode(computeHashCode());
            if (hash == 0) {
                hash = -1;
            }
            hashCode = hash;
        }
        assert hash == -1 || hash == Long.hashCode(computeHashCode()) : hash;
        return hash;
    }

    /**
     * Invoked by {@link #hashCode()} for computing the hash code when first needed.
     * This method is invoked at most once in normal execution, or an arbitrary number of times if Java
     * assertions are enabled. The hash code value shall never change during the whole lifetime of this
     * object in a JVM. The hash code value does not need to be the same in two different executions of
     * the JVM.
     *
     * <h4>Overriding</h4>
     * Subclasses can override this method for using more properties in hash code calculation.
     * All {@code computeHashCode()} methods shall invoke {@code super.computeHashCode()},
     * <strong>not</strong> {@code hashCode()}. Example:
     *
     * {@snippet lang="java" :
     *     @Override
     *     protected long computeHashCode() {
     *         return super.computeHashCode() + 31 * Objects.hash(myProperties);
     *     }
     * }
     *
     * @return the hash code value. This value may change in any future Apache SIS version.
     */
    protected long computeHashCode() {
        return Objects.hash(name, nonNull(alias), nonNull(identifiers), nonNull(domains), deprecated, remarks)
                ^ getInterface().hashCode();
    }

    /**
     * Formats the inner part of the <i>Well Known Text</i> (WKT) representation for this object.
     * The default implementation writes the following elements:
     *
     * <ul>
     *   <li>The object {@linkplain #getName() name}.</li>
     * </ul>
     *
     * Keywords and metadata (scope, extent, identifier and remarks) shall not be formatted here.
     * For example if this formattable element is for a {@code GeodeticCRS[…]} element,
     * then subclasses shall write the content starting at the insertion point shown below:
     *
     * <div class="horizontal-flow">
     * <div><p><b>WKT example</b></p>
     * <pre class="text">
     *   GeodeticCRS["WGS 84", ID["EPSG", 4326]]
     *                       ↑
     *               (insertion point)</pre>
     * </div><div>
     * <p><b>Java code example</b></p>
     * {@snippet lang="java" :
     *     @Override
     *     protected String formatTo(final Formatter formatter) {
     *         super.formatTo(formatter);
     *         // ... write the elements at the insertion point ...
     *         return "GeodeticCRS";
     *     }
     * }
     * </div></div>
     *
     * <h4>Formatting non-standard WKT</h4>
     * If the implementation cannot represent this object without violating some WKT constraints,
     * it can uses its own (non-standard) keywords but shall declare that it did so by invoking one
     * of the {@link Formatter#setInvalidWKT(IdentifiedObject, Exception) Formatter.setInvalidWKT(…)}
     * methods.
     *
     * <p>Alternatively, the implementation may also have no WKT keyword for this object.
     * In such case, this method shall return {@code null}.</p>
     *
     * @param  formatter  the formatter where to format the inner content of this WKT element.
     * @return the {@linkplain org.apache.sis.io.wkt.KeywordCase#CAMEL_CASE CamelCase} keyword
     *         for the WKT element, or {@code null} if unknown.
     *
     * @see <a href="http://docs.opengeospatial.org/is/12-063r5/12-063r5.html#21">WKT 2 specification §7</a>
     */
    @Override
    protected String formatTo(final Formatter formatter) {
        WKTUtilities.appendName(this, formatter, ElementKind.forType(getClass()));
        return null;
    }

    /**
     * Formats the name or identifier of this object using the provider formatter.
     * This method is invoked when an {@code IdentifiedObject} object is formatted
     * using the {@code "%s"} conversion specifier of {@link java.util.Formatter}.
     * Users don't need to invoke this method explicitly.
     *
     * <p>If the alternate flags is present (as in {@code "%#s"}), then this method
     * will format the identifier (if present) instead of the object name.</p>
     *
     * @param  formatter  the formatter in which to format this identified object.
     * @param  flags      whether to apply left alignment, use upper-case letters and/or use alternate form.
     * @param  width      minimal number of characters to write, padding with {@code ' '} if necessary.
     * @param  precision  maximal number of characters to write, or -1 if no limit.
     *
     * @see IdentifiedObjects#getName(IdentifiedObject, Citation)
     * @see IdentifiedObjects#getIdentifierOrName(IdentifiedObject)
     *
     * @since 1.1
     */
    @Override
    public void formatTo(final java.util.Formatter formatter, final int flags, final int width, final int precision) {
        final String value;
        if ((flags & FormattableFlags.ALTERNATE) != 0) {
            value = IdentifiedObjects.getIdentifierOrName(this);
        } else {
            value = IdentifiedObjects.getDisplayName(this, formatter.locale());
        }
        Strings.formatTo(formatter, flags, width, precision, value);
    }




    /*
     ┏━━━━━━━━━━━━━━━━━━━━━━━━━━━━━━━━━━━━━━━━━━━━━━━━━━━━━━━━━━━━━━━━━━━━━━━━━━━━━━━━━━┓
     ┃                                                                                  ┃
     ┃                               XML support with JAXB                              ┃
     ┃                                                                                  ┃
     ┃        The following methods are invoked by JAXB using reflection (even if       ┃
     ┃        they are private) or are helpers for other methods invoked by JAXB.       ┃
     ┃        Those methods can be safely removed if Geographic Markup Language         ┃
     ┃        (GML) support is not needed.                                              ┃
     ┃                                                                                  ┃
     ┗━━━━━━━━━━━━━━━━━━━━━━━━━━━━━━━━━━━━━━━━━━━━━━━━━━━━━━━━━━━━━━━━━━━━━━━━━━━━━━━━━━┛
     */

    /**
     * Constructs a new object in which every attributes are set to a null value.
     * <strong>This is not a valid object.</strong> This constructor is strictly
     * reserved to JAXB, which will assign values to the fields using reflection.
     */
    AbstractIdentifiedObject() {
        deprecated = false;
    }

    /**
     * The {@code gml:id}, which is mandatory. The current implementation searches for the first identifier,
     * regardless its authority. If no identifier is found, then the name or aliases are used. If none of the
     * above is found (which should not occur for valid objects), then this method returns {@code null}.
     *
     * <p>If an identifier or a name has been found, this method returns the concatenation of the following
     * elements separated by hyphens:</p>
     * <ul>
     *   <li>The code space in lower case, retaining only characters that are valid for Unicode identifiers.</li>
     *   <li>The object type as defined in OGC's URN (see {@link org.apache.sis.util.privy.DefinitionURI})</li>
     *   <li>The object code, retaining only characters that are valid for Unicode identifiers.</li>
     * </ul>
     *
     * Example: {@code "epsg-crs-4326"}.
     *
     * <p>The returned ID needs to be unique only in the XML document being marshalled.
     * Consecutive invocations of this method do not need to return the same value,
     * since it may depends on the marshalling context.</p>
     */
    @XmlID
    @XmlSchemaType(name = "ID")
    @XmlAttribute(name = "id", namespace = Namespaces.GML, required = true)
    @XmlJavaTypeAdapter(CollapsedStringAdapter.class)
    final String getID() {
        // Implementation is provided in the NameIterator class for reducing the size of
        // AbstractIdentifiedObject.class file in the common case where XML is not needed.
        return NameIterator.getID(this, name, alias, identifiers);
    }

    /**
     * Invoked by JAXB at unmarhalling time for specifying the value of the {@code gml:id} attribute.
     * That GML identifier is not actually stored in this {@code AbstractIdentifiedObject}
     * since we rather generate it dynamically from the ISO 19111 identifiers. But we still
     * need to declare that identifier to our unmarshaller context, in case it is referenced
     * from elsewhere in the XML document.
     */
    private void setID(final String id) {
        NameIterator.setID(this, id);
    }

    /**
     * Returns a single element from the {@code Set<Identifier>} collection, or {@code null} if none.
     * We have to define this method because ISO 19111 defines the {@code identifiers} property as a collection
     * while GML 3.2 defines it as a singleton.
     *
     * <p>This method searches for the following identifiers, in preference order:</p>
     * <ul>
     *   <li>The first identifier having a code that begin with {@code "urn:"}.</li>
     *   <li>The first identifier having a code that begin with {@code "http:"}.</li>
     *   <li>The first identifier, converted to the {@code "urn:} syntax if possible.</li>
     * </ul>
     */
    @XmlElement(required = true)
    final Code getIdentifier() {
        return Code.forIdentifiedObject(getClass(), identifiers);
    }

    /**
     * Invoked by JAXB at unmarshalling time for setting the identifier.
     * The identifier is temporarily stored in a map local to the unmarshalling process.
     */
    private void setIdentifier(final Code identifier) {
        if (identifiers != null) {
            propertyAlreadySet("setIdentifier", "identifier");
        } else if (identifier != null) {
            final ReferenceIdentifier id = identifier.getIdentifier();
            if (id != null) {
                identifiers = Collections.singleton(id);
                ScopedIdentifier<IdentifiedObject> key = new ScopedIdentifier<>(getInterface(), identifier.toString());
                key.store(IdentifiedObject.class, this, AbstractIdentifiedObject.class, "setIdentifier");
                if (key != (key = key.rename(identifier.code))) {
                    key.store(IdentifiedObject.class, this, null, null);        // Shorter form without codespace.
                }
            }
        }
    }

    /**
     * Returns the {@link #name} and all aliases which are also instance of {@link Identifier}.
     * The latter happen often in SIS implementation since many aliases are instance of {@link NamedIdentifier}.
     *
     * <p>The returned collection is <em>live</em>: adding elements in that collection will modify this
     * {@code AbstractIdentifiedObject} instance. This is needed for unmarshalling with JAXB and should not
     * be used in other context.</p>
     *
     * <h4>Why there is no <code>setNames(…)</code> method</h4>
     * Some JAXB implementations never invoke setter method for collections. Instead, they invoke the getter and
     * add directly the identifiers in the returned collection. Whether JAXB will perform or not a final call to
     * {@code setNames(…)} is JAXB-implementation dependent (JDK7 does but JDK6 and JDK8 do not).
     * It seems a more portable approach (at least for JAXB reference implementations) to design our class
     * without setter method, in order to have the same behavior on all supported JDK versions.
     *
     * @see <a href="https://java.net/jira/browse/JAXB-488">JAXB-488</a>
     */
    @XmlElement(name = "name", required = true)
    final Collection<ReferenceIdentifier> getNames() {
        return new Names();
    }

    /**
     * A writable view over the {@linkplain AbstractIdentifiedObject#getName() name} of the enclosing object followed
     * by all {@linkplain AbstractIdentifiedObject#getAlias() aliases} which are instance of {@link Identifier}.
     * Used by JAXB only at (un)marshalling time because GML merges the name and aliases in a single {@code <gml:name>}
     * property.
     *
     * <h4>Why we do not use {@code Identifier[]} array instead</h4>
     * It would be easier to define a {@code getNames()} method returning all identifiers in an array, and let JAXB
     * invoke {@code setNames(Identifier[])} at unmarshalling time.  But methods expecting an array in argument are
     * invoked by JAXB only after the full element has been unmarshalled. For some {@code AbstractIdentifiedObject}
     * subclasses, this is too late. For example, {@code DefaultOperationMethod} may need to know the operation name
     * before to parse the parameters.
     */
    private final class Names extends AbstractCollection<ReferenceIdentifier> {
        /**
         * Invoked by JAXB before to write in the collection at unmarshalling time.
         * Do nothing since our object is already empty.
         */
        @Override
        public void clear() {
        }

        /**
         * Returns the number of name and aliases that are instance of {@link Identifier}.
         */
        @Override
        public int size() {
            return NameIterator.count(AbstractIdentifiedObject.this);
        }

        /**
         * Returns an iterator over the name and aliases that are instance of {@link Identifier}.
         */
        @Override
        public Iterator<ReferenceIdentifier> iterator() {
            return new NameIterator(AbstractIdentifiedObject.this);
        }

        /**
         * Invoked by JAXB at unmarshalling time for each identifier. The first identifier will be taken
         * as the name and all other identifiers (if any) as aliases.
         *
         * <p>Some (but not all) JAXB implementations never invoke setter method for collections.
         * Instead, they invoke {@link AbstractIdentifiedObject#getNames()} and add directly the identifiers
         * in the returned collection. Consequently, this method must writes directly in the enclosing object.
         * See <a href="https://java.net/jira/browse/JAXB-488">JAXB-488</a> for more information.</p>
         */
        @Override
        public boolean add(final ReferenceIdentifier id) {
            if (NameIterator.isUnnamed(name)) {
                name = id;
            } else {
                /*
                 * Our Code and RS_Identifier implementations should always create NamedIdentifier instance,
                 * so the `instanceof` check should not be necessary. But we do a paranoiac check anyway.
                 */
                final GenericName n = id instanceof GenericName ? (GenericName) id : new NamedIdentifier(id);
                if (alias == null) {
                    alias = Collections.singleton(n);
                } else {
                    /*
                     * This implementation is inefficient since each addition copies the array, but we rarely
                     * have more than two aliases.  This implementation is okay for a small number of aliases
                     * and ensures that the enclosing AbstractIdentifiedObject is unmodifiable except by this
                     * add(…) method.
                     *
                     * Note about alternative approaches
                     * ---------------------------------
                     * An alternative approach could be to use an ArrayList and replace it by an unmodifiable
                     * list only after unmarshalling (using an afterUnmarshal(Unmarshaller, Object) method),
                     * but we want to avoid Unmarshaller dependency (for reducing classes loading for users
                     * who are not interrested in XML) and it may actually be less efficient for the vast
                     * majority of cases where there is less than 3 aliases.
                     */
                    final int size = alias.size();
                    final GenericName[] names = alias.toArray(new GenericName[size + 1]);
                    names[size] = n;
                    alias = UnmodifiableArrayList.wrap(names);
                }
            }
            return true;
        }
    }

    /**
     * Returns a narrative explanation of the role of this object.
     */
    @XmlElement(name = "description")
    private InternationalString getDescriptionGML() {
        return getDescription().orElse(null);
    }

    /**
     * Finds the first non-null domain element.
     *
     * @param  <T>     type of domain element to get.
     * @param  getter  {@code ObjectDomain} getter method to invoke.
     * @return first non-null value, or {@code null} if none.
     */
    private <T> T findFirst(final Function<DefaultObjectDomain,T> getter) {
        if (domains == null) return null;
        return domains.stream().map(getter).filter(ImplementationHelper::nonNil).findFirst().orElse(null);
    }

    /**
     * Returns the region or timeframe in which this object is valid, or {@code null} if unspecified.
     * This is used for JAXB marshalling only.
     *
     * @return area or region or timeframe in which this object is valid, or {@code null}.
     */
    @XmlElement(name = "domainOfValidity")
    // For an unknown reason, JAXB does not take the adapter declared in package-info for this particular property.
    @Workaround(library = "JDK", version = "1.8")
    @XmlJavaTypeAdapter(EX_Extent.class)
    private Extent getDomainExtent() {
        return findFirst(DefaultObjectDomain::getDomainOfValidity);
    }

    /**
     * Returns the domain or limitations of usage, or {@code null} if unspecified.
     * This is used for JAXB marshalling only. This property is mandatory in datum,
     * coordinate reference system and coordinate operation but is not expected in
     * other kind of objects, so we declare it as optional.
     *
     * @return description of domain of usage, or {@code null}.
     */
    @XmlElement(name ="scope")
    private InternationalString getDomainScope() {
        return findFirst(DefaultObjectDomain::getScope);
    }

    /**
     * Invoked by JAXB only at unmarshalling time.
     */
    private void setDomainExtent(final Extent value) {
        InternationalString scope = null;
        final DefaultObjectDomain domain = CollectionsExt.first(domains);
        if (domain != null) {
            if (domain.domainOfValidity != null) {
                propertyAlreadySet("setDomain", "domainOfValidity");
                return;
            }
            scope = domain.scope;
        }
        domains = Collections.singleton(new DefaultObjectDomain(scope, value));
    }

    /**
     * Invoked by JAXB only at unmarshalling time.
     */
    private void setDomainScope(final InternationalString value) {
        Extent area = null;
        final DefaultObjectDomain domain = CollectionsExt.first(domains);
        if (domain != null) {
            if (domain.scope != null) {
                propertyAlreadySet("setDomainScope", "scope");
                return;
            }
            area = domain.domainOfValidity;
        }
        domains = Collections.singleton(new DefaultObjectDomain(value, area));
    }

    /**
     * Logs a warning saying that an unmarshalled property was already set.
     *
     * @param  method  the caller method, used for logging.
     * @param  name    the property name, used for logging and exception message.
     * @throws IllegalStateException if we are not unmarshalling an object.
     */
    private static void propertyAlreadySet(final String method, final String name) {
        ImplementationHelper.propertyAlreadySet(AbstractIdentifiedObject.class, method, name);
    }
}<|MERGE_RESOLUTION|>--- conflicted
+++ resolved
@@ -594,21 +594,15 @@
      *
      * @since 0.6
      */
-<<<<<<< HEAD
-    @XmlElement(name = "description")
-    public InternationalString getDescription() {
+    public Optional<InternationalString> getDescription() {
         final ReferenceIdentifier name = getName();
         if (name instanceof ImmutableIdentifier) {
-            return ((ImmutableIdentifier) name).getDescription();
+            return Optional.ofNullable(((ImmutableIdentifier) name).getDescription());
         }
         if (name instanceof DefaultIdentifier) {
-            return ((DefaultIdentifier) name).getDescription();
-        }
-        return null;
-=======
-    public Optional<InternationalString> getDescription() {
-        return Optional.ofNullable((name != null) ? name.getDescription() : null);
->>>>>>> 01b0b23c
+            return Optional.ofNullable(((DefaultIdentifier) name).getDescription());
+        }
+        return Optional.empty();
     }
 
     /**
