--- conflicted
+++ resolved
@@ -406,17 +406,10 @@
         // "domains": ObjectDomain or ObjectDomain[]
         // -----------------------------------------
         value = properties.get(DOMAINS_KEY);
-<<<<<<< HEAD
         if (value instanceof DefaultObjectDomain) {
             domains = Collections.singleton((DefaultObjectDomain) value);
         } else if (value instanceof DefaultObjectDomain[]) {
-            domains = immutableSet(true, (DefaultObjectDomain[]) value);
-=======
-        if (value instanceof ObjectDomain) {
-            domains = Collections.singleton((ObjectDomain) value);
-        } else if (value instanceof ObjectDomain[]) {
-            domains = Containers.copyToImmutableSetIgnoreNull((ObjectDomain[]) value);
->>>>>>> a2c13a94
+            domains = Containers.copyToImmutableSetIgnoreNull((DefaultObjectDomain[]) value);
         } else if (value != null) {
             throw illegalPropertyType(properties, DOMAINS_KEY, value);
         } else {
@@ -1269,11 +1262,7 @@
      */
     private void setDomainExtent(final Extent value) {
         InternationalString scope = null;
-<<<<<<< HEAD
-        final DefaultObjectDomain domain = CollectionsExt.first(domains);
-=======
-        final DefaultObjectDomain domain = DefaultObjectDomain.castOrCopy(Containers.peekFirst(domains));
->>>>>>> a2c13a94
+        final DefaultObjectDomain domain = Containers.peekFirst(domains);
         if (domain != null) {
             if (domain.domainOfValidity != null) {
                 propertyAlreadySet("setDomain", "domainOfValidity");
@@ -1289,11 +1278,7 @@
      */
     private void setDomainScope(final InternationalString value) {
         Extent area = null;
-<<<<<<< HEAD
-        final DefaultObjectDomain domain = CollectionsExt.first(domains);
-=======
-        final DefaultObjectDomain domain = DefaultObjectDomain.castOrCopy(Containers.peekFirst(domains));
->>>>>>> a2c13a94
+        final DefaultObjectDomain domain = Containers.peekFirst(domains);
         if (domain != null) {
             if (domain.scope != null) {
                 propertyAlreadySet("setDomainScope", "scope");
