--- conflicted
+++ resolved
@@ -25,7 +25,9 @@
 import java.util.concurrent.ConcurrentMap;
 import java.util.concurrent.atomic.AtomicReference;
 import java.lang.reflect.Constructor;
+import org.opengis.parameter.ParameterValueGroup;
 import org.opengis.parameter.ParameterNotFoundException;
+import org.opengis.referencing.cs.CoordinateSystem;
 import org.opengis.referencing.datum.Ellipsoid;
 import org.opengis.referencing.operation.Matrix;
 import org.opengis.referencing.operation.MathTransform;
@@ -490,7 +492,6 @@
     }
 
     /**
-<<<<<<< HEAD
      * Returns the default parameter values for a math transform using the given operation method.
      * The {@code method} argument is the name of any {@code OperationMethod} instance returned by
      * <code>{@link #getAvailableMethods(Class) getAvailableMethods}({@linkplain SingleOperation}.class)</code>.
@@ -515,318 +516,6 @@
     @Deprecated(since="1.5")
     public ParameterValueGroup getDefaultParameters(final String method) throws NoSuchIdentifierException {
         return getOperationMethod(method).getParameters().createValue();
-    }
-
-    /**
-     * Source and target coordinate systems for which a new parameterized transform is going to be used.
-     *
-     * @author  Martin Desruisseaux (Geomatys)
-     * @version 1.5
-     * @since   0.7
-     *
-     * @deprecated Replaced by {@link #builder(String)}.
-     */
-    @SuppressWarnings("serial")
-    @Deprecated(since="1.5", forRemoval=true)
-    public static class Context implements MathTransformProvider.Context, Serializable {
-        /**
-         * The factory to use if the provider needs to create other math transforms as operation steps.
-         *
-         * @see #getFactory()
-         */
-        private transient DefaultMathTransformFactory factory;
-
-        /**
-         * Coordinate system of the source or target points.
-         */
-        private CoordinateSystem sourceCS, targetCS;
-
-        /**
-         * The ellipsoid of the source or target ellipsoidal coordinate system, or {@code null} if it does not apply.
-         */
-        private Ellipsoid sourceEllipsoid, targetEllipsoid;
-
-        /**
-         * The builder, created when first needed.
-         */
-        private ParameterizedTransformBuilder builder;
-
-        /**
-         * The parameters actually used.
-         */
-        private ParameterValueGroup parameters;
-
-        /**
-         * Creates a new context with all properties initialized to {@code null}.
-         */
-        public Context() {
-        }
-
-        /**
-         * Sets the source coordinate system to the given value.
-         * The source ellipsoid is unconditionally set to {@code null}.
-         *
-         * @param  cs  the coordinate system to set as the source (can be {@code null}).
-         * @deprecated Replaced by {@link MathTransform.Builder#setSourceAxes(CoordinateSystem, Ellipsoid)}.
-         */
-        @Deprecated(since="1.5", forRemoval=true)
-        public void setSource(final CoordinateSystem cs) {
-            sourceCS = cs;
-            sourceEllipsoid = null;
-            builder = null;
-        }
-
-        /**
-         * Sets the source coordinate system and related ellipsoid to the components of given CRS.
-         * The {@link Ellipsoid}, fetched from the geodetic reference frame, is often used together with an {@link EllipsoidalCS},
-         * but not necessarily. The geodetic CRS may also be associated with a spherical or Cartesian coordinate system,
-         * and the ellipsoid information may still be needed even with those non-ellipsoidal coordinate systems.
-         *
-         * <p><strong>This method is not for datum shifts.</strong>
-         * All datum information other than the ellipsoid are ignored.</p>
-         *
-         * @param  crs  the coordinate system and ellipsoid to set as the source, or {@code null}.
-         *
-         * @since 1.3
-         * @deprecated Replaced by {@link MathTransform.Builder#setSourceAxes(CoordinateSystem, Ellipsoid)}.
-         */
-        @Deprecated(since="1.5", forRemoval=true)
-        public void setSource(final GeodeticCRS crs) {
-            if (crs != null) {
-                sourceCS = crs.getCoordinateSystem();
-                sourceEllipsoid = DatumOrEnsemble.getEllipsoid(crs).orElse(null);
-            } else {
-                sourceCS = null;
-                sourceEllipsoid = null;
-            }
-            builder = null;
-        }
-
-        /**
-         * Sets the target coordinate system to the given value.
-         * The target ellipsoid is unconditionally set to {@code null}.
-         *
-         * @param  cs  the coordinate system to set as the target (can be {@code null}).
-         * @deprecated Replaced by {@link MathTransform.Builder#setTargetAxes(CoordinateSystem, Ellipsoid)}.
-         */
-        @Deprecated(since="1.5", forRemoval=true)
-        public void setTarget(final CoordinateSystem cs) {
-            targetCS = cs;
-            targetEllipsoid = null;
-            builder = null;
-        }
-
-        /**
-         * Sets the target coordinate system and related ellipsoid to the components of given CRS.
-         * The {@link Ellipsoid}, fetched from the geodetic reference frame, is often used together with an {@link EllipsoidalCS},
-         * but not necessarily. The geodetic CRS may also be associated with a spherical or Cartesian coordinate system,
-         * and the ellipsoid information may still be needed even with those non-ellipsoidal coordinate systems.
-         *
-         * <p><strong>This method is not for datum shifts.</strong>
-         * All datum information other than the ellipsoid are ignored.</p>
-         *
-         * @param  crs  the coordinate system and ellipsoid to set as the target, or {@code null}.
-         *
-         * @since 1.3
-         * @deprecated Replaced by {@link MathTransform.Builder#setTargetAxes(CoordinateSystem, Ellipsoid)}.
-         */
-        @Deprecated(since="1.5", forRemoval=true)
-        public void setTarget(final GeodeticCRS crs) {
-            if (crs != null) {
-                targetCS = crs.getCoordinateSystem();
-                targetEllipsoid = DatumOrEnsemble.getEllipsoid(crs).orElse(null);
-            } else {
-                targetCS = null;
-                targetEllipsoid = null;
-            }
-            builder = null;
-        }
-
-        /**
-         * Returns the source coordinate system, or {@code null} if unspecified.
-         *
-         * @return the source coordinate system, or {@code null}.
-         */
-        public CoordinateSystem getSourceCS() {
-            return sourceCS;
-        }
-
-        /**
-         * Returns the ellipsoid used together with the source coordinate system, or {@code null} if none.
-         *
-         * @return the ellipsoid used together with the source coordinate system, or {@code null} if none.
-         */
-        public Ellipsoid getSourceEllipsoid() {
-            return sourceEllipsoid;
-        }
-
-        /**
-         * Returns the target coordinate system, or {@code null} if unspecified.
-         *
-         * @return the target coordinate system, or {@code null}.
-         */
-        public CoordinateSystem getTargetCS() {
-            return targetCS;
-        }
-
-        /**
-         * Returns the ellipsoid used together with the target coordinate system, or {@code null} if none.
-         *
-         * @return the ellipsoid used together with the target coordinate system, or {@code null} if none.
-         */
-        public Ellipsoid getTargetEllipsoid() {
-            return targetEllipsoid;
-        }
-
-        /**
-         * Returns the builder to which to delegate the {@code MathTransform} creation.
-         */
-        final ParameterizedTransformBuilder builder() throws FactoryException {
-            if (builder == null) {
-                if (factory == null) {
-                    factory = provider();
-                }
-                builder = new ParameterizedTransformBuilder(factory, null);
-                if (parameters != null) {
-                    builder.setParameters(parameters, false);
-                }
-            }
-            return builder;
-        }
-
-        /**
-         * Returns the matrix that represent the affine transform to concatenate before or after
-         * the parameterized transform. The {@code role} argument specifies which matrix is desired:
-         *
-         * <ul class="verbose">
-         *   <li>{@link org.apache.sis.referencing.operation.transform.ContextualParameters.MatrixRole#NORMALIZATION
-         *       NORMALIZATION} for the conversion from the {@linkplain #getSourceCS() source coordinate system} to
-         *       a {@linkplain AxesConvention#NORMALIZED normalized} coordinate system, usually with
-         *       (<var>longitude</var>, <var>latitude</var>) axis order in degrees or
-         *       (<var>easting</var>, <var>northing</var>) in metres.
-         *       This normalization needs to be applied <em>before</em> the parameterized transform.</li>
-         *
-         *   <li>{@link org.apache.sis.referencing.operation.transform.ContextualParameters.MatrixRole#DENORMALIZATION
-         *       DENORMALIZATION} for the conversion from a normalized coordinate system to the
-         *       {@linkplain #getTargetCS() target coordinate system}, for example with
-         *       (<var>latitude</var>, <var>longitude</var>) axis order.
-         *       This denormalization needs to be applied <em>after</em> the parameterized transform.</li>
-         *
-         *   <li>{@link org.apache.sis.referencing.operation.transform.ContextualParameters.MatrixRole#INVERSE_NORMALIZATION INVERSE_NORMALIZATION} and
-         *       {@link org.apache.sis.referencing.operation.transform.ContextualParameters.MatrixRole#INVERSE_DENORMALIZATION INVERSE_DENORMALIZATION}
-         *       are also supported but rarely used.</li>
-         * </ul>
-         *
-         * This method is invoked by {@link DefaultMathTransformFactory#swapAndScaleAxes(MathTransform, Context)}.
-         * Users can override this method if they need to customize the normalization process.
-         *
-         * @param  role  whether the normalization or denormalization matrix is desired.
-         * @return the requested matrix, or {@code null} if this {@code Context} has no information about the coordinate system.
-         * @throws FactoryException if an error occurred while computing the matrix.
-         *
-         * @see DefaultMathTransformFactory#createAffineTransform(Matrix)
-         * @see DefaultMathTransformFactory#createParameterizedTransform(ParameterValueGroup, Context)
-         */
-        @SuppressWarnings("fallthrough")
-        public Matrix getMatrix(final ContextualParameters.MatrixRole role) throws FactoryException {
-            return builder().getMatrix(role);
-        }
-
-        /**
-         * Returns the operation method used for the math transform creation.
-         * This is the same information as {@link #getLastMethodUsed()} but more stable
-         * (not affected by transforms created with other contexts).
-         *
-         * @return the operation method used by the factory.
-         * @throws IllegalStateException if {@link #createParameterizedTransform(ParameterValueGroup, Context)}
-         *         has not yet been invoked.
-         *
-         * @deprecated Replaced by {@link MathTransform.Builder#getMethod()}.
-         *
-         * @since 1.3
-         */
-        @Deprecated(since="1.5", forRemoval=true)
-        public OperationMethod getMethodUsed() {
-            return (builder != null) ? builder.getMethod().orElse(null) : null;
-        }
-
-        /**
-         * Returns the names of parameters that have been inferred from the context.
-         * The set of keys can contain any of {@code "dim"},
-         * {@code     "semi_major"}, {@code     "semi_minor"},
-         * {@code "src_semi_major"}, {@code "src_semi_minor"},
-         * {@code "tgt_semi_major"}, {@code "tgt_semi_minor"} and/or
-         * {@code "inverse_flattening"}, depending on the operation method used.
-         * The parameters named in that set are included in the parameters
-         * returned by {@link #getCompletedParameters()}.
-         *
-         * <h4>Associated Boolean values</h4>
-         * The associated Boolean in the map tells whether the named parameter value is really contextual.
-         * The Boolean is {@code FALSE} if the user explicitly specified a value in the parameters given to
-         * the {@link #createParameterizedTransform(ParameterValueGroup, Context)} method,
-         * and that value is different than the value inferred from the context.
-         * Such inconsistencies are also logged at {@link Level#WARNING}.
-         * In all other cases
-         * (no value specified by the user, or a value was specified but is consistent with the context),
-         * the associated Boolean in the map is {@code TRUE}.
-         *
-         * @deprecated Replaced by {@link MathTransformProvider.Context#getContextualParameters()}.
-         *
-         * @return names of parameters inferred from context.
-         *
-         * @since 1.3
-         */
-        @Override
-        @Deprecated(since="1.5", forRemoval=true)
-        public Map<String,Boolean> getContextualParameters() {
-            try {
-                return builder().getContextualParameters();
-            } catch (FactoryException e) {
-                throw new IllegalStateException(MESSAGE, e);
-            }
-        }
-
-        /**
-         * Returns the parameter values used for the math transform creation,
-         * including the parameters completed by the factory.
-         * This is the union of {@link #parameters} with {@link #getContextualParameters()}.
-         * The completed parameters may only have additional parameters compared to the user-supplied parameters.
-         * Parameter values that were explicitly set by the user are not overwritten.
-         *
-         * <p>After this method has been invoked, the {@link #setSourceAxes setSourceAxes(…)}
-         * and {@link #setTargetAxes setTargetAxes(…)} methods can no longer be invoked.</p>
-         *
-         * @deprecated Replaced by {@link MathTransformProvider.Context#getCompletedParameters()}.
-         *
-         * @return the parameter values used by the factory.
-         */
-        @Override
-        @Deprecated(since="1.5", forRemoval=true)
-        public ParameterValueGroup getCompletedParameters() {
-            try {
-                return builder().getCompletedParameters();
-            } catch (FactoryException e) {
-                throw new IllegalStateException(MESSAGE, e);
-            }
-        }
-
-        /**
-         * The "{@code createParameterizedTransform} has not been invoked" error message.
-         */
-        private static final String MESSAGE = "createParameterizedTransform has not been invoked.";
-
-        /**
-         * Returns a string representation of this context for debugging purposes.
-         * The current implementation writes the name of source/target coordinate systems and ellipsoids.
-         * If the {@linkplain #getContextualParameters() contextual parameters} have already been inferred,
-         * then their names are appended with inconsistent parameters (if any) written on a separated line.
-         *
-         * @return a string representation of this context.
-         */
-        @Override
-        public String toString() {
-            return (builder != null) ? builder.toString() : super.toString();
-        }
     }
 
     /**
@@ -871,70 +560,6 @@
         final var builder = new ParameterizedTransformBuilder(this, null);
         builder.setParameters(parameters, false);
         return builder.create();
-    }
-
-    /**
-     * Creates a transform from a group of parameters and a context.
-     *
-     * @param  parameters  the parameter values.
-     * @param  context     information about the context, or {@code null} if none.
-     * @return the transform created from the given parameters.
-     * @throws NoSuchIdentifierException if there is no method for the given parameter group name.
-     * @throws FactoryException if the object creation failed.
-     * @deprecated Replaced by a builder pattern with {@link #builder(String)}.
-     */
-    @Deprecated(since="1.5", forRemoval=true)
-    public MathTransform createParameterizedTransform(final ParameterValueGroup parameters,
-            final Context context) throws NoSuchIdentifierException, FactoryException
-    {
-        if (context == null) {
-            return createParameterizedTransform(parameters);
-        }
-        context.builder    = null;
-        context.factory    = this;
-        context.parameters = parameters;
-        return context.builder().create();
-    }
-
-    /**
-     * Given a transform between normalized spaces,
-     * creates a transform taking in account axis directions, units of measurement and longitude rotation.
-     * This method {@linkplain #createConcatenatedTransform concatenates} the given parameterized transform
-     * with any other transform required for performing units changes and coordinates swapping.
-     *
-     * <p>The given {@code parameterized} transform shall expect
-     * {@linkplain org.apache.sis.referencing.cs.AxesConvention#NORMALIZED normalized} input coordinates and
-     * produce normalized output coordinates. See {@link org.apache.sis.referencing.cs.AxesConvention} for more
-     * information about what Apache SIS means by "normalized".</p>
-     *
-     * <h4>Example</h4>
-     * The most typical examples of transforms with normalized inputs/outputs are normalized
-     * map projections expecting (<var>longitude</var>, <var>latitude</var>) inputs in degrees
-     * and calculating (<var>x</var>, <var>y</var>) coordinates in metres,
-     * both of them with ({@linkplain org.opengis.referencing.cs.AxisDirection#EAST East},
-     * {@linkplain org.opengis.referencing.cs.AxisDirection#NORTH North}) axis orientations.
-     *
-     * <h4>Controlling the normalization process</h4>
-     * Users who need a different normalized space than the default one may find more convenient to
-     * override the {@link Context#getMatrix Context.getMatrix(ContextualParameters.MatrixRole)} method.
-     *
-     * @param  parameterized  a transform for normalized input and output coordinates.
-     * @param  context        source and target coordinate systems in which the transform is going to be used.
-     * @return a transform taking in account unit conversions and axis swapping.
-     * @throws FactoryException if the object creation failed.
-     *
-     * @see org.apache.sis.referencing.cs.AxesConvention#NORMALIZED
-     * @see org.apache.sis.referencing.operation.DefaultConversion#DefaultConversion(Map, OperationMethod, MathTransform, ParameterValueGroup)
-     *
-     * @since 0.7
-     *
-     * @deprecated Considered internal API because the definition of "normalized" is implementation-dependent.
-     */
-    @Deprecated(since="1.5", forRemoval=true)
-    public MathTransform swapAndScaleAxes(final MathTransform parameterized, final Context context) throws FactoryException {
-        context.builder = null;
-        context.factory = this;
-        return context.builder().swapAndScaleAxes(parameterized);
     }
 
     /**
@@ -972,52 +597,6 @@
     }
 
     /**
-     * Creates a math transform that represent a change of coordinate system. If exactly one argument is
-     * an {@linkplain org.apache.sis.referencing.cs.DefaultEllipsoidalCS ellipsoidal coordinate systems},
-     * then the {@code ellipsoid} argument is mandatory. In all other cases (including the case where both
-     * coordinate systems are ellipsoidal), the ellipsoid argument is ignored and can be {@code null}.
-     *
-     * <h4>Design note</h4>
-     * This method does not accept separated ellipsoid arguments for {@code source} and {@code target} because
-     * this method should not be used for datum shifts. If the two given coordinate systems are ellipsoidal,
-     * then they are assumed to use the same ellipsoid. If different ellipsoids are desired, then a
-     * {@linkplain #createParameterizedTransform parameterized transform} like <q>Molodensky</q>,
-     * <q>Geocentric translations</q>, <q>Coordinate Frame Rotation</q> or
-     * <q>Position Vector transformation</q> should be used instead.
-     *
-     * @param  source     the source coordinate system.
-     * @param  target     the target coordinate system.
-     * @param  ellipsoid  the ellipsoid of {@code EllipsoidalCS}, or {@code null} if none.
-     * @return a conversion from the given source to the given target coordinate system.
-     * @throws FactoryException if the conversion cannot be created.
-     *
-     * @since 0.8
-     *
-     * @deprecated Replaced by the following pattern:
-     *
-     * {@snippet lang="java" :
-     * var builder = builder("Coordinate system conversion");
-     * builder.setSourceAxes(source, ellipsoid);
-     * builder.setTargetAxes(target, ellipsoid);
-     * return builder.create();
-     * }
-     */
-    @Deprecated(since="1.5", forRemoval=true)
-    public MathTransform createCoordinateSystemChange(final CoordinateSystem source, final CoordinateSystem target,
-            final Ellipsoid ellipsoid) throws FactoryException
-    {
-        ArgumentChecks.ensureNonNull("source", source);
-        ArgumentChecks.ensureNonNull("target", target);
-        lastMethod.remove();                                // In case an exception is thrown before completion.
-        final var builder = builder(Constants.COORDINATE_SYSTEM_CONVERSION);
-        builder.setSourceAxes(source, ellipsoid);
-        builder.setTargetAxes(target, ellipsoid);
-        return builder.create();
-    }
-
-    /**
-=======
->>>>>>> 7997e9f0
      * Creates an affine transform from a matrix. If the transform input dimension is {@code M},
      * and output dimension is {@code N}, then the matrix will have size {@code [N+1][M+1]}. The
      * +1 in the matrix dimensions allows the matrix to do a shift, as well as a rotation. The
