/*
 * Licensed to the Apache Software Foundation (ASF) under one or more
 * contributor license agreements.  See the NOTICE file distributed with
 * this work for additional information regarding copyright ownership.
 * The ASF licenses this file to You under the Apache License, Version 2.0
 * (the "License"); you may not use this file except in compliance with
 * the License.  You may obtain a copy of the License at
 *
 *     http://www.apache.org/licenses/LICENSE-2.0
 *
 * Unless required by applicable law or agreed to in writing, software
 * distributed under the License is distributed on an "AS IS" BASIS,
 * WITHOUT WARRANTIES OR CONDITIONS OF ANY KIND, either express or implied.
 * See the License for the specific language governing permissions and
 * limitations under the License.
 */
package org.apache.sis.referencing.operation.transform;

import java.util.Set;
import java.util.Map;
import java.util.IdentityHashMap;
import java.util.ServiceLoader;
import java.util.Objects;
import java.util.concurrent.ConcurrentHashMap;
import java.util.concurrent.ConcurrentMap;
import java.util.concurrent.atomic.AtomicReference;
import java.util.logging.Level;
import java.io.Serializable;
import java.lang.reflect.Constructor;
import org.opengis.parameter.ParameterValueGroup;
import org.opengis.parameter.ParameterNotFoundException;
import org.opengis.referencing.crs.GeodeticCRS;
import org.opengis.referencing.cs.CoordinateSystem;
import org.opengis.referencing.cs.EllipsoidalCS;
import org.opengis.referencing.datum.Ellipsoid;
import org.opengis.referencing.operation.Matrix;
import org.opengis.referencing.operation.MathTransform;
import org.opengis.referencing.operation.MathTransformFactory;
import org.opengis.referencing.operation.OperationMethod;
import org.opengis.referencing.operation.SingleOperation;
import org.opengis.util.FactoryException;
import org.opengis.util.NoSuchIdentifierException;
import org.apache.sis.io.wkt.Parser;
import org.apache.sis.util.ArgumentChecks;
import org.apache.sis.util.privy.Constants;
import org.apache.sis.util.iso.AbstractFactory;
import org.apache.sis.util.collection.WeakHashSet;
import org.apache.sis.referencing.privy.ReferencingUtilities;
import org.apache.sis.referencing.privy.CoordinateOperations;
import org.apache.sis.referencing.operation.DefaultOperationMethod;
import org.apache.sis.referencing.internal.ParameterizedTransformBuilder;
import org.apache.sis.referencing.factory.InvalidGeodeticParameterException;
import org.apache.sis.parameter.DefaultParameterValueGroup;
import org.apache.sis.system.Reflect;

// Specific to the main and geoapi-3.1 branches:
import org.opengis.parameter.ParameterDescriptorGroup;
import org.opengis.referencing.crs.CoordinateReferenceSystem;
import org.apache.sis.util.resources.Errors;
<<<<<<< HEAD
=======

// Specific to the geoapi-3.1 and geoapi-4.0 branches:
import org.apache.sis.referencing.operation.matrix.Matrices;
>>>>>>> 91600185


/**
 * Low level factory for creating {@linkplain AbstractMathTransform math transforms}.
 * The objects created by this factory do not know what the source and target coordinate systems mean.
 * Because of this low semantic value, high level GIS applications usually do not need to use this factory directly.
 * They can use the static convenience methods in the {@link org.apache.sis.referencing.CRS}
 * or {@link MathTransforms} classes instead.
 *
 *
 * <h2>Standard parameters</h2>
 * {@code MathTransform} instances are created from {@linkplain DefaultParameterValueGroup parameter values}.
 * The parameters expected by each operation available in a default Apache SIS installation is
 * <a href="https://sis.apache.org/tables/CoordinateOperationMethods.html">listed here</a>.
 * The set of parameters varies for each operation or projection, but the following can be considered typical:
 *
 * <ul>
 *   <li>A <var>semi-major</var> and <var>semi-minor</var> axis length in metres.</li>
 *   <li>A <var>central meridian</var> and <var>latitude of origin</var> in decimal degrees.</li>
 *   <li>A <var>scale factor</var>, which default to 1.</li>
 *   <li>A <var>false easting</var> and <var>false northing</var> in metres, which default to 0.</li>
 * </ul>
 *
 * <p>Each descriptor has many aliases, and those aliases may vary between different projections.
 * For example, the <i>false easting</i> parameter is usually called {@code "false_easting"}
 * by OGC, while EPSG uses various names like <q>False easting</q> or <q>Easting at
 * false origin</q>.</p>
 *
 * <h2>Dynamic parameters</h2>
 * A few non-standard parameters are defined for compatibility reasons,
 * but delegates their work to standard parameters. Those dynamic parameters are not listed in the
 * {@linkplain DefaultParameterValueGroup#values() parameter values}.
 * Dynamic parameters are:
 *
 * <ul>
 *   <li>{@code "earth_radius"}, which copy its value to the {@code "semi_major"} and
 *       {@code "semi_minor"} parameter values.</li>
 *   <li>{@code "inverse_flattening"}, which compute the {@code "semi_minor"} value from
 *       the {@code "semi_major"} parameter value.</li>
 *   <li>{@code "standard_parallel"} expecting an array of type {@code double[]}, which copy
 *       its elements to the {@code "standard_parallel_1"} and {@code "standard_parallel_2"}
 *       parameter scalar values.</li>
 * </ul>
 *
 * <p>The main purpose of those dynamic parameters is to support some less commonly used conventions
 * without duplicating the most commonly used conventions. The alternative ways are used in netCDF
 * files for example, which often use spherical models instead of ellipsoidal ones.</p>
 *
 *
 * <h2><a id="Obligation">Mandatory and optional parameters</a></h2>
 * Parameters are flagged as either <i>mandatory</i> or <i>optional</i>.
 * A parameter may be mandatory and still have a default value. In the context of this package, "mandatory"
 * means that the parameter is an essential part of the projection defined by standards.
 * Such mandatory parameters will always appears in any <i>Well Known Text</i> (WKT) formatting,
 * even if not explicitly set by the user. For example, the central meridian is typically a mandatory
 * parameter with a default value of 0° (the Greenwich meridian).
 *
 * <p>Optional parameters, on the other hand, are often non-standard extensions.
 * They will appear in WKT formatting only if the user defined explicitly a value which is different than the
 * default value.</p>
 *
 *
 * <h2>Operation methods discovery</h2>
 * {@link OperationMethod} describes all the parameters expected for instantiating a particular kind of
 * math transform. The set of operation methods known to this factory can be obtained in two ways:
 *
 * <ul>
 *   <li>{@linkplain #DefaultMathTransformFactory(Iterable) specified explicitly at construction time}, or</li>
 *   <li>{@linkplain #DefaultMathTransformFactory() discovered by scanning the module path}.</li>
 * </ul>
 *
 * The default way is to scan the module path. See {@link MathTransformProvider} for indications about how to add
 * custom coordinate operation methods in a default Apache SIS installation.
 *
 *
 * <h2>Thread safety</h2>
 * This class is safe for multi-thread usage if all referenced {@code OperationMethod} instances are thread-safe.
 * There is typically only one {@code MathTransformFactory} instance for the whole application.
 *
 * @author  Martin Desruisseaux (Geomatys, IRD)
 * @version 1.5
 *
 * @see MathTransformProvider
 * @see AbstractMathTransform
 *
 * @since 0.6
 */
public class DefaultMathTransformFactory extends AbstractFactory implements MathTransformFactory, Parser {
    /*
     * NOTE FOR JAVADOC WRITER:
     * The "method" word is ambiguous here, because it can be "Java method" or "coordinate operation method".
     * In this class, we reserve the "method" word for "coordinate operation method" as much as possible.
     * For Java methods, we rather use "constructor" or "function".
     */

    /**
     * The constructor for WKT parsers, fetched when first needed. The WKT parser is defined in the
     * same module as this class, so we will hopefully not have security issues.  But we have to
     * use reflection because the parser class is not yet public (because we do not want to commit
     * its API yet).
     */
    private static volatile Constructor<? extends Parser> parserConstructor;

    /**
     * All methods specified at construction time or found on the module path.
     * If the iterable is an instance of {@link ServiceLoader}, then it will
     * be reloaded when {@link #reload()} is invoked.
     *
     * <p>All uses of this field shall be synchronized on {@code methods}.</p>
     */
    private final Iterable<? extends OperationMethod> methods;

    /**
     * The methods by name, cached for faster lookup and for avoiding some
     * synchronizations on {@link #methods} and {@link #pool}.
     */
    private final ConcurrentMap<String, OperationMethod> methodsByName;

    /**
     * The methods by type. All uses of this map shall be synchronized on {@code methodsByType}.
     *
     * <h4>Implementation note</h4>
     * We do not use a concurrent map here because the number of entries is expected to be very small
     * (about 2 entries), which make concurrent algorithms hardly efficient. Furthermore, this map is
     * not used often.
     */
    private final Map<Class<?>, OperationMethodSet> methodsByType;

    /**
     * The last coordinate operation method used by a {@code create(…)} constructor.
     */
    final ThreadLocal<OperationMethod> lastMethod;

    /**
     * The math transforms created so far. This pool is used in order to return instances of existing
     * math transforms when possible. If {@code null}, then no pool should be used. A null value is
     * preferable when the transforms are known to be short-lived, for avoiding the cost of caching them.
     *
     * @see #unique(MathTransform)
     */
    private final WeakHashSet<MathTransform> pool;

    /**
     * The <i>Well Known Text</i> parser for {@code MathTransform} instances.
     * This parser is not thread-safe, so we need to prevent two threads from using
     * the same instance at the same time.
     */
    private final AtomicReference<Parser> parser;

    /**
     * The factory with opposite caching factory, or {@code null} if not yet created.
     *
     * @see #caching(boolean)
     */
    private DefaultMathTransformFactory oppositeCachingPolicy;

    /**
     * The default factory instance.
     */
    private static final DefaultMathTransformFactory INSTANCE = new DefaultMathTransformFactory();

    /**
     * Returns the default provider of {@code MathTransform} instances.
     * This is the factory used by the Apache SIS library when no non-null
     * {@link MathTransformFactory} has been explicitly specified.
     * This method can be invoked directly, or indirectly through
     * {@code ServiceLoader.load(MathTransformFactory.class)}.
     *
     * @return the default provider of math transforms.
     *
     * @see java.util.ServiceLoader
     * @since 1.4
     */
    public static DefaultMathTransformFactory provider() {
        return INSTANCE;
    }

    /**
     * Creates a new factory which will discover operation methods with a {@link ServiceLoader}.
     * The {@link OperationMethod} implementations shall be listed in {@code module-info.java}
     * as provider of the {@code org.opengis.referencing.operation.OperationMethod} service.
     * {@code DefaultMathTransformFactory} scans the providers of all modules in order to list
     * all available operation methods.
     * Currently, only operation methods implementing the {@link MathTransformProvider} interface
     * can be used by the {@code create(…)} methods in this class.
     *
     * @see #provider()
     * @see #reload()
     */
    public DefaultMathTransformFactory() {
        this(operations());
    }

    /** Temporary method to be removed after upgrade to JDK24. */
    private static ServiceLoader<OperationMethod> operations() {
        try {
            return ServiceLoader.load(OperationMethod.class, Reflect.getContextClassLoader());
        } catch (SecurityException e) {
            Reflect.log(DefaultMathTransformFactory.class, "<init>", e);
            return ServiceLoader.load(OperationMethod.class);
        }
    }

    /**
     * Creates a new factory which will use the given operation methods. The given iterable is stored by reference —
     * its content is <strong>not</strong> copied — in order to allow deferred {@code OperationMethod} constructions.
     * Note that by default, only operation methods that implement the {@link MathTransformProvider} interface can be
     * used by the {@code create(…)} methods in this class.
     *
     * <h4>Requirements</h4>
     * <ul>
     *   <li>The given iterable should not contain duplicated elements.</li>
     *   <li>The given iterable shall be stable: all elements returned by the first iteration must also be
     *       returned by any subsequent iterations, unless {@link #reload()} has been invoked.</li>
     *   <li>{@code OperationMethod} instances should also implement {@link MathTransformProvider}.</li>
     *   <li>All {@code OperationMethod} instances shall be thread-safe.</li>
     *   <li>The {@code Iterable} itself does not need to be thread-safe since all usages will be synchronized as below:
     *
     *       {@snippet lang="java" :
     *           synchronized (methods) {
     *               for (OperationMethod method : methods) {
     *                   // Use the method here.
     *               }
     *           }
     *           }
     *   </li>
     * </ul>
     *
     * @param  methods  the operation methods to use, stored by reference (not copied).
     */
    public DefaultMathTransformFactory(final Iterable<? extends OperationMethod> methods) {
        this.methods  = Objects.requireNonNull(methods);
        methodsByName = new ConcurrentHashMap<>();
        methodsByType = new IdentityHashMap<>();
        lastMethod    = new ThreadLocal<>();
        pool          = new WeakHashSet<>(MathTransform.class);
        parser        = new AtomicReference<>();
    }

    /**
     * Creates a new factory with the same configuration as given factory but without caching.
     */
    private DefaultMathTransformFactory(final DefaultMathTransformFactory parent) {
        methods       = parent.methods;
        methodsByName = parent.methodsByName;
        methodsByType = parent.methodsByType;
        lastMethod    = new ThreadLocal<>();
        pool          = null;
        parser        = parent.parser;
        oppositeCachingPolicy = parent;
    }

    /**
     * Returns a factory for the same transforms as this factory, but with caching potentially disabled.
     * By default, {@code DefaultMathTransformFactory} caches the {@link MathTransform} instances for sharing
     * existing instances when transforms are created many times with the same set of parameters.
     * However, this caching may be unnecessarily costly when the transforms to create are known to be short lived.
     * This method allows to get a factory better suited for short-lived objects.
     *
     * <p>This method does not modify the state of this factory. Instead, different factory instances for the
     * different caching policy are returned.</p>
     *
     * @param  enabled  whether caching should be enabled.
     * @return a factory for the given caching policy.
     *
     * @since 1.1
     */
    public DefaultMathTransformFactory caching(final boolean enabled) {
        if (enabled) {
            return this;
        }
        synchronized (this) {
            if (oppositeCachingPolicy == null) {
                oppositeCachingPolicy = new NoCache(this);
            }
            return oppositeCachingPolicy;
        }
    }

    /**
     * Accessor for {@link NoCache} implementation.
     */
    final DefaultMathTransformFactory oppositeCachingPolicy() {
        return oppositeCachingPolicy;
    }

    /**
     * A factory performing no caching.
     * This factory shares the same operation methods as the parent factory.
     */
    private static final class NoCache extends DefaultMathTransformFactory {
        /** Creates a new factory with the same configuration as given factory. */
        NoCache(final DefaultMathTransformFactory parent) {
            super(parent);
        }

        /** Returns a factory for the same transforms but given caching policy. */
        @Override public DefaultMathTransformFactory caching(final boolean enabled) {
            return enabled ? oppositeCachingPolicy() : this;
        }

        /** Notifies parent factory that the set of operation methods may have changed. */
        @Override public void reload() {
            oppositeCachingPolicy().reload();
        }
    }

    /**
     * Returns a set of available methods for coordinate operations of the given type.
     * The {@code type} argument can be used for filtering the kind of operations described by the returned
     * {@code OperationMethod}s. The argument is usually (but not restricted to) one of the following types:
     *
     * <ul>
     *   <li>{@link org.opengis.referencing.operation.Conversion}
     *       for coordinate operations described by definitions (including map projections).</li>
     *   <li>{@link org.opengis.referencing.operation.Transformation}
     *       for coordinate operations described by empirically derived parameters.</li>
     *   <li>{@link org.opengis.referencing.operation.PointMotionOperation}
     *       for changes due to the motion of the point between two coordinate epochs.</li>
     *   <li>{@link SingleOperation} for all coordinate operations.</li>
     * </ul>
     *
     * The returned set may conservatively contain more {@code OperationMethod} elements than requested
     * if this {@code MathTransformFactory} does not support filtering by the given type.
     *
     * @param  type  <code>{@linkplain SingleOperation}.class</code> for fetching all operation methods,
     *               <code>{@linkplain org.opengis.referencing.operation.Transformation}.class</code>
     *               for operations defined by empirical parameters, <i>etc</i>.
     * @return methods available in this factory for coordinate operations of the given type.
     *
     * @see #builder(String)
     * @see DefaultOperationMethod#getOperationType()
     */
    @Override
    public Set<OperationMethod> getAvailableMethods(final Class<? extends SingleOperation> type) {
        OperationMethodSet set;
        synchronized (methodsByType) {
            set = methodsByType.get(Objects.requireNonNull(type));
        }
        if (set == null) {
            /*
             * Implementation note: we are better to avoid holding a lock on `methods` and `methodsByType`
             * at the same time because the `methods` iterator could be a user's implementation which callback
             * this factory.
             */
            synchronized (methods) {
                set = new OperationMethodSet(type, methods);
            }
            final OperationMethodSet previous;
            synchronized (methodsByType) {
                previous = methodsByType.putIfAbsent(type, set);
            }
            if (previous != null) {
                set = previous;
            }
        }
        return set;
    }

    /**
     * Returns the operation method for the specified name or identifier. The given argument shall be either
     * a method {@linkplain DefaultOperationMethod#getName() name} (e.g. <q>Transverse Mercator</q>)
     * or one of its {@linkplain DefaultOperationMethod#getIdentifiers() identifiers} (e.g. {@code "EPSG:9807"}).
     *
     * <p>The search is case-insensitive. Comparisons against method names can be
     * {@linkplain DefaultOperationMethod#isHeuristicMatchForName(String) heuristic}.</p>
     *
     * <p>If more than one method match the given identifier, then the first (according iteration order)
     * non-{@linkplain org.apache.sis.util.Deprecable#isDeprecated() deprecated} matching method is returned.
     * If all matching methods are deprecated, the first one is returned.</p>
     *
     * @param  identifier  the name or identifier of the operation method to search.
     * @return the coordinate operation method for the given name or identifier.
     * @throws NoSuchIdentifierException if there is no operation method registered for the specified identifier.
     *
     * @see org.apache.sis.referencing.operation.DefaultCoordinateOperationFactory#getOperationMethod(String)
     */
    public OperationMethod getOperationMethod(String identifier) throws NoSuchIdentifierException {
        ArgumentChecks.ensureNonEmpty("identifier", identifier = identifier.strip());
        OperationMethod method = methodsByName.get(identifier);
        if (method == null) {
            synchronized (methods) {
                method = CoordinateOperations.findMethod(methods, identifier);
            }
            /*
             * Remember the method we just found, for faster check next time.
             */
            final OperationMethod previous = methodsByName.putIfAbsent(identifier.intern(), method);
            if (previous != null) {
                method = previous;
            }
        }
        return method;
    }

    /**
     * Returns a builder for a parameterized math transform using the specified operation method.
     * The {@code method} argument should be the name or identifier of an {@link OperationMethod}
     * instance returned by <code>{@link #getAvailableMethods(Class) getAvailableMethods}(null)</code>,
     * with the addition of the following pseudo-methods:
     *
     * <ul>
     *   <li>"Coordinate system conversion"</li>
     * </ul>
     *
     * The returned builder allows to specify not only the operation parameter values,
     * but also some contextual information such as the source and target axes.
     * The builder uses these information for:
     *
     * <ol>
     *   <li>Inferring the {@code "semi_major"}, {@code "semi_minor"}, {@code "src_semi_major"},
     *       {@code "src_semi_minor"}, {@code "tgt_semi_major"} or {@code "tgt_semi_minor"} parameter values
     *       from the {@link Ellipsoid} associated to the source or target CRS, if these parameters are
     *       not explicitly given and if they are relevant for the coordinate operation method.</li>
     *   <li>{@linkplain #createConcatenatedTransform Concatenating} the parameterized transform
     *       with any other transforms required for performing units changes and coordinates swapping.</li>
     * </ol>
     *
     * The builder does <strong>not</strong> handle change of
     * {@linkplain org.apache.sis.referencing.datum.DefaultGeodeticDatum#getPrimeMeridian() prime meridian}
     * or anything else related to datum. Datum changes have dedicated {@link OperationMethod},
     * for example <q>Longitude rotation</q> (EPSG:9601) for changing the prime meridian.
     *
     * <div class="warning"><b>Upcoming API generalization:</b>
     * the return type of this method may be changed to a new {@code MathTransform.Builder} interface
     * in a future Apache SIS version. This is pending GeoAPI 3.1 release, if approved by OGC.</div>
     *
     * @param  method  the case insensitive name or identifier of the desired coordinate operation method.
     * @return a builder for a meth transform implementing the formulas identified by the given method.
     * @throws NoSuchIdentifierException if there is no supported method for the given name or identifier.
     *
     * @see #getAvailableMethods(Class)
     * @since 1.5
     */
    public MathTransformBuilder builder(final String method) throws NoSuchIdentifierException {
        if (method.replace('_', ' ').equalsIgnoreCase(Constants.COORDINATE_SYSTEM_CONVERSION)) {
            return new CoordinateSystemTransformBuilder(this);
        }
        return new ParameterizedTransformBuilder(this, getOperationMethod(method));
    }

    /**
     * Returns the default parameter values for a math transform using the given operation method.
     * The {@code method} argument is the name of any {@code OperationMethod} instance returned by
     * <code>{@link #getAvailableMethods(Class) getAvailableMethods}({@linkplain SingleOperation}.class)</code>.
     * Valid names are <a href="https://sis.apache.org/tables/CoordinateOperationMethods.html">listed here</a>.
     *
     * <p>This function creates new parameter instances at every call.
     * Parameters are intended to be modified by the user before to be given to the
     * {@link #createParameterizedTransform createParameterizedTransform(…)} method.</p>
     *
     * @param  method  the case insensitive name of the coordinate operation method to search for.
     * @return a new group of parameter values for the {@code OperationMethod} identified by the given name.
     * @throws NoSuchIdentifierException if there is no method registered for the given name or identifier.
     *
     * @see #getAvailableMethods(Class)
     * @see #createParameterizedTransform(ParameterValueGroup)
     * @see AbstractMathTransform#getParameterValues()
     *
     * @deprecated This {@linkplain #createParameterizedTransform way to create parameterized transform} is ambiguous.
     * Use {@link #builder(String)} instead.
     */
    @Override
    @Deprecated(since="1.5")
    public ParameterValueGroup getDefaultParameters(final String method) throws NoSuchIdentifierException {
        return getOperationMethod(method).getParameters().createValue();
    }

    /**
     * Source and target coordinate systems for which a new parameterized transform is going to be used.
     *
     * @author  Martin Desruisseaux (Geomatys)
     * @version 1.5
     * @since   0.7
     *
     * @deprecated Replaced by {@link #builder(String)}.
     */
    @SuppressWarnings("serial")
    @Deprecated(since="1.5", forRemoval=true)
    public static class Context implements MathTransformProvider.Context, Serializable {
        /**
         * The factory to use if the provider needs to create other math transforms as operation steps.
         *
         * @see #getFactory()
         */
        private transient DefaultMathTransformFactory factory;

        /**
         * Coordinate system of the source or target points.
         */
        private CoordinateSystem sourceCS, targetCS;

        /**
         * The ellipsoid of the source or target ellipsoidal coordinate system, or {@code null} if it does not apply.
         */
        private Ellipsoid sourceEllipsoid, targetEllipsoid;

        /**
         * The builder, created when first needed.
         */
        private ParameterizedTransformBuilder builder;

        /**
         * The parameters actually used.
         */
        private ParameterValueGroup parameters;

        /**
         * Creates a new context with all properties initialized to {@code null}.
         */
        public Context() {
        }

        /**
         * Sets the source coordinate system to the given value.
         * The source ellipsoid is unconditionally set to {@code null}.
         *
         * @param  cs  the coordinate system to set as the source (can be {@code null}).
         * @deprecated Replaced by {@link MathTransformBuilder#setSourceAxes(CoordinateSystem, Ellipsoid)}.
         */
        @Deprecated(since="1.5", forRemoval=true)
        public void setSource(final CoordinateSystem cs) {
            sourceCS = cs;
            sourceEllipsoid = null;
            builder = null;
        }

        /**
         * Sets the source coordinate system and related ellipsoid to the components of given CRS.
         * The {@link Ellipsoid}, fetched from the geodetic reference frame, is often used together with an {@link EllipsoidalCS},
         * but not necessarily. The geodetic CRS may also be associated with a spherical or Cartesian coordinate system,
         * and the ellipsoid information may still be needed even with those non-ellipsoidal coordinate systems.
         *
         * <p><strong>This method is not for datum shifts.</strong>
         * All datum information other than the ellipsoid are ignored.</p>
         *
         * @param  crs  the coordinate system and ellipsoid to set as the source, or {@code null}.
         *
         * @since 1.3
         * @deprecated Replaced by {@link MathTransformBuilder#setSourceAxes(CoordinateSystem, Ellipsoid)}.
         */
        @Deprecated(since="1.5", forRemoval=true)
        public void setSource(final GeodeticCRS crs) {
            if (crs != null) {
                sourceCS = crs.getCoordinateSystem();
                sourceEllipsoid = ReferencingUtilities.getEllipsoid(crs);
            } else {
                sourceCS = null;
                sourceEllipsoid = null;
            }
            builder = null;
        }

        /**
         * Sets the target coordinate system to the given value.
         * The target ellipsoid is unconditionally set to {@code null}.
         *
         * @param  cs  the coordinate system to set as the target (can be {@code null}).
         * @deprecated Replaced by {@link MathTransformBuilder#setTargetAxes(CoordinateSystem, Ellipsoid)}.
         */
        @Deprecated(since="1.5", forRemoval=true)
        public void setTarget(final CoordinateSystem cs) {
            targetCS = cs;
            targetEllipsoid = null;
            builder = null;
        }

        /**
         * Sets the target coordinate system and related ellipsoid to the components of given CRS.
         * The {@link Ellipsoid}, fetched from the geodetic reference frame, is often used together with an {@link EllipsoidalCS},
         * but not necessarily. The geodetic CRS may also be associated with a spherical or Cartesian coordinate system,
         * and the ellipsoid information may still be needed even with those non-ellipsoidal coordinate systems.
         *
         * <p><strong>This method is not for datum shifts.</strong>
         * All datum information other than the ellipsoid are ignored.</p>
         *
         * @param  crs  the coordinate system and ellipsoid to set as the target, or {@code null}.
         *
         * @since 1.3
         * @deprecated Replaced by {@link MathTransformBuilder#setTargetAxes(CoordinateSystem, Ellipsoid)}.
         */
        @Deprecated(since="1.5", forRemoval=true)
        public void setTarget(final GeodeticCRS crs) {
            if (crs != null) {
                targetCS = crs.getCoordinateSystem();
                targetEllipsoid = ReferencingUtilities.getEllipsoid(crs);
            } else {
                targetCS = null;
                targetEllipsoid = null;
            }
            builder = null;
        }

        /**
         * Returns the source coordinate system, or {@code null} if unspecified.
         *
         * @return the source coordinate system, or {@code null}.
         */
        public CoordinateSystem getSourceCS() {
            return sourceCS;
        }

        /**
         * Returns the ellipsoid used together with the source coordinate system, or {@code null} if none.
         *
         * @return the ellipsoid used together with the source coordinate system, or {@code null} if none.
         */
        public Ellipsoid getSourceEllipsoid() {
            return sourceEllipsoid;
        }

        /**
         * Returns the target coordinate system, or {@code null} if unspecified.
         *
         * @return the target coordinate system, or {@code null}.
         */
        public CoordinateSystem getTargetCS() {
            return targetCS;
        }

        /**
         * Returns the ellipsoid used together with the target coordinate system, or {@code null} if none.
         *
         * @return the ellipsoid used together with the target coordinate system, or {@code null} if none.
         */
        public Ellipsoid getTargetEllipsoid() {
            return targetEllipsoid;
        }

        /**
         * Returns the builder to which to delegate the {@code MathTransform} creation.
         */
        final ParameterizedTransformBuilder builder() throws FactoryException {
            if (builder == null) {
                if (factory == null) {
                    factory = provider();
                }
                builder = new ParameterizedTransformBuilder(factory, null);
                if (parameters != null) {
                    builder.setParameters(parameters, false);
                }
            }
            return builder;
        }

        /**
         * Returns the matrix that represent the affine transform to concatenate before or after
         * the parameterized transform. The {@code role} argument specifies which matrix is desired:
         *
         * <ul class="verbose">
         *   <li>{@link org.apache.sis.referencing.operation.transform.ContextualParameters.MatrixRole#NORMALIZATION
         *       NORMALIZATION} for the conversion from the {@linkplain #getSourceCS() source coordinate system} to
         *       a {@linkplain AxesConvention#NORMALIZED normalized} coordinate system, usually with
         *       (<var>longitude</var>, <var>latitude</var>) axis order in degrees or
         *       (<var>easting</var>, <var>northing</var>) in metres.
         *       This normalization needs to be applied <em>before</em> the parameterized transform.</li>
         *
         *   <li>{@link org.apache.sis.referencing.operation.transform.ContextualParameters.MatrixRole#DENORMALIZATION
         *       DENORMALIZATION} for the conversion from a normalized coordinate system to the
         *       {@linkplain #getTargetCS() target coordinate system}, for example with
         *       (<var>latitude</var>, <var>longitude</var>) axis order.
         *       This denormalization needs to be applied <em>after</em> the parameterized transform.</li>
         *
         *   <li>{@link org.apache.sis.referencing.operation.transform.ContextualParameters.MatrixRole#INVERSE_NORMALIZATION INVERSE_NORMALIZATION} and
         *       {@link org.apache.sis.referencing.operation.transform.ContextualParameters.MatrixRole#INVERSE_DENORMALIZATION INVERSE_DENORMALIZATION}
         *       are also supported but rarely used.</li>
         * </ul>
         *
         * This method is invoked by {@link DefaultMathTransformFactory#swapAndScaleAxes(MathTransform, Context)}.
         * Users can override this method if they need to customize the normalization process.
         *
         * @param  role  whether the normalization or denormalization matrix is desired.
         * @return the requested matrix, or {@code null} if this {@code Context} has no information about the coordinate system.
         * @throws FactoryException if an error occurred while computing the matrix.
         *
         * @see DefaultMathTransformFactory#createAffineTransform(Matrix)
         * @see DefaultMathTransformFactory#createParameterizedTransform(ParameterValueGroup, Context)
         */
        @SuppressWarnings("fallthrough")
        public Matrix getMatrix(final ContextualParameters.MatrixRole role) throws FactoryException {
            return builder().getMatrix(role);
        }

        /**
         * Returns the operation method used for the math transform creation.
         * This is the same information as {@link #getLastMethodUsed()} but more stable
         * (not affected by transforms created with other contexts).
         *
         * @return the operation method used by the factory.
         * @throws IllegalStateException if {@link #createParameterizedTransform(ParameterValueGroup, Context)}
         *         has not yet been invoked.
         *
         * @deprecated Replaced by {@link MathTransformBuilder#getMethod()}.
         *
         * @since 1.3
         */
        @Deprecated(since="1.5", forRemoval=true)
        public OperationMethod getMethodUsed() {
            return (builder != null) ? builder.getMethod().orElse(null) : null;
        }

        /**
         * Returns the names of parameters that have been inferred from the context.
         * The set of keys can contain any of {@code "dim"},
         * {@code     "semi_major"}, {@code     "semi_minor"},
         * {@code "src_semi_major"}, {@code "src_semi_minor"},
         * {@code "tgt_semi_major"}, {@code "tgt_semi_minor"} and/or
         * {@code "inverse_flattening"}, depending on the operation method used.
         * The parameters named in that set are included in the parameters
         * returned by {@link #getCompletedParameters()}.
         *
         * <h4>Associated Boolean values</h4>
         * The associated Boolean in the map tells whether the named parameter value is really contextual.
         * The Boolean is {@code FALSE} if the user explicitly specified a value in the parameters given to
         * the {@link #createParameterizedTransform(ParameterValueGroup, Context)} method,
         * and that value is different than the value inferred from the context.
         * Such inconsistencies are also logged at {@link Level#WARNING}.
         * In all other cases
         * (no value specified by the user, or a value was specified but is consistent with the context),
         * the associated Boolean in the map is {@code TRUE}.
         *
         * @deprecated Replaced by {@link MathTransformProvider.Context#getContextualParameters()}.
         *
         * @return names of parameters inferred from context.
         *
         * @since 1.3
         */
        @Override
        @Deprecated(since="1.5", forRemoval=true)
        public Map<String,Boolean> getContextualParameters() {
            try {
                return builder().getContextualParameters();
            } catch (FactoryException e) {
                throw new IllegalStateException(MESSAGE, e);
            }
        }

        /**
         * Returns the parameter values used for the math transform creation,
         * including the parameters completed by the factory.
         * This is the union of {@link #parameters()} with {@link #getContextualParameters()}.
         * The completed parameters may only have additional parameters compared to the user-supplied parameters.
         * {@linkplain #parameters() Parameter} values that were explicitly set by the user are not overwritten.
         *
         * <p>After this method has been invoked, the {@link #setSourceAxes setSourceAxes(…)}
         * and {@link #setTargetAxes setTargetAxes(…)} methods can no longer be invoked.</p>
         *
         * @deprecated Replaced by {@link MathTransformProvider.Context#getCompletedParameters()}.
         *
         * @return the parameter values used by the factory.
         */
        @Override
        @Deprecated(since="1.5", forRemoval=true)
        public ParameterValueGroup getCompletedParameters() {
            try {
                return builder().getCompletedParameters();
            } catch (FactoryException e) {
                throw new IllegalStateException(MESSAGE, e);
            }
        }

        /**
         * The "{@code createParameterizedTransform} has not been invoked" error message.
         */
        private static final String MESSAGE = "createParameterizedTransform has not been invoked.";

        /**
         * Returns a string representation of this context for debugging purposes.
         * The current implementation writes the name of source/target coordinate systems and ellipsoids.
         * If the {@linkplain #getContextualParameters() contextual parameters} have already been inferred,
         * then their names are appended with inconsistent parameters (if any) written on a separated line.
         *
         * @return a string representation of this context.
         */
        @Override
        public String toString() {
            return (builder != null) ? builder.toString() : super.toString();
        }
    }

    /**
     * Creates a transform from a group of parameters.
     * The set of expected parameters varies for each operation.
     * The easiest way to provide parameter values is to get an initially empty group for the desired
     * operation by calling {@link #getDefaultParameters(String)}, then to fill the parameter values.
     * Example:
     *
     * {@snippet lang="java" :
     *     ParameterValueGroup group = factory.getDefaultParameters("Transverse_Mercator");
     *     group.parameter("semi_major").setValue(6378137.000);
     *     group.parameter("semi_minor").setValue(6356752.314);
     *     MathTransform mt = factory.createParameterizedTransform(group);
     *     }
     *
     * Sometimes the {@code "semi_major"} and {@code "semi_minor"} parameter values are not explicitly provided,
     * but rather inferred from the {@linkplain org.opengis.referencing.datum.GeodeticDatum geodetic
     * reference frame} of the source Coordinate Reference System.
     *
     * @param  parameters  the parameter values. The {@linkplain ParameterDescriptorGroup#getName() parameter group name}
     *         shall be the name of the desired {@linkplain DefaultOperationMethod operation method}.
     * @return the transform created from the given parameters.
     * @throws NoSuchIdentifierException if there is no method for the given parameter group name.
     * @throws FactoryException if the object creation failed. This exception is thrown
     *         if some required parameter has not been supplied, or has illegal value.
     *
     * @see #getDefaultParameters(String)
     * @see #getAvailableMethods(Class)
     * @see #getLastMethodUsed()
     * @see org.apache.sis.parameter.ParameterBuilder#createGroupForMapProjection(ParameterDescriptor...)
     *
     * @deprecated This constructor is ambiguous when axis directions are parts of the map projection definition
     * as in <q>Transverse Mercator (South Orientated)</q>.
     * Use {@link #builder(String)} instead for allowing the implementation to resolve such ambiguities.
     */
    @Override
    @Deprecated(since="1.5")
    public MathTransform createParameterizedTransform(final ParameterValueGroup parameters)
            throws NoSuchIdentifierException, FactoryException
    {
        final var builder = new ParameterizedTransformBuilder(this, null);
        builder.setParameters(parameters, false);
        return builder.create();
    }

    /**
     * Creates a transform from a group of parameters and a context.
     *
     * @param  parameters  the parameter values.
     * @param  context     information about the context, or {@code null} if none.
     * @return the transform created from the given parameters.
     * @throws NoSuchIdentifierException if there is no method for the given parameter group name.
     * @throws FactoryException if the object creation failed.
     * @deprecated Replaced by a builder pattern with {@link #builder(String)}.
     */
    @Deprecated(since="1.5", forRemoval=true)
    public MathTransform createParameterizedTransform(final ParameterValueGroup parameters,
            final Context context) throws NoSuchIdentifierException, FactoryException
    {
        if (context == null) {
            return createParameterizedTransform(parameters);
        }
        context.builder    = null;
        context.factory    = this;
        context.parameters = parameters;
        return context.builder().create();
    }

    /**
     * Given a transform between normalized spaces,
     * creates a transform taking in account axis directions, units of measurement and longitude rotation.
     * This method {@linkplain #createConcatenatedTransform concatenates} the given parameterized transform
     * with any other transform required for performing units changes and coordinates swapping.
     *
     * <p>The given {@code parameterized} transform shall expect
     * {@linkplain org.apache.sis.referencing.cs.AxesConvention#NORMALIZED normalized} input coordinates and
     * produce normalized output coordinates. See {@link org.apache.sis.referencing.cs.AxesConvention} for more
     * information about what Apache SIS means by "normalized".</p>
     *
     * <h4>Example</h4>
     * The most typical examples of transforms with normalized inputs/outputs are normalized
     * map projections expecting (<var>longitude</var>, <var>latitude</var>) inputs in degrees
     * and calculating (<var>x</var>, <var>y</var>) coordinates in metres,
     * both of them with ({@linkplain org.opengis.referencing.cs.AxisDirection#EAST East},
     * {@linkplain org.opengis.referencing.cs.AxisDirection#NORTH North}) axis orientations.
     *
     * <h4>Controlling the normalization process</h4>
     * Users who need a different normalized space than the default one may find more convenient to
     * override the {@link Context#getMatrix Context.getMatrix(ContextualParameters.MatrixRole)} method.
     *
     * @param  parameterized  a transform for normalized input and output coordinates.
     * @param  context        source and target coordinate systems in which the transform is going to be used.
     * @return a transform taking in account unit conversions and axis swapping.
     * @throws FactoryException if the object creation failed.
     *
     * @see org.apache.sis.referencing.cs.AxesConvention#NORMALIZED
     * @see org.apache.sis.referencing.operation.DefaultConversion#DefaultConversion(Map, OperationMethod, MathTransform, ParameterValueGroup)
     *
     * @since 0.7
     *
     * @deprecated Considered internal API because the definition of "normalized" is implementation-dependent.
     */
    @Deprecated(since="1.5", forRemoval=true)
    public MathTransform swapAndScaleAxes(final MathTransform parameterized, final Context context) throws FactoryException {
        context.builder = null;
        context.factory = this;
        return context.builder().swapAndScaleAxes(parameterized);
    }

    /**
     * Creates a transform from a base CRS to a derived CS using the given parameters.
     * If this method needs to set the values of {@code "semi_major"} and {@code "semi_minor"} parameters,
     * then it sets those values directly on the given {@code parameters} instance – not on a clone – for
     * allowing the caller to get back the complete parameter values.
     * However, this method only fills missing values, it never modify existing values.
     *
     * @param  baseCRS     the source coordinate reference system.
     * @param  parameters  the parameter values for the transform.
     * @param  derivedCS   the target coordinate system.
     * @return the parameterized transform from {@code baseCRS} to {@code derivedCS},
     *         including unit conversions and axis swapping.
     * @throws NoSuchIdentifierException if there is no transform registered for the coordinate operation method.
     * @throws FactoryException if the object creation failed. This exception is thrown
     *         if some required parameter has not been supplied, or has illegal value.
     *
     * @deprecated Replaced by {@link #builder(String)}.
     */
    @Override
    @Deprecated(since="0.7")
    public MathTransform createBaseToDerived(final CoordinateReferenceSystem baseCRS,
            final ParameterValueGroup parameters, final CoordinateSystem derivedCS)
            throws NoSuchIdentifierException, FactoryException
    {
        ArgumentChecks.ensureNonNull("baseCRS",    baseCRS);
        ArgumentChecks.ensureNonNull("parameters", parameters);
        ArgumentChecks.ensureNonNull("derivedCS",  derivedCS);
        final var builder = new ParameterizedTransformBuilder(this, null);
        builder.setParameters(parameters, true);
        builder.setSourceAxes(baseCRS);
        builder.setTargetAxes(derivedCS, null);
        return builder.create();
    }

    /**
     * Creates a math transform that represent a change of coordinate system. If exactly one argument is
     * an {@linkplain org.apache.sis.referencing.cs.DefaultEllipsoidalCS ellipsoidal coordinate systems},
     * then the {@code ellipsoid} argument is mandatory. In all other cases (including the case where both
     * coordinate systems are ellipsoidal), the ellipsoid argument is ignored and can be {@code null}.
     *
     * <h4>Design note</h4>
     * This method does not accept separated ellipsoid arguments for {@code source} and {@code target} because
     * this method should not be used for datum shifts. If the two given coordinate systems are ellipsoidal,
     * then they are assumed to use the same ellipsoid. If different ellipsoids are desired, then a
     * {@linkplain #createParameterizedTransform parameterized transform} like <q>Molodensky</q>,
     * <q>Geocentric translations</q>, <q>Coordinate Frame Rotation</q> or
     * <q>Position Vector transformation</q> should be used instead.
     *
     * @param  source     the source coordinate system.
     * @param  target     the target coordinate system.
     * @param  ellipsoid  the ellipsoid of {@code EllipsoidalCS}, or {@code null} if none.
     * @return a conversion from the given source to the given target coordinate system.
     * @throws FactoryException if the conversion cannot be created.
     *
     * @since 0.8
     *
     * @deprecated Replaced by the following pattern:
     *
     * {@snippet lang="java" :
     * var builder = builder("Coordinate system conversion");
     * builder.setSourceAxes(source, ellipsoid);
     * builder.setTargetAxes(target, ellipsoid);
     * return builder.create();
     * }
     */
    @Deprecated(since="1.5", forRemoval=true)
    public MathTransform createCoordinateSystemChange(final CoordinateSystem source, final CoordinateSystem target,
            final Ellipsoid ellipsoid) throws FactoryException
    {
        ArgumentChecks.ensureNonNull("source", source);
        ArgumentChecks.ensureNonNull("target", target);
        lastMethod.remove();                                // In case an exception is thrown before completion.
        final var builder = builder(Constants.COORDINATE_SYSTEM_CONVERSION);
        builder.setSourceAxes(source, ellipsoid);
        builder.setTargetAxes(target, ellipsoid);
        return builder.create();
    }

    /**
     * Creates an affine transform from a matrix. If the transform input dimension is {@code M},
     * and output dimension is {@code N}, then the matrix will have size {@code [N+1][M+1]}. The
     * +1 in the matrix dimensions allows the matrix to do a shift, as well as a rotation. The
     * {@code [M][j]} element of the matrix will be the j'th coordinate of the moved origin. The
     * {@code [i][N]} element of the matrix will be 0 for <var>i</var> less than {@code M}, and 1
     * for <var>i</var> equals {@code M}.
     *
     * @param  matrix  the matrix used to define the affine transform.
     * @return the affine transform.
     * @throws FactoryException if the object creation failed.
     *
     * @see MathTransforms#linear(Matrix)
     */
    @Override
    public MathTransform createAffineTransform(final Matrix matrix) throws FactoryException {
        /*
         * Performance note: we could set lastMethod to the "Affine" operation method provider, but we do not
         * because setting this value is not free (e.g. it depends on matrix size) and it is rarely needed.
         */
        lastMethod.remove();
        return unique(MathTransforms.linear(matrix));
    }

    /**
     * Creates a transform by concatenating two existing transforms.
     * A concatenated transform acts in the same way as applying two transforms, one after the other.
     *
     * <p>The dimension of the output space of the first transform must match the dimension of the input space
     * in the second transform. In order to concatenate more than two transforms, use this constructor repeatedly.</p>
     *
     * @param  tr1  the first transform to apply to points.
     * @param  tr2  the second transform to apply to points.
     * @return the concatenated transform.
     * @throws FactoryException if the object creation failed.
     *
     * @see MathTransforms#concatenate(MathTransform, MathTransform)
     */
    @Override
    public MathTransform createConcatenatedTransform(final MathTransform tr1,
                                                     final MathTransform tr2)
            throws FactoryException
    {
        lastMethod.remove();
        ArgumentChecks.ensureNonNull("tr1", tr1);
        ArgumentChecks.ensureNonNull("tr2", tr2);
        final MathTransform tr;
        try {
            tr = ConcatenatedTransform.create(tr1, tr2, this);
        } catch (IllegalArgumentException exception) {
            throw new InvalidGeodeticParameterException(exception.getLocalizedMessage(), exception);
        }
        assert MathTransforms.isValid(MathTransforms.getSteps(tr)) : tr;
        return unique(tr);
    }

    /**
     * Creates a transform which passes through a subset of coordinates to another transform.
     * This allows transforms to operate on a subset of coordinates.
     * The resulting transform will have the following dimensions:
     *
     * {@snippet lang="java" :
     *     int sourceDim = firstAffectedCoordinate + subTransform.getSourceDimensions() + numTrailingCoordinates;
     *     int targetDim = firstAffectedCoordinate + subTransform.getTargetDimensions() + numTrailingCoordinates;
     *     }
     *
     * <h4>Example</h4>
     * Giving (<var>latitude</var>, <var>longitude</var>, <var>height</var>) coordinates,
     * a pass through transform can convert the height values from meters to feet without
     * affecting the (<var>latitude</var>, <var>longitude</var>) values.
     *
     * @param  firstAffectedCoordinate  the lowest index of the affected coordinates.
     * @param  subTransform             transform to use for affected coordinates.
     * @param  numTrailingCoordinates   number of trailing coordinates to pass through. Affected coordinates will range
     *         from {@code firstAffectedCoordinate} inclusive to {@code dimTarget-numTrailingCoordinates} exclusive.
     * @return a pass through transform.
     * @throws FactoryException if the object creation failed.
     */
    @Override
    public MathTransform createPassThroughTransform(final int firstAffectedCoordinate,
                                                    final MathTransform subTransform,
                                                    final int numTrailingCoordinates)
            throws FactoryException
    {
        lastMethod.remove();
        final MathTransform tr;
        try {
            tr = MathTransforms.passThrough(firstAffectedCoordinate, subTransform, numTrailingCoordinates);
        } catch (IllegalArgumentException exception) {
            throw new InvalidGeodeticParameterException(exception.getLocalizedMessage(), exception);
        }
        return unique(tr);
    }

    /**
     * There is no XML format for math transforms.
     *
     * @param  xml  math transform encoded in XML format.
     * @throws FactoryException if the object creation failed.
     */
    @Override
    @Deprecated
    public MathTransform createFromXML(String xml) throws FactoryException {
        lastMethod.remove();
        throw new FactoryException(Errors.format(Errors.Keys.UnsupportedOperation_1, "createFromXML"));
    }

    /**
     * Creates a math transform object from a
     * <a href="http://www.geoapi.org/snapshot/javadoc/org/opengis/referencing/doc-files/WKT.html">Well Known Text (WKT)</a>.
     * If the given text contains non-fatal anomalies (unknown or unsupported WKT elements,
     * inconsistent unit definitions, <i>etc.</i>), warnings may be reported in a
     * {@linkplain java.util.logging.Logger logger} named {@code "org.apache.sis.io.wkt"}.
     *
     * <p>Note that the WKT format is not always lossless. A {@code MathTransform} recreated from WKT may be
     * non-invertible even if the original transform was invertible. For example if an "Affine" operation is
     * defined by a non-square matrix, Apache SIS implementation sometimes has "hidden" information about the
     * inverse matrix but those information are lost at WKT formatting time. A similar "hidden" information
     * lost may also happen with {@link WraparoundTransform}, also making that transform non-invertible.</p>
     *
     * @param  wkt  math transform encoded in Well-Known Text format.
     * @return the math transform (never {@code null}).
     * @throws FactoryException if the Well-Known Text cannot be parsed,
     *         or if the math transform creation failed from some other reason.
     */
    @Override
    public MathTransform createFromWKT(final String wkt) throws FactoryException {
        lastMethod.remove();
        ArgumentChecks.ensureNonEmpty("wkt", wkt);
        Parser p = parser.getAndSet(null);
        if (p == null) try {
            Constructor<? extends Parser> c = parserConstructor;
            if (c == null) {
                c = Class.forName("org.apache.sis.io.wkt.MathTransformParser").asSubclass(Parser.class)
                         .getConstructor(MathTransformFactory.class);
                c.setAccessible(true);
                parserConstructor = c;
            }
            p = c.newInstance(this);
        } catch (ReflectiveOperationException e) {
            throw new FactoryException(e);
        }
        /*
         * No need to check the type of the parsed object, because MathTransformParser
         * should return only instance of MathTransform.
         */
        final Object object;
        try {
            object = p.createFromWKT(wkt);
        } catch (FactoryException e) {
            /*
             * The parsing may fail because a operation parameter is not known to SIS. If this happen, replace
             * the generic exception thrown be the parser (which is FactoryException) by a more specific one.
             * Note that InvalidGeodeticParameterException is defined only in this `org.apache.sis.referencing` module,
             * so we could not throw it from the `org.apache.sis.metadata` module that contain the parser.
             */
            Throwable cause = e.getCause();
            while (cause != null) {
                if (cause instanceof ParameterNotFoundException) {
                    throw new InvalidGeodeticParameterException(e.getLocalizedMessage(), cause);
                }
                cause = cause.getCause();
            }
            throw e;
        }
        parser.set(p);
        return (MathTransform) object;
    }

    /**
     * Replaces the given transform by a unique instance, if one already exists.
     */
    final MathTransform unique(final MathTransform tr) {
        return (pool != null) ? pool.unique(tr) : tr;
    }

    /**
     * Returns the operation method used by the latest call to a {@code create(…)} constructor
     * in the currently running thread. Returns {@code null} if not applicable.
     *
     * <p>Invoking {@code getLastMethodUsed()} can be useful after a call to
     * {@link #createParameterizedTransform createParameterizedTransform(…)}.</p>
     *
     * @return the last method used by a {@code create(…)} constructor, or {@code null} if unknown of unsupported.
     *
     * @see #createParameterizedTransform(ParameterValueGroup)
     *
<<<<<<< HEAD
     * @deprecated Replaced by {@link MathTransformBuilder#getMethod()}.
=======
     * @deprecated Replaced by {@link MathTransform.Builder#getMethod()}.
>>>>>>> 91600185
     */
    @Override
    @Deprecated(since = "1.5")
    public OperationMethod getLastMethodUsed() {
        return lastMethod.get();
    }

    /**
     * Notifies this factory that the elements provided by the {@code Iterable<OperationMethod>} may have changed.
     * This method performs the following steps:
     *
     * <ul>
     *   <li>Clears all caches.</li>
     *   <li>If the {@code Iterable} given at construction time is an instance of {@link ServiceLoader},
     *       invokes its {@code reload()} method.</li>
     * </ul>
     *
     * This method is useful to sophisticated applications which dynamically make new plug-ins available at runtime,
     * for example following changes of the application module path.
     *
     * @see #DefaultMathTransformFactory(Iterable)
     * @see ServiceLoader#reload()
     */
    public void reload() {
        synchronized (methods) {
            methodsByName.clear();
            final Iterable<? extends OperationMethod> m = methods;
            if (m instanceof ServiceLoader<?>) {
                ((ServiceLoader<?>) m).reload();
            }
            synchronized (methodsByType) {
                for (final OperationMethodSet c : methodsByType.values()) {
                    c.reset();
                }
            }
            if (pool != null) {
                pool.clear();
            }
        }
    }
}<|MERGE_RESOLUTION|>--- conflicted
+++ resolved
@@ -57,12 +57,6 @@
 import org.opengis.parameter.ParameterDescriptorGroup;
 import org.opengis.referencing.crs.CoordinateReferenceSystem;
 import org.apache.sis.util.resources.Errors;
-<<<<<<< HEAD
-=======
-
-// Specific to the geoapi-3.1 and geoapi-4.0 branches:
-import org.apache.sis.referencing.operation.matrix.Matrices;
->>>>>>> 91600185
 
 
 /**
@@ -1216,11 +1210,7 @@
      *
      * @see #createParameterizedTransform(ParameterValueGroup)
      *
-<<<<<<< HEAD
      * @deprecated Replaced by {@link MathTransformBuilder#getMethod()}.
-=======
-     * @deprecated Replaced by {@link MathTransform.Builder#getMethod()}.
->>>>>>> 91600185
      */
     @Override
     @Deprecated(since = "1.5")
