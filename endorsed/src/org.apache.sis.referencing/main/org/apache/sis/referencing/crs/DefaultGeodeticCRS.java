/*
 * Licensed to the Apache Software Foundation (ASF) under one or more
 * contributor license agreements.  See the NOTICE file distributed with
 * this work for additional information regarding copyright ownership.
 * The ASF licenses this file to You under the Apache License, Version 2.0
 * (the "License"); you may not use this file except in compliance with
 * the License.  You may obtain a copy of the License at
 *
 *     http://www.apache.org/licenses/LICENSE-2.0
 *
 * Unless required by applicable law or agreed to in writing, software
 * distributed under the License is distributed on an "AS IS" BASIS,
 * WITHOUT WARRANTIES OR CONDITIONS OF ANY KIND, either express or implied.
 * See the License for the specific language governing permissions and
 * limitations under the License.
 */
package org.apache.sis.referencing.crs;

import java.util.Map;
import jakarta.xml.bind.annotation.XmlType;
import jakarta.xml.bind.annotation.XmlElement;
import jakarta.xml.bind.annotation.XmlRootElement;
import javax.measure.Unit;
import javax.measure.quantity.Angle;
import org.opengis.referencing.cs.CartesianCS;
import org.opengis.referencing.cs.SphericalCS;
import org.opengis.referencing.cs.EllipsoidalCS;
import org.opengis.referencing.cs.CoordinateSystem;
import org.opengis.referencing.crs.GeodeticCRS;
import org.opengis.referencing.crs.SingleCRS;
import org.opengis.referencing.datum.GeodeticDatum;
import org.opengis.referencing.datum.PrimeMeridian;
import org.opengis.metadata.Identifier;
import org.apache.sis.referencing.AbstractReferenceSystem;
import org.apache.sis.referencing.CRS;
import org.apache.sis.referencing.cs.AbstractCS;
import org.apache.sis.referencing.internal.Legacy;
import org.apache.sis.referencing.privy.AxisDirections;
import org.apache.sis.referencing.privy.WKTKeywords;
import org.apache.sis.referencing.privy.WKTUtilities;
import org.apache.sis.referencing.privy.ReferencingUtilities;
import org.apache.sis.metadata.privy.ImplementationHelper;
import org.apache.sis.util.resources.Errors;
import org.apache.sis.io.wkt.Convention;
import org.apache.sis.io.wkt.Formatter;
import org.apache.sis.measure.Units;

<<<<<<< HEAD
// Specific to the main branch:
import org.opengis.referencing.ReferenceIdentifier;
=======
// Specific to the geoapi-3.1 and geoapi-4.0 branches:
import org.opengis.referencing.datum.DatumEnsemble;
>>>>>>> c4eceb3e


/**
 * A 2- or 3-dimensional coordinate reference system based on a geodetic reference frame.
 * The CRS is geographic if associated with an ellipsoidal coordinate system,
 * or geocentric if associated with a spherical or Cartesian coordinate system.
 *
 * <p><b>Used with datum type:</b>
 *   {@linkplain org.apache.sis.referencing.datum.DefaultGeodeticDatum Geodetic}.<br>
 * <b>Used with coordinate system types:</b>
 *   {@linkplain org.apache.sis.referencing.cs.DefaultCartesianCS Cartesian},
 *   {@linkplain org.apache.sis.referencing.cs.DefaultSphericalCS Spherical} or
 *   {@linkplain org.apache.sis.referencing.cs.DefaultEllipsoidalCS Ellipsoidal}.
 * </p>
 *
 * @author  Martin Desruisseaux (IRD, Geomatys)
 */
@XmlType(name = "GeodeticCRSType", propOrder = {
    "ellipsoidalCS",
    "cartesianCS",
    "sphericalCS",
    "datum"
})
@XmlRootElement(name = "GeodeticCRS")
class DefaultGeodeticCRS extends AbstractCRS implements GeodeticCRS {   // If made public, see comment in getDatum().
    /**
     * Serial number for inter-operability with different versions.
     */
    private static final long serialVersionUID = -6205678223972395910L;

    /**
     * The datum, or {@code null} if the CRS is associated only to a datum ensemble.
     *
     * <p><b>Consider this field as final!</b>
     * This field is modified only at unmarshalling time by {@link #setDatum(GeodeticDatum)}</p>
     *
     * @see #getDatum()
     */
    @SuppressWarnings("serial")     // Most SIS implementations are serializable.
    private GeodeticDatum datum;

    /**
     * Collection of reference frames which for low accuracy requirements may be considered to be
     * insignificantly different from each other. May be {@code null} if there is no such ensemble.
     *
     * @see #getDatumEnsemble()
     */
    @SuppressWarnings("serial")     // Most SIS implementations are serializable.
    final DatumEnsemble<GeodeticDatum> ensemble;

    /**
     * Creates a coordinate reference system from the given properties, datum and coordinate system.
     * The properties given in argument follow the same rules as for the
     * {@linkplain AbstractReferenceSystem#AbstractReferenceSystem(Map) super-class constructor}.
     *
     * <p>This constructor is not public because it does not verify the {@code cs} type.</p>
     *
     * @param  properties  the properties to be given to the coordinate reference system.
     * @param  datum       the datum, or {@code null} if the CRS is associated only to a datum ensemble.
     * @param  ensemble    collection of reference frames which for low accuracy requirements may be considered to be
     *                     insignificantly different from each other, or {@code null} if there is no such ensemble.
     * @param  cs          the coordinate system.
     */
    DefaultGeodeticCRS(final Map<String,?> properties,
                       final GeodeticDatum datum,
                       final DatumEnsemble<GeodeticDatum> ensemble,
                       final CoordinateSystem cs)
    {
        super(properties, cs);
        this.datum    = datum;
        this.ensemble = ensemble;
        checkDatum(datum, ensemble);
    }

    /**
     * Creates a new CRS derived from the specified one, but with different axis order or unit.
     * This is for implementing the {@link #createSameType(AbstractCS)} method only.
     */
    DefaultGeodeticCRS(final DefaultGeodeticCRS original, final ReferenceIdentifier id, final AbstractCS cs) {
        super(original, id, cs);
        datum    = original.datum;
        ensemble = original.ensemble;
    }

    /**
     * Constructs a new coordinate reference system with the same values as the specified one.
     * This copy constructor provides a way to convert an arbitrary implementation into a SIS one
     * or a user-defined one (as a subclass), usually in order to leverage some implementation-specific API.
     *
     * <p>This constructor performs a shallow copy, i.e. the properties are not cloned.</p>
     *
     * @param  crs  the coordinate reference system to copy.
     */
    protected DefaultGeodeticCRS(final GeodeticCRS crs) {
        super(crs);
        datum    = crs.getDatum();
        ensemble = crs.getDatumEnsemble();
        checkDatum(datum, ensemble);
    }

    /**
     * Creates an exception to throw for a coordinate system of illegal class.
     * This is a helper method for sub-classes.
     *
     * @param cs the user-specified coordinate system.
     * @return the exception to throw.
     */
    static IllegalArgumentException illegalCoordinateSystemType(final CoordinateSystem cs) {
        return new IllegalArgumentException(Errors.format(Errors.Keys.IllegalCoordinateSystem_1,
                ReferencingUtilities.getInterface(CoordinateSystem.class, cs)));
    }

    /**
     * Returns the GeoAPI interface implemented by this class.
     * The SIS implementation returns {@code GeodeticCRS.class}.
     * Subclasses implementing a more specific GeoAPI interface shall override this method.
     *
     * @return the coordinate reference system interface implemented by this class.
     */
    @Override
    public Class<? extends GeodeticCRS> getInterface() {
        return GeodeticCRS.class;
    }

    /**
     * Returns the datum, or {@code null} if the CRS is associated only to a datum ensemble.
     *
     * This method is overridden is subclasses for documentation purpose only, mostly for showing
     * this method in the appropriate position in javadoc (instead of at the bottom of the page).
     * If {@code DefaultGeodeticCRS} is made public in a future SIS version, then we could remove
     * the overridden methods.
     *
     * @return the datum.
     */
    @Override
    @XmlElement(name = "geodeticDatum", required = true)
    public GeodeticDatum getDatum() {
        return datum;
    }

    /**
     * Returns a coordinate reference system of the same type as this CRS but with different axes.
     * This method shall be overridden by all {@code DefaultGeodeticCRS} subclasses in this package.
     *
     * @param  cs  the coordinate system with new axes.
     * @return new CRS of the same type and datum than this CRS, but with the given axes.
     */
    @Override
    AbstractCRS createSameType(final AbstractCS cs) {
        return new DefaultGeodeticCRS(this, null, cs);
    }

    /**
     * Formats this CRS as a <i>Well Known Text</i> {@code GeodeticCRS[…]} element.
     * More information about the WKT format is documented in subclasses.
     *
     * @return {@code "GeodeticCRS"} (WKT 2) or {@code "GeogCS"}/{@code "GeocCS"} (WKT 1).
     */
    @Override
    protected String formatTo(final Formatter formatter) {
        WKTUtilities.appendName(this, formatter, null);
        CoordinateSystem cs = getCoordinateSystem();
        final Convention convention = formatter.getConvention();
        final boolean isWKT1 = (convention.majorVersion() == 1);
        final boolean isGeographicWKT1 = isWKT1 && (cs instanceof EllipsoidalCS);
        if (isGeographicWKT1 && cs.getDimension() == 3) {
            /*
             * Version 1 of WKT format did not have three-dimensional GeographicCRS. Instead, such CRS were formatted
             * as a CompoundCRS made of a two-dimensional GeographicCRS with a VerticalCRS for the ellipsoidal height.
             * Note that such compound is illegal in WKT 2 and ISO 19111 standard, as ellipsoidal height shall not be
             * separated from the geographic component. So we perform this separation only at WKT 1 formatting time.
             */
            SingleCRS first  = CRS.getHorizontalComponent(this);
            SingleCRS second = CRS.getVerticalComponent(this, true);
            if (first != null && second != null) {                      // Should not be null, but we are paranoiac.
                if (AxisDirections.isVertical(cs.getAxis(0).getDirection())) {
                    // It is very unusual to have VerticalCRS first, but our code tries to be robust.
                    final SingleCRS t = first;
                    first = second; second = t;
                }
                formatter.newLine(); formatter.append(WKTUtilities.toFormattable(first));
                formatter.newLine(); formatter.append(WKTUtilities.toFormattable(second));
                formatter.newLine();
                return WKTKeywords.Compd_CS;
            }
        }
        /*
         * Unconditionally format the datum element, followed by the prime meridian.
         * The prime meridian is part of datum according ISO 19111, but is formatted
         * as a sibling (rather than a child) element in WKT for historical reasons.
         */
        @SuppressWarnings("LocalVariableHidesMemberVariable")
        final GeodeticDatum datum = getDatum();             // Gives subclasses a chance to override.
        formatter.newLine();
        formatter.append(WKTUtilities.toFormattable(datum));
        formatter.newLine();
        final PrimeMeridian pm = datum.getPrimeMeridian();
        final Unit<Angle> angularUnit = AxisDirections.getAngularUnit(cs, null);
        if (convention != Convention.WKT2_SIMPLIFIED ||     // Really this specific enum, not Convention.isSimplified().
                ReferencingUtilities.getGreenwichLongitude(pm, Units.DEGREE) != 0)
        {
            final Unit<Angle> oldUnit = formatter.addContextualUnit(angularUnit);
            formatter.indent(1);
            formatter.append(WKTUtilities.toFormattable(pm));
            formatter.indent(-1);
            formatter.newLine();
            formatter.restoreContextualUnit(angularUnit, oldUnit);
        }
        /*
         * Get the coordinate system to format. This will also determine the units to write and the keyword to
         * return in WKT 1 format. Note that for the WKT 1 format, we need to replace the coordinate system by
         * an instance conform to the legacy conventions.
         *
         * We cannot delegate the work below to subclasses,  because XML unmarshalling of a geodetic CRS will
         * NOT create an instance of a subclass (because the distinction between geographic and geocentric CRS
         * is not anymore in ISO 19111:2007).
         */
        final boolean isBaseCRS;
        if (isWKT1) {
            if (!isGeographicWKT1) {                        // If not geographic, then presumed geocentric.
                if (cs instanceof CartesianCS) {
                    cs = Legacy.forGeocentricCRS((CartesianCS) cs, true);
                } else {
                    formatter.setInvalidWKT(cs, null);      // SphericalCS was not supported in WKT 1.
                }
            }
            isBaseCRS = false;
        } else {
            isBaseCRS = isBaseCRS(formatter);
        }
        /*
         * Format the coordinate system, except if this CRS is the base CRS of an AbstractDerivedCRS in WKT 2 format.
         * This is because ISO 19162 omits the coordinate system definition of enclosed base CRS in order to simplify
         * the WKT. The 'formatCS(…)' method may write axis unit before or after the axes depending on whether we are
         * formatting WKT version 1 or 2 respectively.
         *
         * Note that even if we do not format the CS, we may still write the units if we are formatting in "simplified"
         * mode (as opposed to the more verbose mode). This looks like the opposite of what we would expect, but this is
         * because formatting the unit here allow us to avoid repeating the unit in projection parameters when this CRS
         * is part of a ProjectedCRS. Note however that in such case, the units to format are the angular units because
         * the linear units will be formatted in the enclosing PROJCS[…] element.
         */
        if (!isBaseCRS || convention == Convention.INTERNAL) {
            formatCS(formatter, cs, ReferencingUtilities.getUnit(cs), isWKT1);    // Will also format the axes unit.
        } else if (convention.isSimplified()) {
            formatter.append(formatter.toContextualUnit(angularUnit));
        }
        /*
         * For WKT 1, the keyword depends on the subclass: "GeogCS" for GeographicCRS or "GeocCS" for GeocentricCRS.
         * However, we cannot rely on the subclass for choosing the keyword, because after XML unmarhaling we only
         * have a GeodeticCRS. We need to make the choice in this base class. The CS type is a sufficient criterion.
         */
        if (isWKT1) {
            return isGeographicWKT1 ? WKTKeywords.GeogCS : WKTKeywords.GeocCS;
        } else {
            return isBaseCRS ? WKTKeywords.BaseGeodCRS
                   : formatter.shortOrLong(WKTKeywords.GeodCRS, WKTKeywords.GeodeticCRS);
        }
    }




    /*
     ┏━━━━━━━━━━━━━━━━━━━━━━━━━━━━━━━━━━━━━━━━━━━━━━━━━━━━━━━━━━━━━━━━━━━━━━━━━━━━━━━━━━┓
     ┃                                                                                  ┃
     ┃                               XML support with JAXB                              ┃
     ┃                                                                                  ┃
     ┃        The following methods are invoked by JAXB using reflection (even if       ┃
     ┃        they are private) or are helpers for other methods invoked by JAXB.       ┃
     ┃        Those methods can be safely removed if Geographic Markup Language         ┃
     ┃        (GML) support is not needed.                                              ┃
     ┃                                                                                  ┃
     ┗━━━━━━━━━━━━━━━━━━━━━━━━━━━━━━━━━━━━━━━━━━━━━━━━━━━━━━━━━━━━━━━━━━━━━━━━━━━━━━━━━━┛
     */

    /**
     * Constructs a new object in which every attributes are set to a null value.
     * <strong>This is not a valid object.</strong> This constructor is strictly
     * reserved to JAXB, which will assign values to the fields using reflection.
     */
    DefaultGeodeticCRS() {
        ensemble = null;
        /*
         * The datum and the coordinate system are mandatory for SIS working. We do not verify their presence
         * here because the verification would have to be done in an `afterMarshal(…)` method and throwing an
         * exception in that method causes the whole unmarshalling to fail.  But the SC_CRS adapter does some
         * verifications.
         */
    }

    /**
     * Invoked by JAXB at unmarshalling time.
     *
     * @see #getDatum()
     */
    private void setDatum(final GeodeticDatum value) {
        if (datum == null) {
            datum = value;
        } else {
            ImplementationHelper.propertyAlreadySet(DefaultGeodeticCRS.class, "setDatum", "geodeticDatum");
        }
    }

    /**
     * Invoked by JAXB at marshalling time.
     *
     * <h4>Implementation note</h4>
     * The usual way to handle {@code <xs:choice>} with JAXB is to annotate a single method like below:
     *
     * {@snippet lang="java" :
     *     @Override
     *     @XmlElements({
     *       @XmlElement(name = "ellipsoidalCS", type = DefaultEllipsoidalCS.class),
     *       @XmlElement(name = "cartesianCS",   type = DefaultCartesianCS.class),
     *       @XmlElement(name = "sphericalCS",   type = DefaultSphericalCS.class)
     *     })
     *     public CoordinateSystem getCoordinateSystem() {
     *         return super.getCoordinateSystem();
     *     }
     * }
     *
     * However, our attempts to apply this approach worked for {@code DefaultParameterValue} but not for this class:
     * for an unknown reason, the unmarshalled CS object is empty.
     *
     * @see <a href="http://issues.apache.org/jira/browse/SIS-166">SIS-166</a>
     */
    @XmlElement(name="ellipsoidalCS") private EllipsoidalCS getEllipsoidalCS() {return getCoordinateSystem(EllipsoidalCS.class);}
    @XmlElement(name="cartesianCS")   private CartesianCS   getCartesianCS()   {return getCoordinateSystem(CartesianCS  .class);}
    @XmlElement(name="sphericalCS")   private SphericalCS   getSphericalCS()   {return getCoordinateSystem(SphericalCS  .class);}

    /**
     * Invoked by JAXB at unmarshalling time.
     *
     * @see #getEllipsoidalCS()
     */
    private void setEllipsoidalCS(final EllipsoidalCS cs) {super.setCoordinateSystem("ellipsoidalCS", cs);}
    private void setCartesianCS  (final CartesianCS   cs) {super.setCoordinateSystem("cartesianCS",   cs);}
    private void setSphericalCS  (final SphericalCS   cs) {super.setCoordinateSystem("sphericalCS",   cs);}
}<|MERGE_RESOLUTION|>--- conflicted
+++ resolved
@@ -30,7 +30,6 @@
 import org.opengis.referencing.crs.SingleCRS;
 import org.opengis.referencing.datum.GeodeticDatum;
 import org.opengis.referencing.datum.PrimeMeridian;
-import org.opengis.metadata.Identifier;
 import org.apache.sis.referencing.AbstractReferenceSystem;
 import org.apache.sis.referencing.CRS;
 import org.apache.sis.referencing.cs.AbstractCS;
@@ -45,13 +44,10 @@
 import org.apache.sis.io.wkt.Formatter;
 import org.apache.sis.measure.Units;
 
-<<<<<<< HEAD
 // Specific to the main branch:
 import org.opengis.referencing.ReferenceIdentifier;
-=======
-// Specific to the geoapi-3.1 and geoapi-4.0 branches:
-import org.opengis.referencing.datum.DatumEnsemble;
->>>>>>> c4eceb3e
+import org.apache.sis.pending.geoapi.referencing.MissingMethods;
+import org.apache.sis.referencing.datum.DefaultDatumEnsemble;
 
 
 /**
@@ -100,7 +96,7 @@
      * @see #getDatumEnsemble()
      */
     @SuppressWarnings("serial")     // Most SIS implementations are serializable.
-    final DatumEnsemble<GeodeticDatum> ensemble;
+    final DefaultDatumEnsemble<GeodeticDatum> ensemble;
 
     /**
      * Creates a coordinate reference system from the given properties, datum and coordinate system.
@@ -117,7 +113,7 @@
      */
     DefaultGeodeticCRS(final Map<String,?> properties,
                        final GeodeticDatum datum,
-                       final DatumEnsemble<GeodeticDatum> ensemble,
+                       final DefaultDatumEnsemble<GeodeticDatum> ensemble,
                        final CoordinateSystem cs)
     {
         super(properties, cs);
@@ -148,7 +144,7 @@
     protected DefaultGeodeticCRS(final GeodeticCRS crs) {
         super(crs);
         datum    = crs.getDatum();
-        ensemble = crs.getDatumEnsemble();
+        ensemble = (crs instanceof DefaultGeodeticCRS) ? ((DefaultGeodeticCRS) crs).getDatumEnsemble() : null;
         checkDatum(datum, ensemble);
     }
 
@@ -190,6 +186,24 @@
     @XmlElement(name = "geodeticDatum", required = true)
     public GeodeticDatum getDatum() {
         return datum;
+    }
+
+    /**
+     * Returns the datum ensemble.
+     *
+     * @return the datum ensemble, or {@code null} if none.
+     */
+    @Override
+    DefaultDatumEnsemble<GeodeticDatum> getDatumEnsemble() {
+        return ensemble;
+    }
+
+    /**
+     * Initializes the handler for getting datum ensemble of an arbitrary CRS.
+     */
+    static {
+        MissingMethods.geodeticDatumEnsemble = (crs) ->
+                (crs instanceof DefaultGeodeticCRS) ? ((DefaultGeodeticCRS) crs).getDatumEnsemble() : null;
     }
 
     /**
