/*
 * Licensed to the Apache Software Foundation (ASF) under one or more
 * contributor license agreements.  See the NOTICE file distributed with
 * this work for additional information regarding copyright ownership.
 * The ASF licenses this file to You under the Apache License, Version 2.0
 * (the "License"); you may not use this file except in compliance with
 * the License.  You may obtain a copy of the License at
 *
 *     http://www.apache.org/licenses/LICENSE-2.0
 *
 * Unless required by applicable law or agreed to in writing, software
 * distributed under the License is distributed on an "AS IS" BASIS,
 * WITHOUT WARRANTIES OR CONDITIONS OF ANY KIND, either express or implied.
 * See the License for the specific language governing permissions and
 * limitations under the License.
 */
package org.apache.sis.referencing.datum;

import java.util.Map;
import java.util.Objects;
import java.time.temporal.Temporal;
import jakarta.xml.bind.annotation.XmlType;
import jakarta.xml.bind.annotation.XmlElement;
import jakarta.xml.bind.annotation.XmlRootElement;
import org.opengis.util.GenericName;
import org.opengis.util.InternationalString;
import org.opengis.referencing.datum.VerticalDatum;
import org.apache.sis.io.wkt.Formatter;
import org.apache.sis.util.ComparisonMode;
import org.apache.sis.xml.bind.Context;
import org.apache.sis.xml.privy.LegacyNamespaces;
import org.apache.sis.referencing.privy.WKTKeywords;
import org.apache.sis.referencing.internal.VerticalDatumTypes;
import org.apache.sis.metadata.privy.ImplementationHelper;

// Specific to the main and geoapi-3.1 branches:
import org.opengis.referencing.datum.VerticalDatumType;

// Specific to the main branch:
import org.opengis.referencing.ReferenceIdentifier;
import org.apache.sis.pending.geoapi.referencing.DynamicReferenceFrame;


/**
 * Identifies a particular reference level surface used as a zero-height surface.
 * There are several types of vertical datums, and each may place constraints on the
 * {@linkplain org.opengis.referencing.cs.CoordinateSystemAxis coordinate system axis} with which
 * it is combined to create a {@linkplain org.opengis.referencing.crs.VerticalCRS vertical CRS}.
 *
 * <h2>Creating new vertical datum instances</h2>
 * New instances can be created either directly by specifying all information to a factory method (choices 3
 * and 4 below), or indirectly by specifying the identifier of an entry in a database (choices 1 and 2 below).
 * Choice 1 in the following list is the easiest but most restrictive way to get a vertical datum.
 * The other choices provide more freedom.
 *
 * <ol>
 *   <li>Create a {@code VerticalDatum} from one of the static convenience shortcuts listed in
 *       {@link org.apache.sis.referencing.CommonCRS.Vertical#datum()}.</li>
 *   <li>Create a {@code VerticalDatum} from an identifier in a database by invoking
 *       {@link org.opengis.referencing.datum.DatumAuthorityFactory#createVerticalDatum(String)}.</li>
 *   <li>Create a {@code VerticalDatum} by invoking the {@code DatumFactory.createVerticalDatum(…)} method
 *       (implemented for example by {@link org.apache.sis.referencing.factory.GeodeticObjectFactory}).</li>
 *   <li>Create a {@code DefaultVerticalDatum} by invoking the
 *       {@linkplain #DefaultVerticalDatum(Map, VerticalDatumType) constructor}.</li>
 * </ol>
 *
 * <b>Example:</b> the following code gets a vertical datum for height above the geoid:
 *
 * {@snippet lang="java" :
 *     VerticalDatum datum = CommonCRS.Vertical.GEOID.datum();
 *     }
 *
 * <h2>Immutability and thread safety</h2>
 * This class is immutable and thus thread-safe if the property <em>values</em> (not necessarily the map itself)
 * given to the constructor are also immutable. Unless otherwise noted in the javadoc, this condition holds if
 * all components were created using only SIS factories and static constants.
 *
 * @author  Martin Desruisseaux (IRD, Geomatys)
 * @version 1.5
 *
 * @see org.apache.sis.referencing.CommonCRS.Vertical#datum()
 * @see org.apache.sis.referencing.cs.DefaultVerticalCS
 * @see org.apache.sis.referencing.crs.DefaultVerticalCRS
 * @see org.apache.sis.referencing.factory.GeodeticAuthorityFactory#createVerticalDatum(String)
 *
 * @since 0.4
 */
@XmlType(name = "VerticalDatumType")
@XmlRootElement(name = "VerticalDatum")
public class DefaultVerticalDatum extends AbstractDatum implements VerticalDatum {
    /**
     * Serial number for inter-operability with different versions.
     */
    private static final long serialVersionUID = 380347456670516572L;

    /**
     * The type of this vertical datum.
     * If {@code null}, a value will be inferred from the name by {@link #type()}.
     *
     * @see #type()
     * @see #getVerticalDatumType()
     */
    private VerticalDatumType type;

    /**
     * Creates a vertical datum from the given properties. The properties map is given
     * unchanged to the {@linkplain AbstractDatum#AbstractDatum(Map) super-class constructor}.
     * The following table is a reminder of main (not all) properties:
     *
     * <table class="sis">
     *   <caption>Recognized properties (non exhaustive list)</caption>
     *   <tr>
     *     <th>Property name</th>
     *     <th>Value type</th>
     *     <th>Returned by</th>
     *   </tr><tr>
     *     <td>{@value org.opengis.referencing.IdentifiedObject#NAME_KEY}</td>
     *     <td>{@link ReferenceIdentifier} or {@link String}</td>
     *     <td>{@link #getName()}</td>
     *   </tr><tr>
     *     <td>{@value org.opengis.referencing.IdentifiedObject#ALIAS_KEY}</td>
     *     <td>{@link GenericName} or {@link CharSequence} (optionally as array)</td>
     *     <td>{@link #getAlias()}</td>
     *   </tr><tr>
     *     <td>{@value org.opengis.referencing.IdentifiedObject#IDENTIFIERS_KEY}</td>
     *     <td>{@link ReferenceIdentifier} (optionally as array)</td>
     *     <td>{@link #getIdentifiers()}</td>
     *   </tr><tr>
     *     <td>"domains"</td>
     *     <td>{@link org.apache.sis.referencing.DefaultObjectDomain} (optionally as array)</td>
     *     <td>{@link #getDomains()}</td>
     *   </tr><tr>
     *     <td>{@value org.opengis.referencing.IdentifiedObject#REMARKS_KEY}</td>
     *     <td>{@link InternationalString} or {@link String}</td>
     *     <td>{@link #getRemarks()}</td>
     *   </tr><tr>
     *     <td>{@value org.opengis.referencing.datum.Datum#ANCHOR_POINT_KEY}</td>
     *     <td>{@link InternationalString} or {@link String}</td>
     *     <td>{@link #getAnchorDefinition()}</td>
     *   </tr><tr>
     *     <td>{@code "anchorEpoch"}</td>
     *     <td>{@link java.time.temporal.Temporal}</td>
     *     <td>{@link #getAnchorEpoch()}</td>
     *   </tr>
     * </table>
     *
     * @param  properties  the properties to be given to the identified object.
     * @param  type        the type of this vertical datum.
     *
     * @see org.apache.sis.referencing.factory.GeodeticObjectFactory#createVerticalDatum(Map, VerticalDatumType)
     */
    public DefaultVerticalDatum(final Map<String,?> properties, final VerticalDatumType type) {
        super(properties);
        this.type = Objects.requireNonNull(type);
    }

    /**
     * Creates a new datum with the same values as the specified one.
     * This copy constructor provides a way to convert an arbitrary implementation into a SIS one
     * or a user-defined one (as a subclass), usually in order to leverage some implementation-specific API.
     *
     * <p>This constructor performs a shallow copy, i.e. the properties are not cloned.</p>
     *
     * @param  datum  the datum to copy.
     *
     * @see #castOrCopy(VerticalDatum)
     */
    protected DefaultVerticalDatum(final VerticalDatum datum) {
        super(datum);
        type = datum.getVerticalDatumType();
    }

    /**
     * Returns a SIS datum implementation with the same values as the given arbitrary implementation.
     * If the given object is {@code null}, then this method returns {@code null}.
     * Otherwise if the given object is already a SIS implementation, then the given object is returned unchanged.
     * Otherwise a new SIS implementation is created and initialized to the attribute values of the given object.
     *
     * @param  object  the object to get as a SIS implementation, or {@code null} if none.
     * @return a SIS implementation containing the values of the given object (may be the
     *         given object itself), or {@code null} if the argument was null.
     */
    public static DefaultVerticalDatum castOrCopy(final VerticalDatum object) {
        return (object == null) || (object instanceof DefaultVerticalDatum) ?
                (DefaultVerticalDatum) object : new DefaultVerticalDatum(object);
    }

    /**
     * Returns the GeoAPI interface implemented by this class.
     * The SIS implementation returns {@code VerticalDatum.class}.
     *
     * <h4>Note for implementers</h4>
     * Subclasses usually do not need to override this method since GeoAPI does not define {@code VerticalDatum}
     * sub-interface. Overriding possibility is left mostly for implementers who wish to extend GeoAPI with their
     * own set of interfaces.
     *
     * @return {@code VerticalDatum.class} or a user-defined sub-interface.
     */
    @Override
    public Class<? extends VerticalDatum> getInterface() {
        return VerticalDatum.class;
    }

    /**
     * Returns the type of this datum, or infers the type from the datum name if no type were specified.
     * The latter case occurs after unmarshalling, since GML 3.2 does not contain any attribute for the datum type.
     * It may also happen if the datum were created using reflection.
     *
     * <p>This method uses heuristic rules and may be changed in any future SIS version.</p>
     *
     * <p>No synchronization needed; this is not a problem if this value is computed twice.
     * This method returns only existing immutable instances.</p>
     *
     * @see #getVerticalDatumType()
     * @see #getTypeElement()
     */
    private VerticalDatumType type() {
        VerticalDatumType t = type;
        if (t == null) {
            final ReferenceIdentifier name = super.getName();
            type = t = VerticalDatumTypes.guess(name != null ? name.getCode() : null, super.getAlias(), null);
        }
        return t;
    }

    /**
     * Returns the type of this vertical datum.
     *
     * <h4>Historical note:</h4>
     * This property was defined in the ISO 19111 specification published in 2003,
     * but removed from the revision published 2007.
     * This property provides an information similar to the {@linkplain #getAnchorPoint() anchor definition},
     * but in a programmatic way more suitable to coordinate transformation engines.
     *
     * @return the type of this vertical datum.
     */
    @Override
    public VerticalDatumType getVerticalDatumType() {
        return type();
    }

    /**
     * A vertical reference frame in which some of the defining parameters have time dependency.
     * The parameter values are valid at the time given by the
     * {@linkplain #getFrameReferenceEpoch() frame reference epoch}.
     *
     * <div class="note"><b>Upcoming API change:</b>
     * this class may implement a {@code DynamicReferenceFrame} interface from the GeoAPI standard
     * after the next GeoAPI release. In the meantime, {@code DynamicReferenceFrame} is not a public API.</div>
     *
     * @author  Martin Desruisseaux (Geomatys)
     * @version 1.5
     * @since   1.5
     */
    public static class Dynamic extends DefaultVerticalDatum implements DynamicReferenceFrame {
        /**
         * For cross-version compatibility.
         */
        private static final long serialVersionUID = -2047994195060747008L;

        /**
         * The epoch to which the definition of the dynamic reference frame is referenced.
         */
        @SuppressWarnings("serial")                     // Standard Java implementations are serializable.
        private final Temporal frameReferenceEpoch;

        /**
         * Creates a dynamic reference frame from the given properties.
         * See super-class constructor for more information.
         *
<<<<<<< HEAD
=======
         * @param  properties  the properties to be given to the identified object.
         * @param  method      the realization method (geoid, tidal, <i>etc.</i>), or {@code null} if unspecified.
         * @param  epoch       the epoch to which the definition of the dynamic reference frame is referenced.
         *
         * @since 2.0 (temporary version number until this branch is released)
         */
        public Dynamic(Map<String,?> properties, RealizationMethod method, Temporal epoch) {
            super(properties, method);
            frameReferenceEpoch = Objects.requireNonNull(epoch);
        }

        /**
         * Creates a dynamic reference frame from the given properties.
         * See super-class constructor for more information.
         *
>>>>>>> edc8e9e8
         * @param  properties  the properties to be given to the identified object.
         * @param  type        the type of this vertical datum.
         * @param  epoch       the epoch to which the definition of the dynamic reference frame is referenced.
         */
        public Dynamic(Map<String,?> properties, VerticalDatumType type, Temporal epoch) {
            super(properties, type);
            frameReferenceEpoch = Objects.requireNonNull(epoch);
        }

        /**
         * Creates a new datum with the same values as the specified datum, which must be dynamic.
         *
<<<<<<< HEAD
         * @param  datum   the datum to copy.
         * @throws ClassCastException if the given datum is not an instance of {@code DynamicReferenceFrame}.
=======
         * @param  datum  the datum to copy.
         * @throws ClassCastException if the given datum is not an instance of {@link DynamicReferenceFrame}.
>>>>>>> edc8e9e8
         *
         * @see #castOrCopy(VerticalDatum)
         */
        protected Dynamic(final VerticalDatum datum) {
            super(datum);
            frameReferenceEpoch = Objects.requireNonNull(((DynamicReferenceFrame) datum).getFrameReferenceEpoch());
        }

        /**
         * Returns the epoch to which the coordinates of stations defining the dynamic reference frame are referenced.
         * The type of the returned object depends on the epoch accuracy and the calendar in use.
         * It may be merely a {@link java.time.Year}.
         *
         * @return the epoch to which the definition of the dynamic reference frame is referenced.
         */
        @Override
        public Temporal getFrameReferenceEpoch() {
            return frameReferenceEpoch;
        }

        /**
         * Compares the specified object with this datum for equality.
         *
         * @hidden because nothing new to said.
         */
        @Override
        public boolean equals(final Object object, final ComparisonMode mode) {
            return super.equals(object) && (mode != ComparisonMode.STRICT ||
                    frameReferenceEpoch.equals(((Dynamic) object).frameReferenceEpoch));
        }

        /**
         * Invoked by {@code hashCode()} for computing the hash code when first needed.
         *
         * @hidden because nothing new to said.
         */
        @Override
        protected long computeHashCode() {
            return super.computeHashCode() + 31 * frameReferenceEpoch.hashCode();
        }
    }

    /**
     * Compares this vertical datum with the specified object for equality.
     *
     * @param  object  the object to compare to {@code this}.
     * @param  mode    {@link ComparisonMode#STRICT STRICT} for performing a strict comparison, or
     *                 {@link ComparisonMode#IGNORE_METADATA IGNORE_METADATA} for comparing only
     *                 properties relevant to coordinate transformations.
     * @return {@code true} if both objects are equal.
     *
     * @hidden because nothing new to said.
     */
    @Override
    public boolean equals(final Object object, final ComparisonMode mode) {
        if (object == this) {
            return true;                                                    // Slight optimization.
        }
        if (!super.equals(object, mode)) {
            return false;
        }
        switch (mode) {
            case STRICT: {
                final var other = (DefaultVerticalDatum) object;
                return type().equals(other.type());
            }
            case BY_CONTRACT: {
                final var other = (VerticalDatum) object;
                return Objects.equals(getVerticalDatumType(), other.getVerticalDatumType());
            }
            default: {
                /*
                 * VerticalDatumType is considered as metadata because it is related to the anchor definition,
                 * which is itself considered as metadata. Furthermore, GeodeticObjectParser and EPSGDataAccess
                 * do not always set this property to the same value, because of historical changes in the WKT.
                 */
                return true;
            }
        }
    }

    /**
     * Invoked by {@code hashCode()} for computing the hash code when first needed.
     * See {@link org.apache.sis.referencing.AbstractIdentifiedObject#computeHashCode()}
     * for more information.
     *
     * @return the hash code value. This value may change in any future Apache SIS version.
     *
     * @hidden because nothing new to said.
     */
    @Override
    protected long computeHashCode() {
        return super.computeHashCode() + type().hashCode();
    }

    /**
     * Formats this datum as a <i>Well Known Text</i> {@code VerticalDatum[…]} element.
     *
     * <h4>Compatibility note</h4>
     * OGC 01-009 defined numerical codes for various vertical datum types, for example 2005 for geoidal height.
     * Such codes were formatted for all {@code Datum} subtypes in WKT 1. Datum types became specified only for
     * vertical datum in the ISO 19111:2003 standard, then removed completely in the ISO 19111:2007 standard.
     * They were reintroduced in a different form ({@code RealizationMethod}) in the ISO 19111:2019 standard.
     *
     * @return {@code "VerticalDatum"} (WKT 2) or {@code "Vert_Datum"} (WKT 1).
     *
     * @see <a href="http://docs.opengeospatial.org/is/12-063r5/12-063r5.html#71">WKT 2 specification §10.2</a>
     */
    @Override
    protected String formatTo(final Formatter formatter) {
        super.formatTo(formatter);
        if (formatter.getConvention().majorVersion() == 1) {
            formatter.append(VerticalDatumTypes.toLegacy(type()));
            return WKTKeywords.Vert_Datum;
        }
        return formatter.shortOrLong(WKTKeywords.VDatum, WKTKeywords.VerticalDatum);
    }




    /*
     ┏━━━━━━━━━━━━━━━━━━━━━━━━━━━━━━━━━━━━━━━━━━━━━━━━━━━━━━━━━━━━━━━━━━━━━━━━━━━━━━━━━━┓
     ┃                                                                                  ┃
     ┃                               XML support with JAXB                              ┃
     ┃                                                                                  ┃
     ┃        The following methods are invoked by JAXB using reflection (even if       ┃
     ┃        they are private) or are helpers for other methods invoked by JAXB.       ┃
     ┃        Those methods can be safely removed if Geographic Markup Language         ┃
     ┃        (GML) support is not needed.                                              ┃
     ┃                                                                                  ┃
     ┗━━━━━━━━━━━━━━━━━━━━━━━━━━━━━━━━━━━━━━━━━━━━━━━━━━━━━━━━━━━━━━━━━━━━━━━━━━━━━━━━━━┛
     */

    /**
     * Constructs a new datum in which every attributes are set to a null value.
     * <strong>This is not a valid object.</strong> This constructor is strictly
     * reserved to JAXB, which will assign values to the fields using reflection.
     */
    private DefaultVerticalDatum() {
    }

    /**
     * Returns the type to be marshalled to XML.
     * This element was present in GML 3.0 and 3.1, but has been removed from GML 3.2.
     *
     * @see <a href="http://issues.apache.org/jira/browse/SIS-160">SIS-160: Need XSLT between GML 3.1 and 3.2</a>
     */
    @XmlElement(name = "verticalDatumType")
    private VerticalDatumType getTypeElement() {
        return Context.isGMLVersion(Context.current(), LegacyNamespaces.VERSION_3_2) ? null : getVerticalDatumType();
    }

    /**
     * Invoked by JAXB only. The vertical datum type is set only if it has not already been specified.
     */
    private void setTypeElement(final VerticalDatumType t) {
        if (type == null) {
            type = t;
        } else {
            ImplementationHelper.propertyAlreadySet(DefaultVerticalDatum.class, "setTypeElement", "verticalDatumType");
        }
    }
}<|MERGE_RESOLUTION|>--- conflicted
+++ resolved
@@ -268,24 +268,6 @@
          * Creates a dynamic reference frame from the given properties.
          * See super-class constructor for more information.
          *
-<<<<<<< HEAD
-=======
-         * @param  properties  the properties to be given to the identified object.
-         * @param  method      the realization method (geoid, tidal, <i>etc.</i>), or {@code null} if unspecified.
-         * @param  epoch       the epoch to which the definition of the dynamic reference frame is referenced.
-         *
-         * @since 2.0 (temporary version number until this branch is released)
-         */
-        public Dynamic(Map<String,?> properties, RealizationMethod method, Temporal epoch) {
-            super(properties, method);
-            frameReferenceEpoch = Objects.requireNonNull(epoch);
-        }
-
-        /**
-         * Creates a dynamic reference frame from the given properties.
-         * See super-class constructor for more information.
-         *
->>>>>>> edc8e9e8
          * @param  properties  the properties to be given to the identified object.
          * @param  type        the type of this vertical datum.
          * @param  epoch       the epoch to which the definition of the dynamic reference frame is referenced.
@@ -298,13 +280,8 @@
         /**
          * Creates a new datum with the same values as the specified datum, which must be dynamic.
          *
-<<<<<<< HEAD
-         * @param  datum   the datum to copy.
+         * @param  datum  the datum to copy.
          * @throws ClassCastException if the given datum is not an instance of {@code DynamicReferenceFrame}.
-=======
-         * @param  datum  the datum to copy.
-         * @throws ClassCastException if the given datum is not an instance of {@link DynamicReferenceFrame}.
->>>>>>> edc8e9e8
          *
          * @see #castOrCopy(VerticalDatum)
          */
