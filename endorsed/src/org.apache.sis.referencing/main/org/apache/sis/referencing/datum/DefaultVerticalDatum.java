/*
 * Licensed to the Apache Software Foundation (ASF) under one or more
 * contributor license agreements.  See the NOTICE file distributed with
 * this work for additional information regarding copyright ownership.
 * The ASF licenses this file to You under the Apache License, Version 2.0
 * (the "License"); you may not use this file except in compliance with
 * the License.  You may obtain a copy of the License at
 *
 *     http://www.apache.org/licenses/LICENSE-2.0
 *
 * Unless required by applicable law or agreed to in writing, software
 * distributed under the License is distributed on an "AS IS" BASIS,
 * WITHOUT WARRANTIES OR CONDITIONS OF ANY KIND, either express or implied.
 * See the License for the specific language governing permissions and
 * limitations under the License.
 */
package org.apache.sis.referencing.datum;

import java.util.Map;
import java.util.Objects;
import jakarta.xml.bind.annotation.XmlType;
import jakarta.xml.bind.annotation.XmlElement;
import jakarta.xml.bind.annotation.XmlRootElement;
import org.opengis.util.GenericName;
import org.opengis.util.InternationalString;
import org.opengis.referencing.datum.VerticalDatum;
import org.opengis.referencing.datum.VerticalDatumType;
import org.apache.sis.io.wkt.Formatter;
import org.apache.sis.util.ComparisonMode;
import org.apache.sis.xml.bind.Context;
import org.apache.sis.xml.privy.LegacyNamespaces;
import org.apache.sis.referencing.privy.WKTKeywords;
import org.apache.sis.referencing.internal.VerticalDatumTypes;
import org.apache.sis.metadata.privy.ImplementationHelper;

// Specific to the main branch:
import org.opengis.referencing.ReferenceIdentifier;


/**
 * Identifies a particular reference level surface used as a zero-height surface.
 * There are several types of vertical datums, and each may place constraints on the
 * {@linkplain org.opengis.referencing.cs.CoordinateSystemAxis coordinate system axis} with which
 * it is combined to create a {@linkplain org.opengis.referencing.crs.VerticalCRS vertical CRS}.
 *
 * <h2>Creating new vertical datum instances</h2>
 * New instances can be created either directly by specifying all information to a factory method (choices 3
 * and 4 below), or indirectly by specifying the identifier of an entry in a database (choices 1 and 2 below).
 * Choice 1 in the following list is the easiest but most restrictive way to get a vertical datum.
 * The other choices provide more freedom.
 *
 * <ol>
 *   <li>Create a {@code VerticalDatum} from one of the static convenience shortcuts listed in
 *       {@link org.apache.sis.referencing.CommonCRS.Vertical#datum()}.</li>
 *   <li>Create a {@code VerticalDatum} from an identifier in a database by invoking
 *       {@link org.opengis.referencing.datum.DatumAuthorityFactory#createVerticalDatum(String)}.</li>
 *   <li>Create a {@code VerticalDatum} by invoking the {@code DatumFactory.createVerticalDatum(…)} method
 *       (implemented for example by {@link org.apache.sis.referencing.factory.GeodeticObjectFactory}).</li>
 *   <li>Create a {@code DefaultVerticalDatum} by invoking the
 *       {@linkplain #DefaultVerticalDatum(Map, RealizationMethod) constructor}.</li>
 * </ol>
 *
 * <b>Example:</b> the following code gets a vertical datum for height above the geoid:
 *
 * {@snippet lang="java" :
 *     VerticalDatum datum = CommonCRS.Vertical.GEOID.datum();
 *     }
 *
 * <h2>Immutability and thread safety</h2>
 * This class is immutable and thus thread-safe if the property <em>values</em> (not necessarily the map itself)
 * given to the constructor are also immutable. Unless otherwise noted in the javadoc, this condition holds if
 * all components were created using only SIS factories and static constants.
 *
 * @author  Martin Desruisseaux (IRD, Geomatys)
 * @version 1.5
 *
 * @see org.apache.sis.referencing.CommonCRS.Vertical#datum()
 * @see org.apache.sis.referencing.cs.DefaultVerticalCS
 * @see org.apache.sis.referencing.crs.DefaultVerticalCRS
 * @see org.apache.sis.referencing.factory.GeodeticAuthorityFactory#createVerticalDatum(String)
 *
 * @since 0.4
 */
@XmlType(name = "VerticalDatumType")
@XmlRootElement(name = "VerticalDatum")
public class DefaultVerticalDatum extends AbstractDatum implements VerticalDatum {
    /**
     * Serial number for inter-operability with different versions.
     */
    private static final long serialVersionUID = 380347456670516572L;

    /**
     * The type of this vertical datum.
     *
     * @see #getVerticalDatumType()
     */
    private VerticalDatumType type;

    /**
     * Creates a vertical datum from the given properties. The properties map is given
     * unchanged to the {@linkplain AbstractDatum#AbstractDatum(Map) super-class constructor}.
     * The following table is a reminder of main (not all) properties:
     *
     * <table class="sis">
     *   <caption>Recognized properties (non exhaustive list)</caption>
     *   <tr>
     *     <th>Property name</th>
     *     <th>Value type</th>
     *     <th>Returned by</th>
     *   </tr><tr>
     *     <td>{@value org.opengis.referencing.IdentifiedObject#NAME_KEY}</td>
     *     <td>{@link ReferenceIdentifier} or {@link String}</td>
     *     <td>{@link #getName()}</td>
     *   </tr><tr>
     *     <td>{@value org.opengis.referencing.IdentifiedObject#ALIAS_KEY}</td>
     *     <td>{@link GenericName} or {@link CharSequence} (optionally as array)</td>
     *     <td>{@link #getAlias()}</td>
     *   </tr><tr>
     *     <td>{@value org.opengis.referencing.IdentifiedObject#IDENTIFIERS_KEY}</td>
     *     <td>{@link ReferenceIdentifier} (optionally as array)</td>
     *     <td>{@link #getIdentifiers()}</td>
     *   </tr><tr>
     *     <td>"domains"</td>
     *     <td>{@link org.apache.sis.referencing.DefaultObjectDomain} (optionally as array)</td>
     *     <td>{@link #getDomains()}</td>
     *   </tr><tr>
     *     <td>{@value org.opengis.referencing.IdentifiedObject#REMARKS_KEY}</td>
     *     <td>{@link InternationalString} or {@link String}</td>
     *     <td>{@link #getRemarks()}</td>
     *   </tr><tr>
     *     <td>{@value org.opengis.referencing.datum.Datum#ANCHOR_POINT_KEY}</td>
     *     <td>{@link InternationalString} or {@link String}</td>
     *     <td>{@link #getAnchorDefinition()}</td>
     *   </tr><tr>
     *     <td>{@code "anchorEpoch"}</td>
     *     <td>{@link java.time.temporal.Temporal}</td>
     *     <td>{@link #getAnchorEpoch()}</td>
     *   </tr>
     * </table>
     *
     * @param  properties  the properties to be given to the identified object.
<<<<<<< HEAD
=======
     * @param  method      the realization method (geoid, tidal, <i>etc.</i>), or {@code null} if unspecified.
     *
     * @since 2.0
     */
    @SuppressWarnings("this-escape")
    public DefaultVerticalDatum(final Map<String,?> properties, final RealizationMethod method) {
        super(properties);
        this.method = method;
        type = VerticalDatumTypes.fromMethod(method);
    }

    /**
     * Creates a vertical datum from the given properties.
     *
     * @param  properties  the properties to be given to the identified object.
>>>>>>> ff6542a3
     * @param  type        the type of this vertical datum.
     *
     * @see org.apache.sis.referencing.factory.GeodeticObjectFactory#createVerticalDatum(Map, VerticalDatumType)
     */
    public DefaultVerticalDatum(final Map<String,?> properties, final VerticalDatumType type) {
        super(properties);
        this.type = Objects.requireNonNull(type);
<<<<<<< HEAD
=======
        method = VerticalDatumTypes.toMethod(type);
>>>>>>> ff6542a3
    }

    /**
     * Creates a new datum with the same values as the specified one.
     * This copy constructor provides a way to convert an arbitrary implementation into a SIS one
     * or a user-defined one (as a subclass), usually in order to leverage some implementation-specific API.
     *
     * <p>This constructor performs a shallow copy, i.e. the properties are not cloned.</p>
     *
     * @param  datum  the datum to copy.
     *
     * @see #castOrCopy(VerticalDatum)
     */
    protected DefaultVerticalDatum(final VerticalDatum datum) {
        super(datum);
        method = datum.getRealizationMethod().orElse(null);
        type = datum.getVerticalDatumType();
    }

    /**
     * Returns a SIS datum implementation with the same values as the given arbitrary implementation.
     * If the given object is {@code null}, then this method returns {@code null}.
     * Otherwise if the given object is already a SIS implementation, then the given object is returned unchanged.
     * Otherwise a new SIS implementation is created and initialized to the attribute values of the given object.
     *
     * @param  object  the object to get as a SIS implementation, or {@code null} if none.
     * @return a SIS implementation containing the values of the given object (may be the
     *         given object itself), or {@code null} if the argument was null.
     */
    public static DefaultVerticalDatum castOrCopy(final VerticalDatum object) {
        return (object == null) || (object instanceof DefaultVerticalDatum) ?
                (DefaultVerticalDatum) object : new DefaultVerticalDatum(object);
    }

    /**
     * Returns the GeoAPI interface implemented by this class.
     * The SIS implementation returns {@code VerticalDatum.class}.
     *
     * <h4>Note for implementers</h4>
     * Subclasses usually do not need to override this method since GeoAPI does not define {@code VerticalDatum}
     * sub-interface. Overriding possibility is left mostly for implementers who wish to extend GeoAPI with their
     * own set of interfaces.
     *
     * @return {@code VerticalDatum.class} or a user-defined sub-interface.
     */
    @Override
    public Class<? extends VerticalDatum> getInterface() {
        return VerticalDatum.class;
    }

    /**
<<<<<<< HEAD
     * Returns the type of this datum, or infers the type from the datum name if no type were specified.
     * The latter case occurs after unmarshalling, since GML 3.2 does not contain any attribute for the datum type.
     * It may also happen if the datum were created using reflection.
     *
     * <p>This method uses heuristic rules and may be changed in any future SIS version. If the type cannot be
     * determined, default on the ellipsoidal type since it will usually implies no additional calculation.</p>
     *
     * <p>No synchronization needed; this is not a problem if this value is computed twice.
     * This method returns only existing immutable instances.</p>
     *
     * @see #getVerticalDatumType()
     * @see #getTypeElement()
     */
    private VerticalDatumType type() {
        VerticalDatumType t = type;
        if (t == null) {
            final ReferenceIdentifier name = super.getName();
            type = t = VerticalDatumTypes.guess(name != null ? name.getCode() : null, super.getAlias(), null);
        }
        return t;
=======
     * Returns the method through which this vertical reference frame is realized.
     *
     * @return method through which this vertical reference frame is realized.
     *
     * @since 2.0
     */
    @Override
    public Optional<RealizationMethod> getRealizationMethod() {
        return Optional.ofNullable(method);
>>>>>>> ff6542a3
    }

    /**
     * Returns the type of this vertical datum.
     *
     * <h4>Historical note:</h4>
     * This property was defined in the ISO 19111 specification published in 2003,
     * but removed from the revision published 2007.
     * This property provides an information similar to the {@linkplain #getAnchorPoint() anchor definition},
     * but in a programmatic way more suitable to coordinate transformation engines.
     *
     * @return the type of this vertical datum.
     */
    @Override
    public VerticalDatumType getVerticalDatumType() {
        return type;
    }

    /**
     * Compares this vertical datum with the specified object for equality.
     *
     * @param  object  the object to compare to {@code this}.
     * @param  mode    {@link ComparisonMode#STRICT STRICT} for performing a strict comparison, or
     *                 {@link ComparisonMode#IGNORE_METADATA IGNORE_METADATA} for comparing only
     *                 properties relevant to coordinate transformations.
     * @return {@code true} if both objects are equal.
     */
    @Override
    public boolean equals(final Object object, final ComparisonMode mode) {
        if (object == this) {
            return true;                                                    // Slight optimization.
        }
        if (!super.equals(object, mode)) {
            return false;
        }
        switch (mode) {
            case STRICT: {
                final var other = (DefaultVerticalDatum) object;
<<<<<<< HEAD
                return type().equals(other.type());
=======
                return Objects.equals(method, other.method) && Objects.equals(type, other.type);
>>>>>>> ff6542a3
            }
            case BY_CONTRACT: {
                final var other = (VerticalDatum) object;
                return Objects.equals(getVerticalDatumType(), other.getVerticalDatumType());
            }
            default: {
                /*
                 * RealizationMethod is considered as metadata because it is related to the anchor definition,
                 * which is itself considered as metadata. Furthermore, GeodeticObjectParser and EPSGDataAccess
                 * do not always set this property to the same value, because of historical changes in the WKT.
                 */
                return true;
            }
        }
    }

    /**
     * Invoked by {@code hashCode()} for computing the hash code when first needed.
     * See {@link org.apache.sis.referencing.AbstractIdentifiedObject#computeHashCode()}
     * for more information.
     *
     * @return the hash code value. This value may change in any future Apache SIS version.
     */
    @Override
    protected long computeHashCode() {
<<<<<<< HEAD
        return super.computeHashCode() + type().hashCode();
=======
        return super.computeHashCode() + 37 * Objects.hashCode(method);
>>>>>>> ff6542a3
    }

    /**
     * Formats this datum as a <i>Well Known Text</i> {@code VerticalDatum[…]} element.
     *
     * <h4>Compatibility note</h4>
     * OGC 01-009 defined numerical codes for various vertical datum types, for example 2005 for geoidal height.
     * Such codes were formatted for all {@code Datum} subtypes in WKT 1. Datum types became specified only for
     * vertical datum in the ISO 19111:2003 standard, then removed completely in the ISO 19111:2007 standard.
     * They were reintroduced in a different form ({@link RealizationMethod}) in the ISO 19111:2019 standard.
     *
     * @return {@code "VerticalDatum"} (WKT 2) or {@code "Vert_Datum"} (WKT 1).
     *
     * @see <a href="http://docs.opengeospatial.org/is/12-063r5/12-063r5.html#71">WKT 2 specification §10.2</a>
     */
    @Override
    protected String formatTo(final Formatter formatter) {
        super.formatTo(formatter);
        if (formatter.getConvention().majorVersion() == 1) {
            formatter.append(VerticalDatumTypes.toLegacy(getVerticalDatumType()));
            return WKTKeywords.Vert_Datum;
        }
        return formatter.shortOrLong(WKTKeywords.VDatum, WKTKeywords.VerticalDatum);
    }




    /*
     ┏━━━━━━━━━━━━━━━━━━━━━━━━━━━━━━━━━━━━━━━━━━━━━━━━━━━━━━━━━━━━━━━━━━━━━━━━━━━━━━━━━━┓
     ┃                                                                                  ┃
     ┃                               XML support with JAXB                              ┃
     ┃                                                                                  ┃
     ┃        The following methods are invoked by JAXB using reflection (even if       ┃
     ┃        they are private) or are helpers for other methods invoked by JAXB.       ┃
     ┃        Those methods can be safely removed if Geographic Markup Language         ┃
     ┃        (GML) support is not needed.                                              ┃
     ┃                                                                                  ┃
     ┗━━━━━━━━━━━━━━━━━━━━━━━━━━━━━━━━━━━━━━━━━━━━━━━━━━━━━━━━━━━━━━━━━━━━━━━━━━━━━━━━━━┛
     */

    /**
     * Constructs a new datum in which every attributes are set to a null value.
     * <strong>This is not a valid object.</strong> This constructor is strictly
     * reserved to JAXB, which will assign values to the fields using reflection.
     */
    private DefaultVerticalDatum() {
    }

    /**
     * Returns the type to be marshalled to XML.
     * This element was present in GML 3.0 and 3.1, but has been removed from GML 3.2.
     *
     * @see <a href="http://issues.apache.org/jira/browse/SIS-160">SIS-160: Need XSLT between GML 3.1 and 3.2</a>
     */
    @XmlElement(name = "verticalDatumType")
    private VerticalDatumType getTypeElement() {
        return Context.isGMLVersion(Context.current(), LegacyNamespaces.VERSION_3_2) ? null : getVerticalDatumType();
    }

    /**
     * Invoked by JAXB only. The vertical datum type is set only if it has not already been specified.
     */
<<<<<<< HEAD
    private void setTypeElement(final VerticalDatumType t) {
        if (type == null) {
            type = t;
=======
    @SuppressWarnings("deprecation")
    private void setTypeElement(final VerticalDatumType value) {
        if (type == null) {
            type = value;
            method = VerticalDatumTypes.toMethod(value);
>>>>>>> ff6542a3
        } else {
            ImplementationHelper.propertyAlreadySet(DefaultVerticalDatum.class, "setTypeElement", "verticalDatumType");
        }
    }
}<|MERGE_RESOLUTION|>--- conflicted
+++ resolved
@@ -57,7 +57,7 @@
  *   <li>Create a {@code VerticalDatum} by invoking the {@code DatumFactory.createVerticalDatum(…)} method
  *       (implemented for example by {@link org.apache.sis.referencing.factory.GeodeticObjectFactory}).</li>
  *   <li>Create a {@code DefaultVerticalDatum} by invoking the
- *       {@linkplain #DefaultVerticalDatum(Map, RealizationMethod) constructor}.</li>
+ *       {@linkplain #DefaultVerticalDatum(Map, VerticalDatumType) constructor}.</li>
  * </ol>
  *
  * <b>Example:</b> the following code gets a vertical datum for height above the geoid:
@@ -91,7 +91,9 @@
 
     /**
      * The type of this vertical datum.
-     *
+     * If {@code null}, a value will be inferred from the name by {@link #type()}.
+     *
+     * @see #type()
      * @see #getVerticalDatumType()
      */
     private VerticalDatumType type;
@@ -139,24 +141,6 @@
      * </table>
      *
      * @param  properties  the properties to be given to the identified object.
-<<<<<<< HEAD
-=======
-     * @param  method      the realization method (geoid, tidal, <i>etc.</i>), or {@code null} if unspecified.
-     *
-     * @since 2.0
-     */
-    @SuppressWarnings("this-escape")
-    public DefaultVerticalDatum(final Map<String,?> properties, final RealizationMethod method) {
-        super(properties);
-        this.method = method;
-        type = VerticalDatumTypes.fromMethod(method);
-    }
-
-    /**
-     * Creates a vertical datum from the given properties.
-     *
-     * @param  properties  the properties to be given to the identified object.
->>>>>>> ff6542a3
      * @param  type        the type of this vertical datum.
      *
      * @see org.apache.sis.referencing.factory.GeodeticObjectFactory#createVerticalDatum(Map, VerticalDatumType)
@@ -164,10 +148,6 @@
     public DefaultVerticalDatum(final Map<String,?> properties, final VerticalDatumType type) {
         super(properties);
         this.type = Objects.requireNonNull(type);
-<<<<<<< HEAD
-=======
-        method = VerticalDatumTypes.toMethod(type);
->>>>>>> ff6542a3
     }
 
     /**
@@ -183,7 +163,6 @@
      */
     protected DefaultVerticalDatum(final VerticalDatum datum) {
         super(datum);
-        method = datum.getRealizationMethod().orElse(null);
         type = datum.getVerticalDatumType();
     }
 
@@ -219,13 +198,11 @@
     }
 
     /**
-<<<<<<< HEAD
      * Returns the type of this datum, or infers the type from the datum name if no type were specified.
      * The latter case occurs after unmarshalling, since GML 3.2 does not contain any attribute for the datum type.
      * It may also happen if the datum were created using reflection.
      *
-     * <p>This method uses heuristic rules and may be changed in any future SIS version. If the type cannot be
-     * determined, default on the ellipsoidal type since it will usually implies no additional calculation.</p>
+     * <p>This method uses heuristic rules and may be changed in any future SIS version.</p>
      *
      * <p>No synchronization needed; this is not a problem if this value is computed twice.
      * This method returns only existing immutable instances.</p>
@@ -240,17 +217,6 @@
             type = t = VerticalDatumTypes.guess(name != null ? name.getCode() : null, super.getAlias(), null);
         }
         return t;
-=======
-     * Returns the method through which this vertical reference frame is realized.
-     *
-     * @return method through which this vertical reference frame is realized.
-     *
-     * @since 2.0
-     */
-    @Override
-    public Optional<RealizationMethod> getRealizationMethod() {
-        return Optional.ofNullable(method);
->>>>>>> ff6542a3
     }
 
     /**
@@ -266,7 +232,7 @@
      */
     @Override
     public VerticalDatumType getVerticalDatumType() {
-        return type;
+        return type();
     }
 
     /**
@@ -289,11 +255,7 @@
         switch (mode) {
             case STRICT: {
                 final var other = (DefaultVerticalDatum) object;
-<<<<<<< HEAD
                 return type().equals(other.type());
-=======
-                return Objects.equals(method, other.method) && Objects.equals(type, other.type);
->>>>>>> ff6542a3
             }
             case BY_CONTRACT: {
                 final var other = (VerticalDatum) object;
@@ -301,7 +263,7 @@
             }
             default: {
                 /*
-                 * RealizationMethod is considered as metadata because it is related to the anchor definition,
+                 * VerticalDatumType is considered as metadata because it is related to the anchor definition,
                  * which is itself considered as metadata. Furthermore, GeodeticObjectParser and EPSGDataAccess
                  * do not always set this property to the same value, because of historical changes in the WKT.
                  */
@@ -319,11 +281,7 @@
      */
     @Override
     protected long computeHashCode() {
-<<<<<<< HEAD
         return super.computeHashCode() + type().hashCode();
-=======
-        return super.computeHashCode() + 37 * Objects.hashCode(method);
->>>>>>> ff6542a3
     }
 
     /**
@@ -333,7 +291,7 @@
      * OGC 01-009 defined numerical codes for various vertical datum types, for example 2005 for geoidal height.
      * Such codes were formatted for all {@code Datum} subtypes in WKT 1. Datum types became specified only for
      * vertical datum in the ISO 19111:2003 standard, then removed completely in the ISO 19111:2007 standard.
-     * They were reintroduced in a different form ({@link RealizationMethod}) in the ISO 19111:2019 standard.
+     * They were reintroduced in a different form ({@code RealizationMethod}) in the ISO 19111:2019 standard.
      *
      * @return {@code "VerticalDatum"} (WKT 2) or {@code "Vert_Datum"} (WKT 1).
      *
@@ -343,7 +301,7 @@
     protected String formatTo(final Formatter formatter) {
         super.formatTo(formatter);
         if (formatter.getConvention().majorVersion() == 1) {
-            formatter.append(VerticalDatumTypes.toLegacy(getVerticalDatumType()));
+            formatter.append(VerticalDatumTypes.toLegacy(type()));
             return WKTKeywords.Vert_Datum;
         }
         return formatter.shortOrLong(WKTKeywords.VDatum, WKTKeywords.VerticalDatum);
@@ -387,17 +345,9 @@
     /**
      * Invoked by JAXB only. The vertical datum type is set only if it has not already been specified.
      */
-<<<<<<< HEAD
     private void setTypeElement(final VerticalDatumType t) {
         if (type == null) {
             type = t;
-=======
-    @SuppressWarnings("deprecation")
-    private void setTypeElement(final VerticalDatumType value) {
-        if (type == null) {
-            type = value;
-            method = VerticalDatumTypes.toMethod(value);
->>>>>>> ff6542a3
         } else {
             ImplementationHelper.propertyAlreadySet(DefaultVerticalDatum.class, "setTypeElement", "verticalDatumType");
         }
