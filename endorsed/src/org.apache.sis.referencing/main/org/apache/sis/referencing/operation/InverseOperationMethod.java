--- conflicted
+++ resolved
@@ -106,11 +106,7 @@
         final var properties = new HashMap<String,Object>(6);
         properties.put(NAME_KEY,    name);
         properties.put(FORMULA_KEY, method.getFormula());
-<<<<<<< HEAD
         properties.put(REMARKS_KEY, method.getRemarks());
-=======
-        method.getRemarks().ifPresent((remarks) -> properties.put(REMARKS_KEY, remarks));
->>>>>>> 9e0e1fb2
         if (method instanceof Deprecable) {
             properties.put(DEPRECATED_KEY, ((Deprecable) method).isDeprecated());
         }
