--- conflicted
+++ resolved
@@ -277,45 +277,23 @@
             final List<CoordinateOperation> authoritatives = super.createOperations(sourceCRS, targetCRS);
             if (!authoritatives.isEmpty()) return authoritatives;
         }
-<<<<<<< HEAD
-        ////////////////////////////////////////////////////////////////////////////////
-        ////                                                                        ////
-        ////                       Derived  →  any Single CRS                       ////
-        ////                                                                        ////
-        ////////////////////////////////////////////////////////////////////////////////
+        // ┌────────────────────────────────────────────────────────────────────────┐
+        // │                       Derived  →  any Single CRS                       │
+        // └────────────────────────────────────────────────────────────────────────┘
         if (sourceCRS instanceof GeneralDerivedCRS) {
             final var source = (GeneralDerivedCRS) sourceCRS;
             if (targetCRS instanceof GeneralDerivedCRS) {
                 return createOperationStep(source, (GeneralDerivedCRS) targetCRS);
-=======
-        // ┌────────────────────────────────────────────────────────────────────────┐
-        // │                       Derived  →  any Single CRS                       │
-        // └────────────────────────────────────────────────────────────────────────┘
-        if (sourceCRS instanceof DerivedCRS) {
-            final var source = (DerivedCRS) sourceCRS;
-            if (targetCRS instanceof DerivedCRS) {
-                return createOperationStep(source, (DerivedCRS) targetCRS);
->>>>>>> cb303c47
             }
             if (targetCRS instanceof SingleCRS) {
                 return createOperationStep(source, (SingleCRS) targetCRS);
             }
         }
-<<<<<<< HEAD
-        ////////////////////////////////////////////////////////////////////////////////
-        ////                                                                        ////
-        ////                       any Single CRS  →  Derived                       ////
-        ////                                                                        ////
-        ////////////////////////////////////////////////////////////////////////////////
-        if (targetCRS instanceof GeneralDerivedCRS) {
-            final var target = (GeneralDerivedCRS) targetCRS;
-=======
         // ┌────────────────────────────────────────────────────────────────────────┐
         // │                       any Single CRS  →  Derived                       │
         // └────────────────────────────────────────────────────────────────────────┘
-        if (targetCRS instanceof DerivedCRS) {
-            final var target = (DerivedCRS) targetCRS;
->>>>>>> cb303c47
+        if (targetCRS instanceof GeneralDerivedCRS) {
+            final var target = (GeneralDerivedCRS) targetCRS;
             if (sourceCRS instanceof SingleCRS) {
                 return createOperationStep((SingleCRS) sourceCRS, target);
             }
