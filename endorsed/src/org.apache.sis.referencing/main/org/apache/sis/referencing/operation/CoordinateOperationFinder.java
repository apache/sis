/*
 * Licensed to the Apache Software Foundation (ASF) under one or more
 * contributor license agreements.  See the NOTICE file distributed with
 * this work for additional information regarding copyright ownership.
 * The ASF licenses this file to You under the Apache License, Version 2.0
 * (the "License"); you may not use this file except in compliance with
 * the License.  You may obtain a copy of the License at
 *
 *     http://www.apache.org/licenses/LICENSE-2.0
 *
 * Unless required by applicable law or agreed to in writing, software
 * distributed under the License is distributed on an "AS IS" BASIS,
 * WITHOUT WARRANTIES OR CONDITIONS OF ANY KIND, either express or implied.
 * See the License for the specific language governing permissions and
 * limitations under the License.
 */
package org.apache.sis.referencing.operation;

import java.util.Map;
import java.util.HashMap;
import java.util.List;
import java.util.ArrayList;
import java.util.Collections;
import java.util.ListIterator;
import java.util.Optional;
import java.time.Duration;
import javax.measure.Unit;
import javax.measure.IncommensurableException;
import javax.measure.quantity.Time;
import org.opengis.util.FactoryException;
import org.opengis.referencing.IdentifiedObject;
import org.opengis.referencing.cs.*;
import org.opengis.referencing.crs.*;
import org.opengis.referencing.datum.*;
import org.opengis.referencing.operation.*;
import org.opengis.metadata.Identifier;
import org.opengis.metadata.quality.PositionalAccuracy;
import org.opengis.metadata.extent.GeographicBoundingBox;
import org.opengis.parameter.ParameterValueGroup;
import org.opengis.parameter.ParameterDescriptorGroup;
import org.apache.sis.parameter.TensorParameters;
import org.apache.sis.measure.Units;
import org.apache.sis.metadata.iso.citation.Citations;
import org.apache.sis.metadata.iso.extent.Extents;
import org.apache.sis.referencing.CRS;
import org.apache.sis.referencing.CommonCRS;
import org.apache.sis.referencing.IdentifiedObjects;
import org.apache.sis.referencing.NamedIdentifier;
import org.apache.sis.referencing.privy.AxisDirections;
import org.apache.sis.referencing.privy.CoordinateOperations;
import org.apache.sis.referencing.privy.EllipsoidalHeightCombiner;
import org.apache.sis.referencing.privy.ReferencingUtilities;
import org.apache.sis.referencing.internal.AnnotatedMatrix;
import org.apache.sis.referencing.internal.Resources;
import org.apache.sis.referencing.cs.CoordinateSystems;
import org.apache.sis.referencing.datum.BursaWolfParameters;
import org.apache.sis.referencing.datum.DefaultGeodeticDatum;
import org.apache.sis.referencing.datum.PseudoDatum;
import org.apache.sis.referencing.operation.matrix.Matrices;
import org.apache.sis.referencing.operation.matrix.MatrixSIS;
import org.apache.sis.referencing.operation.provider.Affine;
import org.apache.sis.referencing.operation.provider.DatumShiftMethod;
import org.apache.sis.referencing.operation.provider.Geographic2Dto3D;
import org.apache.sis.referencing.operation.provider.Geographic3Dto2D;
import org.apache.sis.referencing.operation.provider.GeographicToGeocentric;
import org.apache.sis.referencing.operation.provider.GeocentricToGeographic;
import org.apache.sis.referencing.operation.provider.GeocentricAffine;
import org.apache.sis.util.Utilities;
import org.apache.sis.util.ArgumentChecks;
import org.apache.sis.util.privy.Constants;
import org.apache.sis.util.privy.DoubleDouble;
import org.apache.sis.util.resources.Vocabulary;

// Specific to the main and geoapi-3.1 branches:
import org.apache.sis.temporal.TemporalDate;


/**
 * Finds a conversion or transformation path from a source CRS to a target CRS.
 * This class implements two strategies for searching the coordinate operation:
 *
 * <ol class="verbose">
 *   <li>When <code>{@linkplain #createOperation createOperation}(sourceCRS, targetCRS)</code> is invoked,
 *       this class first {@linkplain org.apache.sis.referencing.factory.IdentifiedObjectFinder tries to
 *       find the authority codes} for the given source and target CRS. If such codes are found, they are
 *       {@linkplain org.apache.sis.referencing.factory.GeodeticAuthorityFactory#createFromCoordinateReferenceSystemCodes
 *       submitted to a registry of coordinate operations}. If an operation is found, it will be returned.
 *
 *       <div class="note"><b>Note:</b> the above is known as the <i>late-binding</i> approach.
 *       The late-binding approach allows the authority to define better suited operations than what
 *       we would get if we were transforming everything from and to a pivot system (e.g. WGS84).
 *       In addition, this approach provides useful information like the coordinate operation
 *       {@linkplain AbstractCoordinateOperation#getDomains() domain of validity} and
 *       {@linkplain AbstractCoordinateOperation#getCoordinateOperationAccuracy() accuracy}.</div>
 *   </li>
 *   <li>If the above authority factory does not know about the specified CRS, then this class tries to
 *       infer the coordinate operation by itself. The CRS type is examined and the work is dispatched
 *       to one or many of the {@code createOperationStep(…)} protected methods defined in this class.
 *       Those methods use properties associated to the CRS, including {@code BOUNDCRS} or {@code TOWGS84}
 *       elements found in <i>Well Known Text</i> (WKT).
 *
 *       <div class="note"><b>Note:</b> the use of elements like {@code TOWGS84} is known as the
 *       <i>early-binding</i> approach. The operation found by this approach may be sub-optimal.
 *       The early-binding approach is used only as a fallback when the late-binding approach gave no result.</div>
 *   </li>
 * </ol>
 *
 * <h2>Customization</h2>
 * Instances of this class are created by {@link DefaultCoordinateOperationFactory}.
 * The only public method is {@link #createOperation(CoordinateReferenceSystem, CoordinateReferenceSystem)},
 * which dispatches its work to the {@code createOperationStep(…)} protected methods.
 * Developers can override those protected methods if they want to alter the way some operations are created.
 *
 * <h2>Limitations</h2>
 * <ul>
 *   <li>Each instance of this class shall be used only once.</li>
 *   <li>This class is not thread-safe. A new instance shall be created for each coordinate operation to infer.</li>
 * </ul>
 *
 * @author  Martin Desruisseaux (Geomatys)
 * @version 1.5
 *
 * @see DefaultCoordinateOperationFactory#createOperation(CoordinateReferenceSystem, CoordinateReferenceSystem, CoordinateOperationContext)
 *
 * @since 0.7
 */
public class CoordinateOperationFinder extends CoordinateOperationRegistry {
    /**
     * Identifiers used as the basis for identifier of CRS used as an intermediate step.
     * The values can be of two kinds:
     *
     * <ul>
     *   <li>If the value is an instance of {@link Integer}, then this is the number
     *       of identifiers derived from the identifier associated to the key.</li>
     *   <li>Otherwise the key is itself an {@link Identifier} derived from another
     *       identifier, and the value is that identifier.</li>
     * </ul>
     *
     * @see #derivedFrom(IdentifiedObject)
     */
    private final Map<Identifier,Object> identifierOfStepCRS;

    /**
     * The pair of source and target CRS for which we already searched a coordinate operation.
     * This is used as a safety against infinite recursion.
     */
    private final Map<CRSPair,Boolean> previousSearches;

    /**
     * Whether this finder instance is allowed to use {@link DefaultCoordinateOperationFactory#cache}.
     */
    private final boolean useCache;

    /**
     * Creates a new instance for the given factory and context.
     *
     * @param  registry  the factory to use for creating operations as defined by authority, or {@code null} if none.
     * @param  factory   the factory to use for creating operations not found in the registry.
     * @param  context   the area of interest and desired accuracy, or {@code null} if none.
     * @throws FactoryException if an error occurred while initializing this {@code CoordinateOperationFinder}.
     *
     * @see DefaultCoordinateOperationFactory#createOperationFinder(CoordinateOperationAuthorityFactory, CoordinateOperationContext)
     */
    public CoordinateOperationFinder(final CoordinateOperationAuthorityFactory registry,
                                     final CoordinateOperationFactory          factory,
                                     final CoordinateOperationContext          context) throws FactoryException
    {
        super(registry, factory, context);
        identifierOfStepCRS = new HashMap<>(8);
        previousSearches    = new HashMap<>(8);
        useCache = (context == null) && (factory == factorySIS);
    }

    /**
     * Infers an operation for conversion or transformation between two coordinate reference systems.
     * If a non-null authority factory – the <i>registry</i> – has been specified at construction time,
     * then this method will first query that factory (<i>late-binding</i> approach – see class javadoc).
     * If no operation has been found in the registry or if no registry has been specified to the constructor,
     * this method inspects the given CRS and delegates the work to one or many {@code createOperationStep(…)}
     * methods (<i>early-binding</i> approach).
     *
     * <p>The default implementation invokes <code>{@linkplain #createOperations createOperations}(sourceCRS,
     * targetCRS)</code>, then returns the first operation in the returned list or throws an exception if the
     * list is empty.</p>
     *
     * @param  sourceCRS  input coordinate reference system.
     * @param  targetCRS  output coordinate reference system.
     * @return a coordinate operation from {@code sourceCRS} to {@code targetCRS}.
     * @throws OperationNotFoundException if no operation path was found from {@code sourceCRS} to {@code targetCRS}.
     * @throws FactoryException if the operation creation failed for some other reason.
     */
    public CoordinateOperation createOperation(final CoordinateReferenceSystem sourceCRS,
                                               final CoordinateReferenceSystem targetCRS)
            throws OperationNotFoundException, FactoryException
    {
        final boolean oldState = stopAtFirst;
        stopAtFirst = true;
        final List<CoordinateOperation> operations = createOperations(sourceCRS, targetCRS);
        stopAtFirst = oldState;
        if (!operations.isEmpty()) {
            return operations.get(0);
        }
        throw new OperationNotFoundException(notFoundMessage(sourceCRS, targetCRS));
    }

    /**
     * Infers operations for conversions or transformations between two coordinate reference systems.
     * If a non-null authority factory – the <i>registry</i> – has been specified at construction time,
     * then this method will first query that factory (<i>late-binding</i> approach – see class javadoc).
     * If no operation has been found in the registry or if no registry has been specified to the constructor,
     * this method inspects the given CRS and delegates the work to one or many {@code createOperationStep(…)}
     * methods (<i>early-binding</i> approach).
     *
     * <p>At first, this method is invoked with the {@code sourceCRS} and {@code targetCRS} arguments given to the
     * {@link DefaultCoordinateOperationFactory#createOperation(CoordinateReferenceSystem, CoordinateReferenceSystem,
     * CoordinateOperationContext) CoordinateOperationFactory.createOperation(…)} method. But then, this method may
     * be invoked recursively by some {@code createOperationStep(…)} methods with different source or target CRS,
     * for example in order to process the {@linkplain org.apache.sis.referencing.crs.DefaultProjectedCRS#getBaseCRS()
     * base geographic CRS} of a projected CRS.</p>
     *
     * <p>Coordinate operations are returned in preference order: best operations for the area of interest should be first.
     * The returned list is modifiable: callers can add, remove or set elements without impact on this
     * {@code CoordinateOperationFinder} instance.</p>
     *
     * @param  sourceCRS  input coordinate reference system.
     * @param  targetCRS  output coordinate reference system.
     * @return coordinate operations from {@code sourceCRS} to {@code targetCRS}.
     * @throws OperationNotFoundException if no operation path was found from {@code sourceCRS} to {@code targetCRS}.
     * @throws FactoryException if the operation creation failed for some other reason.
     *
     * @since 1.0
     */
    @Override
    @SuppressWarnings("deprecation")
    public List<CoordinateOperation> createOperations(final CoordinateReferenceSystem sourceCRS,
                                                      final CoordinateReferenceSystem targetCRS)
            throws FactoryException
    {
        ArgumentChecks.ensureNonNull("sourceCRS", sourceCRS);
        ArgumentChecks.ensureNonNull("targetCRS", targetCRS);
        if (Utilities.equalsIgnoreMetadata(sourceCRS, targetCRS)) try {
            return asList(createFromAffineTransform(AXIS_CHANGES, sourceCRS, targetCRS, null,
                            CoordinateSystems.swapAndScaleAxes(sourceCRS.getCoordinateSystem(),
                                                               targetCRS.getCoordinateSystem())));
        } catch (IllegalArgumentException | IncommensurableException e) {
            final CRSPair key = new CRSPair(sourceCRS, targetCRS);
            throw new FactoryException(resources().getString(Resources.Keys.CanNotInstantiateGeodeticObject_1, key), e);
        }
        /*
         * If this method is invoked recursively, verify if the requested operation is already in the cache.
         * We do not perform this verification on the first invocation because it was already verified by
         * DefaultCoordinateOperationFactory.createOperation(…). We do not block if the operation is in
         * process of being computed in another thread because of the risk of deadlock. If the operation
         * is not in the cache, store the key in our internal map for preventing infinite recursion.
         */
        final CRSPair key = new CRSPair(sourceCRS, targetCRS);
        if (useCache && stopAtFirst && !previousSearches.isEmpty()) {
            final CoordinateOperation op = factorySIS.cache.peek(key);
            if (op != null) return asList(op);      // Must be a modifiable list as per this method contract.
        }
        if (previousSearches.put(key, Boolean.TRUE) != null) {
            throw new FactoryException(resources().getString(Resources.Keys.RecursiveCreateCallForCode_2, CoordinateOperation.class, key));
        }
        /*
         * If the user did not specified an area of interest, use the domain of validity of the CRS.
         */
        GeographicBoundingBox bbox = Extents.getGeographicBoundingBox(areaOfInterest);
        if (bbox == null) {
            bbox = Extents.intersection(CRS.getGeographicBoundingBox(sourceCRS),
                                        CRS.getGeographicBoundingBox(targetCRS));
            areaOfInterest = CoordinateOperationContext.setGeographicBoundingBox(areaOfInterest, bbox);
        }
        /*
         * Verify in the EPSG dataset if the operation is explicitly defined by an authority.
         */
        if (registry != null) {
            final List<CoordinateOperation> authoritatives = super.createOperations(sourceCRS, targetCRS);
            if (!authoritatives.isEmpty()) return authoritatives;
        }
<<<<<<< HEAD
        ////////////////////////////////////////////////////////////////////////////////
        ////                                                                        ////
        ////                       Derived  →  any Single CRS                       ////
        ////                                                                        ////
        ////////////////////////////////////////////////////////////////////////////////
=======
        // ┌────────────────────────────────────────────────────────────────────────┐
        // │                       Derived  →  any Single CRS                       │
        // └────────────────────────────────────────────────────────────────────────┘
>>>>>>> 91600185
        if (sourceCRS instanceof GeneralDerivedCRS) {
            final var source = (GeneralDerivedCRS) sourceCRS;
            if (targetCRS instanceof GeneralDerivedCRS) {
                return createOperationStep(source, (GeneralDerivedCRS) targetCRS);
            }
            if (targetCRS instanceof SingleCRS) {
                return createOperationStep(source, (SingleCRS) targetCRS);
            }
        }
<<<<<<< HEAD
        ////////////////////////////////////////////////////////////////////////////////
        ////                                                                        ////
        ////                       any Single CRS  →  Derived                       ////
        ////                                                                        ////
        ////////////////////////////////////////////////////////////////////////////////
=======
        // ┌────────────────────────────────────────────────────────────────────────┐
        // │                       any Single CRS  →  Derived                       │
        // └────────────────────────────────────────────────────────────────────────┘
>>>>>>> 91600185
        if (targetCRS instanceof GeneralDerivedCRS) {
            final var target = (GeneralDerivedCRS) targetCRS;
            if (sourceCRS instanceof SingleCRS) {
                return createOperationStep((SingleCRS) sourceCRS, target);
            }
        }
        // ┌────────────────────────────────────────────────────────────────────────┐
        // │            Geodetic  →  Geocetric, Geographic or Projected             │
        // └────────────────────────────────────────────────────────────────────────┘
        if (sourceCRS instanceof GeodeticCRS) {
            final GeodeticCRS source = (GeodeticCRS) sourceCRS;
            if (targetCRS instanceof GeodeticCRS) {
                return createOperationStep(source, (GeodeticCRS) targetCRS);
            }
            if (targetCRS instanceof VerticalCRS) {
                return createOperationStep(source, (VerticalCRS) targetCRS);
            }
        }
        // ┌────────────────────────────────────────────────────────────────────────┐
        // │                         Vertical  →  Vertical                          │
        // └────────────────────────────────────────────────────────────────────────┘
        if (sourceCRS instanceof VerticalCRS) {
            final VerticalCRS source = (VerticalCRS) sourceCRS;
            if (targetCRS instanceof VerticalCRS) {
                return createOperationStep(source, (VerticalCRS) targetCRS);
            }
        }
        // ┌────────────────────────────────────────────────────────────────────────┐
        // │                         Temporal  →  Temporal                          │
        // └────────────────────────────────────────────────────────────────────────┘
        if (sourceCRS instanceof TemporalCRS) {
            final TemporalCRS source = (TemporalCRS) sourceCRS;
            if (targetCRS instanceof TemporalCRS) {
                return createOperationStep(source, (TemporalCRS) targetCRS);
            }
        }
        // ┌────────────────────────────────────────────────────────────────────────┐
        // │                Any single CRS  ↔  CRS of the same type                 │
        // └────────────────────────────────────────────────────────────────────────┘
        if (sourceCRS instanceof SingleCRS && targetCRS instanceof SingleCRS) {
            final Optional<IdentifiedObject> datumOrEnsemble =
                    PseudoDatum.getDatumOrEnsemble((SingleCRS) sourceCRS,
                                                   (SingleCRS) targetCRS);
            if (datumOrEnsemble.isPresent()) try {
                /*
                 * Because the CRS type is determined by the datum type (sometimes completed by the CS type),
                 * having equivalent datum and compatible CS should be a sufficient criterion.
                 */
                return asList(createFromAffineTransform(AXIS_CHANGES, sourceCRS, targetCRS,
                                PseudoDatum.getEnsembleAccuracy(datumOrEnsemble.get()).orElse(null),
                                CoordinateSystems.swapAndScaleAxes(sourceCRS.getCoordinateSystem(),
                                                                   targetCRS.getCoordinateSystem())));
            } catch (IllegalArgumentException | IncommensurableException e) {
                throw new FactoryException(notFoundMessage(sourceCRS, targetCRS), e);
            }
        }
        // ┌────────────────────────────────────────────────────────────────────────┐
        // │                        Compound  ↔  various CRS                        │
        // └────────────────────────────────────────────────────────────────────────┘
        if (sourceCRS instanceof CompoundCRS || targetCRS instanceof CompoundCRS) {
            return createOperationStep(sourceCRS, CRS.getSingleComponents(sourceCRS),
                                       targetCRS, CRS.getSingleComponents(targetCRS));
        }
        throw new OperationNotFoundException(notFoundMessage(sourceCRS, targetCRS));
    }

    /**
     * Creates operations from an arbitrary single CRS to a derived coordinate reference system.
     * Conversions from {@code GeographicCRS} to {@code ProjectedCRS} are also handled by this method,
     * since projected CRS are a special kind of {@code GeneralDerivedCRS}.
     *
     * <p>The default implementation constructs the following operation chain:</p>
     * <blockquote><code>sourceCRS  →  {@linkplain DerivedCRS#getBaseCRS() baseCRS}  →  targetCRS</code></blockquote>
     *
     * where the conversion from {@code baseCRS} to {@code targetCRS} is obtained from
     * <code>targetCRS.{@linkplain DerivedCRS#getConversionFromBase() getConversionFromBase()}</code>.
     *
     * <p>This method returns only <em>one</em> step for a chain of concatenated operations (to be built by the caller).
     * But a list is returned because the same step may be implemented by different operation methods. Only one element
     * in the returned list should be selected (usually the first one).</p>
     *
     * @param  sourceCRS  input coordinate reference system.
     * @param  targetCRS  output coordinate reference system.
     * @return coordinate operations from {@code sourceCRS} to {@code targetCRS}.
     * @throws FactoryException if the operation cannot be constructed.
     */
    @SuppressWarnings("deprecation")
    protected List<CoordinateOperation> createOperationStep(final SingleCRS sourceCRS,
                                                            final GeneralDerivedCRS targetCRS)
            throws FactoryException
    {
        final List<CoordinateOperation> operations = createOperations(sourceCRS, targetCRS.getBaseCRS());
        final ListIterator<CoordinateOperation> it = operations.listIterator();
        if (it.hasNext()) {
            final CoordinateOperation step2 = targetCRS.getConversionFromBase();
            do {
                final CoordinateOperation step1 = it.next();
                it.set(concatenate(step1, step2));
            } while (it.hasNext());
        }
        return operations;
    }

    /**
     * Creates an operation from a derived CRS to an arbitrary single coordinate reference system.
     * Conversions from {@code ProjectedCRS} to {@code GeographicCRS} are also handled by this method,
     * since projected CRS are a special kind of {@code GeneralDerivedCRS}.
     *
     * <p>The default implementation constructs the following operation chain:</p>
     * <blockquote><code>sourceCRS  →  {@linkplain DerivedCRS#getBaseCRS() baseCRS}  →  targetCRS</code></blockquote>
     *
     * where the conversion from {@code sourceCRS} to {@code baseCRS} is obtained from the inverse of
     * <code>sourceCRS.{@linkplain DerivedCRS#getConversionFromBase() getConversionFromBase()}</code>.
     *
     * <p>This method returns only <em>one</em> step for a chain of concatenated operations (to be built by the caller).
     * But a list is returned because the same step may be implemented by different operation methods. Only one element
     * in the returned list should be selected (usually the first one).</p>
     *
     * @param  sourceCRS  input coordinate reference system.
     * @param  targetCRS  output coordinate reference system.
     * @return a coordinate operation from {@code sourceCRS} to {@code targetCRS}.
     * @throws FactoryException if the operation cannot be constructed.
     */
<<<<<<< HEAD
=======
    @SuppressWarnings("deprecation")
>>>>>>> 91600185
    protected List<CoordinateOperation> createOperationStep(final GeneralDerivedCRS sourceCRS,
                                                            final SingleCRS targetCRS)
            throws FactoryException
    {
        final List<CoordinateOperation> operations = createOperations(sourceCRS.getBaseCRS(), targetCRS);
        final ListIterator<CoordinateOperation> it = operations.listIterator();
        if (it.hasNext()) {
            final CoordinateOperation step1;
            try {
                step1 = inverse(sourceCRS.getConversionFromBase());
            } catch (OperationNotFoundException exception) {
                throw exception;
            } catch (FactoryException | NoninvertibleTransformException exception) {
                throw new OperationNotFoundException(canNotInvert(sourceCRS), exception);
            }
            do {
                final CoordinateOperation step2 = it.next();
                it.set(concatenate(step1, step2));
            } while (it.hasNext());
        }
        return operations;
    }

    /**
     * Creates an operation between two derived coordinate reference systems.
     * The default implementation performs three steps:
     *
     * <ol>
     *   <li>Convert from {@code sourceCRS} to its base CRS.</li>
     *   <li>Convert the source base CRS to target base CRS.</li>
     *   <li>Convert from the target base CRS to the {@code targetCRS}.</li>
     * </ol>
     *
     * <p>This method returns only <em>one</em> step for a chain of concatenated operations (to be built by the caller).
     * But a list is returned because the same step may be implemented by different operation methods. Only one element
     * in the returned list should be selected (usually the first one).</p>
     *
     * @param  sourceCRS  input coordinate reference system.
     * @param  targetCRS  output coordinate reference system.
     * @return a coordinate operation from {@code sourceCRS} to {@code targetCRS}.
     * @throws FactoryException if the operation cannot be constructed.
     */
<<<<<<< HEAD
=======
    @SuppressWarnings("deprecation")
>>>>>>> 91600185
    protected List<CoordinateOperation> createOperationStep(final GeneralDerivedCRS sourceCRS,
                                                            final GeneralDerivedCRS targetCRS)
            throws FactoryException
    {
        final List<CoordinateOperation> operations = createOperations(sourceCRS.getBaseCRS(), targetCRS.getBaseCRS());
        final ListIterator<CoordinateOperation> it = operations.listIterator();
        if (it.hasNext()) {
            final CoordinateOperation step3 = targetCRS.getConversionFromBase();
            final CoordinateOperation step1;
            try {
                step1 = inverse(sourceCRS.getConversionFromBase());
            } catch (OperationNotFoundException exception) {
                throw exception;
            } catch (FactoryException | NoninvertibleTransformException exception) {
                throw new OperationNotFoundException(canNotInvert(sourceCRS), exception);
            }
            do {
                final CoordinateOperation step2 = it.next();
                it.set(concatenate(step1, step2, step3));
            } while (it.hasNext());
        }
        return operations;
    }

    /**
     * Creates an operation between two geodetic (geographic or geocentric) coordinate reference systems.
     * The default implementation can:
     *
     * <ul>
     *   <li>adjust axis order and orientation, for example converting from (<i>North</i>, <i>West</i>)
     *       axes to (<i>East</i>, <i>North</i>) axes,</li>
     *   <li>apply units conversion if needed,</li>
     *   <li>perform longitude rotation if needed,</li>
     *   <li>perform datum shift if {@linkplain BursaWolfParameters Bursa-Wolf parameters} are available
     *       for the area of interest.</li>
     * </ul>
     *
     * This method returns only <em>one</em> step for a chain of concatenated operations (to be built by the caller).
     * But a list is returned because the same step may be implemented by different operation methods. Only one element
     * in the returned list should be selected (usually the first one).
     *
     * @param  sourceCRS  input coordinate reference system.
     * @param  targetCRS  output coordinate reference system.
     * @return a coordinate operation from {@code sourceCRS} to {@code targetCRS}.
     * @throws FactoryException if the operation cannot be constructed.
     */
    protected List<CoordinateOperation> createOperationStep(final GeodeticCRS sourceCRS,
                                                            final GeodeticCRS targetCRS)
            throws FactoryException
    {
        final CoordinateSystem sourceCS = sourceCRS.getCoordinateSystem();
        final CoordinateSystem targetCS = targetCRS.getCoordinateSystem();
        final GeodeticDatum sourceDatum = PseudoDatum.of(sourceCRS);
        final GeodeticDatum targetDatum = PseudoDatum.of(targetCRS);
        Matrix datumShift = null;
        /*
         * If the prime meridian is not the same, we will concatenate a longitude rotation before or after datum shift
         * (that concatenation will be performed by the `MathTransformContext` builder created below).
         * Actually we do not know if the longitude rotation should be before or after datum shift. But this ambiguity
         * can usually be ignored because Bursa-Wolf parameters are always used with source and target prime meridians
         * set to Greenwich in EPSG dataset 8.9.  For safety, the SIS's DefaultGeodeticDatum class ensures that if the
         * prime meridians are not the same, then the target meridian must be Greenwich.
         */
        final MathTransformFactory mtFactory = factorySIS.getMathTransformFactory();
        final var context = new MathTransformContext(mtFactory, sourceDatum, targetDatum);
        context.setSourceAxes(sourceCS, sourceDatum.getEllipsoid());
        context.setTargetAxes(targetCS, targetDatum.getEllipsoid());
        /*
         * If both CRS use the same datum and the same prime meridian, then the coordinate operation is only axis
         * swapping, unit conversion or change of coordinate system type (Ellipsoidal ↔ Cartesian ↔ Spherical).
         * Otherwise (if the datum are not the same), we will need to perform a scale, translation and rotation
         * in Cartesian space using the Bursa-Wolf parameters. If the user does not require the best accuracy,
         * then the Molodensky approximation may be used for avoiding the conversion step to geocentric CRS.
         */
        Identifier identifier;
        boolean isGeographicToGeocentric = false;
        final Optional<GeodeticDatum> commonDatum = PseudoDatum.ofOperation(sourceCRS, targetCRS);
        if (commonDatum.isPresent()) {
            final boolean isGeocentricToGeographic;
            isGeographicToGeocentric = (sourceCS instanceof EllipsoidalCS && targetCS instanceof CartesianCS);
            isGeocentricToGeographic = (sourceCS instanceof CartesianCS && targetCS instanceof EllipsoidalCS);
            /*
             * Above booleans should never be true at the same time. If it nevertheless happen (we are paranoiac;
             * maybe a lazy user implemented all interfaces in a single class), do not apply any geographic ↔
             * geocentric conversion. Instead, do as if the coordinate system types were the same.
             */
            if (isGeocentricToGeographic ^ isGeographicToGeocentric) {
                identifier = GEOCENTRIC_CONVERSION;
            } else {
                identifier = AXIS_CHANGES;
            }
        } else {
            identifier = ELLIPSOID_CHANGE;
            if (sourceDatum instanceof DefaultGeodeticDatum) {
                datumShift = ((DefaultGeodeticDatum) sourceDatum).getPositionVectorTransformation(targetDatum, areaOfInterest);
                if (datumShift != null) {
                    identifier = DATUM_SHIFT;
                }
            }
        }
        /*
         * Conceptually, all transformations below could be done by first converting from source coordinate
         * system to geocentric Cartesian coordinates (X,Y,Z), apply an affine transform represented by the
         * datum shift matrix, then convert from the (X′,Y′,Z′) coordinates to the target coordinate system.
         * However, there are two exceptions to this path:
         *
         *   1) In the particular where both the source and target CS are ellipsoidal, we may use the
         *      Molodensky approximation as a shortcut (if the desired accuracy allows).
         *
         *   2) Even if we really go through the XYZ coordinates without Molodensky approximation, there is
         *      at least 9 different ways to name this operation depending on whether the source and target
         *      CRS are geocentric or geographic, 2- or 3-dimensional, whether there is a translation or not,
         *      the rotation sign, etc. We try to use the most specific name if we can find one, and fallback
         *      on an arbitrary name only in last resort.
         */
        MathTransform before = null, after = null;
        ParameterValueGroup parameters;
        OperationMethod method = null;
        if (identifier == DATUM_SHIFT || identifier == ELLIPSOID_CHANGE) {
            /*
             * If the transform can be represented by a single coordinate operation, returns that operation.
             * Possible operations are:
             *
             *    - Position Vector transformation (in geocentric, geographic-2D or geographic-3D domains)
             *    - Geocentric translation         (in geocentric, geographic-2D or geographic-3D domains)
             *    - [Abridged] Molodensky          (as an approximation of geocentric translation)
             *    - Identity                       (if the desired accuracy is so large than we can skip datum shift)
             *
             * If both CS are ellipsoidal but with different number of dimensions, then a three-dimensional
             * operation is used and `DefaultMathTransformFactory` will add an ellipsoidal height on-the-fly.
             * We let the transform factory do this work instead of adding an intermediate "geographic 2D
             * to 3D" operation here because the transform factory works with normalized CS, which avoid the
             * need the search in which dimension to add the ellipsoidal height (it should always be last,
             * but SIS is tolerant to unusual axis order).
             */
            parameters = GeocentricAffine.createParameters(sourceCS, targetCS, datumShift,
                                            DatumShiftMethod.forAccuracy(desiredAccuracy));
            if (parameters == null) {
                /*
                 * Failed to select a coordinate operation. Maybe because the coordinate system types are not the same.
                 * Convert unconditionally to XYZ geocentric coordinates and apply the datum shift in that CS space.
                 */
                if (datumShift != null) {
                    parameters = TensorParameters.WKT1.createValueGroup(properties(Constants.AFFINE), datumShift);
                } else {
                    parameters = Affine.identity(3);                        // Dimension of geocentric CRS.
                }
                final CoordinateSystem normalized = CommonCRS.WGS84.geocentric().getCoordinateSystem();
                before = context.createCoordinateSystemChange(sourceCS, normalized, sourceDatum.getEllipsoid());
                after  = context.createCoordinateSystemChange(normalized, targetCS, targetDatum.getEllipsoid());
                context.setSourceAxes(normalized, null);
                context.setTargetAxes(normalized, null);
                /*
                 * The name of the `parameters` group determines the `OperationMethod` later in this method.
                 * We cannot leave that name to "Affine" if `before` or `after` transforms are not identity.
                 * Note: we check for identity transforms instead of relaxing to general `LinearTransform`
                 * because otherwise, we would have to update values declared in `parameters`. It is doable
                 * but not done yet.
                 */
                if (!(before.isIdentity() && after.isIdentity())) {
                    method = LooselyDefinedMethod.AFFINE_GEOCENTRIC;
                }
            }
        } else if (identifier == GEOCENTRIC_CONVERSION) {
            /*
             * Geographic ↔︎ Geocentric conversion.
             */
            final ParameterDescriptorGroup descriptor;
            if (isGeographicToGeocentric) {
                descriptor = GeographicToGeocentric.PARAMETERS;
            } else {
                descriptor = GeocentricToGeographic.PARAMETERS;
            }
            parameters = descriptor.createValue();
        } else {
            /*
             * Coordinate system change (including change in the number of dimensions) without datum shift.
             */
            final int sourceDim = sourceCS.getDimension();
            final int targetDim = targetCS.getDimension();
            if (sourceDim == 2 && targetDim == 3 && sourceCS instanceof EllipsoidalCS) {
                parameters = Geographic2Dto3D.PARAMETERS.createValue();
            } else if (sourceDim == 3 && targetDim == 2 && targetCS instanceof EllipsoidalCS) {
                parameters = Geographic3Dto2D.PARAMETERS.createValue();
            } else {
                parameters = Affine.identity(targetDim);
                /*
                 * "Coordinate system conversion" needs the ellipsoid associated to the ellipsoidal coordinate system,
                 * if any. If none or both coordinate systems are ellipsoidal, then the ellipsoid will be ignored.
                 */
                var ellipsoid = (sourceCS instanceof EllipsoidalCS ? sourceDatum : targetDatum).getEllipsoid();
                var builder   = CoordinateOperations.builder(mtFactory, Constants.COORDINATE_SYSTEM_CONVERSION);
                builder.setSourceAxes(sourceCS, ellipsoid);
                builder.setTargetAxes(targetCS, ellipsoid);
                before = builder.create();
                method = builder.getMethod().orElse(null);
                context.setSourceAxes(targetCS, null);
            }
        }
        /*
         * Transform between differents datums using Bursa Wolf parameters. The Bursa Wolf parameters are used
         * with "standard" geocentric CS, i.e. with X axis towards the prime meridian, Y axis towards East and
         * Z axis toward North, unless the Molodensky approximation is used. The following steps are applied:
         *
         *     source CRS                        →
         *     normalized CRS with source datum  →
         *     normalized CRS with target datum  →
         *     target CRS
         *
         * Those steps may be either explicit with the `before` and `after` transforms, or implicit with the
         * Context parameter. The operation name is inferred from the parameters, unless a method has been
         * specified in advance.
         */
        context.setParameters(parameters, false);
        MathTransform transform = context.create();
        if (method == null) {
            method = context.getMethod().orElse(null);
        }
        if (before != null) {
            parameters = null;      // Providing parameters would be misleading because they apply to only a step of the operation.
            transform = mtFactory.createConcatenatedTransform(before, transform);
            if (after != null) {
                transform = mtFactory.createConcatenatedTransform(transform, after);
            }
        }
        /*
         * Adjust the accuracy information if the datum shift has been computed by an indirect path.
         * The indirect path uses a third datum (typically WGS84) as an intermediate between the two
         * specified datum.
         */
        final Map<String, Object> properties = properties(identifier);
        PositionalAccuracy accuracy = commonDatum.flatMap(PseudoDatum::getEnsembleAccuracy).orElse(null);
        if (accuracy == null && datumShift instanceof AnnotatedMatrix) {
            accuracy = ((AnnotatedMatrix) datumShift).accuracy;
        }
        if (accuracy != null) {
            properties.put(CoordinateOperation.COORDINATE_OPERATION_ACCURACY_KEY, accuracy);
        }
        return asList(createFromMathTransform(properties, sourceCRS, targetCRS, transform, method, parameters, null));
    }

    /**
     * Creates an operation between a geodetic and a vertical coordinate reference systems.
     * The height returned by this method will usually be part of a
     * {@linkplain DefaultPassThroughOperation pass-through operation}.
     *
     * <p>This method returns only <em>one</em> step for a chain of concatenated operations (to be built by the caller).
     * But a list is returned because the same step may be implemented by different operation methods. Only one element
     * in the returned list should be selected (usually the first one).</p>
     *
     * @param  sourceCRS  input coordinate reference system.
     * @param  targetCRS  output coordinate reference system.
     * @return a coordinate operation from {@code sourceCRS} to {@code targetCRS}.
     * @throws FactoryException if the operation cannot be constructed.
     */
    protected List<CoordinateOperation> createOperationStep(final GeodeticCRS sourceCRS,
                                                            final VerticalCRS targetCRS)
            throws FactoryException
    {
        /*
         * We will perform the conversion or transformation as a 3 steps process:
         *
         *     source CRS          →
         *     interpolation CRS   →
         *     ellipsoidal height  →
         *     target height
         */
        CoordinateOperation step1 = null;
        CoordinateOperation step2;
        CoordinateOperation step3 = null;
        /*
         * Convert the source CRS to the CRS needed for transforming the heights.
         * For now this step is fixed to a three-dimensional geographic CRS, but
         * a future version should use a plugin-mechanism, with the code below
         * as the last fallback.
         */
        CoordinateReferenceSystem interpolationCRS = sourceCRS;
        CoordinateSystem interpolationCS = interpolationCRS.getCoordinateSystem();
        if (!(interpolationCS instanceof EllipsoidalCS)) {
            final EllipsoidalCS cs = CommonCRS.WGS84.geographic3D().getCoordinateSystem();
            if (!Utilities.equalsIgnoreMetadata(interpolationCS, cs)) {
                final GeographicCRS stepCRS = factorySIS.crsFactory
                        .createGeographicCRS(derivedFrom(sourceCRS), PseudoDatum.of(sourceCRS), cs);
                step1 = createOperation(sourceCRS, toAuthorityDefinition(GeographicCRS.class, stepCRS));
                interpolationCRS = step1.getTargetCRS();
                interpolationCS  = interpolationCRS.getCoordinateSystem();
            }
        }
        /*
         * Transform from ellipsoidal height to the height requested by the caller.
         * This operation requires the horizontal components (φ,λ) of source CRS,
         * unless the user asked for ellipsoidal height (which strictly speaking
         * is not allowed by ISO 19111). Those horizontal components are given by
         * the interpolation CRS.
         *
         * TODO: store the interpolationCRS in some field for allowing other methods to use it.
         */
        final int i = AxisDirections.indexOfColinear(interpolationCS, AxisDirection.UP);
        if (i < 0) {
            throw new OperationNotFoundException(notFoundMessage(sourceCRS, targetCRS));
        }
        final CoordinateSystemAxis expectedAxis = interpolationCS.getAxis(i);
        final boolean isEllipsoidalHeight;      // Whether heightCRS is okay or need to be recreated.
        VerticalCRS heightCRS = targetCRS;      // First candidate, will be replaced if it doesn't fit.
        VerticalCS  heightCS  = heightCRS.getCoordinateSystem();
        if (Utilities.equalsIgnoreMetadata(heightCS.getAxis(0), expectedAxis)) {
            isEllipsoidalHeight = ReferencingUtilities.isEllipsoidalHeight(PseudoDatum.of(heightCRS));
        } else {
            heightCRS = CommonCRS.Vertical.ELLIPSOIDAL.crs();
            heightCS  = heightCRS.getCoordinateSystem();
            isEllipsoidalHeight = Utilities.equalsIgnoreMetadata(heightCS.getAxis(0), expectedAxis);
            if (!isEllipsoidalHeight) {
                heightCS = toAuthorityDefinition(VerticalCS.class, factorySIS.csFactory
                        .createVerticalCS(derivedFrom(heightCS), expectedAxis));
            }
        }
        if (!isEllipsoidalHeight) {                     // `false` if we need to change datum, unit or axis direction.
            heightCRS = toAuthorityDefinition(VerticalCRS.class,
                    factorySIS.crsFactory.createVerticalCRS(derivedFrom(heightCRS), CommonCRS.Vertical.ELLIPSOIDAL.datum(), heightCS));
        }
        if (heightCRS != targetCRS) {
            step3     = createOperation(heightCRS, targetCRS);  // May need interpolationCRS for performing datum change.
            heightCRS = (VerticalCRS) step3.getSourceCRS();
            heightCS  = heightCRS.getCoordinateSystem();
        }
        /*
         * Conversion from three-dimensional geographic CRS to ellipsoidal height.
         * This part does nothing more than dropping the horizontal components,
         * like the "Geographic3D to 2D conversion" (EPSG:9659).
         * It is not the job of this block to perform unit conversions.
         * Unit conversions, if needed, are done by `step3` computed in above block.
         *
         * The "Geographic3DtoVertical.txt" file in the provider package is a reminder.
         * If this policy is changed, that file should be edited accordingly.
         */
        final int srcDim = interpolationCS.getDimension();                          // Should always be 3.
        final int tgtDim = heightCS.getDimension();                                 // Should always be 1.
        final Matrix matrix = Matrices.createZero(tgtDim + 1, srcDim + 1);
        matrix.setElement(0,      i,      1);                                       // Scale factor for height.
        matrix.setElement(tgtDim, srcDim, 1);                                       // Always 1 for affine transform.
        step2 = createFromAffineTransform(AXIS_CHANGES, interpolationCRS, heightCRS, null, matrix);
        return asList(concatenate(step1, step2, step3));
    }

    /**
     * Creates an operation between two vertical coordinate reference systems.
     * The default implementation checks if both CRS use the same datum, then
     * adjusts for axis direction and units.
     *
     * <p>This method returns only <em>one</em> step for a chain of concatenated operations (to be built by the caller).
     * But a list is returned because the same step may be implemented by different operation methods. Only one element
     * in the returned list should be selected (usually the first one).</p>
     *
     * @param  sourceCRS  input coordinate reference system.
     * @param  targetCRS  output coordinate reference system.
     * @return a coordinate operation from {@code sourceCRS} to {@code targetCRS}.
     * @throws FactoryException if the operation cannot be constructed.
     *
     * @todo Needs to implement vertical datum shift.
     */
    protected List<CoordinateOperation> createOperationStep(final VerticalCRS sourceCRS,
                                                            final VerticalCRS targetCRS)
            throws FactoryException
    {
        final Optional<VerticalDatum> commonDatum = PseudoDatum.ofOperation(sourceCRS, targetCRS);
        if (commonDatum.isEmpty()) {
            throw new OperationNotFoundException(notFoundMessage(PseudoDatum.getDatumOrEnsemble(sourceCRS),
                                                                 PseudoDatum.getDatumOrEnsemble(targetCRS)));
        }
        final VerticalCS sourceCS = sourceCRS.getCoordinateSystem();
        final VerticalCS targetCS = targetCRS.getCoordinateSystem();
        final Matrix matrix;
        try {
            matrix = CoordinateSystems.swapAndScaleAxes(sourceCS, targetCS);
        } catch (IllegalArgumentException | IncommensurableException exception) {
            throw new OperationNotFoundException(notFoundMessage(sourceCRS, targetCRS), exception);
        }
        return asList(createFromAffineTransform(AXIS_CHANGES, sourceCRS, targetCRS,
                PseudoDatum.getEnsembleAccuracy(commonDatum.get()).orElse(null), matrix));
    }

    /**
     * Creates an operation between two temporal coordinate reference systems.
     * The default implementation checks if both CRS use the same datum, then
     * adjusts for axis direction, units and epoch.
     *
     * <p>This method returns only <em>one</em> step for a chain of concatenated operations (to be built by the caller).
     * But a list is returned because the same step may be implemented by different operation methods. Only one element
     * in the returned list should be selected (usually the first one).</p>
     *
     * @todo The current version performs only unit conversion and change of datum epoch,
     *       assuming that everything else is equivalent. This is probably not sufficient,
     *       as the relationship between two temporal datum may be non-linear.
     *       We should invoke {@link PseudoDatum#ofOperation(TemporalCRS, TemporalCRS)}
     *       for checking if the datum are equivalent, but doing so require that we remove
     *       the origin attribute from {@link TemporalDatum}.
     *       This change has been proposed to <abbr>OGC</abbr>.
     *
     * @param  sourceCRS  input coordinate reference system.
     * @param  targetCRS  output coordinate reference system.
     * @return a coordinate operation from {@code sourceCRS} to {@code targetCRS}.
     * @throws FactoryException if the operation cannot be constructed.
     */
    protected List<CoordinateOperation> createOperationStep(final TemporalCRS sourceCRS,
                                                            final TemporalCRS targetCRS)
            throws FactoryException
    {
        final TemporalDatum sourceDatum = PseudoDatum.of(sourceCRS);
        final TemporalDatum targetDatum = PseudoDatum.of(targetCRS);
        final TimeCS sourceCS = sourceCRS.getCoordinateSystem();
        final TimeCS targetCS = targetCRS.getCoordinateSystem();
        /*
         * Compute the epoch shift. The epoch is the "time zero" in a particular coordinate reference system.
         * For example, the epoch of Java temporal objects (e.g. `Instant`) is january 1, 1970 at 00:00 UTC.
         * We compute how much to add to a time in `sourceCRS` in order to get a time in `targetCRS`.
         * This "epoch shift" is in units of `targetCRS`.
         */
        final Unit<Time> targetUnit = targetCS.getAxis(0).getUnit().asType(Time.class);
        DoubleDouble epochShift = DoubleDouble.of(Duration.between(
                TemporalDate.toTemporal(targetDatum.getOrigin()),
                TemporalDate.toTemporal(sourceDatum.getOrigin())));
        epochShift = DoubleDouble.of(Units.NANOSECOND.getConverterTo(targetUnit).convert(epochShift), true);
        /*
         * Check axis directions. The method `swapAndScaleAxes` should returns a matrix of size 2×2.
         * The element at index (0,0) may be +1 if source and target axes are in the same direction,
         * or -1 if there are in opposite direction ("PAST" vs "FUTURE"). The value may be something
         * else than ±1 if a unit conversion is applied too.  For example, the value is 60 if time in
         * sourceCRS is in hours while time in targetCRS is in minutes.
         *
         * The "epoch shift" previously computed is a translation. Consequently, it is added to element (0,1).
         */
        final MatrixSIS matrix;
        try {
            matrix = MatrixSIS.castOrCopy(CoordinateSystems.swapAndScaleAxes(sourceCS, targetCS));
        } catch (IllegalArgumentException | IncommensurableException exception) {
            throw new OperationNotFoundException(notFoundMessage(sourceCRS, targetCRS), exception);
        }
        final int translationColumn = matrix.getNumCol() - 1;           // Paranoiac check: should always be 1.
        final var translation = DoubleDouble.of(matrix.getNumber(0, translationColumn), true);
        matrix.setNumber(0, translationColumn, translation.add(epochShift));
        return asList(createFromAffineTransform(AXIS_CHANGES, sourceCRS, targetCRS, null, matrix));
    }

    /**
     * Creates an operation between at least one {@code CompoundCRS} (usually the source) and an arbitrary CRS.
     * The default implementation tries to invoke the {@link #createOperation createOperation(…)} method with
     * various combinations of source and target components. A preference is given for components of the same
     * type (e.g. source {@link GeodeticCRS} with target {@code GeodeticCRS}, <i>etc.</i>).
     *
     * <p>This method returns only <em>one</em> step for a chain of concatenated operations (to be built by the caller).
     * But a list is returned because the same step may be implemented by different operation methods. Only one element
     * in the returned list should be selected (usually the first one).</p>
     *
     * @param  sourceCRS         input coordinate reference system.
     * @param  sourceComponents  components of the source CRS.
     * @param  targetCRS         output coordinate reference system.
     * @param  targetComponents  components of the target CRS.
     * @return a coordinate operation from {@code sourceCRS} to {@code targetCRS}.
     * @throws FactoryException if the operation cannot be constructed.
     */
    protected List<CoordinateOperation> createOperationStep(
            final CoordinateReferenceSystem sourceCRS, final List<? extends SingleCRS> sourceComponents,
            final CoordinateReferenceSystem targetCRS, final List<? extends SingleCRS> targetComponents)
            throws FactoryException
    {
        /*
         * Operations found are stored in the `infos` array, but are not yet wrapped in PassThroughOperations.
         * We need to know first if some coordinate values need reordering for matching the target CRS order.
         * We also need to know if any source coordinates should be dropped.
         */
        final SubOperationInfo[] infos;
        try {
            infos = SubOperationInfo.createSteps(this, sourceComponents, targetComponents);
        } catch (TransformException e) {
            throw new FactoryException(notFoundMessage(sourceCRS, targetCRS), e);
        }
        if (infos == null) {
            throw new OperationNotFoundException(notFoundMessage(sourceCRS, targetCRS));
        }
        /*
         * At this point, a coordinate operation has been found for all components of the target CRS.
         * However, the CoordinateOperation.getSourceCRS() values are not necessarily in the same order
         * than in the `sourceComponents` list given to this method, and some dimensions may be dropped.
         * The matrix computed by sourceToSelected(…) gives us the rearrangement needed for the coordinate
         * operations that we just found.
         */
        final CoordinateReferenceSystem[] stepComponents = SubOperationInfo.getSourceCRS(infos);
        final Matrix select = SubOperationInfo.sourceToSelected(sourceCRS.getCoordinateSystem().getDimension(), infos);
        /*
         * First, we need a CRS matching the above-cited rearrangement. That CRS will be named `stepSourceCRS`
         * and its components will be named `stepComponents`. Then we will execute a loop in which each component
         * is progressively (one by one) updated from a source component to a target component. A new step CRS is
         * recreated each time, since it will be needed for each PassThroughOperation.
         */
        CoordinateReferenceSystem stepSourceCRS;
        CoordinateOperation operation;
        if (select.isIdentity()) {
            stepSourceCRS = sourceCRS;                // No rearrangement - we can use source CRS as-is.
            operation = null;
        } else {
            if (stepComponents.length == 1) {
                stepSourceCRS = stepComponents[0];    // Slight optimization of the next block (in the `else` case).
            } else {
                CompoundCRS crs = factorySIS.crsFactory.createCompoundCRS(derivedFrom(sourceCRS), stepComponents);
                stepSourceCRS = toAuthorityDefinition(CoordinateReferenceSystem.class, crs);
            }
            operation = createFromAffineTransform(AXIS_CHANGES, sourceCRS, stepSourceCRS, null, select);
        }
        /*
         * For each sub-operation, create a PassThroughOperation for the (stepSourceCRS → stepTargetCRS) operation.
         * Each source CRS inside this loop will be for dimensions at indices [startAtDimension … endAtDimension-1].
         * Note that those indices are not necessarily the same as the indices in the fields of the same name in
         * SubOperationInfo, because those indices are not relative to the same CompoundCRS.
         */
        int endAtDimension = 0;
        int remainingSourceDimensions = select.getNumRow() - 1;
        final int indexOfFinal = SubOperationInfo.indexOfFinal(infos);
        for (int i=0; i<stepComponents.length; i++) {
            final SubOperationInfo          info   = infos[i];
            final CoordinateReferenceSystem source = stepComponents[i];
            final CoordinateReferenceSystem target = targetComponents.get(info.targetComponentIndex);
            /*
             * In order to compute `stepTargetCRS`, replace in-place a single element in `stepComponents`.
             * For each step except the last one, `stepTargetCRS` is a mix of target CRS and source CRS.
             * Only after the loop finished, `stepTargetCRS` will become the complete target definition.
             */
            final CoordinateReferenceSystem stepTargetCRS;
            stepComponents[info.targetComponentIndex] = target;
            if (i >= indexOfFinal) {
                stepTargetCRS = targetCRS;              // If all remaining transforms are identity, we reached the final CRS.
            } else if (info.isIdentity()) {
                stepTargetCRS = stepSourceCRS;          // In any identity transform, the source and target CRS are equal.
            } else if (stepComponents.length == 1) {
                stepTargetCRS = target;                 // Slight optimization of the next block.
            } else {
                stepTargetCRS = createCompoundCRS(target, stepComponents);
            }
            int delta = source.getCoordinateSystem().getDimension();
            final int startAtDimension = endAtDimension;
            endAtDimension += delta;
            final int numTrailingCoordinates = remainingSourceDimensions - endAtDimension;
            CoordinateOperation subOperation = info.operation;
            if ((startAtDimension | numTrailingCoordinates) != 0) {
                final Map<String,?> properties = IdentifiedObjects.getProperties(subOperation);
                /*
                 * The DefaultPassThroughOperation constuctor expect a SingleOperation.
                 * In most case, the 'subOperation' is already of this kind. However if
                 * it is not, try to copy it in such object.
                 */
                final SingleOperation op;
                if (SubTypes.isSingleOperation(subOperation)) {
                    op = (SingleOperation) subOperation;
                } else {
                    final MathTransform subTransform = subOperation.getMathTransform();
                    op = factorySIS.createSingleOperation(properties,
                            subOperation.getSourceCRS(), subOperation.getTargetCRS(), null,
                            new DefaultOperationMethod(subTransform), subTransform);
                }
                subOperation = new DefaultPassThroughOperation(properties, stepSourceCRS, stepTargetCRS,
                        op, startAtDimension, numTrailingCoordinates);
            }
            /*
             * Concatenate the operation with the ones we have found so far, and use the current `stepTargetCRS`
             * as the source CRS for the next operation step. We also need to adjust the dimension indices,
             * since the previous operations may have removed some dimensions. Note that the delta may also
             * be negative in a few occasions.
             */
            operation = concatenate(operation, subOperation);
            stepSourceCRS = stepTargetCRS;
            delta -= target.getCoordinateSystem().getDimension();
            endAtDimension -= delta;
            remainingSourceDimensions -= delta;
        }
        /*
         * If there is some target dimensions that are set to constant values instead of computed from the
         * source dimensions, add those constants as the last step. It never occur except is some particular
         * contexts like when computing a transform between two `GridGeometry` instances.
         */
        if (stepComponents.length < infos.length) {
            final Matrix m = SubOperationInfo.createConstantOperation(infos, stepComponents.length,
                    stepSourceCRS.getCoordinateSystem().getDimension(),
                        targetCRS.getCoordinateSystem().getDimension());
            operation = concatenate(operation, createFromAffineTransform(CONSTANTS, stepSourceCRS, targetCRS, null, m));
        }
        return asList(operation);
    }





    //  ╔═════════════════════════════════════════════════════════╗
    //  ║                                                         ║
    //  ║                M I S C E L L A N E O U S                ║
    //  ║                                                         ║
    //  ╚═════════════════════════════════════════════════════════╝

    /**
     * Creates a coordinate operation from a matrix, which usually describes an affine transform.
     * A default {@link OperationMethod} object is given to this transform. In the special case
     * where the {@code name} identifier is {@link #DATUM_SHIFT} or {@link #ELLIPSOID_CHANGE},
     * the operation will be a {@link Transformation} instance instead of {@link Conversion}.
     *
     * @param  name       the identifier for the operation to be created.
     * @param  sourceCRS  the source coordinate reference system.
     * @param  targetCRS  the target coordinate reference system.
     * @param  accuracy   the positional accuracy, or {@code null} if unspecified.
     * @param  matrix     the matrix which describe an affine transform operation.
     * @return the conversion or transformation.
     * @throws FactoryException if the operation cannot be created.
     */
    private CoordinateOperation createFromAffineTransform(final Identifier                name,
                                                          final CoordinateReferenceSystem sourceCRS,
                                                          final CoordinateReferenceSystem targetCRS,
                                                          final PositionalAccuracy        accuracy,
                                                          final Matrix                    matrix)
            throws FactoryException
    {
        final MathTransform transform  = factorySIS.getMathTransformFactory().createAffineTransform(matrix);
        final Map<String, Object> properties = properties(name);
        if (accuracy != null) {
            properties.put(CoordinateOperation.COORDINATE_OPERATION_ACCURACY_KEY, accuracy);
        }
        return createFromMathTransform(properties, sourceCRS, targetCRS, transform, null, null, null);
    }

    /**
     * Creates a compound CRS, but we special processing for (two-dimensional Geographic + ellipsoidal heights) tuples.
     * If any such tuple is found, a three-dimensional geographic CRS is created instead of the compound CRS.
     *
     * @param  template    the CRS from which to inherit properties.
     * @param  components  ordered array of {@code CoordinateReferenceSystem} objects.
     * @return the coordinate reference system for the given properties.
     * @throws FactoryException if the object creation failed.
     *
     * @see EllipsoidalHeightCombiner#createCompoundCRS(Map, CoordinateReferenceSystem...)
     */
    private CoordinateReferenceSystem createCompoundCRS(final CoordinateReferenceSystem template,
            final CoordinateReferenceSystem[] components) throws FactoryException
    {
        EllipsoidalHeightCombiner c = new EllipsoidalHeightCombiner(factorySIS.crsFactory, factorySIS.csFactory, factory);
        CoordinateReferenceSystem crs = c.createCompoundCRS(derivedFrom(template), components);
        return toAuthorityDefinition(CoordinateReferenceSystem.class, crs);
    }

    /**
     * Concatenates two operation steps.
     * The new concatenated operation gets an automatically generated name.
     *
     * <h4>Special case</h4>
     * If one of the given operation steps performs a change of axis order or units,
     * then that change will be merged with the other operation instead of creating an {@link ConcatenatedOperation}.
     *
     * @param  step1  the first  step, or {@code null} for the identity operation.
     * @param  step2  the second step, or {@code null} for the identity operation.
     * @return a concatenated operation, or {@code null} if all arguments were null.
     * @throws FactoryException if the operation cannot be constructed.
     */
    private CoordinateOperation concatenate(final CoordinateOperation step1,
                                            final CoordinateOperation step2)
            throws FactoryException
    {
        if (isIdentity(step1)) return step2;
        if (isIdentity(step2)) return step1;
        final MathTransform mt1 = step1.getMathTransform();
        final MathTransform mt2 = step2.getMathTransform();
        final CoordinateReferenceSystem sourceCRS = step1.getSourceCRS();
        final CoordinateReferenceSystem targetCRS = step2.getTargetCRS();
        /*
         * If one of the transform performs nothing more than a change of axis order or units, do
         * not expose that conversion in a ConcatenatedTransform.  Instead, merge that conversion
         * with the "main" operation. The intent is to simplify the operation chain by hidding
         * trivial operations.
         */
        CoordinateOperation main = null;
        final boolean isAxisChange1 = canHide(step1.getName());
        final boolean isAxisChange2 = canHide(step2.getName());
        if (isAxisChange1 && isAxisChange2 && isAffine(step1) && isAffine(step2)) {
            main = step2;                                           // Arbitrarily take the last step.
            if (main.getName() == IDENTITY && step1.getName() != IDENTITY) {
                main = step1;
            }
        } else {
            if (isAxisChange1 && mt1.getSourceDimensions() == mt1.getTargetDimensions()) main = step2;
            if (isAxisChange2 && mt2.getSourceDimensions() == mt2.getTargetDimensions()) main = step1;
        }
        if (SubTypes.isSingleOperation(main)) {
            final SingleOperation op = (SingleOperation) main;
            final MathTransform mt = factorySIS.getMathTransformFactory().createConcatenatedTransform(mt1, mt2);
            main = createFromMathTransform(new HashMap<>(IdentifiedObjects.getProperties(main)),
                   sourceCRS, targetCRS, mt, op.getMethod(), op.getParameterValues(),
                   (main instanceof Transformation) ? Transformation.class :
                   (main instanceof Conversion) ? Conversion.class : SingleOperation.class);
        } else {
            main = factory.createConcatenatedOperation(defaultName(sourceCRS, targetCRS), step1, step2);
        }
        /*
         * Sometimes we get a concatenated operation made of an operation followed by its inverse.
         * We can identify thoses case when the associated MathTransform is the identity transform.
         * In such case, simplify by replacing the ConcatenatedTransform by a SingleTransform.
         */
        if (main instanceof ConcatenatedOperation && main.getMathTransform().isIdentity()) {
            Class<? extends CoordinateOperation> type = null;
            for (final CoordinateOperation component : ((ConcatenatedOperation) main).getOperations()) {
                if (component instanceof Transformation) {
                    type = Transformation.class;
                    break;
                }
            }
            main = createFromMathTransform(new HashMap<>(IdentifiedObjects.getProperties(main)),
                    main.getSourceCRS(), main.getTargetCRS(), main.getMathTransform(), null, null, type);
        }
        return main;
    }

    /**
     * Concatenates three transformation steps. If the first and/or the last operation is an {@link #AXIS_CHANGES},
     * then it will be included as part of the second operation instead of creating a {@link ConcatenatedOperation}.
     * If a concatenated operation is created, it will get an automatically generated name.
     *
     * @param  step1  the first  step, or {@code null} for the identity operation.
     * @param  step2  the second step, or {@code null} for the identity operation.
     * @param  step3  the third  step, or {@code null} for the identity operation.
     * @return a concatenated operation, or {@code null} if all arguments were null.
     * @throws FactoryException if the operation cannot be constructed.
     */
    private CoordinateOperation concatenate(final CoordinateOperation step1,
                                            final CoordinateOperation step2,
                                            final CoordinateOperation step3)
            throws FactoryException
    {
        if (isIdentity(step1)) return concatenate(step2, step3);
        if (isIdentity(step2)) return concatenate(step1, step3);
        if (isIdentity(step3)) return concatenate(step1, step2);
        if (canHide(step1.getName())) return concatenate(concatenate(step1, step2), step3);
        if (canHide(step3.getName())) return concatenate(step1, concatenate(step2, step3));
        final Map<String,?> properties = defaultName(step1.getSourceCRS(), step3.getTargetCRS());
        return factory.createConcatenatedOperation(properties, step1, step2, step3);
    }

    /**
     * Returns {@code true} if the given operation is non-null and use the affine operation method.
     */
    private static boolean isAffine(final CoordinateOperation operation) {
        return IdentifiedObjects.isHeuristicMatchForName(CoordinateOperations.getMethod(operation), Constants.AFFINE);
    }

    /**
     * Returns {@code true} if the specified operation is an identity conversion.
     * This method always returns {@code false} for transformations even if their
     * associated math transform is an identity one, because such transformations
     * are usually datum shift and must be visible.
     */
    private static boolean isIdentity(final CoordinateOperation operation) {
        if (operation == null) {
            return true;
        }
        if ((operation instanceof Conversion) && operation.getMathTransform().isIdentity()) {
            return CoordinateOperations.wrapAroundChanges(operation).isEmpty();
        }
        return false;
    }

    /**
     * Returns {@code true} if a coordinate operation of the given name can be hidden
     * in the list of operations. Note that the {@code MathTransform} will still take
     * the operation in account however.
     */
    private static boolean canHide(final Identifier id) {
        return (id == AXIS_CHANGES) || (id == IDENTITY);
    }

    /**
     * Returns the given name in a singleton map.
     */
    private static Map<String,?> properties(final String name) {
        return Map.of(IdentifiedObject.NAME_KEY, name);
    }

    /**
     * Returns a name for an object derived from the specified one.
     * This method builds a name of the form "{@literal <original identifier>} (step 1)"
     * where "(step 1)" may be replaced by "(step 2)", "(step 3)", <i>etc.</i> if this
     * method has already been invoked for the same identifier (directly or indirectly).
     */
    private Map<String,?> derivedFrom(final IdentifiedObject object) {
        Identifier oldID = object.getName();
        Object p = identifierOfStepCRS.get(oldID);
        if (p instanceof Identifier) {
            oldID = (Identifier) p;
            p = identifierOfStepCRS.get(oldID);
        }
        final int count = (p != null) ? (Integer) p + 1 : 1;
        final Identifier newID = new NamedIdentifier(Citations.SIS, oldID.getCode() + " (step " + count + ')');
        identifierOfStepCRS.put(newID, oldID);
        identifierOfStepCRS.put(oldID, count);

        final Map<String,Object> properties = new HashMap<>(4);
        properties.put(IdentifiedObject.NAME_KEY, newID);
        properties.put(IdentifiedObject.REMARKS_KEY, Vocabulary.formatInternational(Vocabulary.Keys.DerivedFrom_1, label(object)));
        return properties;
    }

    /**
     * Returns a name for a transformation between two CRS.
     */
    private static Map<String,?> defaultName(CoordinateReferenceSystem source, CoordinateReferenceSystem target) {
        return properties(new CRSPair(source, target).toString());
    }

    /**
     * Returns the given operation as a list of one element. We cannot use {@link Collections#singletonList(Object)}
     * because the list needs to be modifiable, as required by {@link #createOperations(CoordinateReferenceSystem,
     * CoordinateReferenceSystem)} method contract.
     */
    private static List<CoordinateOperation> asList(final CoordinateOperation operation) {
        final List<CoordinateOperation> operations = new ArrayList<>(1);
        operations.add(operation);
        return operations;
    }

    /**
     * Returns an error message for "No path found from sourceCRS to targetCRS".
     * This is used for the construction of {@link OperationNotFoundException}.
     *
     * @param  source  the source CRS.
     * @param  target  the target CRS.
     * @return a default error message.
     */
    private String notFoundMessage(final IdentifiedObject source, final IdentifiedObject target) {
        return resources().getString(Resources.Keys.CoordinateOperationNotFound_2, label(source), label(target));
    }

    /**
     * Returns an error message for "Cannot invert operation XYZ.".
     * This is used for the construction of {@link OperationNotFoundException}.
     *
     * @param  crs  the CRS having a conversion that cannot be inverted.
     * @return a default error message.
     */
<<<<<<< HEAD
=======
    @SuppressWarnings("deprecation")
>>>>>>> 91600185
    private String canNotInvert(final GeneralDerivedCRS crs) {
        return resources().getString(Resources.Keys.NonInvertibleOperation_1, label(crs.getConversionFromBase()));
    }
}<|MERGE_RESOLUTION|>--- conflicted
+++ resolved
@@ -231,7 +231,6 @@
      * @since 1.0
      */
     @Override
-    @SuppressWarnings("deprecation")
     public List<CoordinateOperation> createOperations(final CoordinateReferenceSystem sourceCRS,
                                                       final CoordinateReferenceSystem targetCRS)
             throws FactoryException
@@ -277,17 +276,9 @@
             final List<CoordinateOperation> authoritatives = super.createOperations(sourceCRS, targetCRS);
             if (!authoritatives.isEmpty()) return authoritatives;
         }
-<<<<<<< HEAD
-        ////////////////////////////////////////////////////////////////////////////////
-        ////                                                                        ////
-        ////                       Derived  →  any Single CRS                       ////
-        ////                                                                        ////
-        ////////////////////////////////////////////////////////////////////////////////
-=======
         // ┌────────────────────────────────────────────────────────────────────────┐
         // │                       Derived  →  any Single CRS                       │
         // └────────────────────────────────────────────────────────────────────────┘
->>>>>>> 91600185
         if (sourceCRS instanceof GeneralDerivedCRS) {
             final var source = (GeneralDerivedCRS) sourceCRS;
             if (targetCRS instanceof GeneralDerivedCRS) {
@@ -297,17 +288,9 @@
                 return createOperationStep(source, (SingleCRS) targetCRS);
             }
         }
-<<<<<<< HEAD
-        ////////////////////////////////////////////////////////////////////////////////
-        ////                                                                        ////
-        ////                       any Single CRS  →  Derived                       ////
-        ////                                                                        ////
-        ////////////////////////////////////////////////////////////////////////////////
-=======
         // ┌────────────────────────────────────────────────────────────────────────┐
         // │                       any Single CRS  →  Derived                       │
         // └────────────────────────────────────────────────────────────────────────┘
->>>>>>> 91600185
         if (targetCRS instanceof GeneralDerivedCRS) {
             final var target = (GeneralDerivedCRS) targetCRS;
             if (sourceCRS instanceof SingleCRS) {
@@ -394,7 +377,6 @@
      * @return coordinate operations from {@code sourceCRS} to {@code targetCRS}.
      * @throws FactoryException if the operation cannot be constructed.
      */
-    @SuppressWarnings("deprecation")
     protected List<CoordinateOperation> createOperationStep(final SingleCRS sourceCRS,
                                                             final GeneralDerivedCRS targetCRS)
             throws FactoryException
@@ -431,10 +413,6 @@
      * @return a coordinate operation from {@code sourceCRS} to {@code targetCRS}.
      * @throws FactoryException if the operation cannot be constructed.
      */
-<<<<<<< HEAD
-=======
-    @SuppressWarnings("deprecation")
->>>>>>> 91600185
     protected List<CoordinateOperation> createOperationStep(final GeneralDerivedCRS sourceCRS,
                                                             final SingleCRS targetCRS)
             throws FactoryException
@@ -477,10 +455,6 @@
      * @return a coordinate operation from {@code sourceCRS} to {@code targetCRS}.
      * @throws FactoryException if the operation cannot be constructed.
      */
-<<<<<<< HEAD
-=======
-    @SuppressWarnings("deprecation")
->>>>>>> 91600185
     protected List<CoordinateOperation> createOperationStep(final GeneralDerivedCRS sourceCRS,
                                                             final GeneralDerivedCRS targetCRS)
             throws FactoryException
@@ -1321,10 +1295,6 @@
      * @param  crs  the CRS having a conversion that cannot be inverted.
      * @return a default error message.
      */
-<<<<<<< HEAD
-=======
-    @SuppressWarnings("deprecation")
->>>>>>> 91600185
     private String canNotInvert(final GeneralDerivedCRS crs) {
         return resources().getString(Resources.Keys.NonInvertibleOperation_1, label(crs.getConversionFromBase()));
     }
