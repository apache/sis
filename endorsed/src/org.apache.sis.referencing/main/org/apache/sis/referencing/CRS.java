--- conflicted
+++ resolved
@@ -1307,13 +1307,8 @@
                  * for letting SIS create or associate new ones, which will be two-dimensional now.
                  */
                 if (crs instanceof ProjectedCRS) {
-<<<<<<< HEAD
-                    final ProjectedCRS  proj = (ProjectedCRS) crs;
-                    final GeographicCRS base = (GeographicCRS) getHorizontalComponent(proj.getBaseCRS());
-=======
                     final var proj = (ProjectedCRS) crs;
-                    final var base = (GeodeticCRS) getHorizontalComponent(proj.getBaseCRS());
->>>>>>> f797799d
+                    final var base = (GeographicCRS) getHorizontalComponent(proj.getBaseCRS());
                     Conversion fromBase = proj.getConversionFromBase();
                     fromBase = new DefaultConversion(IdentifiedObjects.getProperties(fromBase),
                             fromBase.getMethod(), null, fromBase.getParameterValues());
