/*
 * Licensed to the Apache Software Foundation (ASF) under one or more
 * contributor license agreements.  See the NOTICE file distributed with
 * this work for additional information regarding copyright ownership.
 * The ASF licenses this file to You under the Apache License, Version 2.0
 * (the "License"); you may not use this file except in compliance with
 * the License.  You may obtain a copy of the License at
 *
 *     http://www.apache.org/licenses/LICENSE-2.0
 *
 * Unless required by applicable law or agreed to in writing, software
 * distributed under the License is distributed on an "AS IS" BASIS,
 * WITHOUT WARRANTIES OR CONDITIONS OF ANY KIND, either express or implied.
 * See the License for the specific language governing permissions and
 * limitations under the License.
 */
package org.apache.sis.referencing;

import java.util.Map;
import java.util.List;
import java.util.ArrayList;
import java.util.Objects;
import java.util.Optional;
import java.util.logging.Filter;
import java.util.logging.Logger;
import java.util.logging.LogRecord;
import java.time.temporal.Temporal;
import org.opengis.util.FactoryException;
import org.opengis.geometry.Envelope;
import org.opengis.referencing.NoSuchAuthorityCodeException;
import org.opengis.referencing.IdentifiedObject;
import org.opengis.referencing.cs.CartesianCS;
import org.opengis.referencing.cs.EllipsoidalCS;
import org.opengis.referencing.cs.AxisDirection;
import org.opengis.referencing.cs.CoordinateSystem;
import org.opengis.referencing.cs.CoordinateSystemAxis;
import org.opengis.referencing.crs.SingleCRS;
import org.opengis.referencing.crs.CompoundCRS;
import org.opengis.referencing.crs.CoordinateReferenceSystem;
import org.opengis.referencing.crs.CRSAuthorityFactory;
import org.opengis.referencing.crs.GeodeticCRS;
import org.opengis.referencing.crs.GeographicCRS;
import org.opengis.referencing.crs.GeneralDerivedCRS;
import org.opengis.referencing.crs.ProjectedCRS;
import org.opengis.referencing.crs.TemporalCRS;
import org.opengis.referencing.crs.VerticalCRS;
import org.opengis.referencing.crs.EngineeringCRS;
import org.opengis.referencing.datum.Datum;
import org.opengis.referencing.datum.GeodeticDatum;
import org.opengis.referencing.operation.Conversion;
import org.opengis.referencing.operation.OperationNotFoundException;
import org.opengis.referencing.operation.CoordinateOperation;
import org.opengis.referencing.operation.TransformException;
import org.opengis.metadata.citation.Citation;
import org.opengis.metadata.extent.Extent;
import org.opengis.metadata.extent.GeographicBoundingBox;
import org.apache.sis.measure.Units;
import org.apache.sis.geometry.Envelopes;
import org.apache.sis.geometry.GeneralEnvelope;
import org.apache.sis.system.Modules;
import org.apache.sis.system.Loggers;
import org.apache.sis.xml.bind.Context;
import org.apache.sis.xml.bind.ScopedIdentifier;
import org.apache.sis.referencing.privy.AxisDirections;
import org.apache.sis.referencing.privy.EllipsoidalHeightCombiner;
import org.apache.sis.referencing.privy.PositionalAccuracyConstant;
import org.apache.sis.referencing.privy.ReferencingUtilities;
import org.apache.sis.referencing.privy.DefinitionVerifier;
import org.apache.sis.referencing.internal.Resources;
import org.apache.sis.referencing.cs.AxisFilter;
import org.apache.sis.referencing.cs.CoordinateSystems;
import org.apache.sis.referencing.cs.DefaultVerticalCS;
import org.apache.sis.referencing.crs.DefaultGeographicCRS;
import org.apache.sis.referencing.crs.DefaultProjectedCRS;
import org.apache.sis.referencing.crs.DefaultVerticalCRS;
import org.apache.sis.referencing.crs.DefaultCompoundCRS;
import org.apache.sis.referencing.crs.DefaultEngineeringCRS;
import org.apache.sis.referencing.operation.AbstractCoordinateOperation;
import org.apache.sis.referencing.operation.CoordinateOperationContext;
import org.apache.sis.referencing.operation.DefaultCoordinateOperationFactory;
import org.apache.sis.referencing.operation.DefaultConversion;
import org.apache.sis.referencing.factory.GeodeticObjectFactory;
import org.apache.sis.referencing.factory.UnavailableFactoryException;
import org.apache.sis.metadata.iso.extent.DefaultGeographicBoundingBox;
import org.apache.sis.metadata.iso.extent.Extents;
import org.apache.sis.util.ArgumentChecks;
import org.apache.sis.util.OptionalCandidate;
import org.apache.sis.util.Static;
import org.apache.sis.util.Utilities;
import org.apache.sis.util.privy.Numerics;
import org.apache.sis.util.resources.Errors;
import org.apache.sis.util.logging.Logging;

// Specific to the main branch:
import org.apache.sis.pending.geoapi.referencing.DynamicReferenceFrame;
import org.apache.sis.coordinate.DefaultCoordinateMetadata;
import org.apache.sis.referencing.internal.Legacy;


/**
 * Static methods working on {@linkplain CoordinateReferenceSystem Coordinate Reference Systems}.
 * The methods defined in this class can be grouped in three categories:
 *
 * <ul>
 *   <li>Factory methods, the most notable one being {@link #forCode(String)}.</li>
 *   <li>Methods providing information, like {@link #isHorizontalCRS(CoordinateReferenceSystem)}.</li>
 *   <li>Finding coordinate operations between a source and a target CRS.</li>
 * </ul>
 *
 * <h2>Usage example</h2>
 * The most frequently used methods in this class are {@link #forCode forCode(…)}, {@link #fromWKT fromWKT(…)}
 * and {@link #findOperation findOperation(…)}. An usage example is like below
 * (see the <a href="https://sis.apache.org/tables/CoordinateReferenceSystems.html">Apache SIS™ Coordinate
 * Reference System (CRS) codes</a> page for the complete list of EPSG codes):
 *
 * {@snippet lang="java" :
 *     CoordinateReferenceSystem source = CRS.forCode("EPSG:4326");                   // WGS 84
 *     CoordinateReferenceSystem target = CRS.forCode("EPSG:3395");                   // WGS 84 / World Mercator
 *     CoordinateOperation operation = CRS.findOperation(source, target, null);
 *     if (CRS.getLinearAccuracy(operation) > 100) {
 *         // If the accuracy is coarser than 100 metres (or any other threshold at application choice)
 *         // maybe the operation is not suitable. Decide here what to do (throw an exception, etc).
 *     }
 *     MathTransform mt = operation.getMathTransform();
 *     DirectPosition position = new DirectPosition2D(20, 30);            // 20°N 30°E   (watch out axis order!)
 *     position = mt.transform(position, position);
 *     System.out.println(position);
 *     }
 *
 * <h2>Note on kinds of CRS</h2>
 * The {@link #getSingleComponents(CoordinateReferenceSystem)} method decomposes an arbitrary CRS into a flat
 * list of single components. In such flat list, vertical and temporal components can easily be identified by
 * {@code instanceof} checks. But identifying the horizontal component is not as easy. The list below suggests
 * ways to classify the components:
 *
 * <ul>
 *   <li><code>if (crs instanceof TemporalCRS)</code> determines if the CRS is for the temporal component.</li>
 *   <li><code>if (crs instanceof VerticalCRS)</code> determines if the CRS is for the vertical component.</li>
 *   <li><code>if (CRS.{@linkplain #isHorizontalCRS(CoordinateReferenceSystem) isHorizontalCRS}(crs))</code>
 *       determines if the CRS is for the horizontal component.</li>
 * </ul>
 *
 * @author  Martin Desruisseaux (IRD, Geomatys)
 * @author  Alexis Manin (Geomatys)
 * @version 1.5
 * @since   0.3
 */
public final class CRS extends Static {
    /**
     * The logger for referencing operations.
     */
    static final Logger LOGGER = Logger.getLogger(Modules.REFERENCING);

    /**
     * Do not allow instantiation of this class.
     */
    private CRS() {
    }

    /**
     * Returns the Coordinate Reference System for the given authority code.
     * There is <a href="https://sis.apache.org/tables/CoordinateReferenceSystems.html">many thousands
     * of reference systems</a> defined by the EPSG authority or by other authorities.
     * Whether those codes are recognized or not depends on whether the
     * <a href="https://sis.apache.org/epsg.html">EPSG dataset is installed</a>.
     * The following table lists a small subset of codes which are guaranteed to be available
     * on any installation of Apache SIS:
     *
     * <blockquote><table class="sis">
     *   <caption>Minimal set of supported authority codes</caption>
     *   <tr><th>Code</th>          <th>Enum</th>                            <th>CRS Type</th>        <th>Description</th></tr>
     *   <tr><td>CRS:27</td>        <td>{@link CommonCRS#NAD27  NAD27}</td>  <td>Geographic</td>      <td>Like EPSG:4267 except for (<var>longitude</var>, <var>latitude</var>) axis order</td></tr>
     *   <tr><td>CRS:83</td>        <td>{@link CommonCRS#NAD83  NAD83}</td>  <td>Geographic</td>      <td>Like EPSG:4269 except for (<var>longitude</var>, <var>latitude</var>) axis order</td></tr>
     *   <tr><td>CRS:84</td>        <td>{@link CommonCRS#WGS84  WGS84}</td>  <td>Geographic</td>      <td>Like EPSG:4326 except for (<var>longitude</var>, <var>latitude</var>) axis order</td></tr>
     *   <tr><td>CRS:88</td>        <td>{@link CommonCRS.Vertical#NAVD88 NAVD88}</td><td>Vertical</td><td>North American Vertical Datum 1988 height</td></tr>
     *   <tr><td>EPSG:4230</td>     <td>{@link CommonCRS#ED50   ED50}</td>   <td>Geographic</td>      <td>European Datum 1950</td></tr>
     *   <tr><td>EPSG:4258</td>     <td>{@link CommonCRS#ETRS89 ETRS89}</td> <td>Geographic</td>      <td>European Terrestrial Reference System 1989</td></tr>
     *   <tr><td>EPSG:4267</td>     <td>{@link CommonCRS#NAD27  NAD27}</td>  <td>Geographic</td>      <td>North American Datum 1927</td></tr>
     *   <tr><td>EPSG:4269</td>     <td>{@link CommonCRS#NAD83  NAD83}</td>  <td>Geographic</td>      <td>North American Datum 1983</td></tr>
     *   <tr><td>EPSG:4322</td>     <td>{@link CommonCRS#WGS72  WGS72}</td>  <td>Geographic</td>      <td>World Geodetic System 1972</td></tr>
     *   <tr><td>EPSG:4326</td>     <td>{@link CommonCRS#WGS84  WGS84}</td>  <td>Geographic</td>      <td>World Geodetic System 1984</td></tr>
     *   <tr><td>EPSG:4936</td>     <td>{@link CommonCRS#ETRS89 ETRS89}</td> <td>Geocentric</td>      <td>European Terrestrial Reference System 1989</td></tr>
     *   <tr><td>EPSG:4937</td>     <td>{@link CommonCRS#ETRS89 ETRS89}</td> <td>Geographic 3D</td>   <td>European Terrestrial Reference System 1989</td></tr>
     *   <tr><td>EPSG:4978</td>     <td>{@link CommonCRS#WGS84  WGS84}</td>  <td>Geocentric</td>      <td>World Geodetic System 1984</td></tr>
     *   <tr><td>EPSG:4979</td>     <td>{@link CommonCRS#WGS84  WGS84}</td>  <td>Geographic 3D</td>   <td>World Geodetic System 1984</td></tr>
     *   <tr><td>EPSG:4984</td>     <td>{@link CommonCRS#WGS72  WGS72}</td>  <td>Geocentric</td>      <td>World Geodetic System 1972</td></tr>
     *   <tr><td>EPSG:4985</td>     <td>{@link CommonCRS#WGS72  WGS72}</td>  <td>Geographic 3D</td>   <td>World Geodetic System 1972</td></tr>
     *   <tr><td>EPSG:5041</td>     <td>{@link CommonCRS#WGS84  WGS84}</td>  <td>Projected</td>       <td>WGS 84 / UPS North (E,N)</td></tr>
     *   <tr><td>EPSG:5042</td>     <td>{@link CommonCRS#WGS84  WGS84}</td>  <td>Projected</td>       <td>WGS 84 / UPS South (E,N)</td></tr>
     *   <tr><td>EPSG:322##</td>    <td>{@link CommonCRS#WGS72  WGS72}</td>  <td>Projected</td>       <td>WGS 72 / UTM zone ##N</td></tr>
     *   <tr><td>EPSG:323##</td>    <td>{@link CommonCRS#WGS72  WGS72}</td>  <td>Projected</td>       <td>WGS 72 / UTM zone ##S</td></tr>
     *   <tr><td>EPSG:326##</td>    <td>{@link CommonCRS#WGS84  WGS84}</td>  <td>Projected</td>       <td>WGS 84 / UTM zone ##N</td></tr>
     *   <tr><td>EPSG:327##</td>    <td>{@link CommonCRS#WGS84  WGS84}</td>  <td>Projected</td>       <td>WGS 84 / UTM zone ##S</td></tr>
     *   <tr><td>EPSG:5714</td>     <td>{@link CommonCRS.Vertical#MEAN_SEA_LEVEL MEAN_SEA_LEVEL}</td> <td>Vertical</td> <td>Mean Sea Level height</td></tr>
     *   <tr><td>EPSG:5715</td>     <td>{@link CommonCRS.Vertical#DEPTH  DEPTH}</td>  <td>Vertical</td> <td>Mean Sea Level depth</td></tr>
     *   <tr><td>OGC:JulianDate</td><td>{@link CommonCRS.Temporal#JULIAN JULIAN}</td> <td>Temporal</td> <td>Julian date (days)</td></tr>
     *   <tr><td>OGC:TruncatedJulianDate</td><td>{@link CommonCRS.Temporal#TRUNCATED_JULIAN TRUNCATED_JULIAN}</td> <td>Temporal</td> <td>Truncated Julian date (days)</td></tr>
     *   <tr><td>OGC:UnixTime</td>  <td>{@link CommonCRS.Temporal#UNIX   UNIX}</td>   <td>Unix</td>     <td>Unix time (seconds)</td></tr>
     * </table></blockquote>
     *
     * For codes in above table, the EPSG geodetic database is used when available,
     * otherwise Apache SIS fallbacks on definitions from public sources with no EPSG metadata except the identifiers.
     * If the EPSG geodetic dataset has been used, the {@linkplain NamedIdentifier#getAuthority() authority} title
     * will be something like <q>EPSG geodetic dataset</q>, otherwise it will be <q>Subset of EPSG</q>.
     *
     * <h4>Extended set of codes</h4>
     * If this method is invoked during the parsing of a GML document,
     * then the set of known codes temporarily includes the {@code <gml:identifier>} values
     * of all {@link CoordinateReferenceSystem} definitions which have been parsed before this method call.
     * Those codes are local to the document being parsed (many documents can be parsed concurrently without conflict),
     * and are discarded after the parsing is completed (e.g., on {@link org.apache.sis.xml.XML#unmarshal(String)} return).
     * This feature allows embedded or linked data to references a CRS definition
     * in the same file or a file included by an {@code xlink:href} attribute.
     *
     * <h4>URI forms</h4>
     * This method accepts also the URN and URL syntaxes.
     * For example, the following codes are considered equivalent to {@code "EPSG:4326"}:
     * <ul>
     *   <li>{@code "EPSG::4326"}</li>
     *   <li>{@code "urn:ogc:def:crs:EPSG::4326"}</li>
     *   <li>{@code "http://www.opengis.net/def/crs/epsg/0/4326"}</li>
     *   <li>{@code "http://www.opengis.net/gml/srs/epsg.xml#4326"}</li>
     * </ul>
     *
     * URIs can be combined for creating larger objects. For example, the following URIs combine a
     * two-dimensional WGS84 reference system (EPSG:4326) with a Mean Sea Level height (EPSG:5714).
     * The result is a three-dimensional {@linkplain org.apache.sis.referencing.crs.DefaultCompoundCRS
     * compound coordinate reference system}:
     *
     * <ul>
     *   <li>{@code "urn:ogc:def:crs,crs:EPSG::4326,crs:EPSG::5714"}</li>
     *   <li><code>"http://www.opengis.net/def/crs-compound?<br>
     *            1=http://www.opengis.net/def/crs/epsg/0/4326&amp;<br>
     *            2=http://www.opengis.net/def/crs/epsg/0/5714"</code></li>
     * </ul>
     *
     * <p>URNs (but not URLs) can also combine a
     * {@linkplain org.apache.sis.referencing.datum.DefaultGeodeticDatum geodetic datum} with an
     * {@linkplain org.apache.sis.referencing.cs.DefaultEllipsoidalCS ellipsoidal coordinate system} for creating a new
     * {@linkplain org.apache.sis.referencing.crs.DefaultGeographicCRS geographic CRS}, or a base geographic CRS with a
     * {@linkplain org.apache.sis.referencing.operation.DefaultConversion conversion} and a
     * {@linkplain org.apache.sis.referencing.cs.DefaultCartesianCS Cartesian coordinate system} for creating a new
     * {@linkplain org.apache.sis.referencing.crs.DefaultProjectedCRS projected coordinate reference system}.</p>
     *
     * <h4>Reverse operation</h4>
     * The {@link IdentifiedObjects#lookupURN(IdentifiedObject, Citation)} method can be seen
     * as a converse of this method: from a CRS object, it tries to find a URN that describes it.
     * More codes may also be supported depending on which extension modules are available.
     *
     * @param  code  the authority code.
     * @return the Coordinate Reference System for the given authority code.
     * @throws NoSuchAuthorityCodeException if there is no known CRS associated to the given code.
     * @throws FactoryException if the CRS creation failed for another reason.
     *
     * @see #getAuthorityFactory(String)
     * @see org.apache.sis.referencing.factory.GeodeticAuthorityFactory
     * @see <a href="https://epsg.org/">EPSG Geodetic Registry</a>
     *
     * @category factory
     */
    public static CoordinateReferenceSystem forCode(final String code)
            throws NoSuchAuthorityCodeException, FactoryException
    {
        ArgumentChecks.ensureNonNull("code", code);
        try {
            /*
             * Gives precedence to the database for consistency reasons.
             * The GML definitions are checked only in last resort.
             */
            try {
                return AuthorityFactories.ALL.createCoordinateReferenceSystem(code);
            } catch (UnavailableFactoryException e) {
                return AuthorityFactories.fallback(e).createCoordinateReferenceSystem(code);
            }
        } catch (NoSuchAuthorityCodeException e) {
            final Context context = Context.current();
            if (context != null) {
                var crs = new ScopedIdentifier<>(CoordinateReferenceSystem.class, code).get(context);
                if (crs != null) {
                    return crs;
                }
            }
            throw e;
        }
    }

    /**
     * Creates a Coordinate Reference System object from a <i>Well Known Text</i> (WKT).
     * The default {@linkplain org.apache.sis.io.wkt Apache SIS parser} understands both
     * version 1 (a.k.a. OGC 01-009) and version 2 (a.k.a. ISO 19162) of the WKT format.
     *
     * <h4>Example</h4>
     * Below is a slightly simplified WKT 2 string for a Mercator projection.
     * For making this example smaller, some optional {@code UNIT[…]} and {@code ORDER[…]} elements have been omitted.
     *
     * {@snippet lang="wkt" :
     *   ProjectedCRS["SIRGAS 2000 / Brazil Mercator",
     *     BaseGeodCRS["SIRGAS 2000",
     *       Datum["Sistema de Referencia Geocentrico para las Americas 2000",
     *         Ellipsoid["GRS 1980", 6378137, 298.257222101]]],
     *     Conversion["Petrobras Mercator",
     *       Method["Mercator (variant B)", Id["EPSG",9805]],
     *       Parameter["Latitude of 1st standard parallel", -2],
     *       Parameter["Longitude of natural origin", -43],
     *       Parameter["False easting", 5000000],
     *       Parameter["False northing", 10000000]],
     *     CS[cartesian,2],
     *       Axis["easting (E)", east],
     *       Axis["northing (N)", north],
     *       LengthUnit["metre", 1],
     *     Id["EPSG",5641]]
     *   }
     *
     * <h4>Logging</h4>
     * If the parsing produced warnings, they will be reported in a logger named {@code "org.apache.sis.io.wkt"}.
     * In particular, this method verifies if the description provided by the WKT matches the description provided
     * by the authority ({@code "EPSG:5641"} in the above example) and reports discrepancies.
     * Note that this comparison between parsed CRS and authoritative CRS is specific to this convenience method;
     * other APIs documented in <i>see also</i> section do not perform this comparison automatically.
     * Should the WKT description and the authoritative description be in conflict, the WKT description prevails
     * as mandated by ISO 19162 standard (see {@link #fromAuthority fromAuthority(…)} if a different behavior is needed).
     *
     * <h4>Usage and performance considerations</h4>
     * This convenience method delegates to {@link GeodeticObjectFactory#createFromWKT(String)}
     * using a default factory instance. This is okay for occasional use, but has the following limitations:
     *
     * <ul>
     *   <li>Performance may be sub-optimal in a multi-thread environment.</li>
     *   <li>No control on the WKT {@linkplain org.apache.sis.io.wkt.Convention conventions} in use.</li>
     *   <li>No control on the handling of {@linkplain org.apache.sis.io.wkt.Warnings warnings}.</li>
     * </ul>
     *
     * Applications which need to parse a large number of WKT strings should consider to use
     * the {@link org.apache.sis.io.wkt.WKTFormat} class instead of this method.
     *
     * @param  wkt  coordinate system encoded in Well-Known Text format (version 1 or 2).
     * @return the parsed Coordinate Reference System.
     * @throws FactoryException if the given WKT cannot be parsed.
     *
     * @see org.apache.sis.io.wkt.WKTFormat
     * @see GeodeticObjectFactory#createFromWKT(String)
     * @see org.apache.sis.geometry.Envelopes#fromWKT(CharSequence)
     * @see <a href="http://docs.opengeospatial.org/is/12-063r5/12-063r5.html">WKT 2 specification</a>
     *
     * @since 0.6
     */
    public static CoordinateReferenceSystem fromWKT(final String wkt) throws FactoryException {
        final CoordinateReferenceSystem crs = GeodeticObjectFactory.provider().createFromWKT(wkt);
        DefinitionVerifier.withAuthority(crs, Loggers.WKT, CRS.class, "fromWKT");
        return crs;
    }

    /**
     * Creates a coordinate reference system object from a XML string.
     * Note that the given argument is the XML document itself, <strong>not</strong> a URL to a XML document.
     * For reading XML documents from readers or input streams,
     * see static methods in the {@link org.apache.sis.xml.XML} class.
     *
     * <p>If the unmarshalling produced warnings, they will be reported in a logger named {@code "org.apache.sis.xml"}.
     * In particular, this method verifies if the description provided by the XML matches the description provided by
     * the authority code given in {@code <gml:identifier>} element, and reports discrepancies.
     * Note that this comparison between unmarshalled CRS and authoritative CRS is specific to this convenience method;
     * other APIs documented in <i>see also</i> section do not perform this comparison automatically.
     * Should the XML description and the authoritative description be in conflict, the XML description prevails
     * (see {@link #fromAuthority fromAuthority(…)} if a different behavior is needed).</p>
     *
     * @param  xml  coordinate reference system encoded in XML format.
     * @return the unmarshalled Coordinate Reference System.
     * @throws FactoryException if the object creation failed.
     *
     * @see GeodeticObjectFactory#createFromXML(String)
     * @see org.apache.sis.xml.XML#unmarshal(String)
     *
     * @since 0.7
     */
    public static CoordinateReferenceSystem fromXML(final String xml) throws FactoryException {
        ArgumentChecks.ensureNonNull("text", xml);
        final CoordinateReferenceSystem crs = GeodeticObjectFactory.provider().createFromXML(xml);
        DefinitionVerifier.withAuthority(crs, Loggers.XML, CRS.class, "fromXML");
        return crs;
    }

    /**
     * Replaces the given coordinate reference system by an authoritative description, if one can be found.
     * This method can be invoked after constructing a CRS in a context where the EPSG (or other authority)
     * code is suspected more reliable than the rest of the description. A common case is a <i>Well Known
     * Text</i> (WKT) string declaring wrong projection method or parameter values for the EPSG code that
     * it pretends to describe. For example:
     *
     * <blockquote>
     *   {@code PROJCS["WGS 84 / Pseudo-Mercator",}<br>
     *   {@code   }(…base CRS omitted for brevity…)<br>
     *   {@code   PROJECTION["Mercator (variant A)"],} — <em><b>wrong:</b> shall be "Popular Visualisation Pseudo Mercator"</em><br>
     *   {@code   }(…parameters and axes omitted for brevity…)<br>
     *   {@code   AUTHORITY["EPSG", "3857"]]}
     * </blockquote>
     *
     * In such cases, Apache SIS behavior in {@link #fromWKT(String)}, {@link #fromXML(String)} and other methods is
     * conform to the <a href="http://docs.opengeospatial.org/is/12-063r5/12-063r5.html">ISO 19162 specification</a>:
     *
     * <blockquote><q>Should any attributes or values given in the cited identifier be in conflict with attributes
     * or values given explicitly in the WKT description, the WKT values shall prevail.</q></blockquote>
     *
     * In situations where the opposite behavior is desired (i.e. to make the authority identifier prevails),
     * this method can be invoked. This method performs the following actions:
     *
     * <ul>
     *   <li>If the given CRS has an {@linkplain AbstractIdentifiedObject#getIdentifiers() identifier} and if the authority factory can
     *     {@linkplain org.apache.sis.referencing.factory.GeodeticAuthorityFactory#createCoordinateReferenceSystem(String) create a CRS}
     *     for that identifier, then:
     *     <ul>
     *       <li>If the CRS defined by the authority is {@linkplain Utilities#equalsIgnoreMetadata equal, ignoring metadata},
     *         to the given CRS, then this method returns silently the <em>authoritative</em> CRS.</li>
     *       <li>Otherwise if the CRS defined by the authority is equal, ignoring axis order and units, to the given CRS,
     *         then this method returns a <em>new</em> CRS derived from the authoritative one but with same
     *         {@linkplain org.apache.sis.referencing.cs.AxesConvention axes convention} than the given CRS.
     *         A warning is emitted.</li>
     *       <li>Otherwise this method discards the given CRS and returns the <em>authoritative</em> CRS.
     *         A warning is emitted with a message indicating where a difference has been found.</li>
     *     </ul>
     *   </li>
     *   <li>Otherwise if the given CRS does not have identifier, then this method
     *       {@linkplain org.apache.sis.referencing.factory.IdentifiedObjectFinder searches for an equivalent CRS}
     *       defined by the authority factory. If such CRS is found, then:
     *     <ul>
     *       <li>If the CRS defined by the authority is {@linkplain Utilities#equalsIgnoreMetadata equal, ignoring metadata},
     *         to the given CRS, then this method returns silently the <em>authoritative</em> CRS.</li>
     *       <li>Otherwise if the CRS defined by the authority is equal, ignoring axis order and units, to the given CRS,
     *         then this method returns silently a <em>new</em> CRS derived from the authoritative one but with same
     *         {@linkplain org.apache.sis.referencing.cs.AxesConvention axes convention} than the given CRS.</li>
     *     </ul>
     *   </li>
     *   <li>Otherwise this method silently returns the given CRS as-is.</li>
     * </ul>
     *
     * <h4>Avoiding warning redundancies</h4>
     * The warnings logged by this method are redundant with warnings logged by other methods in this class,
     * in particular {@link #fromWKT(String)} and {@link #fromXML(String)} methods. For avoiding this annoyance,
     * a {@code null} value for the {@code warningFilter} argument means to shut off those redundant loggings.
     * A non-null {@code warningFilter} argument is more useful for CRS parsed by methods outside this class,
     * for example {@link org.apache.sis.io.wkt.WKTFormat} or {@link org.apache.sis.xml.XML#unmarshal(String)}.
     *
     * @param  crs            the CRS to replace by an authoritative CRS, or {@code null}.
     * @param  factory        the factory where to search for authoritative definitions, or {@code null} for the default.
     * @param  warningFilter  whether to log warnings, or {@code null} for the default behavior (which is to filter out
     *                        the warnings that are redundant with warnings emitted by other methods in this class).
     * @return the suggested CRS to use (may be the {@code crs} argument itself), or {@code null} if the given CRS was null.
     * @throws FactoryException if an error occurred while querying the authority factory.
     *
     * @since 1.0
     */
    public static CoordinateReferenceSystem fromAuthority(CoordinateReferenceSystem crs,
            final CRSAuthorityFactory factory, final Filter warningFilter) throws FactoryException
    {
        if (crs != null) {
            final DefinitionVerifier verification = DefinitionVerifier.withAuthority(crs, factory, true, null);
            if (verification != null) {
                crs = verification.recommendation;
                if (warningFilter != null) {
                    final LogRecord record = verification.warning(false);
                    if (record != null) {
                        record.setLoggerName(Modules.REFERENCING);
                        record.setSourceClassName(CRS.class.getName());
                        record.setSourceMethodName("fromAuthority");
                        if (warningFilter.isLoggable(record)) {
                            LOGGER.log(record);
                        }
                    }
                }
            }
        }
        return crs;
    }

    /**
     * Suggests a coordinate reference system which could be a common target for coordinate operations having the
     * given sources. This method compares the {@linkplain #getGeographicBoundingBox(CoordinateReferenceSystem)
     * domain of validity} of all given CRSs. If a CRS has a domain of validity that contains the domain of all other
     * CRS, then that CRS is returned. Otherwise this method verifies if a {@linkplain GeneralDerivedCRS#getBaseCRS()
     * base CRS} (usually a {@linkplain org.apache.sis.referencing.crs.DefaultGeographicCRS geographic CRS} instance)
     * would be suitable. If no suitable CRS is found, then this method returns {@code null}.
     *
     * <h4>Use case</h4>
     * Before to test if two arbitrary envelopes {@linkplain GeneralEnvelope#intersects(Envelope) intersect} each other,
     * they need to be {@linkplain Envelopes#transform(Envelope, CoordinateReferenceSystem) transformed} in the same CRS.
     * However if one CRS is a Transverse Mercator projection while the other CRS is a world-wide geographic CRS, then
     * attempts to use the Transverse Mercator projection as the common CRS is likely to fail since the geographic envelope
     * may span an area far outside the projection domain of validity. This {@code suggestCommonTarget(…)} method can used
     * for choosing a common CRS which is less likely to fail.
     *
     * @param  regionOfInterest  the geographic area for which the coordinate operations will be applied,
     *                           or {@code null} if unknown. Will be intersected with CRS domains of validity.
     * @param  sourceCRS         the coordinate reference systems for which a common target CRS is desired.
     *                           May contain {@code null} elements, which are ignored.
     * @return a CRS that may be used as a common target for all the given source CRS in the given region of interest,
     *         or {@code null} if this method did not find a common target CRS. The returned CRS may be different than
     *         all given CRS.
     *
     * @since 0.8
     */
    @OptionalCandidate
    public static CoordinateReferenceSystem suggestCommonTarget(GeographicBoundingBox regionOfInterest,
                                                                CoordinateReferenceSystem... sourceCRS)
    {
        CoordinateReferenceSystem bestCRS = null;
        /*
         * Compute the union of the domain of validity of all CRS. If a CRS does not specify a domain of validity,
         * then assume that the CRS is valid for the whole world if the CRS is geodetic (otherwise ignore that CRS).
         * Opportunistically remember the domain of validity of each CRS in this loop since we will need them later.
         */
        boolean worldwide = false;
        DefaultGeographicBoundingBox domain = null;
        final GeographicBoundingBox[] domains = new GeographicBoundingBox[sourceCRS.length];
        for (int i=0; i < sourceCRS.length; i++) {
            final CoordinateReferenceSystem crs = sourceCRS[i];
            final GeographicBoundingBox bbox = getGeographicBoundingBox(crs);
            if (bbox != null) {
                domains[i] = bbox;
                if (!worldwide) {
                    if (domain == null) {
                        domain = new DefaultGeographicBoundingBox(bbox);
                    } else {
                        domain.add(bbox);
                    }
                }
            } else if (crs instanceof GeodeticCRS) {
                /*
                 * Geodetic CRS (geographic or geocentric) can generally be presumed valid in a worldwide area.
                 * The 'worldwide' flag is a little optimization for remembering that we do not need to compute
                 * the union anymore, but we still need to continue the loop for fetching all bounding boxes.
                 */
                bestCRS = crs;                      // Fallback to be used if we don't find anything better.
                worldwide = true;
            }
        }
        /*
         * At this point we got the union of the domain of validity of all CRS. We are interested only in the
         * part that intersect the region of interest. If the union is whole world, we do not need to compute
         * the intersection; we can just leave the region of interest unchanged.
         */
        if (domain != null && !worldwide) {
            if (regionOfInterest != null) {
                domain.intersect(regionOfInterest);
            }
            regionOfInterest = domain;
            domain = null;
        }
        /*
         * Iterate again over the domain of validity of all CRS.  For each domain of validity, compute the area
         * which is inside the domain or interest and the area which is outside. The "best CRS" will be the one
         * which comply with the following rules, in preference order:
         *
         *   1) The CRS which is valid over the largest area of the region of interest.
         *   2) If two CRS are equally good according rule 1, then the CRS with the smallest "outside area".
         *
         * Example: given two source CRS, a geographic one and a projected one:
         *
         *   - If the projected CRS contains fully the region of interest, then it will be returned.
         *     The preference is given to the projected CRS because geometric operations are likely
         *     to be more accurate in that space. Furthermore, forward conversions from geographic to
         *     projected CRS are usually faster than inverse conversions.
         *
         *   - Otherwise (i.e. if the region of interest is likely to be wider than the projected CRS
         *     domain of validity), then the geographic CRS will be returned.
         */
        final double roiArea  = Extents.area(regionOfInterest);   // NaN if `regionOfInterest` is null.
        double maxInsideArea  = 0;
        double minOutsideArea = Double.POSITIVE_INFINITY;
        boolean tryDerivedCRS = false;
        do {
            for (int i=0; i < domains.length; i++) {
                final GeographicBoundingBox bbox = domains[i];
                if (bbox != null) {
                    double insideArea  = Extents.area(bbox);
                    double outsideArea = 0;
                    if (regionOfInterest != null) {
                        if (domain == null) {
                            domain = new DefaultGeographicBoundingBox(bbox);
                        } else {
                            domain.setBounds(bbox);
                        }
                        domain.intersect(regionOfInterest);
                        final double area = insideArea;
                        insideArea = Extents.area(domain);
                        outsideArea = area - insideArea;
                    }
                    if (insideArea > maxInsideArea || (insideArea == maxInsideArea && outsideArea < minOutsideArea)) {
                        maxInsideArea  = insideArea;
                        minOutsideArea = outsideArea;
                        bestCRS        = sourceCRS[i];
                    }
                }
            }
            /*
             * If the best CRS does not cover fully the region of interest, then we will redo the check again
             * but using base CRS instead. For example if the list of source CRS had some projected CRS, we
             * will try with the geographic CRS on which those projected CRS are based.
             */
            if (Double.isNaN(roiArea) || maxInsideArea < roiArea) {
                if (tryDerivedCRS) break;                                               // Do not try twice.
                final CoordinateReferenceSystem[] derivedCRS = new CoordinateReferenceSystem[sourceCRS.length];
                for (int i=0; i < derivedCRS.length; i++) {
                    GeographicBoundingBox bbox = null;
                    final CoordinateReferenceSystem crs = sourceCRS[i];
                    if (crs instanceof GeneralDerivedCRS) {
                        final CoordinateReferenceSystem baseCRS = ((GeneralDerivedCRS) crs).getBaseCRS();
                        bbox = getGeographicBoundingBox(baseCRS);
                        if (bbox == null && bestCRS == null && baseCRS instanceof GeodeticCRS) {
                            bestCRS = baseCRS;      // Fallback to be used if we don't find anything better.
                        }
                        tryDerivedCRS = true;
                        derivedCRS[i] = baseCRS;
                    }
                    domains[i] = bbox;
                }
                sourceCRS = derivedCRS;
            } else {
                break;
            }
        } while (tryDerivedCRS);
        return bestCRS;
    }

    /**
     * Finds a mathematical operation that transforms or converts coordinates between the given <abbr>CRS</abbr>s and epochs.
     * This method performs the same work as the {@linkplain #findOperation(CoordinateReferenceSystem, CoordinateReferenceSystem,
     * GeographicBoundingBox) variant working on CRS objects}, except that the coordinate epochs may be taken in account.
     *
     * @param  source          the CRS and epoch of source coordinates.
     * @param  target          the CRS and epoch of target coordinates.
     * @param  areaOfInterest  the area of interest, or {@code null} if none.
     * @return the mathematical operation from {@code source} to {@code target}.
     * @throws OperationNotFoundException if no operation was found between the given pair of <abbr>CRS</abbr>s and epochs.
     * @throws FactoryException if the operation cannot be created for another reason.
     *
     * @since 1.5
     */
    public static CoordinateOperation findOperation(final DefaultCoordinateMetadata source,
                                                    final DefaultCoordinateMetadata target,
                                                    final GeographicBoundingBox areaOfInterest)
            throws FactoryException
    {
        // TODO: take epoch in account.
        if (source.getCoordinateEpoch().isPresent() || target.getCoordinateEpoch().isPresent()) {
            throw new FactoryException("This version of Apache SIS does not yet support coordinate epoch.");
        }
        return findOperation(source.getCoordinateReferenceSystem(), target.getCoordinateReferenceSystem(), areaOfInterest);
    }

    /**
     * Finds a mathematical operation that transforms or converts coordinates from the given source to the
     * given target coordinate reference system. If an estimation of the geographic area containing the points
     * to transform is known, it can be specified for helping this method to find a better suited operation.
     * If no area of interest is specified, then the current default is the widest
     * {@linkplain AbstractCoordinateOperation#getDomainOfValidity() domain of validity}.
     * A future Apache SIS version may also take the country of current locale in account.
     *
     * <div class="note"><b>Note:</b>
     * the area of interest is just one aspect that may affect the coordinate operation.
     * Other aspects are the time of interest (because some coordinate operations take in account the
     * plate tectonics movement) or the desired accuracy. For more control on the coordinate operation
     * to create, see {@link CoordinateOperationContext}.</div>
     *
     * After the caller received a {@code CoordinateOperation} instance, the following methods can be invoked
     * for checking if the operation suits the caller's needs:
     *
     * <ul>
     *   <li>{@link #getGeographicBoundingBox(CoordinateOperation)}
     *       for checking if the operation is valid in the caller's area of interest.</li>
     *   <li>{@link #getLinearAccuracy(CoordinateOperation)}
     *       for checking if the operation has sufficient accuracy for caller's purpose.</li>
     * </ul>
     *
     * If the source and target CRS are equivalent, then this method returns an operation backed by an
     * {@linkplain org.opengis.referencing.operation.MathTransform#isIdentity() identity} transform.
     * If there is no known operation between the given pair of CRS, then this method throws an
     * {@link OperationNotFoundException}.
     *
     * <p>Note that <code>CRS.findOperation(<var>B</var>, <var>A</var>, <var>aoi</var>)</code> is not necessarily
     * the exact converse of <code>CRS.findOperation(<var>A</var>, <var>B</var>, <var>aoi</var>)</code>.
     * Some deviations may exist for example because of different paths explored in the geodetic database.
     * For the inverse of an existing {@link CoordinateOperation}, using
     * {@link org.opengis.referencing.operation.MathTransform#inverse()} is preferable.</p>
     *
     * @param  sourceCRS       the CRS of source coordinates.
     * @param  targetCRS       the CRS of target coordinates.
     * @param  areaOfInterest  the area of interest, or {@code null} if none.
     * @return the mathematical operation from {@code sourceCRS} to {@code targetCRS}.
     * @throws OperationNotFoundException if no operation was found between the given pair of <abbr>CRS</abbr>s.
     * @throws FactoryException if the operation cannot be created for another reason.
     *
     * @see Envelopes#findOperation(Envelope, Envelope)
     * @see DefaultCoordinateOperationFactory#createOperation(CoordinateReferenceSystem, CoordinateReferenceSystem, CoordinateOperationContext)
     *
     * @since 0.7
     */
    public static CoordinateOperation findOperation(final CoordinateReferenceSystem sourceCRS,
                                                    final CoordinateReferenceSystem targetCRS,
                                                    final GeographicBoundingBox areaOfInterest)
            throws FactoryException
    {
        ArgumentChecks.ensureNonNull("sourceCRS", sourceCRS);
        ArgumentChecks.ensureNonNull("targetCRS", targetCRS);
        final CoordinateOperationContext context = CoordinateOperationContext.fromBoundingBox(areaOfInterest);
        /*
         * In principle following code should just delegate to factory.createOperation(…). However, that operation
         * may fail if a connection to the EPSG database has been found, but the EPSG tables do not yet exist in
         * that database and we do not have the SQL scripts for creating them.
         */
        final DefaultCoordinateOperationFactory factory = DefaultCoordinateOperationFactory.provider();
        try {
            return factory.createOperation(sourceCRS, targetCRS, context);
        } catch (UnavailableFactoryException e) {
            if (AuthorityFactories.failure(e)) {
                throw e;
            } else try {
                // Above method call replaced the EPSG factory by a fallback. Try again.
                return factory.createOperation(sourceCRS, targetCRS, context);
            } catch (FactoryException ex) {
                ex.addSuppressed(e);
                throw ex;
            }
        }
    }

    /**
     * Finds mathematical operations that transform or convert coordinates from the given source to the
     * given target coordinate reference system. If at least one operation exists, they are returned in
     * preference order: the operation having the widest intersection between its
     * {@linkplain AbstractCoordinateOperation#getDomainOfValidity() domain of validity}
     * and the given area of interest are returned first.
     *
     * @param  sourceCRS       the CRS of source coordinates.
     * @param  targetCRS       the CRS of target coordinates.
     * @param  areaOfInterest  the area of interest, or {@code null} if none.
     * @return mathematical operations from {@code sourceCRS} to {@code targetCRS}.
     * @throws OperationNotFoundException if no operation was found between the given pair of CRS.
     * @throws FactoryException if the operation cannot be created for another reason.
     *
     * @see DefaultCoordinateOperationFactory#createOperations(CoordinateReferenceSystem, CoordinateReferenceSystem, CoordinateOperationContext)
     *
     * @since 1.0
     */
    public static List<CoordinateOperation> findOperations(final CoordinateReferenceSystem sourceCRS,
                                                           final CoordinateReferenceSystem targetCRS,
                                                           final GeographicBoundingBox areaOfInterest)
            throws FactoryException
    {
        ArgumentChecks.ensureNonNull("sourceCRS", sourceCRS);
        ArgumentChecks.ensureNonNull("targetCRS", targetCRS);
        final CoordinateOperationContext context = CoordinateOperationContext.fromBoundingBox(areaOfInterest);
        final DefaultCoordinateOperationFactory factory = DefaultCoordinateOperationFactory.provider();
        try {
            return factory.createOperations(sourceCRS, targetCRS, context);
        } catch (UnavailableFactoryException e) {
            if (AuthorityFactories.failure(e)) {
                throw e;
            } else try {
                return List.of(factory.createOperation(sourceCRS, targetCRS, context));
            } catch (FactoryException ex) {
                ex.addSuppressed(e);
                throw ex;
            }
        }
    }

    /**
     * Returns a positional accuracy estimation in metres for the given operation, or {@code NaN} if unknown.
     * This method applies the following heuristics:
     *
     * <ul>
     *   <li>If the given operation is an instance of {@link AbstractCoordinateOperation}, then delegate to the
     *       operation {@link AbstractCoordinateOperation#getLinearAccuracy() getLinearAccuracy()} method.</li>
     *
     *   <li>Otherwise if at least one {@linkplain org.apache.sis.metadata.iso.quality.DefaultQuantitativeResult
     *       quantitative result} is found with a linear unit, then return the largest value converted to metres.</li>
     *
     *   <li>Otherwise if the operation is a {@linkplain org.apache.sis.referencing.operation.DefaultConversion
     *       conversion}, then returns 0 since a conversion is by definition accurate up to rounding errors.</li>
     *
     *   <li>Otherwise if the operation is a {@linkplain org.apache.sis.referencing.operation.DefaultTransformation
     *       transformation}, then the returned value depends on whether the datum shift were applied with the help
     *       of Bursa-Wolf parameters of not.</li>
     * </ul>
     *
     * See {@link AbstractCoordinateOperation#getLinearAccuracy()} for more details on the above heuristic rules.
     *
     * @param  operation  the coordinate operation for which to get the accuracy estimation, or {@code null}.
     * @return the accuracy estimation (always in meters), or NaN if unknown.
     *
     * @see #findOperation(CoordinateReferenceSystem, CoordinateReferenceSystem, GeographicBoundingBox)
     *
     * @since 0.7
     */
    @OptionalCandidate
    public static double getLinearAccuracy(final CoordinateOperation operation) {
        if (operation == null) {
            return Double.NaN;
        } else if (operation instanceof AbstractCoordinateOperation) {
            return ((AbstractCoordinateOperation) operation).getLinearAccuracy();
        } else {
            return PositionalAccuracyConstant.getLinearAccuracy(operation);
        }
    }

    /**
     * Returns the valid geographic area for the given coordinate operation, or {@code null} if unknown.
     * This method explores the {@linkplain AbstractCoordinateOperation#getDomainOfValidity() domain of validity}
     * associated with the given operation. If more than one geographic bounding box is found, then this method
     * computes their {@linkplain DefaultGeographicBoundingBox#add(GeographicBoundingBox) union}.
     *
     * <p><b>Fallback:</b> if the given operation does not declare explicitly a domain of validity, then this
     * method computes the intersection of the domain of validity declared by source and target CRS. If no CRS
     * declare a domain of validity, then this method returns {@code null}.</p>
     *
     * @param  operation  the coordinate operation for which to get the domain of validity, or {@code null}.
     * @return the geographic area where the operation is valid, or {@code null} if unspecified.
     *
     * @see #findOperation(CoordinateReferenceSystem, CoordinateReferenceSystem, GeographicBoundingBox)
     * @see Extents#getGeographicBoundingBox(Extent)
     *
     * @category information
     *
     * @since 0.7
     */
    @OptionalCandidate
    public static GeographicBoundingBox getGeographicBoundingBox(final CoordinateOperation operation) {
        if (operation == null) {
            return null;
        }
        return getDomains(operation).orElseGet(
                () -> Extents.intersection(getGeographicBoundingBox(operation.getSourceCRS()),
                                           getGeographicBoundingBox(operation.getTargetCRS())));
    }

    /**
     * Returns the valid geographic area for the given coordinate reference system, or {@code null} if unknown.
     * This method explores the {@linkplain org.apache.sis.referencing.crs.AbstractCRS#getDomainOfValidity() domain of
     * validity} associated with the given CRS. If more than one geographic bounding box is found, then this method
     * computes their {@linkplain DefaultGeographicBoundingBox#add(GeographicBoundingBox) union}.
     * together.
     *
     * @param  crs  the coordinate reference system for which to get the domain of validity, or {@code null}.
     * @return the geographic area where the coordinate reference system is valid, or {@code null} if unspecified.
     *
     * @see #getDomainOfValidity(CoordinateReferenceSystem)
     * @see Extents#getGeographicBoundingBox(Extent)
     *
     * @category information
     */
    @OptionalCandidate
    public static GeographicBoundingBox getGeographicBoundingBox(final CoordinateReferenceSystem crs) {
        return (crs != null) ? getDomains(crs).orElse(null) : null;
    }

    /**
     * Returns the geographic bounding box computed from the domain of the given object. This method may be renamed and
     * refactored as a replacement of {@link #getGeographicBoundingBox(CoordinateReferenceSystem)} in a future version.
     */
    private static Optional<GeographicBoundingBox> getDomains(final IdentifiedObject object) {
        return Extents.getGeographicBoundingBox(Legacy.getDomains(object).stream().map(DefaultObjectDomain::getDomainOfValidity));
    }

    /**
     * Returns the domain of validity of the specified coordinate reference system, or {@code null} if unknown.
     * If non-null, then the returned envelope will use the same coordinate reference system than the given CRS
     * argument.
     *
     * @param  crs  the coordinate reference system, or {@code null}.
     * @return the envelope with coordinates in the given CRS, or {@code null} if none.
     *
     * @see #getGeographicBoundingBox(CoordinateReferenceSystem)
     *
     * @category information
     * @since 0.8
     */
    @OptionalCandidate
    public static Envelope getDomainOfValidity(final CoordinateReferenceSystem crs) {
        Envelope envelope = null;
        GeneralEnvelope merged = null;
        /* if (envelope == null) */ {   // Condition needed on other branches but not on trunk.
            final GeographicBoundingBox bounds = getGeographicBoundingBox(crs);
            if (bounds != null && !Boolean.FALSE.equals(bounds.getInclusion())) {
                /*
                 * We do not assign WGS84 unconditionally to the geographic bounding box, because
                 * it is not defined to be on a particular datum; it is only approximated bounds.
                 * We try to get the GeographicCRS from the user supplied CRS in order to reduce
                 * the number of transformations needed.
                 */
                final SingleCRS targetCRS = getHorizontalComponent(crs);
                final GeographicCRS sourceCRS = ReferencingUtilities.toNormalizedGeographicCRS(targetCRS, false, false);
                if (sourceCRS != null) {
                    envelope = merged = new GeneralEnvelope(bounds);
                    merged.translate(-getGreenwichLongitude(sourceCRS), 0);
                    merged.setCoordinateReferenceSystem(sourceCRS);
                    try {
                        envelope = Envelopes.transform(envelope, targetCRS);
                    } catch (TransformException exception) {
                        /*
                         * The envelope is probably outside the range of validity for this CRS.
                         * It should not occurs, since the envelope is supposed to describe the
                         * CRS area of validity. Logs a warning and returns null, since it is a
                         * legal return value according this method contract.
                         */
                        unexpectedException("getEnvelope", exception);
                        envelope = null;
                    }
                }
            }
        }
        return envelope;
    }

    /**
     * Returns the epoch to which the coordinates of stations defining the dynamic CRS are referenced.
<<<<<<< HEAD
     * If the CRS is associated to a dynamic reference frame, then the reference
     * epoch of that datum is returned. Otherwise if the CRS is {@linkplain CompoundCRS compound},
     * then the first reference epoch found in a component is returned.
=======
     * If the CRS is associated to a {@linkplain DynamicReferenceFrame dynamic datum}, then the epoch
     * of that datum is returned. Otherwise if the CRS is {@linkplain CompoundCRS compound}, then this
     * method requires that all dynamic components have the same epoch.
>>>>>>> f173cc01
     *
     * @param  crs  the coordinate reference frame from which to get the epoch, or {@code null}.
     * @return epoch to which the coordinates of stations defining the dynamic CRS frame are referenced.
     * @throws GeodeticException if some CRS components haave different epochs.
     *
     * @since 1.5
     */
    public static Optional<Temporal> getFrameReferenceEpoch(final CoordinateReferenceSystem crs) {
        Temporal epoch = null;
        if (crs instanceof SingleCRS) {
            final Datum datum = ((SingleCRS) crs).getDatum();
            if (datum instanceof DynamicReferenceFrame) {
                epoch = ((DynamicReferenceFrame) datum).getFrameReferenceEpoch();
            }
        } else if (crs instanceof CompoundCRS) {
            for (SingleCRS component : getSingleComponents(crs)) {
                final Datum datum = component.getDatum();
                if (datum instanceof DynamicReferenceFrame) {
                    final Temporal t = ((DynamicReferenceFrame) datum).getFrameReferenceEpoch();
                    if (t != null) {
                        if (epoch == null) epoch = t;
                        else if (!epoch.equals(t)) {
                            throw new GeodeticException(Resources.format(Resources.Keys.InconsistentEpochs_2, epoch, t));
                        }
                    }
                }
            }
        }
        return Optional.ofNullable(epoch);
    }

    /**
     * Creates a compound coordinate reference system from an ordered list of CRS components.
     * A CRS is inferred from the given components and the domain of validity is set to the
     * {@linkplain org.apache.sis.metadata.iso.extent.DefaultExtent#intersect intersection}
     * of the domain of validity of all components.
     *
     * <h4>Ellipsoidal height</h4>
     * If a two-dimensional geographic or projected CRS if followed or preceded by a vertical CRS with ellipsoidal
     * {@linkplain org.apache.sis.referencing.datum.DefaultVerticalDatum#getVerticalDatumType() datum type}, then
     * this method combines them in a single three-dimensional geographic or projected CRS.  Note that standalone
     * ellipsoidal heights are not allowed according ISO 19111. But if such situation is nevertheless found, then
     * the action described here fixes the issue. This is the reverse of <code>{@linkplain #getVerticalComponent
     * getVerticalComponent}(crs, true)</code>.
     *
     * <h4>Components order</h4>
     * Apache SIS is permissive on the order of components that can be used in a compound CRS.
     * However for better inter-operability, users are encouraged to follow the order mandated by ISO 19162:
     *
     * <ol>
     *   <li>A mandatory horizontal CRS (only one of two-dimensional {@code GeographicCRS} or {@code ProjectedCRS} or {@code EngineeringCRS}).</li>
     *   <li>Optionally followed by a {@code VerticalCRS} or a {@code ParametricCRS} (but not both).</li>
     *   <li>Optionally followed by a {@code TemporalCRS}.</li>
     * </ol>
     *
     * @param  components  the sequence of coordinate reference systems making the compound CRS.
     * @return the compound CRS, or {@code components[0]} if the given array contains only one component.
     * @throws IllegalArgumentException if the given array is empty or if the array contains incompatible components.
     * @throws FactoryException if the geodetic factory failed to create the compound CRS.
     *
     * @since 0.8
     *
     * @see org.apache.sis.referencing.crs.DefaultCompoundCRS
     * @see GeodeticObjectFactory#createCompoundCRS(Map, CoordinateReferenceSystem...)
     * @see org.apache.sis.geometry.Envelopes#compound(Envelope...)
     * @see org.apache.sis.referencing.operation.transform.MathTransforms#compound(MathTransform...)
     */
    public static CoordinateReferenceSystem compound(final CoordinateReferenceSystem... components) throws FactoryException {
        ArgumentChecks.ensureNonEmpty("components", components);
        if (components.length == 1) {
            final CoordinateReferenceSystem crs = components[0];
            if (crs != null) return crs;
        }
        return new EllipsoidalHeightCombiner().createCompoundCRS(components);
    }

    /**
     * Gets or creates a coordinate reference system with a subset of the dimensions of the given CRS.
     * This method can be used for dimensionality reduction, but not for changing axis order.
     * The specified dimensions are used as if they were in strictly increasing order without duplicated values.
     *
     * <h4>Ellipsoidal height</h4>
     * This method can transform a three-dimensional geographic CRS into a two-dimensional geographic CRS.
     * In this aspect, this method is the converse of {@link #compound(CoordinateReferenceSystem...)}.
     * This method can also extract the {@linkplain CommonCRS.Vertical#ELLIPSOIDAL ellipsoidal height}
     * from a three-dimensional geographic CRS, but this is generally not recommended since ellipsoidal
     * heights make little sense without their (<var>latitude</var>, <var>longitude</var>) locations.
     *
     * @param  crs         the CRS to reduce the dimensionality, or {@code null} if none.
     * @param  dimensions  the dimensions to retain. The dimensions will be taken in increasing order, ignoring duplicated values.
     * @return a coordinate reference system for the given dimensions. May be the given {@code crs}, which may be {@code null}.
     * @throws IllegalArgumentException if the given array is empty or if the array contains invalid indices.
     * @throws FactoryException if this method needed to create a new CRS and that operation failed.
     *
     * @see #getComponentAt(CoordinateReferenceSystem, int, int)
     * @see #compound(CoordinateReferenceSystem...)
     *
     * @since 1.3
     */
    public static CoordinateReferenceSystem selectDimensions(final CoordinateReferenceSystem crs,
            final int... dimensions) throws FactoryException
    {
        final var components = selectComponents(crs, dimensions);
        if (components.isEmpty()) {
            return null;
        }
        return compound(components.toArray(CoordinateReferenceSystem[]::new));
    }

    /**
     * Gets or creates CRS components for a subset of the dimensions of the given CRS.
     * The method performs the same work as {@link #selectDimensions(CoordinateReferenceSystem, int...)}
     * except that it does not build new {@link CompoundCRS} instances when the specified dimensions span
     * more than one {@linkplain DefaultCompoundCRS#getComponents() component}.
     * Instead, the components are returned directly.
     *
     * <p>While this method does not create new {@code CompoundCRS} instances, it still may create other
     * kinds of CRS for handling ellipsoidal height as documented in the {@code selectDimensions(…)} method.</p>
     *
     * @param  crs         the CRS from which to get a subset of the components, or {@code null} if none.
     * @param  dimensions  the dimensions to retain. The dimensions will be taken in increasing order, ignoring duplicated values.
     * @return components in the specified dimensions, or an empty list if the specified {@code crs} is {@code null}.
     * @throws IllegalArgumentException if the given array is empty or if the array contains invalid indices.
     * @throws FactoryException if this method needed to create a new CRS and that operation failed.
     *
     * @see #selectDimensions(CoordinateReferenceSystem, int...)
     *
     * @since 1.4
     */
    public static List<CoordinateReferenceSystem> selectComponents(final CoordinateReferenceSystem crs,
            final int... dimensions) throws FactoryException
    {
        ArgumentChecks.ensureNonNull("dimensions", dimensions);
        if (crs == null) {
            return List.of();
        }
        final int dimension = ReferencingUtilities.getDimension(crs);
        long selected = 0;
        for (final int d : dimensions) {
            if (d < 0 || d >= dimension) {
                throw new IndexOutOfBoundsException(Errors.format(Errors.Keys.IndexOutOfBounds_1, d));
            }
            if (d >= Long.SIZE) {
                throw new ArithmeticException(Errors.format(Errors.Keys.ExcessiveNumberOfDimensions_1, d+1));
            }
            selected |= (1L << d);
        }
        if (selected == 0) {
            throw new IllegalArgumentException(Errors.format(Errors.Keys.EmptyArgument_1, "dimensions"));
        }
        final List<CoordinateReferenceSystem> components = new ArrayList<>(Long.bitCount(selected));
        reduce(0, crs, dimension, selected, components);
        return components;
    }

    /**
     * Adds the components of reduced CRS into the given list.
     * This method may invoke itself recursively for walking through compound CRS.
     *
     * @param  previous    number of dimensions of previous CRS.
     * @param  crs         the CRS for which to select components.
     * @param  dimension   number of dimensions of {@code crs}.
     * @param  selected    bitmask of dimensions to select.
     * @param  addTo       where to add CRS components.
     * @return new bitmask after removal of dimensions of the components added to {@code addTo}.
     */
    private static long reduce(int previous, final CoordinateReferenceSystem crs, int dimension, long selected,
            final List<CoordinateReferenceSystem> addTo) throws FactoryException
    {
        final long current = (Numerics.bitmask(dimension) - 1) << previous;
        final long intersect = selected & current;
        if (intersect != 0) {
            if (intersect == current) {
                addTo.add(crs);
                selected &= ~current;
            } else if (crs instanceof CompoundCRS) {
                for (final CoordinateReferenceSystem component : ((CompoundCRS) crs).getComponents()) {
                    dimension = ReferencingUtilities.getDimension(component);
                    selected = reduce(previous, component, dimension, selected, addTo);
                    if ((selected & current) == 0) break;           // Stop if it would be useless to continue.
                    previous += dimension;
                }
            } else if (dimension == 3 && crs instanceof SingleCRS) {
                final Datum datum = ((SingleCRS) crs).getDatum();
                if (datum instanceof GeodeticDatum) {
                    final boolean isVertical = Long.bitCount(intersect) == 1;               // Presumed for now, verified later.
                    final int verticalDimension = Long.numberOfTrailingZeros((isVertical ? intersect : ~intersect) >>> previous);
                    final CoordinateSystemAxis verticalAxis = crs.getCoordinateSystem().getAxis(verticalDimension);
                    if (AxisDirections.isVertical(verticalAxis.getDirection())) try {
                        addTo.add(new EllipsoidalHeightSeparator((GeodeticDatum) datum, isVertical).separate((SingleCRS) crs));
                        selected &= ~current;
                    } catch (IllegalArgumentException | ClassCastException e) {
                        throw new FactoryException(Resources.format(Resources.Keys.CanNotSeparateCRS_1, crs.getName()));
                    }
                }
            }
        }
        if ((selected & current) != 0) {
            throw new FactoryException(Resources.format(Resources.Keys.CanNotSeparateCRS_1, crs.getName()));
        }
        return selected;
    }

    /**
     * Returns {@code true} if the given CRS is horizontal. The current implementation considers a
     * CRS as horizontal if it is two-dimensional and comply with one of the following conditions:
     *
     * <ul>
     *   <li>is an instance of {@link GeographicCRS} (or an equivalent {@link GeodeticCRS}), or</li>
     *   <li>is an instance of {@link ProjectedCRS}, or</li>
     *   <li>is an instance of {@link EngineeringCRS} (following
     *     <a href="http://docs.opengeospatial.org/is/12-063r5/12-063r5.html#111">ISO 19162 §16.1</a>
     *     definition of {@literal <horizontal crs>}).</li>
     * </ul>
     *
     * In case of doubt, this method conservatively returns {@code false}.
     *
     * @todo Future SIS implementation may extend the above conditions list. For example, a radar station could
     *       use a polar coordinate system in a <code>DerivedCRS</code> instance based on a projected CRS.
     *       Conversely, a future SIS versions may impose more conditions on <code>EngineeringCRS</code>.
     *       See <a href="http://issues.apache.org/jira/browse/SIS-161">SIS-161</a>.
     *
     * @param  crs  the coordinate reference system, or {@code null}.
     * @return {@code true} if the given CRS is non-null and likely horizontal, or {@code false} otherwise.
     *
     * @see #getHorizontalComponent(CoordinateReferenceSystem)
     *
     * @category information
     */
    public static boolean isHorizontalCRS(final CoordinateReferenceSystem crs) {
        return horizontalCode(crs) == 2;
    }

    /**
     * If the given CRS would qualify as horizontal except for its number of dimensions, returns that number.
     * Otherwise returns 0. The number of dimensions can only be 2 or 3.
     */
    private static int horizontalCode(final CoordinateReferenceSystem crs) {
        /*
         * In order to determine if the CRS is geographic, checking the CoordinateSystem type is more reliable
         * then checking if the CRS implements the GeographicCRS interface.  This is because the GeographicCRS
         * type did not existed in ISO 19111:2007, so a CRS could be standard-compliant without implementing
         * the GeographicCRS interface.
         */
        boolean isEngineering = false;
        final boolean isGeodetic = (crs instanceof GeodeticCRS);
        if (isGeodetic || crs instanceof ProjectedCRS || (isEngineering = (crs instanceof EngineeringCRS))) {
            final CoordinateSystem cs = crs.getCoordinateSystem();
            final int dim = cs.getDimension();
            if ((dim & ~1) == 2 && (!isGeodetic || (cs instanceof EllipsoidalCS))) {
                if (isEngineering) {
                    int n = 0;
                    for (int i=0; i<dim; i++) {
                        if (AxisDirections.isCompass(cs.getAxis(i).getDirection())) n++;
                    }
                    // If we don't have exactly 2 east, north, etc. directions, consider as non-horizontal.
                    if (n != 2) return 0;
                }
                return dim;
            }
        }
        return 0;
    }

    /**
     * Returns {@code true} if the given coordinate reference system has an horizontal component.
     * The horizontal component may be part of a higher dimensional CRS, either in the form of a
     * three-dimensional CRS (with an ellipsoidal height) or a compound CRS.
     *
     * @param  crs  the coordinate reference system, or {@code null}.
     * @return whether the given CRS has an horizontal component.
     *
     * @category information
     *
     * @since 1.5
     */
    public static boolean hasHorizontalComponent(final CoordinateReferenceSystem crs) {
        if (horizontalCode(crs) != 0) {
            return true;
        }
        if (crs instanceof CompoundCRS) {
            for (CoordinateReferenceSystem c : ((CompoundCRS) crs).getComponents()) {
                if (hasHorizontalComponent(c)) {
                    return true;
                }
            }
        }
        return false;
    }

    /**
     * Returns the first horizontal coordinate reference system found in the given CRS, or {@code null} if there is
     * none. If the given CRS is already horizontal according {@link #isHorizontalCRS(CoordinateReferenceSystem)},
     * then this method returns it as-is. Otherwise if the given CRS is compound, then this method searches for the
     * first horizontal component in the {@linkplain #getSingleComponents(CoordinateReferenceSystem)
     * list of single components}.
     *
     * <p>In the special case where a three-dimensional geographic or projected CRS is found, this method
     * will create a two-dimensional geographic or projected CRS without the vertical axis.</p>
     *
     * @param  crs  the coordinate reference system, or {@code null}.
     * @return the first horizontal CRS, or {@code null} if none.
     *
     * @category information
     *
     * @see org.apache.sis.geometry.GeneralEnvelope#horizontal()
     */
    @OptionalCandidate
    public static SingleCRS getHorizontalComponent(final CoordinateReferenceSystem crs) {
        switch (horizontalCode(crs)) {
            /*
             * If the CRS is already two-dimensional and horizontal, return as-is.
             * We don't need to check if crs is an instance of SingleCRS since all
             * CRS accepted by horizontalCode(…) are SingleCRS.
             */
            case 2: {
                return (SingleCRS) crs;
            }
            case 3: {
                /*
                 * The CRS would be horizontal if we can remove the vertical axis. CoordinateSystems.replaceAxes(…)
                 * will do this task for us. We can verify if the operation has been successful by checking that
                 * the number of dimensions has been reduced by 1 (from 3 to 2).
                 */
                final CoordinateSystem cs = CoordinateSystems.replaceAxes(crs.getCoordinateSystem(), new AxisFilter() {
                    @Override public boolean accept(final CoordinateSystemAxis axis) {
                        return !AxisDirections.isVertical(axis.getDirection());
                    }
                });
                if (cs.getDimension() != 2) break;
                /*
                 * Most of the time, the CRS to rebuild will be geodetic. In such case we known that the
                 * coordinate system is ellipsoidal because (i.e. the CRS is geographic) because it was
                 * a condition verified by horizontalCode(…). A ClassCastException would be a bug.
                 */
                final Map<String, ?> properties = ReferencingUtilities.getPropertiesForModifiedCRS(crs);
                if (crs instanceof GeodeticCRS) {
                    return new DefaultGeographicCRS(properties, ((GeodeticCRS) crs).getDatum(), (EllipsoidalCS) cs);
                }
                /*
                 * In Apache SIS implementation, the Conversion contains the source and target CRS together with
                 * a MathTransform.   We need to recreate the same conversion, but without CRS and MathTransform
                 * for letting SIS create or associate new ones, which will be two-dimensional now.
                 */
                if (crs instanceof ProjectedCRS) {
                    final ProjectedCRS  proj = (ProjectedCRS) crs;
                    final GeographicCRS base = (GeographicCRS) getHorizontalComponent(proj.getBaseCRS());
                    Conversion fromBase = proj.getConversionFromBase();
                    fromBase = new DefaultConversion(IdentifiedObjects.getProperties(fromBase),
                            fromBase.getMethod(), null, fromBase.getParameterValues());
                    return new DefaultProjectedCRS(properties, base, fromBase, (CartesianCS) cs);
                }
                /*
                 * If the CRS is neither geographic or projected, then it is engineering.
                 */
                return new DefaultEngineeringCRS(properties, ((EngineeringCRS) crs).getDatum(), cs);
            }
        }
        if (crs instanceof CompoundCRS) {
            for (CoordinateReferenceSystem c : ((CompoundCRS) crs).getComponents()) {
                final SingleCRS candidate = getHorizontalComponent(c);
                if (candidate != null) {
                    return candidate;
                }
            }
        }
        return null;
    }

    /**
     * Returns the first vertical coordinate reference system found in the given CRS, or {@code null} if there is none.
     * If the given CRS is already an instance of {@code VerticalCRS}, then this method returns it as-is.
     * Otherwise if the given CRS is compound, then this method searches for the first vertical component
     * in the {@linkplain #getSingleComponents(CoordinateReferenceSystem) list of single components}.
     *
     * <h4>Height in a three-dimensional geographic CRS</h4>
     * In ISO 19111 model, ellipsoidal heights are indissociable from geographic CRS because such heights
     * without their (<var>latitude</var>, <var>longitude</var>) locations make little sense. Consequently
     * a standard-conformant library should return {@code null} when asked for the {@code VerticalCRS}
     * component of a geographic CRS. This is what {@code getVerticalComponent(…)} does when the
     * {@code allowCreateEllipsoidal} argument is {@code false}.
     *
     * <p>However, in some exceptional cases, handling ellipsoidal heights like any other kind of heights
     * may simplify the task. For example, when computing <em>difference</em> between heights above the
     * same datum, the impact of ignoring locations may be smaller (but not necessarily canceled).
     * Orphan {@code VerticalCRS} may also be useful for information purpose like labeling a plot axis.
     * If the caller feels confident that ellipsoidal heights are safe for his task, he can set the
     * {@code allowCreateEllipsoidal} argument to {@code true}. In such case, this {@code getVerticalComponent(…)}
     * method will create a temporary {@code VerticalCRS} from the first three-dimensional {@code GeographicCRS}
     * <em>in last resort</em>, only if it cannot find an existing {@code VerticalCRS} instance.
     * <strong>Note that this is not a valid CRS according ISO 19111</strong> — use with care.</p>
     *
     * @param  crs  the coordinate reference system, or {@code null}.
     * @param  allowCreateEllipsoidal {@code true} for allowing the creation of orphan CRS for ellipsoidal heights.
     *         The recommended value is {@code false}.
     * @return the first vertical CRS, or {@code null} if none.
     *
     * @see #compound(CoordinateReferenceSystem...)
     *
     * @category information
     */
    @OptionalCandidate
    public static VerticalCRS getVerticalComponent(final CoordinateReferenceSystem crs, final boolean allowCreateEllipsoidal) {
        if (crs instanceof VerticalCRS) {
            return (VerticalCRS) crs;
        }
        if (crs instanceof CompoundCRS) {
            final CompoundCRS cp = (CompoundCRS) crs;
            boolean a = false;
            do { // Executed at most twice.
                for (final CoordinateReferenceSystem c : cp.getComponents()) {
                    final VerticalCRS candidate = getVerticalComponent(c, a);
                    if (candidate != null) {
                        return candidate;
                    }
                }
            } while ((a = !a) == allowCreateEllipsoidal);
        }
        if (allowCreateEllipsoidal && horizontalCode(crs) == 3) {
            final CoordinateSystem cs = crs.getCoordinateSystem();
            final int i = AxisDirections.indexOfColinear(cs, AxisDirection.UP);
            if (i >= 0) {
                final CoordinateSystemAxis axis = cs.getAxis(i);
                VerticalCRS c = CommonCRS.Vertical.ELLIPSOIDAL.crs();
                if (!c.getCoordinateSystem().getAxis(0).equals(axis)) {
                    final Map<String,?> properties = IdentifiedObjects.getProperties(c);
                    c = new DefaultVerticalCRS(properties, c.getDatum(), new DefaultVerticalCS(properties, axis));
                }
                return c;
            }
        }
        return null;
    }

    /**
     * Returns the first temporal coordinate reference system found in the given CRS, or {@code null} if there is none.
     * If the given CRS is already an instance of {@code TemporalCRS}, then this method returns it as-is.
     * Otherwise if the given CRS is compound, then this method searches for the first temporal component
     * in the {@linkplain #getSingleComponents(CoordinateReferenceSystem) list of single components}.
     *
     * @param  crs  the coordinate reference system, or {@code null}.
     * @return the first temporal CRS, or {@code null} if none.
     *
     * @category information
     */
    @OptionalCandidate
    public static TemporalCRS getTemporalComponent(final CoordinateReferenceSystem crs) {
        if (crs instanceof TemporalCRS) {
            return (TemporalCRS) crs;
        }
        if (crs instanceof CompoundCRS) {
            final CompoundCRS cp = (CompoundCRS) crs;
            for (final CoordinateReferenceSystem c : cp.getComponents()) {
                final TemporalCRS candidate = getTemporalComponent(c);
                if (candidate != null) {
                    return candidate;
                }
            }
        }
        return null;
    }

    /**
     * Returns the ordered list of single coordinate reference systems for the specified CRS.
     * This method performs the following choices:
     *
     * <ul>
     *   <li>If the given CRS is null, returns an empty list.</li>
     *   <li>If the given CRS is an instance of {@link SingleCRS}, returns that instance in a singleton list.</li>
     *   <li>If the given CRS is an instance of {@link CompoundCRS}, returns a flattened list of its
     *       {@linkplain DefaultCompoundCRS#getComponents() components}. Some components may themselves be
     *       other {@code CompoundCRS} instances, in which case those compound CRS are also flattened in their
     *       list of {@code SingleCRS} components.</li>
     *   <li>Otherwise throws a {@code ClassCastException}.</li>
     * </ul>
     *
     * <h4>Example</h4>
     * Apache SIS allows 4-dimensional (<var>x</var>,<var>y</var>,<var>z</var>,<var>t</var>)
     * coordinate reference system to be built in two different ways as shown below:
     *
     * <div class="horizontal-flow">
     * <div><p><b>Hierarchical structure</b></p>
     * <blockquote>
     *   <code>CompoundCRS</code> — (<var>x</var>, <var>y</var>, <var>z</var>, <var>t</var>)<br>
     *   <code>  ├─CompoundCRS</code> — (<var>x</var>, <var>y</var>, <var>z</var>)<br>
     *   <code>  │   ├─ProjectedCRS</code> — (<var>x</var>, <var>y</var>)<br>
     *   <code>  │   └─VerticalCRS</code> — (<var>z</var>)<br>
     *   <code>  └─TemporalCRS</code> — (<var>t</var>)
     * </blockquote></div>
     * <div><p><b>Flat list</b></p>
     * <blockquote>
     *   <code>CompoundCRS</code> — (<var>x</var>, <var>y</var>, <var>z</var>, <var>t</var>)<br>
     *   <code>  ├─ProjectedCRS</code> — (<var>x</var>, <var>y</var>)<br>
     *   <code>  ├─VerticalCRS</code> — (<var>z</var>)<br>
     *   <code>  └─TemporalCRS</code> — (<var>t</var>)
     * </blockquote>
     * </div></div>
     *
     * This method guaranteed that the returned list is a flat one as shown on the right side.
     * Note that such flat lists are the only one allowed by ISO/OGC standards for compound CRS.
     * The hierarchical structure is an Apache SIS flexibility.
     *
     * @param  crs  the coordinate reference system, or {@code null}.
     * @return the single coordinate reference systems, or an empty list if the given CRS is {@code null}.
     * @throws ClassCastException if a CRS is neither a {@link SingleCRS} or a {@link CompoundCRS}.
     *
     * @see DefaultCompoundCRS#getSingleComponents()
     */
    public static List<SingleCRS> getSingleComponents(final CoordinateReferenceSystem crs) {
        final List<SingleCRS> singles;
        if (crs == null) {
            singles = List.of();
        } else if (crs instanceof CompoundCRS) {
            if (crs instanceof DefaultCompoundCRS) {
                singles = ((DefaultCompoundCRS) crs).getSingleComponents();
            } else {
                final List<CoordinateReferenceSystem> elements = ((CompoundCRS) crs).getComponents();
                singles = new ArrayList<>(elements.size());
                ReferencingUtilities.getSingleComponents(elements, singles);
            }
        } else {
            // Intentional CassCastException here if the crs is not a SingleCRS.
            singles = List.of((SingleCRS) crs);
        }
        return singles;
    }

    /**
     * Returns the coordinate reference system in the given range of dimension indices.
     * This method processes as below:
     *
     * <ul>
     *   <li>If the given {@code crs} is {@code null}, then this method returns {@code null}.</li>
     *   <li>Otherwise if {@code lower} is 0 and {@code upper} is the number of CRS dimensions,
     *       then this method returns the given CRS unchanged.</li>
     *   <li>Otherwise if the given CRS is an instance of {@link CompoundCRS}, then this method
     *       searches for a {@linkplain CompoundCRS#getComponents() component} where:
     *       <ul>
     *         <li>The {@linkplain org.apache.sis.referencing.cs.AbstractCS#getDimension() number of dimensions}
     *             is equal to {@code upper - lower};</li>
     *         <li>The sum of the number of dimensions of all previous CRS is equal to {@code lower}.</li>
     *       </ul>
     *       If such component is found, then it is returned.</li>
     *   <li>Otherwise (i.e. no component match), this method returns {@code null}.</li>
     * </ul>
     *
     * This method does <strong>not</strong> build new CRS from the components. For example, this method does not
     * create a {@link CompoundCRS} or a three-dimensional CRS if the given range spans more than one component.
     *
     * @param  crs    the coordinate reference system to decompose, or {@code null}.
     * @param  lower  the first dimension to keep, inclusive.
     * @param  upper  the last  dimension to keep, exclusive.
     * @return the sub-coordinate system, or {@code null} if the given {@code crs} was {@code null}
     *         or cannot be decomposed for dimensions in the [{@code lower} … {@code upper}] range.
     * @throws IndexOutOfBoundsException if the given index are out of bounds.
     *
     * @see #selectDimensions(CoordinateReferenceSystem, int...)
     * @see org.apache.sis.geometry.GeneralEnvelope#subEnvelope(int, int)
     *
     * @since 0.5
     */
    @OptionalCandidate
    public static CoordinateReferenceSystem getComponentAt(CoordinateReferenceSystem crs, int lower, int upper) {
        if (crs == null) return null;     // Skip bounds check.
        int dimension = ReferencingUtilities.getDimension(crs);
        Objects.checkFromToIndex(lower, upper, dimension);
check:  while (lower != 0 || upper != dimension) {
            if (crs instanceof CompoundCRS) {
                // We need nested CompoundCRS (if any) below, not a flattened list of SingleCRS.
                final List<CoordinateReferenceSystem> components = ((CompoundCRS) crs).getComponents();
                final int size = components.size();
                for (int i=0; i<size; i++) {
                    crs = components.get(i);
                    dimension = crs.getCoordinateSystem().getDimension();
                    if (lower < dimension) {
                        /*
                         * The requested dimensions may intersect the dimension of this CRS.
                         * The outer loop will perform the verification, and eventually go
                         * down again in the tree of sub-components.
                         */
                        continue check;
                    }
                    lower -= dimension;
                    upper -= dimension;
                }
            }
            return null;
        }
        return crs;
    }

    /**
     * Returns the Greenwich longitude of the prime meridian of the given CRS in degrees.
     * If the prime meridian uses another unit than degrees, then the value will be converted.
     *
     * @param  crs  the coordinate reference system from which to get the prime meridian.
     * @return the Greenwich longitude (in degrees) of the prime meridian of the given CRS.
     *
     * @see org.apache.sis.referencing.datum.DefaultPrimeMeridian#getGreenwichLongitude(Unit)
     *
     * @since 0.5
     */
    public static double getGreenwichLongitude(final GeodeticCRS crs) {
        return ReferencingUtilities.getGreenwichLongitude(crs.getDatum().getPrimeMeridian(), Units.DEGREE);
    }

    /**
     * Returns the system-wide authority factory used by {@link #forCode(String)} and other SIS methods.
     * If the given authority is non-null, then this method returns a factory specifically for that authority.
     * Otherwise, this method returns the {@link org.apache.sis.referencing.factory.MultiAuthoritiesFactory}
     * instance that manages all other factories.
     *
     * <p>The {@code authority} argument can be {@code "EPSG"}, {@code "OGC"} or any other authority found
     * on the module path. In the {@code "EPSG"} case, whether the full set of EPSG codes is supported or not
     * depends on whether a {@linkplain org.apache.sis.referencing.factory.sql connection to the database}
     * can be established. If no connection can be established, then this method returns a small embedded
     * EPSG factory containing at least the CRS defined in the {@link #forCode(String)} method javadoc.</p>
     *
     * <p>User-defined authorities can be added to the SIS environment by creating a {@code CRSAuthorityFactory}
     * implementation with a public no-argument constructor or a public static {@code provider()} method,
     * and declaring the name of that class in the {@code module-info.java} file as a provider of the
     * {@code org.opengis.referencing.crs.CRSAuthorityFactory} service.</p>
     *
     * @param  authority  the authority of the desired factory (typically {@code "EPSG"} or {@code "OGC"}),
     *         or {@code null} for the {@link org.apache.sis.referencing.factory.MultiAuthoritiesFactory}
     *         instance that manage all factories.
     * @return the system-wide authority factory used by SIS for the given authority.
     * @throws FactoryException if no factory can be returned for the given authority.
     *
     * @see #forCode(String)
     * @see org.apache.sis.referencing.factory.MultiAuthoritiesFactory
     *
     * @since 0.7
     */
    public static CRSAuthorityFactory getAuthorityFactory(final String authority) throws FactoryException {
        if (authority == null) {
            return AuthorityFactories.ALL;
        }
        return AuthorityFactories.ALL.getAuthorityFactory(CRSAuthorityFactory.class, authority, null);
    }

    /**
     * Invoked when an unexpected exception occurred. Those exceptions must be non-fatal, i.e. the caller
     * <strong>must</strong> have a reasonable fallback (otherwise it should propagate the exception).
     */
    private static void unexpectedException(final String methodName, final Exception exception) {
        Logging.unexpectedException(LOGGER, CRS.class, methodName, exception);
    }
}<|MERGE_RESOLUTION|>--- conflicted
+++ resolved
@@ -913,15 +913,9 @@
 
     /**
      * Returns the epoch to which the coordinates of stations defining the dynamic CRS are referenced.
-<<<<<<< HEAD
-     * If the CRS is associated to a dynamic reference frame, then the reference
-     * epoch of that datum is returned. Otherwise if the CRS is {@linkplain CompoundCRS compound},
-     * then the first reference epoch found in a component is returned.
-=======
-     * If the CRS is associated to a {@linkplain DynamicReferenceFrame dynamic datum}, then the epoch
+     * If the CRS is associated to a dynamic datum, then the epoch
      * of that datum is returned. Otherwise if the CRS is {@linkplain CompoundCRS compound}, then this
      * method requires that all dynamic components have the same epoch.
->>>>>>> f173cc01
      *
      * @param  crs  the coordinate reference frame from which to get the epoch, or {@code null}.
      * @return epoch to which the coordinates of stations defining the dynamic CRS frame are referenced.
