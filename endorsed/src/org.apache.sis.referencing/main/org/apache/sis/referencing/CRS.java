--- conflicted
+++ resolved
@@ -91,18 +91,10 @@
 import org.apache.sis.util.resources.Errors;
 import org.apache.sis.util.logging.Logging;
 
-<<<<<<< HEAD
 // Specific to the main branch:
+import org.apache.sis.pending.geoapi.referencing.DynamicReferenceFrame;
+import org.apache.sis.coordinate.DefaultCoordinateMetadata;
 import org.apache.sis.referencing.internal.Legacy;
-=======
-// Specific to the geoapi-3.1 and geoapi-4.0 branches:
-import org.opengis.geometry.Geometry;
-import org.opengis.referencing.ObjectDomain;
-import org.opengis.referencing.datum.DynamicReferenceFrame;
-import org.opengis.coordinate.CoordinateMetadata;
-import org.opengis.metadata.extent.BoundingPolygon;
-import org.opengis.metadata.extent.GeographicExtent;
->>>>>>> b86dbe8b
 
 
 /**
@@ -643,8 +635,8 @@
      *
      * @since 1.5
      */
-    public static CoordinateOperation findOperation(final CoordinateMetadata source,
-                                                    final CoordinateMetadata target,
+    public static CoordinateOperation findOperation(final DefaultCoordinateMetadata source,
+                                                    final DefaultCoordinateMetadata target,
                                                     final GeographicBoundingBox areaOfInterest)
             throws FactoryException
     {
@@ -921,7 +913,7 @@
 
     /**
      * Returns the epoch to which the coordinates of stations defining the dynamic CRS are referenced.
-     * If the CRS is associated to a {@linkplain DynamicReferenceFrame dynamic datum}, then reference
+     * If the CRS is associated to a dynamic reference frame, then the reference
      * epoch of that datum is returned. Otherwise if the CRS is {@linkplain CompoundCRS compound},
      * then the first reference epoch found in a component is returned.
      *
@@ -937,7 +929,7 @@
                 return Optional.of(((DynamicReferenceFrame) datum).getFrameReferenceEpoch());
             }
         } else if (crs instanceof CompoundCRS) {
-            for (SingleCRS component : ((CompoundCRS) crs).getSingleComponents()) {
+            for (SingleCRS component : getSingleComponents(crs)) {
                 final Datum datum = component.getDatum();
                 if (datum instanceof DynamicReferenceFrame) {
                     return Optional.of(((DynamicReferenceFrame) datum).getFrameReferenceEpoch());
@@ -1429,7 +1421,13 @@
         if (crs == null) {
             singles = List.of();
         } else if (crs instanceof CompoundCRS) {
-            singles = ((CompoundCRS) crs).getSingleComponents();
+            if (crs instanceof DefaultCompoundCRS) {
+                singles = ((DefaultCompoundCRS) crs).getSingleComponents();
+            } else {
+                final List<CoordinateReferenceSystem> elements = ((CompoundCRS) crs).getComponents();
+                singles = new ArrayList<>(elements.size());
+                ReferencingUtilities.getSingleComponents(elements, singles);
+            }
         } else {
             // Intentional CassCastException here if the crs is not a SingleCRS.
             singles = List.of((SingleCRS) crs);
