--- conflicted
+++ resolved
@@ -27,15 +27,9 @@
 import org.opengis.util.FactoryException;
 import org.apache.sis.referencing.CRS;
 
-<<<<<<< HEAD
-=======
 // Specific to the main and geoapi-3.1 branches:
 import org.opengis.referencing.datum.ImageDatum;
 
-// Specific to the geoapi-3.1 and geoapi-4.0 branches:
-import org.opengis.referencing.datum.ParametricDatum;
-
->>>>>>> 72bf4148
 
 /**
  * Same as {@link EPSGFactoryProxyCRS} but for datum.
