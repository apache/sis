/*
 * Licensed to the Apache Software Foundation (ASF) under one or more
 * contributor license agreements.  See the NOTICE file distributed with
 * this work for additional information regarding copyright ownership.
 * The ASF licenses this file to You under the Apache License, Version 2.0
 * (the "License"); you may not use this file except in compliance with
 * the License.  You may obtain a copy of the License at
 *
 *     http://www.apache.org/licenses/LICENSE-2.0
 *
 * Unless required by applicable law or agreed to in writing, software
 * distributed under the License is distributed on an "AS IS" BASIS,
 * WITHOUT WARRANTIES OR CONDITIONS OF ANY KIND, either express or implied.
 * See the License for the specific language governing permissions and
 * limitations under the License.
 */
package org.apache.sis.referencing.factory;

import java.util.Iterator;
import java.util.Set;
import java.util.HashSet;
import java.util.Objects;
import java.util.function.Function;
import java.util.logging.Level;
import java.util.logging.LogRecord;
import org.opengis.util.FactoryException;
import org.opengis.referencing.IdentifiedObject;
import org.opengis.referencing.AuthorityFactory;
import org.opengis.referencing.NoSuchAuthorityCodeException;
import org.opengis.referencing.datum.Datum;
import org.apache.sis.referencing.IdentifiedObjects;
import org.apache.sis.referencing.datum.DatumOrEnsemble;
import org.apache.sis.referencing.privy.FilteredIterator;
import org.apache.sis.referencing.privy.LazySet;
import org.apache.sis.util.ComparisonMode;
import org.apache.sis.util.Disposable;
import org.apache.sis.util.Utilities;
import org.apache.sis.util.OptionalCandidate;
import org.apache.sis.util.privy.Constants;
import org.apache.sis.util.collection.BackingStoreException;
import org.apache.sis.util.logging.Logging;
import org.apache.sis.system.Semaphores;

// Specific to the geoapi-3.1 and geoapi-4.0 branches:
import org.opengis.referencing.datum.DatumEnsemble;

<<<<<<< HEAD
// Specific to the main and geoapi-3.1 branches:
import org.opengis.referencing.ReferenceIdentifier;
=======
// Specific to the geoapi-4.0 branch:
import org.opengis.metadata.Identifier;
>>>>>>> be1d8a0c


/**
 * Searches in an authority factory for objects approximately equal to a given object.
 * This class can be used for fetching a fully defined {@linkplain IdentifiedObject identified object}
 * from an incomplete one, for example from an object without "{@code ID[…]}" or "{@code AUTHORITY[…]}"
 * element in <i>Well Known Text</i>.
 *
 * <p>The steps for using {@code IdentifiedObjectFinder} are:</p>
 * <ol>
 *   <li>Get a new instance by calling
 *       {@link GeodeticAuthorityFactory#newIdentifiedObjectFinder()}.</li>
 *   <li>Optionally configure that instance by calling its setter methods.</li>
 *   <li>Perform a search by invoking the {@link #find(IdentifiedObject)} or {@link #findSingleton(IdentifiedObject)} method.</li>
 *   <li>The same {@code IdentifiedObjectFinder} instance can be reused for consecutive searches.</li>
 * </ol>
 *
 * <h2>Thread safety</h2>
 * {@code IdentifiedObjectFinder} are <strong>not</strong> guaranteed to be thread-safe even if the underlying factory
 * is thread-safe. If concurrent searches are desired, then a new instance should be created for each thread.
 *
 * @author  Martin Desruisseaux (IRD, Geomatys)
 * @version 1.5
 *
 * @see GeodeticAuthorityFactory#newIdentifiedObjectFinder()
 * @see IdentifiedObjects#newFinder(String)
 *
 * @since 0.7
 */
public class IdentifiedObjectFinder {
    /**
     * The domain of the search (for example, whether to include deprecated objects in the search).
     *
     * @author  Martin Desruisseaux (Geomatys)
     * @version 1.2
     *
     * @see #getSearchDomain()
     *
     * @since 0.7
     */
    public enum Domain {
        /**
         * Fast lookup based only on declared identifiers.
         * If those identification information does not allow to locate an object in the factory,
         * then the {@code find(…)} method will return an empty set instead of performing
         * an exhaustive search in the geodetic dataset.
         *
         * <h4>Example</h4>
         * If {@link #find(IdentifiedObject)} is invoked with an object having the {@code "4326"}
         * {@linkplain IdentifiedObject#getIdentifiers() identifier}, then the {@code find(…)} method will invoke
         * <code>factory.{@linkplain GeodeticAuthorityFactory#createGeographicCRS(String) createGeographicCRS}("4326")</code>
         * and compare the result with the object to search.
         * If the two objects do not match, then some implementations may perform another attempt using the
         * {@linkplain IdentifiedObject#getName() object name}. If using the name does not work neither,
         * then {@code find(…)} method makes no other attempt and returns an empty set.
         */
        DECLARATION,

        /**
         * Lookup based on declared identifiers and on non-deprecated objects known to the factory.
         * First, a fast lookup is performed as described in {@link #DECLARATION}.
         * If the last lookup found some matches, those matches are returned without scanning the rest of the database.
         * It may be an incomplete set compared to what {@link #EXHAUSTIVE_VALID_DATASET} would have returned.
         * If the fast lookup gave no result, only then an exhaustive search is performed by scanning
         * the content of the geodetic dataset.
         *
         * <p>This is the default domain of {@link IdentifiedObjectFinder}.</p>
         *
         * <h4>Example</h4>
         * If {@link #find(IdentifiedObject)} is invoked with an object equivalent to the
         * {@linkplain org.apache.sis.referencing.CommonCRS#WGS84 WGS84} geographic <abbr>CRS</abbr>
         * but without declaring the {@code "4326"} identifier and without the <q>WGS 84</q> name,
         * then the initial lookup described in {@link #DECLARATION} will give no result.
         * As a fallback, the {@code find(…)} method scans the geodetic dataset in search
         * for geographic <abbr>CRS</abbr> equivalent to the specified object.
         * It may be a costly operation.
         */
        VALID_DATASET,

        /**
         * Search unconditionally based on all valid (non-deprecated) objects known to the factory.
         * This is similar to {@link #VALID_DATASET} except that the fast {@link #DECLARATION} lookup is skipped.
         * Instead, a potentially costly scan of the geodetic dataset is unconditionally performed
         * (unless the result is already in the cache).
         *
         * <h4>Use case</h4>
         * The <abbr>EPSG</abbr> geodetic dataset sometimes contains two definitions for almost identical
         * geographic <abbr>CRS</abbr>, one with (<var>latitude</var>, <var>longitude</var>) axis order
         * and one with reverse order (e.g. EPSG::4171 versus EPSG::7084). It is sometimes useful to know
         * all variants of a given <abbr>CRS</abbr> in a search {@linkplain #isIgnoringAxes() ignoring axis order}.
         * The {@link #VALID_DATASET} domain may not give a complete set because the "fast lookup by identifiers"
         * optimization may prevent {@link IdentifiedObjectFinder} to scan the rest of the geodetic dataset.
         * This {@code EXHAUSTIVE_VALID_DATASET} domain forces such scan.
         *
         * @since 1.2
         */
        EXHAUSTIVE_VALID_DATASET,

        /**
         * Lookup based on all objects (both valid and deprecated) known to the factory.
         * This is the same search as {@link #VALID_DATASET} except that deprecated objects
         * are included in the search.
         */
        ALL_DATASET
    }

    /**
     * The factory to use for creating objects. This is the factory specified at construction time.
     */
    protected final AuthorityFactory factory;

    /**
     * The proxy for objects creation. This is updated before every object to search.
     */
    private transient AuthorityFactoryProxy<?> proxy;

    /**
     * The cache or the adapter which is wrapping this finder, or {@code null} if none.
     * An example of wrapper is {@link ConcurrentAuthorityFactory}'s finder.
     *
     * @see #setWrapper(IdentifiedObjectFinder)
     */
    private IdentifiedObjectFinder wrapper;

    /**
     * The domain of the search (for example whether to include deprecated objects in the search).
     *
     * @see #getSearchDomain()
     */
    private Domain domain;

    /**
     * {@code true} if the search should ignore coordinate system axes.
     *
     * @see #isIgnoringAxes()
     */
    private boolean ignoreAxes;

    /**
     * Creates a finder using the specified factory.
     *
     * <h4><abbr>API</abbr> note</h4>
     * This constructor is protected because instances of this class should not be created directly.
     * Use {@link GeodeticAuthorityFactory#newIdentifiedObjectFinder()} instead.
     *
     * @param  factory  the factory to scan for the identified objects.
     *
     * @see GeodeticAuthorityFactory#newIdentifiedObjectFinder()
     */
    protected IdentifiedObjectFinder(final AuthorityFactory factory) {
        this.factory = Objects.requireNonNull(factory);
        this.domain  = Domain.VALID_DATASET;
    }

    /**
     * Declares that the given cache or adapter is the wrapper of this finder.
     * This method should be invoked at wrapper construction time.
     * An example of wrapper is {@link ConcurrentAuthorityFactory}'s finder.
     *
     * <p>This method also copies the configuration of the given finder, thus providing a central place
     * where to add calls to setter methods if such methods are added in a future <abbr>SIS</abbr> version.</p>
     *
     * @param  other  the cache or the adapter wrapping this finder.
     */
    final void setWrapper(final IdentifiedObjectFinder other) {
        wrapper = other;
        setSearchDomain(other.domain);
        setIgnoringAxes(other.ignoreAxes);
    }

    /**
     * Returns the domain of the search (for example, whether to include deprecated objects in the search).
     * If the domain is {@code DECLARATION}, then the {@code find(…)} method will only perform a fast lookup
     * based on the identifiers and the names of the object to search.
     * Otherwise, an exhaustive scan of the geodetic dataset will be performed (may be slow).
     *
     * <p>The default value is {@link Domain#VALID_DATASET}.</p>
     *
     * @return the domain of the search.
     */
    public Domain getSearchDomain() {
        return domain;
    }

    /**
     * Sets the domain of the search (for example, whether to include deprecated objects in the search).
     * If this method is never invoked, the default value is {@link Domain#VALID_DATASET}.
     *
     * @param  domain  the domain of the search.
     */
    public void setSearchDomain(final Domain domain) {
        this.domain = Objects.requireNonNull(domain);
    }

    /**
     * Returns {@code true} if the search should ignore coordinate system axes.
     * The default value is {@code false}.
     *
     * @return {@code true} if the search should ignore coordinate system axes.
     */
    public boolean isIgnoringAxes() {
        return ignoreAxes;
    }

    /**
     * Sets whether the search should ignore coordinate system axes.
     * If this property is set to {@code true}, then the search will compare only the coordinate system type
     * and dimension. The axis names, orientation and units will be ignored. For example, the {@code find(…)}
     * method may return a Coordinate Reference System object with (<var>latitude</var>, <var>longitude</var>)
     * axes even if the given object had (<var>longitude</var>, <var>latitude</var>) axes.
     *
     * @param  ignore  {@code true} if the search should ignore coordinate system axes.
     */
    public void setIgnoringAxes(final boolean ignore) {
        ignoreAxes = ignore;
    }

    /**
     * Returns the comparison mode to use when comparing a candidate against the object to search.
     */
    private ComparisonMode getComparisonMode() {
        return ignoreAxes ? ComparisonMode.ALLOW_VARIANT : ComparisonMode.APPROXIMATE;
    }

    /**
     * Returns {@code true} if a candidate created by a factory should be considered equal to the object to search.
     * The {@code mode} and {@code proxy} arguments may be snapshots of the {@code IdentifiedObjectFinder}'s state
     * taken at the time when the {@link Instances} iterable has been created.
     *
     * <h4>Implementation note</h4>
     * This method invokes the {@code equals(…)} method on the {@code candidate} argument instead of {@code object}
     * specified by the user on the assumption that implementations coming from the factory are more reliable than
     * user-specified objects.
     *
     * @param  candidate  an object created by an authority factory.
     * @param  object     the user-specified object to search.
     * @param  mode       value of {@link #getComparisonMode()} (may be a snapshot).
     * @param  proxy      value of {@link #proxy} (may be a snapshot).
     * @return whether the given candidate can be considered equal to the object to search.
     *
     * @see #createAndFilter(AuthorityFactory, String, IdentifiedObject)
     */
    private static boolean match(final IdentifiedObject candidate, final IdentifiedObject object,
                                 final ComparisonMode mode, final AuthorityFactoryProxy<?> proxy)
    {
        if (Utilities.deepEquals(candidate, object, mode)) {
            return true;
        }
        if (Datum.class.isAssignableFrom(proxy.type)) {
            if (candidate instanceof Datum && object instanceof DatumEnsemble<?>) {
                return DatumOrEnsemble.isLegacyDatum((DatumEnsemble<?>) object, (Datum) candidate, mode);
            }
            if (candidate instanceof DatumEnsemble<?> && object instanceof Datum) {
                return DatumOrEnsemble.isLegacyDatum((DatumEnsemble<?>) candidate, (Datum) object, mode);
            }
        }
        return false;
    }

    /**
     * Returns the cached value for the given object, or {@code null} if none.
     * This is checked by {@link #find(IdentifiedObject)} before actual search.
     * The returned set (if non-null) should be unmodifiable.
     *
     * @param  object  the user-specified object to search.
     * @return the cached result of the find operation, or {@code null} if none.
     */
    Set<IdentifiedObject> getFromCache(final IdentifiedObject object) {
        return (wrapper != null) ? wrapper.getFromCache(object) : null;
    }

    /**
     * Stores the given result in the cache, if any. If this method chooses to cache the given set,
     * then it shall wrap or copy the given set in an unmodifiable set and returns the result.
     *
     * @param  object  the user-specified object which was searched.
     * @param  result  the search result. It will potentially be copied.
     * @return a set with the same content as {@code result}.
     */
    Set<IdentifiedObject> cache(final IdentifiedObject object, Set<IdentifiedObject> result) {
        if (wrapper != null) {
            result = wrapper.cache(object, result);
        }
        return result;
    }

    /**
     * Looks up only one object which is approximately equal to the specified object.
     * This method invokes {@link #find(IdentifiedObject)}, then examine the returned {@code Set} as below:
     *
     * <ul>
     *   <li>If the set is empty, then this method returns {@code null}.</li>
     *   <li>If the set contains exactly one element, then this method returns that element.</li>
     *   <li>If the set contains more than one element, but only one element has the same axis order
     *       than {@code object} and all other elements have different axis order,
     *       then this method returns the single element having the same axis order.</li>
     *   <li>Otherwise this method considers that there is ambiguity and returns {@code null}.</li>
     * </ul>
     *
     * @param  object  the object looked up.
     * @return the identified object, or {@code null} if none or ambiguous.
     * @throws FactoryException if an error occurred while fetching the authority code candidates.
     */
    @OptionalCandidate
    public IdentifiedObject findSingleton(final IdentifiedObject object) throws FactoryException {
        /*
         * Do not invoke Set.size() because it may be a costly operation if the subclass
         * implements a mechanism that create IdentifiedObject instances only on demand.
         */
        IdentifiedObject result = null;
        boolean sameAxisOrder = false;
        boolean ambiguous = false;
        try {
            for (final IdentifiedObject candidate : find(object)) {
                boolean matchAxes = !ignoreAxes || Utilities.deepEquals(candidate, object, ComparisonMode.APPROXIMATE);
                if (result != null) {
                    ambiguous = true;
                    if (sameAxisOrder & matchAxes) {
                        return null;            // Found two matches even when taking in account axis order.
                    }
                }
                result = candidate;
                sameAxisOrder = matchAxes;
            }
        } catch (BackingStoreException e) {
            throw e.unwrapOrRethrow(FactoryException.class);
        }
        return (sameAxisOrder || !ambiguous) ? result : null;
    }

    /**
     * Looks up objects which are approximately equal to the specified object.
     * This method tries to instantiate objects identified by the {@linkplain #getCodeCandidates set of candidate codes}
     * using the {@linkplain #factory authority factory} specified at construction time.
     * {@link FactoryException}s thrown during object creations are logged and otherwise ignored.
     * The successfully created objects which are equal to the specified object in the sense of
     * {@link ComparisonMode#APPROXIMATE} or {@link ComparisonMode#ALLOW_VARIANT ALLOW_VARIANT}
     * (depending on whether {@linkplain #isIgnoringAxes() axes are ignored}) are included in the returned set.
     *
     * <h4>Exception handling</h4>
     * This method may return a lazy set, in which case some checked exceptions may occur at iteration time.
     * These exceptions are wrapped in a {@link BackingStoreException}.
     *
     * @param  object  the object looked up.
     * @return the identified objects, or an empty set if not found.
     * @throws FactoryException if an error occurred while fetching the authority code candidates.
     */
    public Set<IdentifiedObject> find(final IdentifiedObject object) throws FactoryException {
        Set<IdentifiedObject> result = getFromCache(Objects.requireNonNull(object));
        if (result == null) try {
            final AuthorityFactoryProxy<?> previousProxy = proxy;
            proxy = AuthorityFactoryProxy.getInstance(object.getClass());
            try {
                result = createFromCodes(object);
            } finally {
                proxy = previousProxy;
            }
            result = cache(object, result);     // Costly operations (even if the result is empty) are worth to cache.
        } catch (BackingStoreException e) {
            throw e.unwrapOrRethrow(FactoryException.class);
        }
        return result;
    }

    /**
     * Creates objects approximately equal to the specified object by iterating over authority code candidates.
     * This method is invoked by {@link #find(IdentifiedObject)} after it has been verified that the result is not in the cache.
     * The default implementation iterates over the {@linkplain #getCodeCandidates(IdentifiedObject) authority code candidates},
     * creates the objects and returns the ones which are approximately equal to the specified object.
     *
     * <h4>Exception handling</h4>
     * This method may return a lazy set, in which case some checked exceptions may occur at iteration time.
     * These exceptions are wrapped in a {@link BackingStoreException}.
     *
     * @param  object  the object looked up.
     * @return the identified objects, or an empty set if not found.
     * @throws FactoryException if an error occurred while fetching the authority code candidates.
     * @throws BackingStoreException allowed for convenience, will be unwrapped by the caller.
     */
    Set<IdentifiedObject> createFromCodes(final IdentifiedObject object) throws FactoryException {
        return new Instances(this, object);
    }

    /**
     * The set of geodetic instances created from the code candidates.
     * This is a lazy set, where each instance is created only when first requested.
     * Checked exceptions are wrapped in {@link BackingStoreException}.
     *
     * <h2>Implementation note</h2>
     * This class should not keep a reference to the enclosing class (it is static for that reason),
     * because some subclasses of {@link IdentifiedObjectFinder} are short-lived data access objects
     * holding resources such as database connections.
     */
    private static final class Instances extends LazySet<IdentifiedObject> implements Function<String, IdentifiedObject> {
        /** Copy of {@link IdentifiedObjectFinder#factory}. */
        private final AuthorityFactory factory;

        /** Snapshot of {@link IdentifiedObjectFinder#proxy}. */
        private final AuthorityFactoryProxy<?> proxy;

        /** The authority codes form which to create object candidates. */
        private final Iterable<String> codes;

        /** The comparison mode for deciding if a candidate is a match. */
        private final ComparisonMode mode;

        /** Previously created objects for removing duplicates. */
        private final Set<IdentifiedObject> existing;

        /** The user-specified object to search. */
        private final IdentifiedObject object;

        /** Whether at least one match has been found. */
        private boolean hasMatches;

        /**
         * Creates a new collection for the given object to search.
         *
         * @param  factory  value of {@link IdentifiedObjectFinder#factory}.
         * @param  object   the user-specified object to search.
         * @throws FactoryException if an error occurred while fetching the authority code candidates.
         */
        Instances(final IdentifiedObjectFinder source, final IdentifiedObject object) throws FactoryException {
            factory  = source.factory;
            proxy    = source.proxy;
            codes    = source.getCodeCandidates(object);
            mode     = source.getComparisonMode();
            existing = new HashSet<>();
            this.object = object;
        }

        /**
         * Creates the iterator which will create objects from authority codes.
         * This method will be invoked only when first needed and at most once, unless {@link #reload()} is invoked.
         *
         * @return iterator over objects created from authority codes.
         */
        @Override
        protected Iterator<IdentifiedObject> createSourceIterator() {
            return new FilteredIterator<>(codes.iterator(), this);
        }

        /**
         * Creates an object from the given code, and verifies if it is considered equals to the object to search.
         * This method is invoked by {@link FilteredIterator}. Checked exceptions are logged. If the object cannot
         * be created or is not approximately equal to the object to search, then this method returns {@code true},
         * which is understood by {@link FilteredIterator} as an instruction to look for the next element.
         *
         * @param  code  one of the authority codes returned by {@link #getCodeCandidates(IdentifiedObject)}.
         * @return object created from the given code if it is approximately equal to the object to search.
         */
        @Override
        public IdentifiedObject apply(final String code) {
            final boolean finer = Semaphores.queryAndSet(Semaphores.FINER_OBJECT_CREATION_LOGS);
            try {
                IdentifiedObject candidate = (IdentifiedObject) proxy.createFromAPI(factory, code);
                if (match(candidate, object, mode, proxy) && existing.add(candidate)) {
                    if (!hasMatches) {
                        hasMatches = true;
                        if (codes instanceof Disposable) {
                            ((Disposable) codes).dispose();   // For stopping iteration after the easy matches.
                        }
                    }
                    return candidate;
                }
            } catch (FactoryException e) {
                exceptionOccurred(e);
            } finally {
                Semaphores.clearIfFalse(Semaphores.FINER_OBJECT_CREATION_LOGS, finer);
            }
            return null;
        }
    }

    /**
     * Creates an object from the given code, and verifies if it is considered equals to the object to search.
     * This is a helper method for subclasses. This method does the same work as {@link Instances}, but allows
     * the subclass to specify an alternative authority factory.
     *
     * @param  factory  the authority factory to use. This is not necessarily {@link #factory}.
     * @param  code     the authority code for which to create an object candidate.
     * @param  object   the user-specified object to search.
     * @return instance for the given code, or {@code null} if not approximately equal to the object to search.
     * @throws NoSuchAuthorityCodeException if no object is found for the given code. It may happen if {@code code}
     *         was a name or alias instead of an identifier and the factory supports only search by identifier.
     * @throws FactoryException if an error occurred while creating the object.
     */
    final IdentifiedObject createAndFilter(final AuthorityFactory factory, final String code, final IdentifiedObject object)
            throws FactoryException
    {
        final boolean finer = Semaphores.queryAndSet(Semaphores.FINER_OBJECT_CREATION_LOGS);
        try {
            final var candidate = (IdentifiedObject) proxy.createFromAPI(factory, code);
            return match(candidate, object, getComparisonMode(), proxy) ? candidate : null;
        } finally {
            Semaphores.clearIfFalse(Semaphores.FINER_OBJECT_CREATION_LOGS, finer);
        }
    }

    /**
     * Returns a set of authority codes that <em>may</em> identify the same object as the specified one.
     * The codes may be determined from object identifiers, names, aliases or extensive search in the geodetic dataset.
     * The effort in populating the returned set is specified by the {@linkplain #getSearchDomain() search domain}.
     * The returned set should contain at least the codes of every objects in the search domain
     * that are {@linkplain ComparisonMode#APPROXIMATE approximately equal} to the specified object.
     * However, the set may conservatively contain the codes for more objects if an exact search is too expensive.
     *
     * <p>This method is invoked by the default {@link #find(IdentifiedObject)} method implementation.
     * The caller iterates through the returned codes, instantiates the objects and compares them with
     * the specified object in order to determine which codes are really matching.
     * The iteration order should be the preference order.</p>
     *
     * <h4>Exceptions during iteration</h4>
     * An unchecked {@link BackingStoreException} may be thrown during the iteration if the implementation
     * fetches the codes lazily (when first needed) from the authority factory, and that action failed.
     * The exception cause is often the checked {@link FactoryException}.
     *
     * <h4>Default implementation</h4>
     * The default implementation returns codes defined from {@code object.getIdentifiers()},
     * or {@code factory.getAuthorityCodes(type)} where {@code type} is derived from {@code object} class,
     * or a combination of both collection, depending on the {@linkplain #getSearchDomain() search domain}.
     * Subclasses should override this method in order to return a smaller set, if they can.
     *
     * @param  object  the object looked up.
     * @return a set of code candidates.
     * @throws FactoryException if an error occurred while fetching the set of code candidates.
     *
     * @see IdentifiedObject#getIdentifiers()
     * @see AuthorityFactory#getAuthorityCodes(Class)
     */
    protected Iterable<String> getCodeCandidates(final IdentifiedObject object) throws FactoryException {
        /*
         * Undocumented contract: if the Iterable implements `Dispose`, its method will be invoked
         * after the first match has been found. This is interpreted as a hint that the iteration
         * can stop earlier than it would normally do.
         */
        final Class<? extends IdentifiedObject> type = proxy.type.asSubclass(IdentifiedObject.class);
        if (domain == Domain.EXHAUSTIVE_VALID_DATASET) {
            return factory.getAuthorityCodes(type);
        }
        final boolean easy = (domain == Domain.DECLARATION);
        final Set<ReferenceIdentifier> identifiers = object.getIdentifiers();
        if (identifiers.isEmpty()) {
            return easy ? Set.of() : factory.getAuthorityCodes(type);
        }
        return new Codes(factory, identifiers, easy ? null : type);
    }

    /**
     * Union of identifier codes followed by code candidates fetched from the geodetic dataset.
     * The codes returned by this iterable are, in this order:
     *
     * <ol>
     *   <li>{@link IdentifiedObject#getIdentifiers()} (filtered with {@link #apply(ReferenceIdentifier)})</li>
     *   <li>{@link AuthorityFactory#getAuthorityCodes(Class)} (skipped if the class is null)</li>
     * </ol>
     *
     * <h2>Implementation note</h2>
     * This class should not keep a reference to the enclosing class (it is static for that reason),
     * because some subclasses of {@link IdentifiedObjectFinder} are short-lived data access objects
     * holding resources such as database connections.
     */
    private static final class Codes implements Iterable<String>, Function<ReferenceIdentifier, String>, Disposable {
        /** Copy of {@link IdentifiedObjectFinder#factory}. */
        private final AuthorityFactory factory;

        /** The identifiers of the object to search. */
        private final Set<ReferenceIdentifier> identifiers;

        /** Type of objects to request for code candidates, or {@code null} for not requesting code candidates. */
        private Class<? extends IdentifiedObject> type;

        /** Code candidates, created when first needed. This collection may be costly to create and/or to use. */
        private Iterable<String> codes;

        /**
         * Creates a new union of identifier codes and candidate codes.
         *
         * @param factory      value of {@link IdentifiedObjectFinder#factory}.
         * @param identifiers  identifiers of the object to search.
         * @param type         type of objects to request for code candidates, or {@code null}.
         */
        Codes(final AuthorityFactory factory, final Set<ReferenceIdentifier> identifiers, final Class<? extends IdentifiedObject> type) {
            this.factory     = factory;
            this.identifiers = identifiers;
            this.type        = type;
        }

        /**
         * Invoked when the caller requested to stop the iteration after the current group of elements.
         * A group of elements is either the codes specified by the identifiers, or the codes found in
         * the database. We will avoid to stop in the middle of a group.
         *
         * <p>This is an undocumented feature of {@link #createFromCodes(IdentifiedObject)}
         * for stopping an iteration early when at least one match has been found.</p>
         */
        @Override
        public void dispose() {
            type = null;
        }

        /**
         * Converts the given identifier to a code returned by {@link #getIdentifiers()}.
         * We accept only codes with a namespace (e.g. "AUTHORITY:CODE") for avoiding ambiguity.
         * We do not try to check by ourselves if the identifier is in the namespace of the factory,
         * because calling {@code factory.getAuthorityCodes()} or {@code factory.getCodeSpaces()}
         * may be costly for some implementations.
         */
        @Override
        public String apply(final ReferenceIdentifier id) {
            final String code = IdentifiedObjects.toString(id);
            return (code.indexOf(Constants.DEFAULT_SEPARATOR) >= 0) ? code : null;
        }

        /**
         * Returns an iterator over codes of the identifiers of the object to search.
         * The iteration does not include the {@code Identifier} of the name because, at least
         * in Apache <abbr>SIS</abbr> implementations, the factories that accept object names
         * already override {@link #getCodeCandidates(IdentifiedObject)} for including names.
         */
        final Iterator<String> getIdentifiers() {
            return new FilteredIterator<>(identifiers.iterator(), this);
        }

        /**
         * Returns an iterator over the code candidates. This method should be invoked only in last resort.
         *
         * @throws BackingStoreException if an error occurred while fetching the collection of authority codes.
         */
        final Iterator<String> getAuthorityCodes() {
            if (codes == null) {
                if (type == null) {
                    codes = Set.of();
                } else try {
                    codes = factory.getAuthorityCodes(type);
                } catch (FactoryException e) {
                    throw new BackingStoreException(e);
                }
            }
            return codes.iterator();
        }

        /**
         * Returns an iterator over the identifiers followed by the code candidates.
         */
        @Override
        public Iterator<String> iterator() {
            return new Iterator<String>() {
                /** The iterator of the code to return. */
                private Iterator<String> codes = getIdentifiers();

                /** Whether {@link #codes} is for code candidates. */
                private boolean isCodeCandidates;

                /** Returns whether there is more codes to return. */
                @Override public boolean hasNext() {
                    if (!isCodeCandidates) {
                        if (codes.hasNext()) return true;
                        codes = getAuthorityCodes();
                        isCodeCandidates = true;
                    }
                    return codes.hasNext();
                }

                /** Returns the next code. */
                @Override public String next() {
                    if (!(isCodeCandidates || codes.hasNext())) {
                        codes = getAuthorityCodes();
                    }
                    return codes.next();
                }
            };
        }
    }

    /**
     * Invoked when an exception occurred during the creation of a candidate from a code.
     */
    static void exceptionOccurred(final FactoryException exception) {
        if (GeodeticAuthorityFactory.LOGGER.isLoggable(Level.FINER)) {
            /*
             * use `getMessage()` instead of `getLocalizedMessage()` for
             * giving preference to the locale of system administrator.
             */
            Logging.completeAndLog(GeodeticAuthorityFactory.LOGGER, IdentifiedObjectFinder.class,
                                   "find", new LogRecord(Level.FINER, exception.getMessage()));
        }
    }

    /**
     * An object finder which delegates some or all work to another object finder.
     * The default implementation of all {@code Wrapper} methods delegates the work to the object finder
     * specified at construction time or in the last call to {@link #delegate(IdentifiedObjectFinder)}.
     * Subclasses can override methods for modifying some find operations.
     *
     * @author  Martin Desruisseaux (Geomatys)
     * @version 1.5
     * @since   1.5
     */
    public static abstract class Wrapper extends IdentifiedObjectFinder {
        /**
         * The finder doing the actual work, or {@code this} for using the
         * default method implementation provided by the parent class.
         */
        private IdentifiedObjectFinder delegate;

        /**
         * Creates a new object finder which will delegate the actual work to the given finder.
         *
         * @param  finder  the object finder to which to delegate the work.
         */
        protected Wrapper(final IdentifiedObjectFinder finder) {
            super(finder.factory);
            delegate = finder;
        }

        /**
         * Sets a new finder to which to delegate the actual search operations.
         * If the specified finder is {@code this}, then this class will delegate to the default
         * method implementations provided by the {@code IdentifiedObjectFinder} parent class.
         * Otherwise, the specified finder should be a new instance not in use by other code.
         *
         * @param  finder  the object finder to which to delegate the work. Can be {@code this}.
         * @throws FactoryException if the delegate cannot be set.
         */
        protected void delegate(final IdentifiedObjectFinder finder) throws FactoryException {
            if (delegate != null) {
                delegate.wrapper = null;
            }
            delegate = Objects.requireNonNull(finder);
        }

        /**
         * Returns the object finder to which to delegate the actual search operations.
         * If this method returns {@code this}, then the search operations will be delegated
         * to the default methods provided by the {@code IdentifiedObjectFinder} parent class.
         *
         * @return the object finder to which to delegate the work. May be {@code this}.
         * @throws FactoryException if the delegate cannot be created.
         */
        protected IdentifiedObjectFinder delegate() throws FactoryException {
            if (delegate != this) {
                delegate.setWrapper(this);  // Done on each call because it also copies the configuration.
            }
            return delegate;
        }

        /**
         * Looks up objects which are approximately equal to the specified object.
         * The default method implementation delegates the work to the finder specified by {@link #delegate()}.
         */
        @Override
        public Set<IdentifiedObject> find(final IdentifiedObject object) throws FactoryException {
            @SuppressWarnings("LocalVariableHidesMemberVariable")
            final IdentifiedObjectFinder delegate = delegate();
            return (delegate != this) ? delegate.find(object) : super.find(object);
        }

        /**
         * Looks up only one object which is approximately equal to the specified object.
         * The default method implementation delegates the work to the finder specified by {@link #delegate()}.
         */
        @Override
        public IdentifiedObject findSingleton(final IdentifiedObject object) throws FactoryException {
            @SuppressWarnings("LocalVariableHidesMemberVariable")
            final IdentifiedObjectFinder delegate = delegate();
            return (delegate != this) ? delegate.findSingleton(object) : super.findSingleton(object);
        }

        /**
         * Creates an object equals (optionally ignoring metadata), to the specified object.
         * The default method implementation delegates the work to the finder specified by {@link #delegate()}.
         */
        @Override
        Set<IdentifiedObject> createFromCodes(final IdentifiedObject object) throws FactoryException {
            @SuppressWarnings("LocalVariableHidesMemberVariable")
            final IdentifiedObjectFinder delegate = delegate();
            return (delegate != this) ? delegate.createFromCodes(object) : super.createFromCodes(object);
        }

        /**
         * Returns a set of authority codes that <em>may</em> identify the same object as the specified one.
         * The default method implementation delegates the work to the finder specified by {@link #delegate()}.
         */
        @Override
        protected Iterable<String> getCodeCandidates(final IdentifiedObject object) throws FactoryException {
            @SuppressWarnings("LocalVariableHidesMemberVariable")
            final IdentifiedObjectFinder delegate = delegate();
            return (delegate != this) ? delegate.getCodeCandidates(object) : super.getCodeCandidates(object);
        }
    }
}<|MERGE_RESOLUTION|>--- conflicted
+++ resolved
@@ -41,16 +41,11 @@
 import org.apache.sis.util.logging.Logging;
 import org.apache.sis.system.Semaphores;
 
+// Specific to the main and geoapi-3.1 branches:
+import org.opengis.referencing.ReferenceIdentifier;
+
 // Specific to the geoapi-3.1 and geoapi-4.0 branches:
 import org.opengis.referencing.datum.DatumEnsemble;
-
-<<<<<<< HEAD
-// Specific to the main and geoapi-3.1 branches:
-import org.opengis.referencing.ReferenceIdentifier;
-=======
-// Specific to the geoapi-4.0 branch:
-import org.opengis.metadata.Identifier;
->>>>>>> be1d8a0c
 
 
 /**
