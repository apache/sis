/*
 * Licensed to the Apache Software Foundation (ASF) under one or more
 * contributor license agreements.  See the NOTICE file distributed with
 * this work for additional information regarding copyright ownership.
 * The ASF licenses this file to You under the Apache License, Version 2.0
 * (the "License"); you may not use this file except in compliance with
 * the License.  You may obtain a copy of the License at
 *
 *     http://www.apache.org/licenses/LICENSE-2.0
 *
 * Unless required by applicable law or agreed to in writing, software
 * distributed under the License is distributed on an "AS IS" BASIS,
 * WITHOUT WARRANTIES OR CONDITIONS OF ANY KIND, either express or implied.
 * See the License for the specific language governing permissions and
 * limitations under the License.
 */
package org.apache.sis.referencing.internal;

import java.util.Objects;
import java.util.NoSuchElementException;
import org.opengis.util.FactoryException;
import org.opengis.geometry.DirectPosition;
import org.opengis.referencing.crs.CoordinateReferenceSystem;
import org.opengis.referencing.operation.CoordinateOperation;
import org.opengis.referencing.operation.MathTransform;
import org.opengis.referencing.operation.Matrix;
import org.opengis.referencing.operation.TransformException;
import org.apache.sis.referencing.MultiRegisterOperations;
import org.apache.sis.referencing.operation.transform.MathTransforms;
import org.apache.sis.geometry.GeneralDirectPosition;
import org.apache.sis.util.Utilities;

<<<<<<< HEAD
// Specific to the main branch:
import org.opengis.geometry.MismatchedDimensionException;
=======
// Specific to the geoapi-3.1 and geoapi-4.0 branches:
import org.opengis.coordinate.MismatchedDimensionException;
import org.opengis.referencing.RegisterOperations;
>>>>>>> d68a8986


/**
 * A direct position capable to transform another position from its arbitrary CRS to the CRS of this position.
 * This class caches the last transform used in order to improve performance when
 * {@linkplain CoordinateOperation#getSourceCRS() source} and
 * {@linkplain CoordinateOperation#getTargetCRS() target} CRS do not change often.
 * Using this class is faster than invoking <code>{@linkplain RegisterOperations#findCoordinateOperations
 * RegisterOperations.findCoordinateOperations}(lastCRS, targetCRS)</code> for every points.
 *
 * <ul class="verbose">
 *   <li><b>Note 1:</b>
 *   This class is advantageous on a performance point of view only if the same instance of
 *   {@code PositionTransformer} is used for transforming many points between arbitrary CRS
 *   and this {@linkplain #getCoordinateReferenceSystem() position CRS}.</li>
 *
 *   <li><b>Note 2:</b>
 *   This convenience class is useful when the source and target CRS are <em>not likely</em> to change often.
 *   If you are sure that the source and target CRS will not change at all for a given set of positions,
 *   then using {@link CoordinateOperation} directly gives better performances. This is because this class
 *   checks if the CRS changed before every transformations, which may be costly.</li>
 * </ul>
 *
 * This class should not appear in a public API. It is used as a helper private field in more complex classes.
 * For example, suppose that {@code MyClass} needs to perform its internal working in some particular CRS,
 * but we want robust API accepting whatever CRS the client uses. {@code MyClass} can be written as below:
 *
 * {@snippet lang="java" :
 *     public class MyClass {
 *         private static final CoordinateReferenceSystem PUBLIC_CRS = ...
 *         private static final CoordinateReferenceSystem INTERNAL_CRS = ...
 *
 *         private final PositionTransformer myPosition =
 *                 new PositionTransformer(PUBLIC_CRS, INTERNAL_CRS, null);
 *
 *         public void setPosition(DirectPosition position) throws TransformException {
 *             // The position CRS is usually PUBLIC_CRS, but code below will work even if it is not.
 *             myPosition.transform(position);
 *         }
 *
 *         public DirectPosition getPosition() throws TransformException {
 *             return myPosition.inverseTransform(PUBLIC_CRS);
 *         }
 *     }
 *     }
 *
 * This class is not thread-safe.
 *
 * @author  Martin Desruisseaux (IRD, Geomatys)
 */
@SuppressWarnings({"serial", "CloneableImplementsClone"})         // Not intended to be serialized and nothing to clone.
public final class PositionTransformer extends GeneralDirectPosition {
    /**
     * The factory to use for creating new coordinate operation.
     */
    private final RegisterOperations factory;

    /**
     * The default CRS to assume when {@link #transform(DirectPosition)} has been invoked without associated CRS.
     * This is often the same as the {@linkplain #getCoordinateReferenceSystem() target CRS}, but not necessarily.
     */
    public final CoordinateReferenceSystem defaultCRS;

    /**
     * The last CRS of a position given to {@link #transform(DirectPosition)}, or {@code null}.
     * This is used as the source CRS of the coordinate operation. The {@code targetCRS} will
     * be the {@linkplain #getCoordinateReferenceSystem() CRS associated with this position}.
     *
     * @see #setSourceCRS(CoordinateReferenceSystem)
     */
    private transient CoordinateReferenceSystem lastCRS;

    /**
     * The forward and inverse transforms. Will be created only when first needed.
     * Those fields are left to {@code null} value if the transform is identity.
     *
     * @see #setSourceCRS(CoordinateReferenceSystem)
     * @see #inverse()
     */
    private transient MathTransform forward, inverse;

    /**
     * Creates a new position which will contain the result of coordinate transformations to the given CRS.
     * The {@linkplain #getCoordinateReferenceSystem() CRS associated with this position} will be initially
     * set to {@code targetCRS}.
     *
     * @param  defaultCRS  the CRS to take as the source when <code>{@link #transform transform}(position)</code>
     *         is invoked with a position without associated CRS. If {@code null}, default to {@code targetCRS}.
     * @param  targetCRS  the {@linkplain #getCoordinateReferenceSystem() CRS associated with this position}. Will be the target
     *         of {@linkplain #transform coordinate transformations} until the next call to {@link #setCoordinateReferenceSystem
     *         setCoordinateReferenceSystem(…)} or {@link #setLocation(DirectPosition) setLocation}. Cannot be null.
     * @param  factory  the factory to use for creating coordinate operations, or {@code null} for the default.
     */
    public PositionTransformer(final CoordinateReferenceSystem defaultCRS, final CoordinateReferenceSystem targetCRS,
            final RegisterOperations factory)
    {
        super(targetCRS);
        this.defaultCRS = (defaultCRS != null) ? defaultCRS : targetCRS;
        this.factory    = (factory != null) ? factory : MultiRegisterOperations.provider();
    }

    /**
     * Sets the coordinate reference system in which the coordinate is given.
     * The given CRS will be used as:
     *
     * <ul>
     *   <li>the {@linkplain CoordinateOperation#getTargetCRS() target CRS} for every call to {@link #transform(DirectPosition)},</li>
     *   <li>the {@linkplain CoordinateOperation#getSourceCRS() source CRS} for every call to {@link #inverseTransform()}.</li>
     * </ul>
     *
     * @param  targetCRS  the new CRS for this direct position.
     * @throws MismatchedDimensionException if the specified CRS does not have the expected number of dimensions.
     */
    @Override
    public void setCoordinateReferenceSystem(final CoordinateReferenceSystem targetCRS) throws MismatchedDimensionException {
        super.setCoordinateReferenceSystem(Objects.requireNonNull(targetCRS));
        forward = null;
        inverse = null;
    }

    /**
     * Sets the {@link #lastCRS} field and creates the associated {@link #forward} transform.
     * This method does not create yet the {@link #inverse} transform, since it may not be needed.
     */
    private void setSourceCRS(final CoordinateReferenceSystem crs) throws TransformException {
        final CoordinateReferenceSystem targetCRS = getCoordinateReferenceSystem();
        final CoordinateOperation operation;
        try {
            operation = factory.findCoordinateOperations(crs, targetCRS).iterator().next();
        } catch (FactoryException | NoSuchElementException exception) {
            throw new TransformException(exception.getLocalizedMessage(), exception);
        }
        /*
         * Note: `lastCRS` should be set last, when we are sure that all other fields
         * are set to their correct values. This is in order to keep this instance in
         * a consistent state in case an exception is thrown.
         */
        forward = operation.getMathTransform();
        inverse = null;
        lastCRS = crs;
        if (forward.isIdentity()) {
            forward = null;
        }
    }

    /**
     * Transforms the given position from the CRS of this position to the default CRS.
     * The result is stored in the given array.
     *
     * @param  point  the coordinates of the point to transform in-place.
     * @throws TransformException if a coordinate transformation was required and failed.
     */
    public void transform(final double[] point) throws TransformException {
        if (point != null) {
            if (lastCRS != defaultCRS) {
                setSourceCRS(defaultCRS);
            }
            if (forward != null) {
                forward.transform(point, 0, point, 0, 1);
            }
        }
    }

    /**
     * Transforms a given position from its CRS to the CRS of this {@code PositionTransformer}.
     * If the CRS associated to the given position is {@code null}, then that CRS is assumed to
     * be the default CRS specified at construction time. Otherwise if that CRS is not equal to
     * the {@linkplain #getCoordinateReferenceSystem() CRS associated with this position}, then
     * a coordinates transformations are applied. The result may be stored in this instance.
     *
     * @param  position  a position using an arbitrary CRS, or {@code null}. This object will not be modified.
     * @return the transformed position, either {@code this} or the given position (which may be {@code null}).
     * @throws TransformException if a coordinate transformation was required and failed.
     */
    public DirectPosition transform(final DirectPosition position) throws TransformException {
        if (position != null) {
            CoordinateReferenceSystem userCRS = position.getCoordinateReferenceSystem();
            if (userCRS == null) {
                userCRS = defaultCRS;
            }
            /*
             * A projection may be required. Check if it is the same one as the one used last time this method
             * has been invoked. If the specified position uses a new CRS, then get the transformation and save
             * it in case the next call to this method would use again the same transformation.
             */
            if (!Utilities.equalsIgnoreMetadata(lastCRS, userCRS)) {
                setSourceCRS(userCRS);
            }
            if (forward != null) {
                return forward.transform(position, this);
            }
        }
        return position;
    }

    /**
     * Returns the inverse transform, computed when first needed.
     */
    private MathTransform inverse() throws TransformException {
        if (inverse == null) {
            if (!Utilities.equalsIgnoreMetadata(lastCRS, defaultCRS)) {
                setSourceCRS(defaultCRS);
            }
            inverse = (forward != null) ? forward.inverse() : MathTransforms.identity(getDimension());
        }
        return inverse;
    }

    /**
     * Returns a new point with the same coordinates as this one, but transformed to the default CRS.
     * This method never returns {@code this}, so the returned point does not need to be cloned.
     *
     * @return the same position as {@code this}, but transformed to the default CRS.
     * @throws TransformException if a coordinate transformation was required and failed.
     */
    public DirectPosition inverseTransform() throws TransformException {
        return inverse().transform(this, new GeneralDirectPosition(defaultCRS));
    }

    /**
     * Transforms this point to the default CRS and stores the result in the given array, and returns the derivative.
     * The {@code target} array length should be {@code ReferencingUtilities.getDimension(defaultCRS)}.
     *
     * @param  target  where to store the transformed coordinates.
     * @return the derivative (Jacobian matrix) at the location of this point.
     * @throws TransformException if a coordinate transformation was required and failed.
     */
    public Matrix inverseTransform(final double[] target) throws TransformException {
        return MathTransforms.derivativeAndTransform(inverse(), coordinates, 0, target, 0);
    }
}<|MERGE_RESOLUTION|>--- conflicted
+++ resolved
@@ -30,14 +30,9 @@
 import org.apache.sis.geometry.GeneralDirectPosition;
 import org.apache.sis.util.Utilities;
 
-<<<<<<< HEAD
 // Specific to the main branch:
 import org.opengis.geometry.MismatchedDimensionException;
-=======
-// Specific to the geoapi-3.1 and geoapi-4.0 branches:
-import org.opengis.coordinate.MismatchedDimensionException;
-import org.opengis.referencing.RegisterOperations;
->>>>>>> d68a8986
+import org.apache.sis.referencing.MultiRegisterOperations;
 
 
 /**
@@ -45,7 +40,7 @@
  * This class caches the last transform used in order to improve performance when
  * {@linkplain CoordinateOperation#getSourceCRS() source} and
  * {@linkplain CoordinateOperation#getTargetCRS() target} CRS do not change often.
- * Using this class is faster than invoking <code>{@linkplain RegisterOperations#findCoordinateOperations
+ * Using this class is faster than invoking <code>{@linkplain MultiRegisterOperations#findCoordinateOperations
  * RegisterOperations.findCoordinateOperations}(lastCRS, targetCRS)</code> for every points.
  *
  * <ul class="verbose">
@@ -93,7 +88,7 @@
     /**
      * The factory to use for creating new coordinate operation.
      */
-    private final RegisterOperations factory;
+    private final MultiRegisterOperations factory;
 
     /**
      * The default CRS to assume when {@link #transform(DirectPosition)} has been invoked without associated CRS.
@@ -132,7 +127,7 @@
      * @param  factory  the factory to use for creating coordinate operations, or {@code null} for the default.
      */
     public PositionTransformer(final CoordinateReferenceSystem defaultCRS, final CoordinateReferenceSystem targetCRS,
-            final RegisterOperations factory)
+            final MultiRegisterOperations factory)
     {
         super(targetCRS);
         this.defaultCRS = (defaultCRS != null) ? defaultCRS : targetCRS;
