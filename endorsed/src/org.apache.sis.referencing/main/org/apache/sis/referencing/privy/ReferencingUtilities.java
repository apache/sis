/*
 * Licensed to the Apache Software Foundation (ASF) under one or more
 * contributor license agreements.  See the NOTICE file distributed with
 * this work for additional information regarding copyright ownership.
 * The ASF licenses this file to You under the Apache License, Version 2.0
 * (the "License"); you may not use this file except in compliance with
 * the License.  You may obtain a copy of the License at
 *
 *     http://www.apache.org/licenses/LICENSE-2.0
 *
 * Unless required by applicable law or agreed to in writing, software
 * distributed under the License is distributed on an "AS IS" BASIS,
 * WITHOUT WARRANTIES OR CONDITIONS OF ANY KIND, either express or implied.
 * See the License for the specific language governing permissions and
 * limitations under the License.
 */
package org.apache.sis.referencing.privy;

import java.util.Map;
import java.util.HashMap;
import java.util.function.Function;
import javax.measure.Unit;
import javax.measure.quantity.Angle;
import org.opengis.annotation.UML;
import org.opengis.annotation.Specification;
import org.opengis.metadata.Identifier;
import org.opengis.metadata.citation.Citation;
import org.opengis.parameter.ParameterDescriptorGroup;
import org.opengis.parameter.GeneralParameterDescriptor;
import org.opengis.referencing.IdentifiedObject;
import org.opengis.referencing.cs.*;
import org.opengis.referencing.crs.*;
import org.opengis.referencing.datum.Datum;
import org.opengis.referencing.datum.Ellipsoid;
import org.opengis.referencing.datum.PrimeMeridian;
import org.opengis.referencing.datum.GeodeticDatum;
import org.opengis.referencing.datum.VerticalDatum;
import org.opengis.referencing.operation.MathTransformFactory;
import org.apache.sis.util.Static;
import org.apache.sis.util.Classes;
import org.apache.sis.util.Utilities;
import org.apache.sis.util.CharSequences;
import org.apache.sis.util.resources.Errors;
import org.apache.sis.util.resources.Vocabulary;
import org.apache.sis.referencing.CommonCRS;
import org.apache.sis.referencing.NamedIdentifier;
import org.apache.sis.referencing.IdentifiedObjects;
import org.apache.sis.referencing.AbstractIdentifiedObject;
import org.apache.sis.referencing.datum.DefaultPrimeMeridian;
import org.apache.sis.referencing.crs.DefaultGeographicCRS;
import org.apache.sis.referencing.cs.AxesConvention;
import org.apache.sis.referencing.cs.DefaultEllipsoidalCS;
import org.apache.sis.referencing.internal.VerticalDatumTypes;
import org.apache.sis.referencing.operation.transform.DefaultMathTransformFactory;

<<<<<<< HEAD
// Specific to the main branch:
import java.util.Collection;
import java.util.NoSuchElementException;
import org.opengis.referencing.ReferenceIdentifier;
import org.apache.sis.pending.geoapi.referencing.MissingMethods;
import org.apache.sis.metadata.privy.Identifiers;
import org.apache.sis.xml.NilObject;
=======
// Specific to the geoapi-3.1 and geoapi-4.0 branches:
import org.opengis.referencing.datum.DatumEnsemble;
>>>>>>> d3af9977


/**
 * A set of static methods working on GeoAPI referencing objects.
 * Some of those methods may be useful, but not really rigorous.
 * This is why they do not appear in the public packages.
 *
 * <p><strong>Do not rely on this API!</strong> It may change in incompatible way in any future release.</p>
 *
 * @author  Martin Desruisseaux (IRD, Geomatys)
 */
public final class ReferencingUtilities extends Static {
    /**
     * Do not allow instantiation of this class.
     */
    private ReferencingUtilities() {
    }

    /**
     * Returns the longitude value relative to the Greenwich Meridian, expressed in the specified units.
     * This method provides the same functionality as {@link DefaultPrimeMeridian#getGreenwichLongitude(Unit)},
     * but on arbitrary implementation.
     *
     * @param  primeMeridian  the prime meridian from which to get the Greenwich longitude, or {@code null}.
     * @param  unit           the unit for the prime meridian to return.
     * @return the prime meridian in the given units, or {@code 0} if the given prime meridian was null.
     *
     * @see DefaultPrimeMeridian#getGreenwichLongitude(Unit)
     * @see org.apache.sis.referencing.CRS#getGreenwichLongitude(GeodeticCRS)
     */
    public static double getGreenwichLongitude(final PrimeMeridian primeMeridian, final Unit<Angle> unit) {
        if (primeMeridian == null) {
            return 0;
        } else if (primeMeridian instanceof DefaultPrimeMeridian) {         // Maybe the user overrode some methods.
            return ((DefaultPrimeMeridian) primeMeridian).getGreenwichLongitude(unit);
        } else {
            return primeMeridian.getAngularUnit().getConverterTo(unit).convert(primeMeridian.getGreenwichLongitude());
        }
    }

    /**
     * Returns the unit used for all axes in the given coordinate system.
     * If not all axes use the same unit, then this method returns {@code null}.
     *
     * <p>This method is used either when the coordinate system is expected to contain exactly one axis,
     * or for operations that support only one units for all axes, for example Well Know Text version 1
     * (WKT 1) formatting.</p>
     *
     * @param  cs  the coordinate system for which to get the unit, or {@code null}.
     * @return the unit for all axis in the given coordinate system, or {@code null}.
     *
     * @see org.apache.sis.referencing.privy.AxisDirections#getAngularUnit(CoordinateSystem, Unit)
     */
    public static Unit<?> getUnit(final CoordinateSystem cs) {
        Unit<?> unit = null;
        if (cs != null) {
            for (int i=cs.getDimension(); --i>=0;) {
                final CoordinateSystemAxis axis = cs.getAxis(i);
                if (axis != null) {                                         // Paranoiac check.
                    final Unit<?> candidate = axis.getUnit();
                    if (candidate != null) {
                        if (unit == null) {
                            unit = candidate;
                        } else if (!unit.equals(candidate)) {
                            return null;
                        }
                    }
                }
            }
        }
        return unit;
    }

    /**
     * Returns the unit used for all axes in the given coordinate reference system.
     * If not all axes use the same unit, then this method returns {@code null}.
     *
     * <p>This method is used either when the CRS is expected to contain exactly one axis,
     * or for operations that support only one units for all axes.</p>
     *
     * @param  crs  the coordinate reference system for which to get the unit, or {@code null}.
     * @return the unit for all axis in the given coordinate system, or {@code null}.
     */
    public static Unit<?> getUnit(final CoordinateReferenceSystem crs) {
        return (crs != null) ? getUnit(crs.getCoordinateSystem()) : null;
    }

    /**
     * Returns the number of dimensions of the given CRS, or 0 if {@code null}.
     *
     * @param  crs  the CRS from which to get the number of dimensions, or {@code null}.
     * @return the number of dimensions, or 0 if the given CRS or its coordinate system is null.
     */
    public static int getDimension(final CoordinateReferenceSystem crs) {
        if (crs != null) {
            final CoordinateSystem cs = crs.getCoordinateSystem();
            if (cs != null) {                                               // Paranoiac check.
                return cs.getDimension();
            }
        }
        return 0;
    }

    /**
     * Returns the GeoAPI interface implemented by the given object, or the implementation class
     * if the interface is unknown. This method can be used when the base type (CRS, CS, Datum…)
     * is unknown, for example when preparing an error message. If the base type is known, then
     * the method expecting a {@code baseType} argument should be preferred.
     *
     * @param  object    the object for which to get the GeoAPI interface, or {@code null}.
     * @return GeoAPI interface or implementation class of the given object, or {@code null} if the given object is null.
     */
    @SuppressWarnings("unchecked")
    public static Class<?> getInterface(final Object object) {
        if (object instanceof AbstractIdentifiedObject) {
            return ((AbstractIdentifiedObject) object).getInterface();
        } else {
            return getInterface(IdentifiedObject.class, (Class) Classes.getClass(object));
        }
    }

    /**
     * Returns the GeoAPI interface implemented by the given object, or the implementation class
     * if the interface is unknown.
     *
     * @param  <T>       compile-time value of {@code baseType}.
     * @param  baseType  parent interface of the desired type.
     * @param  object    the object for which to get the GeoAPI interface, or {@code null}.
     * @return GeoAPI interface or implementation class of the given object, or {@code null} if the given object is null.
     */
    public static <T extends IdentifiedObject> Class<? extends T> getInterface(final Class<T> baseType, final T object) {
        if (object instanceof AbstractIdentifiedObject) {
            return ((AbstractIdentifiedObject) object).getInterface().asSubclass(baseType);
        } else {
            return getInterface(baseType, Classes.getClass(object));
        }
    }

    /**
     * Returns the GeoAPI interface implemented by the given class, or the class itself if the interface is unknown.
     *
     * @param  <T>       compile-time value of {@code baseType}.
     * @param  baseType  parent interface of the desired type.
     * @param  type      type of object for which to get the GeoAPI interface, or {@code null}.
     * @return GeoAPI interface or implementation class, or {@code null} if the given type is null.
     */
    public static <T extends IdentifiedObject> Class<? extends T> getInterface(final Class<T> baseType, final Class<? extends T> type) {
        final Class<? extends T>[] types = Classes.getLeafInterfaces(type, baseType);
        return (types.length != 0) ? types[0] : type;
    }

    /**
<<<<<<< HEAD
     * Copies all {@link SingleCRS} components from the given source to the given collection.
     * For each {@link CompoundCRS} element found in the iteration, this method replaces the
     * {@code CompoundCRS} by its {@linkplain CompoundCRS#getComponents() components}, which
     * may themselves have other {@code CompoundCRS}. Those replacements are performed recursively
     * until we obtain a flat view of CRS components.
     *
     * @param  source  the collection of single or compound CRS.
     * @param  addTo   where to add the single CRS in order to obtain a flat view of {@code source}.
     * @return {@code true} if this method found only single CRS in {@code source}, in which case {@code addTo}
     *         got the same content (assuming that {@code addTo} was empty prior this method call).
     * @throws NoSuchElementException if a CRS component is missing.
     * @throws ClassCastException if a CRS is neither a {@link SingleCRS} or a {@link CompoundCRS}.
     *
     * @see org.apache.sis.referencing.CRS#getSingleComponents(CoordinateReferenceSystem)
     */
    public static boolean getSingleComponents(final Iterable<? extends CoordinateReferenceSystem> source,
            final Collection<? super SingleCRS> addTo) throws ClassCastException
    {
        boolean sameContent = true;
        for (final CoordinateReferenceSystem candidate : source) {
            if (candidate instanceof CompoundCRS) {
                getSingleComponents(((CompoundCRS) candidate).getComponents(), addTo);
                sameContent = false;
            } else if (candidate instanceof SingleCRS) {
                addTo.add((SingleCRS) candidate);
            } else {
                /*
                 * Illegal class. Try to provide a better error message, in particular when the CRS component
                 * is nil because it is an unresolved xlink in a GML document. Nil objects are proxies, which
                 * have hard to understand class names.
                 */
                final String message;
                if (candidate instanceof NilObject) {
                    message = Errors.format(Errors.Keys.NilObject_1, Identifiers.getNilReason((NilObject) candidate));
                    throw new NoSuchElementException(message);
                } else {
                    message = Errors.format(Errors.Keys.NestedElementNotAllowed_1, getInterface(candidate));
                    throw new ClassCastException(message);
                }
            }
        }
        return sameContent;
=======
     * Returns whether the given <abbr>CRS</abbr> uses the given datum.
     *
     * @param  crs    the <abbr>CRS</abbr>, or {@code null}.
     * @param  datum  the datum to compare with the <abbr>CRS</abbr> datum or datum ensemble.
     * @return whether the given CRS <abbr>CRS</abbr> uses the specified datum.
     */
    public static boolean uses(final SingleCRS crs, final Datum datum) {
        if (crs != null && datum != null) {
            if (Utilities.equalsIgnoreMetadata(crs.getDatum(), datum)) {
                return true;
            }
            final var ensemble = crs.getDatumEnsemble();
            if (ensemble != null) {
                for (final Datum member : ensemble.getMembers()) {
                    if (Utilities.equalsIgnoreMetadata(member, datum)) {
                        return true;
                    }
                }
            }
        }
        return false;
>>>>>>> d3af9977
    }

    /**
     * Returns {@code true} if the type of the given datum is ellipsoidal. A vertical datum is not allowed
     * to be ellipsoidal according ISO 19111, but Apache SIS relaxes this restriction in some limited cases,
     * for example when parsing a string in the legacy WKT 1 format. Apache SIS should not expose those
     * vertical heights as much as possible, and instead try to combine them with three-dimensional
     * geographic or projected CRS as soon as it can.
     *
     * @param  datum  the datum to test, or {@code null} if none.
     * @return {@code true} if the given datum is non null and of ellipsoidal type.
     *
     * @see org.apache.sis.referencing.internal.VerticalDatumTypes#ELLIPSOIDAL
     */
    public static boolean isEllipsoidalHeight(final VerticalDatum datum) {
        if (datum != null) {
            return VerticalDatumTypes.ellipsoidal(datum.getVerticalDatumType());
        }
        return false;
    }

    /**
     * Returns the ellipsoid used by the given coordinate reference system, or {@code null} if none.
     * More specifically:
     *
     * <ul>
     *   <li>If the given CRS is an instance of {@link SingleCRS} and its datum is a {@link GeodeticDatum},
     *       then this method returns the datum ellipsoid.</li>
     *   <li>Otherwise, if the given CRS is associated to a {@link DatumEnsemble} and all members of the
     *       ensemble have equal (ignoring metadata) ellipsoid, then returns that ellipsoid.</li>
     *   <li>Otherwise, if the given CRS is an instance of {@link CompoundCRS}, then this method
     *       invokes itself recursively for each component until a geodetic reference frame is found.</li>
     *   <li>Otherwise, this method returns {@code null}.</li>
     * </ul>
     *
     * Note that this method does not check if a compound <abbr>CRS</abbr> contains more than one ellipsoid
     * (it should never be the case). Note also that this method may return {@code null} even if the CRS is
     * geodetic.
     *
     * @param  crs  the coordinate reference system for which to get the ellipsoid.
     * @return the ellipsoid, or {@code null} if none.
     */
    public static Ellipsoid getEllipsoid(final CoordinateReferenceSystem crs) {
        return getGeodeticProperty(crs, GeodeticDatum::getEllipsoid);
    }

    /**
     * Returns the prime meridian used by the given coordinate reference system, or {@code null} if none.
     * This method applies the same rules as {@link #getEllipsoid(CoordinateReferenceSystem)}.
     *
     * @param  crs  the coordinate reference system for which to get the prime meridian.
     * @return the prime meridian, or {@code null} if none.
     */
    public static PrimeMeridian getPrimeMeridian(final CoordinateReferenceSystem crs) {
        return getGeodeticProperty(crs, GeodeticDatum::getPrimeMeridian);
    }

    /**
     * Implementation of {@code getEllipsoid(CRS)} and {@code getPrimeMeridian(CRS)}.
     * The difference between this method and {@link org.apache.sis.referencing.datum.PseudoDatum}
     * is that this method ignore null values and does not throw an exception in case of mismatch.
     *
     * @param  <P>     the type of object to get.
     * @param  crs     the coordinate reference system for which to get the ellipsoid or prime meridian.
     * @param  getter  the method to invoke on {@link GeodeticDatum} instances.
     * @return the ellipsoid or prime meridian, or {@code null} if none.
     */
    private static <P> P getGeodeticProperty(final CoordinateReferenceSystem crs, final Function<GeodeticDatum, P> getter) {
single: if (crs instanceof SingleCRS) {
            final SingleCRS scrs = (SingleCRS) crs;
            final Datum datum = scrs.getDatum();
            if (datum instanceof GeodeticDatum) {
                P property = getter.apply((GeodeticDatum) datum);
                if (property != null) {
                    return property;
                }
            }
            final DatumEnsemble<?> ensemble = scrs.getDatumEnsemble();
            if (ensemble != null) {
                P common = null;
                for (Datum member : ensemble.getMembers()) {
                    if (member instanceof GeodeticDatum) {
                        final P property = getter.apply((GeodeticDatum) member);
                        if (property != null) {
                            if (common == null) {
                                common = property;
                            } else if (!Utilities.equalsIgnoreMetadata(property, common)) {
                                break single;
                            }
                        }
                    }
                }
                return common;
            }
        }
        if (crs instanceof CompoundCRS) {
            for (final CoordinateReferenceSystem c : ((CompoundCRS) crs).getComponents()) {
                final P property = getGeodeticProperty(c, getter);
                if (property != null) {
                    return property;
                }
            }
        }
        return null;
    }

    /**
     * Derives a geographic CRS with (<var>longitude</var>, <var>latitude</var>) axis in the specified
     * order and in decimal degrees. If no such CRS can be obtained or created, returns {@code null}.
     *
     * <p>This method does not set the prime meridian to Greenwich.
     * Meridian rotation, if needed, shall be performed by the caller.</p>
     *
     * @param  crs      a source CRS, or {@code null}.
     * @param  latlon   {@code true} for (latitude, longitude) axis order, or {@code false} for (longitude, latitude).
     * @param  allow3D  whether this method is allowed to return three-dimensional CRS (with ellipsoidal height).
     * @return a two-dimensional geographic CRS with standard axes, or {@code null} if none.
     */
    public static GeographicCRS toNormalizedGeographicCRS(CoordinateReferenceSystem crs, final boolean latlon, final boolean allow3D) {
        /*
         * ProjectedCRS instances always have a GeographicCRS as their base.
         * More generally, derived CRS are always derived from a base, which
         * is often (but not necessarily) geographic.
         */
        while (crs instanceof GeneralDerivedCRS) {
            crs = ((GeneralDerivedCRS) crs).getBaseCRS();
        }
        if (crs instanceof GeodeticCRS) {
            /*
             * At this point we usually have a GeographicCRS, but it could also be a geocentric CRS.
             * If we can let `forConvention` do its job, do that first since it may return a cached
             * instance. If the CRS is a `GeographicCRS` but not a `DefaultGeographicCRS`, create a
             * CRS in this code instead of invoking `DefaultGeographicCRS.castOrCopy(…)` in order
             * to create only one CRS instead of two.
             */
            final CoordinateSystem cs = crs.getCoordinateSystem();
            if (!latlon && crs instanceof DefaultGeographicCRS && (allow3D || cs.getDimension() == 2)) {
                return ((DefaultGeographicCRS) crs).forConvention(AxesConvention.NORMALIZED);
            }
            /*
             * Get a normalized coordinate system with the number of dimensions authorized by the
             * `allow3D` argument. We do not check if we can invoke `cs.forConvention(…)` because
             * it is unlikely that `cs` will be an instance of `DefaultEllipsoidalCS` is `crs` is
             * not a `DefaultGeographicCRS`. The code below has more chances to use cached instance.
             */
            EllipsoidalCS normalizedCS;
            if (allow3D && cs.getDimension() >= 3) {
                normalizedCS = CommonCRS.WGS84.geographic3D().getCoordinateSystem();
                if (!latlon) {
                    normalizedCS = DefaultEllipsoidalCS.castOrCopy(normalizedCS).forConvention(AxesConvention.NORMALIZED);
                }
            } else if (latlon) {
                normalizedCS = CommonCRS.WGS84.geographic().getCoordinateSystem();
            } else {
                normalizedCS = CommonCRS.defaultGeographic().getCoordinateSystem();
            }
            if (crs instanceof GeographicCRS && Utilities.equalsIgnoreMetadata(normalizedCS, cs)) {
                return (GeographicCRS) crs;
            }
            final var source = (GeodeticCRS) crs;
            return new DefaultGeographicCRS(
                    Map.of(DefaultGeographicCRS.NAME_KEY, NilReferencingObject.UNNAMED),
                    source.getDatum(), MissingMethods.getDatumEnsemble(source), normalizedCS);
        }
        if (crs instanceof CompoundCRS) {
            for (final CoordinateReferenceSystem e : ((CompoundCRS) crs).getComponents()) {
                final GeographicCRS candidate = toNormalizedGeographicCRS(e, latlon, allow3D);
                if (candidate != null) {
                    return candidate;
                }
            }
        }
        return null;
    }

    /**
     * Returns {@code true} if the given coordinate system has at least 2 dimensions and
     * the 2 first axis have (North, East) directions. This method is used for assertions.
     *
     * @param  cs  the coordinate system to verify.
     * @return whether the coordinate system starts with (North, East) direction.
     */
    public static boolean startsWithNorthEast(final CoordinateSystem cs) {
        final int dimension = cs.getDimension();
        return (dimension >= 2)
                && cs.getAxis(0).getDirection() == AxisDirection.NORTH
                && cs.getAxis(1).getDirection() == AxisDirection.EAST;
    }

    /**
     * Returns the properties (scope, domain of validity) except the identifiers and the EPSG namespace.
     * The identifiers are removed because a modified CRS is no longer conform to the authoritative definition.
     * If the name contains a namespace (e.g. "EPSG"), this method removes that namespace for the same reason.
     * For example, "EPSG:WGS 84" will become simply "WGS 84".
     *
     * @param  object     the identified object for which to get properties map.
     * @param  overwrite  properties overwriting the inherited ones, or {@code null} if none.
     * @return the identified object properties.
     */
    public static Map<String,?> getPropertiesWithoutIdentifiers(final IdentifiedObject object, final Map<String,?> overwrite) {
        final Map<String,?> properties = IdentifiedObjects.getProperties(object, IdentifiedObject.IDENTIFIERS_KEY);
        final ReferenceIdentifier name = object.getName();
        final boolean keepName = name.getCodeSpace() == null && name.getAuthority() == null;
        if (keepName && overwrite == null) {
            return properties;
        }
        final var copy = new HashMap<String,Object>(properties);
        if (!keepName) {
            copy.put(IdentifiedObject.NAME_KEY, new NamedIdentifier(null, name.getCode()));
        }
        if (overwrite != null) {
            copy.putAll(overwrite);
        }
        return copy;
    }

    /**
     * Returns the properties of the given object but potentially with a modified name.
     * Current implement truncates the name at the first non-white character which is not
     * a valid Unicode identifier part, with the following exception:
     *
     * <ul>
     *   <li>If the character is {@code '('} and the content until the closing {@code ')'} is a valid
     *       Unicode identifier, then that part is included. The intent is to keep the prime meridian
     *       name in names like <q>NTF (Paris)</q>.</li>
     * </ul>
     *
     * <p>Examples:</p>
     * <ul>
     *   <li><q>NTF (Paris)</q> is left unchanged.</li>
     *   <li><q>WGS 84 (3D)</q> is truncated as <q>WGS 84</q>.</li>
     *   <li><q>Ellipsoidal 2D CS. Axes: latitude, longitude. Orientations: north, east. UoM: degree</q>
     *       is truncated as <q>Ellipsoidal 2D CS</q>.</li>
     * </ul>
     *
     * @param  object    the identified object to view as a properties map.
     * @return a view of the identified object properties.
     *
     * @see IdentifiedObjects#getProperties(IdentifiedObject, String...)
     */
    public static Map<String,?> getPropertiesForModifiedCRS(final IdentifiedObject object) {
        final Map<String,?> properties = IdentifiedObjects.getProperties(object, IdentifiedObject.IDENTIFIERS_KEY);
        final Identifier id = (Identifier) properties.get(IdentifiedObject.NAME_KEY);
        if (id != null) {
            String name = id.getCode();
            if (name != null) {
                for (int i=0; i < name.length();) {
                    final int c = name.codePointAt(i);
                    if (!Character.isUnicodeIdentifierPart(c) && !Character.isSpaceChar(c)) {
                        if (c == '(') {
                            final int endAt = name.indexOf(')', i);
                            if (endAt >= 0) {
                                final String extra = name.substring(i+1, endAt);
                                if (CharSequences.isUnicodeIdentifier(extra)) {
                                    i += extra.length() + 2;
                                }
                            }
                        }
                        name = CharSequences.trimWhitespaces(name, 0, i).toString();
                        if (!name.isEmpty()) {
                            final Map<String,Object> copy = new HashMap<>(properties);
                            copy.put(IdentifiedObject.NAME_KEY, name);
                            return copy;
                        }
                    }
                    i += Character.charCount(c);
                }
            }
        }
        return properties;
    }

    /**
     * Returns the XML property name of the given interface.
     *
     * For {@link CoordinateSystem} base type, the returned value shall be one of
     * {@code affineCS}, {@code cartesianCS}, {@code cylindricalCS}, {@code ellipsoidalCS}, {@code linearCS},
     * {@code parametricCS}, {@code polarCS}, {@code sphericalCS}, {@code timeCS} or {@code verticalCS}.
     *
     * @param  base  the abstract base interface.
     * @param  type  the interface or classes for which to get the XML property name.
     * @return the XML property name for the given class or interface, or {@code null} if none.
     *
     * @see WKTUtilities#toType(Class, Class)
     */
    public static StringBuilder toPropertyName(final Class<?> base, final Class<?> type) {
        final UML uml = type.getAnnotation(UML.class);
        if (uml != null) {
            final Specification spec = uml.specification();
            if (spec == Specification.ISO_19111) {
                final String name = uml.identifier();
                final int length = name.length();
                final StringBuilder buffer = new StringBuilder(length).append(name, name.indexOf('_') + 1, length);
                if (buffer.length() != 0) {
                    buffer.setCharAt(0, Character.toLowerCase(buffer.charAt(0)));
                    return buffer;
                }
            }
        }
        for (final Class<?> c : type.getInterfaces()) {
            if (base.isAssignableFrom(c)) {
                final StringBuilder name = toPropertyName(base, c);
                if (name != null) {
                    return name;
                }
            }
        }
        return null;
    }

    /**
     * Returns the given factory instance if non-null, or a default instance otherwise.
     *
     * @param  factory  the factory, which may be {@code null}.
     * @return the instance to use.
     */
    public static MathTransformFactory nonNull(MathTransformFactory factory) {
        if (factory == null) {
            factory = DefaultMathTransformFactory.provider().caching(false);
        }
        return factory;
    }

    /**
     * Returns the mapping between parameter identifiers and parameter names as defined by the given authority.
     * This method assumes that the identifiers of all parameters defined by that authority are numeric.
     * Examples of authorities defining numeric parameters are EPSG and GeoTIFF.
     *
     * <p>The map returned by this method is modifiable. Callers are free to add or remove entries.</p>
     *
     * @param  parameters  the parameters for which to get a mapping from identifiers to names.
     * @param  authority   the authority defining the parameters.
     * @return mapping from parameter identifiers to parameter names defined by the given authority.
     * @throws NumberFormatException if a parameter identifier of the given authority is not numeric.
     * @throws IllegalArgumentException if the same identifier is used for two or more parameters.
     */
    public static Map<Integer,String> identifierToName(final ParameterDescriptorGroup parameters, final Citation authority) {
        final Map<Integer,String> mapping = new HashMap<>();
        for (final GeneralParameterDescriptor descriptor : parameters.descriptors()) {
            final Identifier id = IdentifiedObjects.getIdentifier(descriptor, authority);
            if (id != null) {
                String name = IdentifiedObjects.getName(descriptor, authority);
                if (name == null) {
                    name = IdentifiedObjects.getName(descriptor, null);
                }
                if (mapping.put(Integer.valueOf(id.getCode()), name) != null) {
                    throw new IllegalArgumentException(Errors.format(Errors.Keys.DuplicatedIdentifier_1, id));
                }
            }
        }
        return mapping;
    }

    /**
     * Returns short names for all axes of the given CRS. This method uses short names like "Latitude" or "Height",
     * even if the full ISO 19111 names are "Geodetic latitude" or "Ellipsoidal height". This is suitable as header
     * for columns in a table. This method does not include abbreviation or units in the returned names.
     *
     * @param  resources  the resources from which to get "latitude" and "longitude" localized labels.
     * @param  crs        the coordinate reference system from which to get axis names.
     * @return axis names, localized if possible.
     */
    public static String[] getShortAxisNames(final Vocabulary resources, final CoordinateReferenceSystem crs) {
        final boolean isGeographic = (crs instanceof GeographicCRS);
        final boolean isProjected  = (crs instanceof ProjectedCRS);
        final CoordinateSystem cs = crs.getCoordinateSystem();
        final String[] names = new String[cs.getDimension()];
        for (int i=0; i<names.length; i++) {
            short key = 0;
            final CoordinateSystemAxis axis = cs.getAxis(i);
            final AxisDirection direction = axis.getDirection();
            if (AxisDirections.isCardinal(direction)) {
                final boolean isMeridional = (direction == AxisDirection.NORTH) || (direction == AxisDirection.SOUTH);
                if (isGeographic) {
                    key = isMeridional ? Vocabulary.Keys.Latitude : Vocabulary.Keys.Longitude;
                } else if (isProjected) {
                    // We could add "Easting" / "Northing" here for ProjectedCRS in a future version.
                }
            } else if (direction == AxisDirection.UP) {
                if (isGeographic | isProjected) {
                    key = Vocabulary.Keys.Height;
                }
            }
            names[i] = (key != 0) ? resources.getString(key) : axis.getName().getCode();
        }
        return names;
    }
}<|MERGE_RESOLUTION|>--- conflicted
+++ resolved
@@ -53,18 +53,14 @@
 import org.apache.sis.referencing.internal.VerticalDatumTypes;
 import org.apache.sis.referencing.operation.transform.DefaultMathTransformFactory;
 
-<<<<<<< HEAD
 // Specific to the main branch:
 import java.util.Collection;
 import java.util.NoSuchElementException;
 import org.opengis.referencing.ReferenceIdentifier;
+import org.apache.sis.referencing.datum.DefaultDatumEnsemble;
 import org.apache.sis.pending.geoapi.referencing.MissingMethods;
 import org.apache.sis.metadata.privy.Identifiers;
 import org.apache.sis.xml.NilObject;
-=======
-// Specific to the geoapi-3.1 and geoapi-4.0 branches:
-import org.opengis.referencing.datum.DatumEnsemble;
->>>>>>> d3af9977
 
 
 /**
@@ -217,7 +213,6 @@
     }
 
     /**
-<<<<<<< HEAD
      * Copies all {@link SingleCRS} components from the given source to the given collection.
      * For each {@link CompoundCRS} element found in the iteration, this method replaces the
      * {@code CompoundCRS} by its {@linkplain CompoundCRS#getComponents() components}, which
@@ -260,7 +255,9 @@
             }
         }
         return sameContent;
-=======
+    }
+
+    /**
      * Returns whether the given <abbr>CRS</abbr> uses the given datum.
      *
      * @param  crs    the <abbr>CRS</abbr>, or {@code null}.
@@ -272,7 +269,7 @@
             if (Utilities.equalsIgnoreMetadata(crs.getDatum(), datum)) {
                 return true;
             }
-            final var ensemble = crs.getDatumEnsemble();
+            final var ensemble = MissingMethods.getDatumEnsemble(crs);
             if (ensemble != null) {
                 for (final Datum member : ensemble.getMembers()) {
                     if (Utilities.equalsIgnoreMetadata(member, datum)) {
@@ -282,7 +279,6 @@
             }
         }
         return false;
->>>>>>> d3af9977
     }
 
     /**
@@ -311,7 +307,7 @@
      * <ul>
      *   <li>If the given CRS is an instance of {@link SingleCRS} and its datum is a {@link GeodeticDatum},
      *       then this method returns the datum ellipsoid.</li>
-     *   <li>Otherwise, if the given CRS is associated to a {@link DatumEnsemble} and all members of the
+     *   <li>Otherwise, if the given CRS is associated to a {@code DatumEnsemble} and all members of the
      *       ensemble have equal (ignoring metadata) ellipsoid, then returns that ellipsoid.</li>
      *   <li>Otherwise, if the given CRS is an instance of {@link CompoundCRS}, then this method
      *       invokes itself recursively for each component until a geodetic reference frame is found.</li>
@@ -360,7 +356,7 @@
                     return property;
                 }
             }
-            final DatumEnsemble<?> ensemble = scrs.getDatumEnsemble();
+            final DefaultDatumEnsemble<?> ensemble = MissingMethods.getDatumEnsemble(scrs);
             if (ensemble != null) {
                 P common = null;
                 for (Datum member : ensemble.getMembers()) {
