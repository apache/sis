--- conflicted
+++ resolved
@@ -239,23 +239,15 @@
      */
     @Override
     protected String formatTo(final Formatter formatter) {
-<<<<<<< HEAD
-        super.formatTo(formatter);
-        final Convention convention = formatter.getConvention();
-        if (convention == Convention.INTERNAL) {
-            formatter.append(getPixelInCell());         // This is an extension compared to ISO 19162.
-        } else if (convention.majorVersion() == 1) {
-=======
         final String name = super.formatTo(formatter);
         if (name != null) {
             // Member of a datum ensemble, but ISO 19162:2019 allows that for geodetic and vertical datum only.
->>>>>>> 94cdd0cb
             formatter.setInvalidWKT(this, null);
             return name;
         }
         switch (formatter.getConvention()) {
             // `PixelInCell` is an extension compared to ISO 19162.
-            case INTERNAL: formatter.append(getPixelInCell(), ElementKind.CODE_LIST); break;
+            case INTERNAL: formatter.append(getPixelInCell()); break;
             case WKT2_2015: break;      // The only standard where this element is defined.
             default: formatter.setInvalidWKT(this, null); break;
         }
