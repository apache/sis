--- conflicted
+++ resolved
@@ -46,16 +46,11 @@
 import static org.apache.sis.util.Utilities.deepEquals;
 import static org.apache.sis.util.collection.Containers.property;
 
-<<<<<<< HEAD
 // Specific to the main branch:
 import org.opengis.referencing.ReferenceIdentifier;
 import org.opengis.metadata.extent.Extent;
 import org.apache.sis.referencing.internal.Legacy;
-=======
-// Specific to the geoapi-3.1 and geoapi-4.0 branches:
-import org.opengis.referencing.datum.DynamicReferenceFrame;
-import org.opengis.metadata.Identifier;
->>>>>>> 2563f4ab
+import org.apache.sis.pending.geoapi.referencing.DynamicReferenceFrame;
 
 
 /**
@@ -489,9 +484,9 @@
      * and the {@linkplain #getDomains() domains}.
      *
      * <h4>Static versus dynamic datum</h4>
-     * If this datum implements the {@link DynamicReferenceFrame} interface, then the given object needs
+     * If this datum implements the {@code DynamicReferenceFrame} interface, then the given object needs
      * to also implement that interfaces and provide the same reference epoch for being considered equal.
-     * Conversely, if this datum does not implement {@link DynamicReferenceFrame}, then the given object
+     * Conversely, if this datum does not implement {@code DynamicReferenceFrame}, then the given object
      * also need to <em>not</em> implement that interface for being considered equal.
      *
      * @param  object  the object to compare to {@code this}.
@@ -514,18 +509,18 @@
                        Objects.equals(conventionalRS,    that.conventionalRS);
             }
             case BY_CONTRACT: {
-<<<<<<< HEAD
-                final Datum that = (Datum) object;
-                return deepEquals(getRealizationEpoch(), that.getRealizationEpoch(), mode) &&
-                       deepEquals(getAnchorPoint(),      that.getAnchorPoint(),      mode);
-=======
-                final var that = (Datum) object;
+                if (!(object instanceof AbstractDatum)) {
+                    return getAnchorEpoch().isEmpty() &&
+                           getAnchorDefinition().isEmpty() &&
+                           getPublicationDate().isEmpty() &&
+                           getConventionalRS().isEmpty();
+                }
+                final var that = (AbstractDatum) object;
                 return compareDynamicReferenceFrames(that, mode) &&
                        deepEquals(getAnchorEpoch(),      that.getAnchorEpoch(), mode) &&
                        deepEquals(getAnchorDefinition(), that.getAnchorDefinition(), mode) &&
                        deepEquals(getPublicationDate(),  that.getPublicationDate(), mode) &&
                        deepEquals(getConventionalRS(),   that.getConventionalRS(), mode);
->>>>>>> 2563f4ab
             }
             default: {
                 /*
