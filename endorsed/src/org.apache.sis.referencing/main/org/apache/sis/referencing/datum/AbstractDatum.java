/*
 * Licensed to the Apache Software Foundation (ASF) under one or more
 * contributor license agreements.  See the NOTICE file distributed with
 * this work for additional information regarding copyright ownership.
 * The ASF licenses this file to You under the Apache License, Version 2.0
 * (the "License"); you may not use this file except in compliance with
 * the License.  You may obtain a copy of the License at
 *
 *     http://www.apache.org/licenses/LICENSE-2.0
 *
 * Unless required by applicable law or agreed to in writing, software
 * distributed under the License is distributed on an "AS IS" BASIS,
 * WITHOUT WARRANTIES OR CONDITIONS OF ANY KIND, either express or implied.
 * See the License for the specific language governing permissions and
 * limitations under the License.
 */
package org.apache.sis.referencing.datum;

import java.util.Date;
import java.util.Map;
import java.util.Objects;
import java.util.Optional;
import java.time.temporal.Temporal;
import jakarta.xml.bind.annotation.XmlType;
import jakarta.xml.bind.annotation.XmlSchemaType;
import jakarta.xml.bind.annotation.XmlElement;
import jakarta.xml.bind.annotation.XmlRootElement;
import jakarta.xml.bind.annotation.XmlSeeAlso;
import org.opengis.util.GenericName;
import org.opengis.util.InternationalString;
import org.opengis.metadata.citation.Citation;
import org.opengis.referencing.IdentifiedObject;
import org.opengis.referencing.datum.Datum;
import org.apache.sis.referencing.AbstractIdentifiedObject;
import org.apache.sis.referencing.IdentifiedObjects;
import org.apache.sis.util.CharSequences;
import org.apache.sis.util.ComparisonMode;
import org.apache.sis.util.iso.Types;
import org.apache.sis.temporal.TemporalDate;
import org.apache.sis.metadata.privy.Identifiers;
import org.apache.sis.metadata.privy.NameToIdentifier;
import org.apache.sis.metadata.privy.ImplementationHelper;
import org.apache.sis.metadata.iso.citation.Citations;
import org.apache.sis.io.wkt.ElementKind;
import org.apache.sis.io.wkt.Formatter;
import static org.apache.sis.util.Utilities.deepEquals;
import static org.apache.sis.util.collection.Containers.property;

// Specific to the geoapi-3.1 and geoapi-4.0 branches:
import org.opengis.metadata.Identifier;


/**
 * Specifies the relationship of a Coordinate System to the earth.
 * A datum can be defined as a set of real points on the earth that have coordinates.
 * Each datum subtype can be associated with only specific types of
 * {@linkplain org.apache.sis.referencing.cs.AbstractCS coordinate systems}, thus creating specific types of
 * {@linkplain org.apache.sis.referencing.crs.AbstractCRS coordinate reference system}.
 *
 * <h2>Instantiation</h2>
 * This class is conceptually <i>abstract</i>, even if it is technically possible to instantiate it.
 * Typical applications should create instances of the most specific subclass prefixed by {@code Default} instead.
 *
 * <h2>Immutability and thread safety</h2>
 * This base class is immutable if the property <em>values</em> (not necessarily the map itself) given to the
 * constructor are also immutable. Most SIS subclasses and related classes are immutable under similar conditions.
 * This means that unless otherwise noted in the javadoc, {@code Datum} instances created using only SIS factories
 * and static constants can be shared by many objects and passed between threads without synchronization.
 *
 * @author  Martin Desruisseaux (IRD, Geomatys)
 * @version 1.5
 *
 * @see org.apache.sis.referencing.cs.AbstractCS
 * @see org.apache.sis.referencing.crs.AbstractCRS
 *
 * @since 0.4
 */
@XmlType(name = "AbstractDatumType", propOrder = {
    "anchorPoint",
    "realizationEpoch"
})
@XmlRootElement(name = "AbstractDatum")
@XmlSeeAlso({
    DefaultGeodeticDatum.class,
    DefaultVerticalDatum.class,
    DefaultTemporalDatum.class,
    DefaultParametricDatum.class,
    DefaultEngineeringDatum.class,
    DefaultImageDatum.class
})
public class AbstractDatum extends AbstractIdentifiedObject implements Datum {
    /**
     * Serial number for inter-operability with different versions.
     */
    private static final long serialVersionUID = 5380816794438838309L;

    /**
     * Description, possibly including coordinates, of the point or points used to anchor the datum to the Earth.
     * Also known as the "origin", especially for Engineering and Image Datums.
     *
     * <p><b>Consider this field as final!</b>
     * This field is modified only at unmarshalling time by {@link #setAnchorPoint(InternationalString)}</p>
     *
     * @see #getAnchorDefinition()
     */
    @SuppressWarnings("serial")                     // Most SIS implementations are serializable.
    private InternationalString anchorDefinition;

    /**
     * The epoch at which a static datum matches a dynamic datum from which it has been derived.
     * This time may be precise (e.g. 1997 for IRTF97) or merely a year (e.g. 1983 for NAD83).
     *
     * <p><b>Consider this field as final!</b>
     * This field is modified only at unmarshalling time by {@link #setRealizationEpoch(Date)}</p>
     *
     * @see #getAnchorEpoch()
     */
    @SuppressWarnings("serial")                     // Standard Java implementations are serializable.
    private Temporal anchorEpoch;

    /**
     * The date on which the datum definition was published.
     *
     * @see #getPublicationDate()
     */
    @SuppressWarnings("serial")                     // Standard Java implementations are serializable.
    private final Temporal publicationDate;

    /**
     * Name, identifier, alias and remarks for the reference system realized by this reference frame.
     *
     * @see #getConventionalRS()
     */
    @SuppressWarnings("serial")                     // Most SIS implementations are serializable.
    private final IdentifiedObject conventionalRS;

    /**
     * Creates a datum from the given properties.
     * The properties given in argument follow the same rules as for the
     * {@linkplain AbstractIdentifiedObject#AbstractIdentifiedObject(Map) super-class constructor}.
     * Additionally, the following properties are understood by this constructor:
     *
     * <table class="sis">
     *   <caption>Recognized properties (non exhaustive list)</caption>
     *   <tr>
     *     <th>Property name</th>
     *     <th>Value type</th>
     *     <th>Returned by</th>
     *   </tr><tr>
     *     <td>{@value org.opengis.referencing.datum.Datum#ANCHOR_DEFINITION_KEY}</td>
     *     <td>{@link InternationalString} or {@link String}</td>
     *     <td>{@link #getAnchorDefinition()}</td>
     *   </tr><tr>
     *     <td>{@value org.opengis.referencing.datum.Datum#ANCHOR_EPOCH_KEY}</td>
     *     <td>{@link Temporal}</td>
     *     <td>{@link #getAnchorEpoch()}</td>
     *   </tr><tr>
     *     <td>{@value org.opengis.referencing.datum.Datum#PUBLICATION_DATE_KEY}</td>
     *     <td>{@link Temporal}</td>
     *     <td>{@link #getPublicationDate()}</td>
     *   </tr><tr>
     *     <td>{@value org.opengis.referencing.datum.Datum#CONVENTIONAL_RS_KEY}</td>
     *     <td>{@link IdentifiedObject}</td>
     *     <td>{@link #getConventionalRS()}</td>
     *   </tr><tr>
     *     <th colspan="3" class="hsep">Defined in parent class (reminder)</th>
     *   </tr><tr>
     *     <td>{@value org.opengis.referencing.IdentifiedObject#NAME_KEY}</td>
     *     <td>{@link Identifier} or {@link String}</td>
     *     <td>{@link #getName()}</td>
     *   </tr><tr>
     *     <td>{@value org.opengis.referencing.IdentifiedObject#ALIAS_KEY}</td>
     *     <td>{@link GenericName} or {@link CharSequence} (optionally as array)</td>
     *     <td>{@link #getAlias()}</td>
     *   </tr><tr>
     *     <td>{@value org.opengis.referencing.IdentifiedObject#IDENTIFIERS_KEY}</td>
     *     <td>{@link Identifier} (optionally as array)</td>
     *     <td>{@link #getIdentifiers()}</td>
     *   </tr><tr>
     *     <td>{@value org.opengis.referencing.IdentifiedObject#DOMAINS_KEY}</td>
     *     <td>{@link org.opengis.referencing.ObjectDomain} (optionally as array)</td>
     *     <td>{@link #getDomains()}</td>
     *   </tr><tr>
     *     <td>{@value org.opengis.referencing.IdentifiedObject#REMARKS_KEY}</td>
     *     <td>{@link InternationalString} or {@link String}</td>
     *     <td>{@link #getRemarks()}</td>
     *   </tr>
     * </table>
     *
     * @param  properties  the properties to be given to the identified object.
     */
    @SuppressWarnings("deprecation")
    public AbstractDatum(final Map<String,?> properties) {
        super(properties);
        anchorDefinition = Types.toInternationalString(properties, ANCHOR_DEFINITION_KEY);
        if (anchorDefinition == null) {
            anchorDefinition = Types.toInternationalString(properties, ANCHOR_POINT_KEY);
        }
        anchorEpoch = property(properties, ANCHOR_EPOCH_KEY, Temporal.class);
        if (anchorEpoch == null) {
            Date date = property(properties, REALIZATION_EPOCH_KEY, Date.class);
            if (date != null) {
                anchorEpoch = date.toInstant();
            }
        }
        publicationDate = property(properties, PUBLICATION_DATE_KEY, Temporal.class);
        conventionalRS  = property(properties, CONVENTIONAL_RS_KEY, IdentifiedObject.class);
    }

    /**
     * Creates a new datum with the same values as the specified one.
     * This copy constructor provides a way to convert an arbitrary implementation into a SIS one
     * or a user-defined one (as a subclass), usually in order to leverage some implementation-specific API.
     *
     * <p>This constructor performs a shallow copy, i.e. the properties are not cloned.</p>
     *
     * @param  datum  the datum to copy.
     */
    protected AbstractDatum(final Datum datum) {
        super(datum);
        anchorEpoch      = datum.getAnchorEpoch().orElse(null);
        anchorDefinition = datum.getAnchorDefinition().orElse(null);
        publicationDate  = datum.getPublicationDate().orElse(null);
        conventionalRS   = datum.getConventionalRS().orElse(null);
    }

    /**
     * Returns a SIS datum implementation with the values of the given arbitrary implementation.
     * This method performs the first applicable action in the following choices:
     *
     * <ul>
     *   <li>If the given object is {@code null}, then this method returns {@code null}.</li>
     *   <li>Otherwise if the given object is an instance of
     *       {@link org.opengis.referencing.datum.GeodeticDatum},
     *       {@link org.opengis.referencing.datum.VerticalDatum},
     *       {@link org.opengis.referencing.datum.TemporalDatum},
     *       {@link org.opengis.referencing.datum.EngineeringDatum} or
     *       {@link org.opengis.referencing.datum.ImageDatum},
     *       then this method delegates to the {@code castOrCopy(…)} method of the corresponding SIS subclass.
     *       Note that if the given object implements more than one of the above-cited interfaces,
     *       then the {@code castOrCopy(…)} method to be used is unspecified.</li>
     *   <li>Otherwise if the given object is already an instance of
     *       {@code AbstractDatum}, then it is returned unchanged.</li>
     *   <li>Otherwise a new {@code AbstractDatum} instance is created using the
     *       {@linkplain #AbstractDatum(Datum) copy constructor} and returned.
     *       Note that this is a <em>shallow</em> copy operation,
     *       because the other properties contained in the given object are not recursively copied.</li>
     * </ul>
     *
     * @param  object  the object to get as a SIS implementation, or {@code null} if none.
     * @return a SIS implementation containing the values of the given object (may be the
     *         given object itself), or {@code null} if the argument was null.
     */
    public static AbstractDatum castOrCopy(final Datum object) {
        return SubTypes.castOrCopy(object);
    }

    /**
     * Returns the GeoAPI interface implemented by this class.
     * The default implementation returns {@code Datum.class}.
     * Subclasses implementing a more specific GeoAPI interface shall override this method.
     *
     * @return the datum interface implemented by this class.
     */
    @Override
    public Class<? extends Datum> getInterface() {
        return Datum.class;
    }

    /**
     * Returns a description of the relationship used to anchor the coordinate system to the Earth or alternate object.
     * Also known as the "origin", especially for Engineering and Image Datums.
     *
     * <ul>
     *   <li>For a {@linkplain DefaultGeodeticDatum geodetic reference frame}, the anchor may be the point(s) where the
     *       relationship between geoid and ellipsoid is defined.</li>
     *
     *   <li>For an {@linkplain DefaultEngineeringDatum engineering datum}, the anchor may be an identified
     *       physical point with the orientation defined relative to the object.</li>
     *
     *   <li>For a {@linkplain DefaultTemporalDatum temporal datum}, see their
     *       {@linkplain DefaultTemporalDatum#getOrigin() origin} instead.</li>
     * </ul>
     *
     * @return description, possibly including coordinates, of the point or points used to anchor the datum to the Earth.
     *
     * @since 1.5
     */
    @Override
    public Optional<InternationalString> getAnchorDefinition() {
        return Optional.ofNullable(anchorDefinition);
    }

    /**
     * Returns a description of the point(s) used to anchor the datum to the Earth.
     *
     * @deprecated Renamed {@link #getAnchorDefinition()} as of ISO 19111:2019.
     *
     * @return a description of the point(s) used to anchor the datum to the Earth.
     */
    @Override
    @Deprecated(since = "1.5")
    @XmlElement(name = "anchorDefinition")
    public InternationalString getAnchorPoint() {
        return anchorDefinition;
    }

    /**
     * Returns the epoch at which a static datum matches a dynamic datum from which it has been derived.
     * This time may be precise or merely a year (e.g. 1983 for NAD83).
     *
     * @return epoch at which a static datum matches a dynamic datum from which it has been derived.
     *
     * @see java.time.Year
     * @see java.time.YearMonth
     * @see java.time.LocalDate
     *
     * @since 1.5
     */
    @Override
    public Optional<Temporal> getAnchorEpoch() {
        return Optional.ofNullable(anchorEpoch);
    }

    /**
<<<<<<< HEAD
     * The time after which this datum definition is valid.
     *
     * @return the time after which this datum definition is valid, or {@code null} if none.
     *
     * @deprecated Since ISO 19111:2019, replaced by {@link #getAnchorEpoch()}.
     */
    @Override
    @Deprecated(since = "1.5")
    @XmlSchemaType(name = "date")
    @XmlElement(name = "realizationEpoch")
    public Date getRealizationEpoch() {
        return Datum.super.getRealizationEpoch();
=======
     * Returns the date on which the datum definition was published.
     *
     * @return date on which the datum definition was published.
     *
     * @since 1.5
     */
    @Override
    public Optional<Temporal> getPublicationDate() {
        return Optional.ofNullable(publicationDate);
    }

    /**
     * Returns the name, identifier, alias and remarks for the reference system realized by this reference frame.
     * All datums that are members of a {@linkplain DefaultDatumEnsemble datum ensemble} shall have the same
     * conventional reference system.
     *
     * @return reference system realized by this reference frame.
     *
     * @since 1.5
     */
    @Override
    public Optional<IdentifiedObject> getConventionalRS() {
        return Optional.ofNullable(conventionalRS);
>>>>>>> c4bda9ba
    }

    /**
     * Returns {@code true} if either the {@linkplain #getName() primary name} or at least
     * one {@linkplain #getAlias() alias} matches the given string according heuristic rules.
     * This method performs the comparison documented in the
     * {@linkplain AbstractIdentifiedObject#isHeuristicMatchForName(String) super-class},
     * with the following additional flexibility:
     *
     * <ul>
     *   <li>The {@code "D_"} prefix (used in ESRI datum names), if presents in the given name or in this datum name,
     *       is ignored.</li>
     *   <li>If this datum is an instance of {@link DefaultGeodeticDatum}, then the prime meridian name may also
     *       be ignored.</li>
     * </ul>
     *
     * <h4>Future evolutions</h4>
     * This method implements heuristic rules learned from experience while trying to provide inter-operability
     * with different data producers. Those rules may be adjusted in any future SIS version according experience
     * gained while working with more data producers.
     *
     * @param  name  the name to compare.
     * @return {@code true} if the primary name or at least one alias matches the specified {@code name}.
     */
    @Override
    public boolean isHeuristicMatchForName(final String name) {
        return NameToIdentifier.isHeuristicMatchForName(super.getName(), super.getAlias(), name, Simplifier.INSTANCE);
    }

    /**
     * A function for simplifying a {@link Datum} name before comparison.
     *
     * <p>Note: if heuristic rules are modified, consider updating {@code EPSGDataAccess} accordingly.</p>
     *
     * @see org.apache.sis.referencing.factory.sql.EPSGCodeFinder#toDatumPattern(String, StringBuilder)
     */
    static class Simplifier extends NameToIdentifier.Simplifier {
        /** The singleton simplifier for non-geodetic datum. */
        static final Simplifier INSTANCE = new Simplifier();

        /** For subclasses and default instance only. */
        Simplifier() {}

        /** Simplify the given datum name. */
        @Override protected CharSequence apply(CharSequence name) {
            name = super.apply(name);
            if (CharSequences.startsWith(name, ESRI_DATUM_PREFIX, false)) {
                name = name.subSequence(ESRI_DATUM_PREFIX.length(), name.length());
            }
            return name;
        }
    }

    /**
     * Compares the specified object with this datum for equality.
     * If the {@code mode} argument value is {@link ComparisonMode#STRICT STRICT} or
     * {@link ComparisonMode#BY_CONTRACT BY_CONTRACT}, then all available properties are compared including the
     * {@linkplain #getAnchorDefinition() anchor definition}, {@linkplain #getAnchorEpoch() anchor epoch},
     * and the {@linkplain #getDomains() domains}.
     *
     * @param  object  the object to compare to {@code this}.
     * @param  mode    {@link ComparisonMode#STRICT STRICT} for performing a strict comparison, or
     *                 {@link ComparisonMode#IGNORE_METADATA IGNORE_METADATA} for comparing only
     *                 properties relevant to coordinate transformations.
     * @return {@code true} if both objects are equal.
     */
    @Override
    public boolean equals(final Object object, final ComparisonMode mode) {
        if (!super.equals(object, mode)) {
            return false;
        }
        switch (mode) {
            case STRICT: {
                final var that = (AbstractDatum) object;
                return Objects.equals(anchorEpoch,      that.anchorEpoch) &&
                       Objects.equals(anchorDefinition, that.anchorDefinition);
            }
            case BY_CONTRACT: {
                final Datum that = (Datum) object;
                return deepEquals(getAnchorEpoch(),      that.getAnchorEpoch(), mode) &&
                       deepEquals(getAnchorDefinition(), that.getAnchorDefinition(), mode);
            }
            default: {
                /*
                 * Tests for identifiers or name since datum with different identification may have completely
                 * different meaning. We do not perform this check if the user asked for metadata comparison,
                 * because in such case the name and identifiers have already been compared by the subclass.
                 *
                 * According ISO 19162 (Well Known Text representation of Coordinate Reference Systems),
                 * identifiers shall have precedence over name at least in the case of operation methods
                 * and parameters. We extend this rule to datum as well.
                 */
                final var that = (Datum) object;
                final Boolean match = Identifiers.hasCommonIdentifier(getIdentifiers(), that.getIdentifiers());
                if (match != null) {
                    return match;
                }
                return isHeuristicMatchForName(that.getName().getCode())
                        || IdentifiedObjects.isHeuristicMatchForName(that, getName().getCode());
            }
        }
    }

    /**
     * Invoked by {@code hashCode()} for computing the hash code when first needed.
     * See {@link org.apache.sis.referencing.AbstractIdentifiedObject#computeHashCode()}
     * for more information.
     *
     * @return the hash code value. This value may change in any future Apache SIS version.
     * @hidden because not useful.
     */
    @Override
    protected long computeHashCode() {
        return super.computeHashCode() + Objects.hash(anchorDefinition, anchorEpoch);
    }

    /**
     * Formats the inner part of the <i>Well Known Text</i> (WKT) representation for this datum.
     * See {@link AbstractIdentifiedObject#formatTo(Formatter)} for more information.
     *
     * @param  formatter  the formatter where to format the inner content of this WKT element.
     * @return the {@linkplain org.apache.sis.io.wkt.KeywordCase#CAMEL_CASE CamelCase} keyword
     *         for the WKT element, or {@code null} if unknown.
     */
    @Override
    protected String formatTo(final Formatter formatter) {
        final Citation authority = formatter.getNameAuthority();
        String name = IdentifiedObjects.getName(this, authority);
        if (name == null) {
            name = IdentifiedObjects.getName(this, null);
            if (name == null) {                                 // Should never happen, but be safe.
                return super.formatTo(formatter);
            }
            if ("ESRI".equalsIgnoreCase(Citations.toCodeSpace(authority)) && !name.startsWith(Simplifier.ESRI_DATUM_PREFIX)) {
                name = Simplifier.ESRI_DATUM_PREFIX + name;
            }
        }
        formatter.append(name, ElementKind.DATUM);
        return null;
    }




    /*
     ┏━━━━━━━━━━━━━━━━━━━━━━━━━━━━━━━━━━━━━━━━━━━━━━━━━━━━━━━━━━━━━━━━━━━━━━━━━━━━━━━━━━┓
     ┃                                                                                  ┃
     ┃                               XML support with JAXB                              ┃
     ┃                                                                                  ┃
     ┃        The following methods are invoked by JAXB using reflection (even if       ┃
     ┃        they are private) or are helpers for other methods invoked by JAXB.       ┃
     ┃        Those methods can be safely removed if Geographic Markup Language         ┃
     ┃        (GML) support is not needed.                                              ┃
     ┃                                                                                  ┃
     ┗━━━━━━━━━━━━━━━━━━━━━━━━━━━━━━━━━━━━━━━━━━━━━━━━━━━━━━━━━━━━━━━━━━━━━━━━━━━━━━━━━━┛
     */

    /**
     * Constructs a new object in which every attributes are set to a null value.
     * <strong>This is not a valid object.</strong> This constructor is strictly
     * reserved to JAXB, which will assign values to the fields using reflection.
     */
    AbstractDatum() {
        super(org.apache.sis.referencing.privy.NilReferencingObject.INSTANCE);
        publicationDate = null;
        conventionalRS  = null;
    }

    /**
     * Invoked by JAXB only at unmarshalling time.
     *
     * @see #getAnchorPoint()
     */
    private void setAnchorPoint(final InternationalString value) {
        if (anchorDefinition == null) {
            anchorDefinition = value;
        } else {
            ImplementationHelper.propertyAlreadySet(AbstractDatum.class, "setAnchorPoint", "anchorDefinition");
        }
    }

    /**
     * Invoked by JAXB only at unmarshalling time.
     *
     * @see #getRealizationEpoch()
     */
    private void setRealizationEpoch(final Date value) {
        if (anchorEpoch == null) {
            anchorEpoch = TemporalDate.toTemporal(value);
        } else {
            ImplementationHelper.propertyAlreadySet(AbstractDatum.class, "setRealizationEpoch", "realizationEpoch");
        }
    }
}<|MERGE_RESOLUTION|>--- conflicted
+++ resolved
@@ -323,7 +323,6 @@
     }
 
     /**
-<<<<<<< HEAD
      * The time after which this datum definition is valid.
      *
      * @return the time after which this datum definition is valid, or {@code null} if none.
@@ -336,7 +335,9 @@
     @XmlElement(name = "realizationEpoch")
     public Date getRealizationEpoch() {
         return Datum.super.getRealizationEpoch();
-=======
+    }
+
+    /**
      * Returns the date on which the datum definition was published.
      *
      * @return date on which the datum definition was published.
@@ -360,7 +361,6 @@
     @Override
     public Optional<IdentifiedObject> getConventionalRS() {
         return Optional.ofNullable(conventionalRS);
->>>>>>> c4bda9ba
     }
 
     /**
