/*
 * Licensed to the Apache Software Foundation (ASF) under one or more
 * contributor license agreements.  See the NOTICE file distributed with
 * this work for additional information regarding copyright ownership.
 * The ASF licenses this file to You under the Apache License, Version 2.0
 * (the "License"); you may not use this file except in compliance with
 * the License.  You may obtain a copy of the License at
 *
 *     http://www.apache.org/licenses/LICENSE-2.0
 *
 * Unless required by applicable law or agreed to in writing, software
 * distributed under the License is distributed on an "AS IS" BASIS,
 * WITHOUT WARRANTIES OR CONDITIONS OF ANY KIND, either express or implied.
 * See the License for the specific language governing permissions and
 * limitations under the License.
 */
package org.apache.sis.referencing.datum;

import java.util.Date;
import java.util.Map;
import java.util.Objects;
import java.util.Optional;
import java.time.temporal.Temporal;
import jakarta.xml.bind.annotation.XmlType;
import jakarta.xml.bind.annotation.XmlSchemaType;
import jakarta.xml.bind.annotation.XmlElement;
import jakarta.xml.bind.annotation.XmlRootElement;
import jakarta.xml.bind.annotation.XmlSeeAlso;
import org.opengis.util.GenericName;
import org.opengis.util.InternationalString;
import org.opengis.metadata.citation.Citation;
import org.opengis.referencing.IdentifiedObject;
import org.opengis.referencing.datum.Datum;
import org.apache.sis.referencing.AbstractIdentifiedObject;
import org.apache.sis.referencing.IdentifiedObjects;
import org.apache.sis.util.CharSequences;
import org.apache.sis.util.ComparisonMode;
import org.apache.sis.util.iso.Types;
import org.apache.sis.temporal.TemporalDate;
import org.apache.sis.metadata.privy.Identifiers;
import org.apache.sis.metadata.privy.NameToIdentifier;
import org.apache.sis.metadata.privy.ImplementationHelper;
import org.apache.sis.metadata.iso.citation.Citations;
import org.apache.sis.io.wkt.ElementKind;
import org.apache.sis.io.wkt.Formatter;
import static org.apache.sis.util.Utilities.deepEquals;
import static org.apache.sis.util.collection.Containers.property;

// Specific to the geoapi-3.1 and geoapi-4.0 branches:
import org.opengis.referencing.datum.DynamicReferenceFrame;
import org.opengis.metadata.Identifier;


/**
 * Specifies the relationship of a Coordinate System to the earth.
 * A datum can be defined as a set of real points on the earth that have coordinates.
 * Each datum subtype can be associated with only specific types of
 * {@linkplain org.apache.sis.referencing.cs.AbstractCS coordinate systems}, thus creating specific types of
 * {@linkplain org.apache.sis.referencing.crs.AbstractCRS coordinate reference system}.
 *
 * <h2>Instantiation</h2>
 * This class is conceptually <i>abstract</i>, even if it is technically possible to instantiate it.
 * Typical applications should create instances of the most specific subclass prefixed by {@code Default} instead.
 *
 * <h2>Immutability and thread safety</h2>
 * This base class is immutable if the property <em>values</em> (not necessarily the map itself) given to the
 * constructor are also immutable. Most SIS subclasses and related classes are immutable under similar conditions.
 * This means that unless otherwise noted in the javadoc, {@code Datum} instances created using only SIS factories
 * and static constants can be shared by many objects and passed between threads without synchronization.
 *
 * @author  Martin Desruisseaux (IRD, Geomatys)
 * @version 1.5
 *
 * @see org.apache.sis.referencing.cs.AbstractCS
 * @see org.apache.sis.referencing.crs.AbstractCRS
 *
 * @since 0.4
 */
@XmlType(name = "AbstractDatumType", propOrder = {
    "anchorPoint",
    "realizationEpoch"
})
@XmlRootElement(name = "AbstractDatum")
@XmlSeeAlso({
    DefaultGeodeticDatum.class,
    DefaultVerticalDatum.class,
    DefaultTemporalDatum.class,
    DefaultParametricDatum.class,
    DefaultEngineeringDatum.class,
    DefaultImageDatum.class
})
public class AbstractDatum extends AbstractIdentifiedObject implements Datum {
    /**
     * Serial number for inter-operability with different versions.
     */
    private static final long serialVersionUID = 5380816794438838309L;

    /**
     * Description, possibly including coordinates, of the point or points used to anchor the datum to the Earth.
     * Also known as the "origin", especially for Engineering and Image Datums.
     *
     * <p><b>Consider this field as final!</b>
     * This field is modified only at unmarshalling time by {@link #setAnchorPoint(InternationalString)}</p>
     *
     * @see #getAnchorDefinition()
     */
    @SuppressWarnings("serial")                     // Most SIS implementations are serializable.
    private InternationalString anchorDefinition;

    /**
     * The epoch at which a static datum matches a dynamic datum from which it has been derived.
     * This time may be precise (e.g. 1997 for IRTF97) or merely a year (e.g. 1983 for NAD83).
     *
     * <p><b>Consider this field as final!</b>
     * This field is modified only at unmarshalling time by {@link #setRealizationEpoch(Date)}</p>
     *
     * @see #getAnchorEpoch()
     */
    @SuppressWarnings("serial")                     // Standard Java implementations are serializable.
    private Temporal anchorEpoch;

    /**
     * The date on which the datum definition was published.
     *
     * @see #getPublicationDate()
     */
    @SuppressWarnings("serial")                     // Standard Java implementations are serializable.
    private final Temporal publicationDate;

    /**
     * Name, identifier, alias and remarks for the reference system realized by this reference frame.
     *
     * @see #getConventionalRS()
     */
    @SuppressWarnings("serial")                     // Most SIS implementations are serializable.
    private final IdentifiedObject conventionalRS;

    /**
     * Creates a datum from the given properties.
     * The properties given in argument follow the same rules as for the
     * {@linkplain AbstractIdentifiedObject#AbstractIdentifiedObject(Map) super-class constructor}.
     * Additionally, the following properties are understood by this constructor:
     *
     * <table class="sis">
     *   <caption>Recognized properties (non exhaustive list)</caption>
     *   <tr>
     *     <th>Property name</th>
     *     <th>Value type</th>
     *     <th>Returned by</th>
     *   </tr><tr>
     *     <td>{@value org.opengis.referencing.datum.Datum#ANCHOR_DEFINITION_KEY}</td>
     *     <td>{@link InternationalString} or {@link String}</td>
     *     <td>{@link #getAnchorDefinition()}</td>
     *   </tr><tr>
     *     <td>{@value org.opengis.referencing.datum.Datum#ANCHOR_EPOCH_KEY}</td>
     *     <td>{@link Temporal}</td>
     *     <td>{@link #getAnchorEpoch()}</td>
     *   </tr><tr>
     *     <td>{@value org.opengis.referencing.datum.Datum#PUBLICATION_DATE_KEY}</td>
     *     <td>{@link Temporal}</td>
     *     <td>{@link #getPublicationDate()}</td>
     *   </tr><tr>
     *     <td>{@value org.opengis.referencing.datum.Datum#CONVENTIONAL_RS_KEY}</td>
     *     <td>{@link IdentifiedObject}</td>
     *     <td>{@link #getConventionalRS()}</td>
     *   </tr><tr>
     *     <th colspan="3" class="hsep">Defined in parent class (reminder)</th>
     *   </tr><tr>
     *     <td>{@value org.opengis.referencing.IdentifiedObject#NAME_KEY}</td>
     *     <td>{@link Identifier} or {@link String}</td>
     *     <td>{@link #getName()}</td>
     *   </tr><tr>
     *     <td>{@value org.opengis.referencing.IdentifiedObject#ALIAS_KEY}</td>
     *     <td>{@link GenericName} or {@link CharSequence} (optionally as array)</td>
     *     <td>{@link #getAlias()}</td>
     *   </tr><tr>
     *     <td>{@value org.opengis.referencing.IdentifiedObject#IDENTIFIERS_KEY}</td>
     *     <td>{@link Identifier} (optionally as array)</td>
     *     <td>{@link #getIdentifiers()}</td>
     *   </tr><tr>
     *     <td>{@value org.opengis.referencing.IdentifiedObject#DOMAINS_KEY}</td>
     *     <td>{@link org.opengis.referencing.ObjectDomain} (optionally as array)</td>
     *     <td>{@link #getDomains()}</td>
     *   </tr><tr>
     *     <td>{@value org.opengis.referencing.IdentifiedObject#REMARKS_KEY}</td>
     *     <td>{@link InternationalString} or {@link String}</td>
     *     <td>{@link #getRemarks()}</td>
     *   </tr>
     * </table>
     *
     * @param  properties  the properties to be given to the identified object.
     */
    @SuppressWarnings("deprecation")
    public AbstractDatum(final Map<String,?> properties) {
        super(properties);
        anchorDefinition = Types.toInternationalString(properties, ANCHOR_DEFINITION_KEY);
        if (anchorDefinition == null) {
            anchorDefinition = Types.toInternationalString(properties, ANCHOR_POINT_KEY);
        }
        anchorEpoch = property(properties, ANCHOR_EPOCH_KEY, Temporal.class);
        if (anchorEpoch == null) {
            Date date = property(properties, REALIZATION_EPOCH_KEY, Date.class);
            if (date != null) {
                anchorEpoch = date.toInstant();
            }
        }
        publicationDate = property(properties, PUBLICATION_DATE_KEY, Temporal.class);
        conventionalRS  = property(properties, CONVENTIONAL_RS_KEY, IdentifiedObject.class);
    }

    /**
     * Creates a new datum with the same values as the specified one.
     * This copy constructor provides a way to convert an arbitrary implementation into a SIS one
     * or a user-defined one (as a subclass), usually in order to leverage some implementation-specific API.
     *
     * <p>This constructor performs a shallow copy, i.e. the properties are not cloned.</p>
     *
     * @param  datum  the datum to copy.
     */
    protected AbstractDatum(final Datum datum) {
        super(datum);
        anchorEpoch      = datum.getAnchorEpoch().orElse(null);
        anchorDefinition = datum.getAnchorDefinition().orElse(null);
        publicationDate  = datum.getPublicationDate().orElse(null);
        conventionalRS   = datum.getConventionalRS().orElse(null);
    }

    /**
     * Returns a SIS datum implementation with the values of the given arbitrary implementation.
     * This method performs the first applicable action in the following choices:
     *
     * <ul>
     *   <li>If the given object is {@code null}, then this method returns {@code null}.</li>
     *   <li>Otherwise if the given object is an instance of
     *       {@link org.opengis.referencing.datum.GeodeticDatum},
     *       {@link org.opengis.referencing.datum.VerticalDatum},
     *       {@link org.opengis.referencing.datum.TemporalDatum},
     *       {@link org.opengis.referencing.datum.EngineeringDatum} or
     *       {@link org.opengis.referencing.datum.ImageDatum},
     *       then this method delegates to the {@code castOrCopy(…)} method of the corresponding SIS subclass.
     *       Note that if the given object implements more than one of the above-cited interfaces,
     *       then the {@code castOrCopy(…)} method to be used is unspecified.</li>
     *   <li>Otherwise if the given object is already an instance of
     *       {@code AbstractDatum}, then it is returned unchanged.</li>
     *   <li>Otherwise a new {@code AbstractDatum} instance is created using the
     *       {@linkplain #AbstractDatum(Datum) copy constructor} and returned.
     *       Note that this is a <em>shallow</em> copy operation,
     *       because the other properties contained in the given object are not recursively copied.</li>
     * </ul>
     *
     * @param  object  the object to get as a SIS implementation, or {@code null} if none.
     * @return a SIS implementation containing the values of the given object (may be the
     *         given object itself), or {@code null} if the argument was null.
     */
    public static AbstractDatum castOrCopy(final Datum object) {
        return SubTypes.castOrCopy(object);
    }

    /**
     * Returns the GeoAPI interface implemented by this class.
     * The default implementation returns {@code Datum.class}.
     * Subclasses implementing a more specific GeoAPI interface shall override this method.
     *
     * @return the datum interface implemented by this class.
     */
    @Override
    public Class<? extends Datum> getInterface() {
        return Datum.class;
    }

    /**
     * Returns a description of the relationship used to anchor the coordinate system to the Earth or alternate object.
     * Also known as the "origin", especially for Engineering and Image Datums.
     *
     * <ul>
     *   <li>For a {@linkplain DefaultGeodeticDatum geodetic reference frame}, the anchor may be the point(s) where the
     *       relationship between geoid and ellipsoid is defined.</li>
     *
     *   <li>For an {@linkplain DefaultEngineeringDatum engineering datum}, the anchor may be an identified
     *       physical point with the orientation defined relative to the object.</li>
     *
     *   <li>For a {@linkplain DefaultTemporalDatum temporal datum}, see their
     *       {@linkplain DefaultTemporalDatum#getOrigin() origin} instead.</li>
     * </ul>
     *
     * @return description, possibly including coordinates, of the point or points used to anchor the datum to the Earth.
     *
     * @since 1.5
     */
    @Override
    public Optional<InternationalString> getAnchorDefinition() {
        return Optional.ofNullable(anchorDefinition);
    }

    /**
     * Returns a description of the point(s) used to anchor the datum to the Earth.
     *
     * @deprecated Renamed {@link #getAnchorDefinition()} as of ISO 19111:2019.
     *
     * @return a description of the point(s) used to anchor the datum to the Earth.
     */
    @Override
    @Deprecated(since = "1.5")
    @XmlElement(name = "anchorDefinition")
    public InternationalString getAnchorPoint() {
        return anchorDefinition;
    }

    /**
     * Returns the epoch at which a static datum matches a dynamic datum from which it has been derived.
     * This time may be precise or merely a year (e.g. 1983 for NAD83).
     *
     * @return epoch at which a static datum matches a dynamic datum from which it has been derived.
     *
     * @see java.time.Year
     * @see java.time.YearMonth
     * @see java.time.LocalDate
     *
     * @since 1.5
     */
    @Override
    public Optional<Temporal> getAnchorEpoch() {
        return Optional.ofNullable(anchorEpoch);
    }

    /**
<<<<<<< HEAD
     * The time after which this datum definition is valid.
     *
     * @return the time after which this datum definition is valid, or {@code null} if none.
     *
     * @deprecated Since ISO 19111:2019, replaced by {@link #getAnchorEpoch()}.
     */
    @Override
    @Deprecated(since = "1.5")
    @XmlSchemaType(name = "date")
    @XmlElement(name = "realizationEpoch")
    public Date getRealizationEpoch() {
        return Datum.super.getRealizationEpoch();
=======
     * Returns the frame reference epoch if this datum is dynamic, or {@code null} if this datum is static.
     * This method is overridden with public access in Apache SIS {@code Dynamic} subclasses.
     * The default implementation should be suitable for non-SIS implementations.
     *
     * @return the reference epoch if this datum is dynamic, or {@code null} if this datum is static.
     */
    Temporal getFrameReferenceEpoch() {
        return (this instanceof DynamicReferenceFrame) ? ((DynamicReferenceFrame) this).getFrameReferenceEpoch() : null;
>>>>>>> 62047abd
    }

    /**
     * Returns the date on which the datum definition was published.
     *
     * @return date on which the datum definition was published.
     *
     * @since 1.5
     */
    @Override
    public Optional<Temporal> getPublicationDate() {
        return Optional.ofNullable(publicationDate);
    }

    /**
     * Returns the name, identifier, alias and remarks for the reference system realized by this reference frame.
     * All datums that are members of a {@linkplain DefaultDatumEnsemble datum ensemble} shall have the same
     * conventional reference system.
     *
     * @return reference system realized by this reference frame.
     *
     * @since 1.5
     */
    @Override
    public Optional<IdentifiedObject> getConventionalRS() {
        return Optional.ofNullable(conventionalRS);
    }

    /**
     * Returns {@code true} if either the {@linkplain #getName() primary name} or at least
     * one {@linkplain #getAlias() alias} matches the given string according heuristic rules.
     * This method performs the comparison documented in the
     * {@linkplain AbstractIdentifiedObject#isHeuristicMatchForName(String) super-class},
     * with the following additional flexibility:
     *
     * <ul>
     *   <li>The {@code "D_"} prefix (used in ESRI datum names), if presents in the given name or in this datum name,
     *       is ignored.</li>
     *   <li>If this datum is an instance of {@link DefaultGeodeticDatum}, then the prime meridian name may also
     *       be ignored.</li>
     * </ul>
     *
     * <h4>Future evolutions</h4>
     * This method implements heuristic rules learned from experience while trying to provide inter-operability
     * with different data producers. Those rules may be adjusted in any future SIS version according experience
     * gained while working with more data producers.
     *
     * @param  name  the name to compare.
     * @return {@code true} if the primary name or at least one alias matches the specified {@code name}.
     */
    @Override
    public boolean isHeuristicMatchForName(final String name) {
        return NameToIdentifier.isHeuristicMatchForName(super.getName(), super.getAlias(), name, Simplifier.INSTANCE);
    }

    /**
     * A function for simplifying a {@link Datum} name before comparison.
     *
     * <p>Note: if heuristic rules are modified, consider updating {@code EPSGDataAccess} accordingly.</p>
     *
     * @see org.apache.sis.referencing.factory.sql.EPSGCodeFinder#toDatumPattern(String, StringBuilder)
     */
    static class Simplifier extends NameToIdentifier.Simplifier {
        /** The singleton simplifier for non-geodetic datum. */
        static final Simplifier INSTANCE = new Simplifier();

        /** For subclasses and default instance only. */
        Simplifier() {}

        /** Simplify the given datum name. */
        @Override protected CharSequence apply(CharSequence name) {
            name = super.apply(name);
            if (CharSequences.startsWith(name, ESRI_DATUM_PREFIX, false)) {
                name = name.subSequence(ESRI_DATUM_PREFIX.length(), name.length());
            }
            return name;
        }
    }

    /**
     * Compares the specified object with this datum for equality.
     * If the {@code mode} argument value is {@link ComparisonMode#STRICT STRICT} or
     * {@link ComparisonMode#BY_CONTRACT BY_CONTRACT}, then all available properties are compared including the
     * {@linkplain #getAnchorDefinition() anchor definition}, {@linkplain #getAnchorEpoch() anchor epoch},
     * and the {@linkplain #getDomains() domains}.
     *
     * <h4>Static versus dynamic datum</h4>
     * If this datum implements the {@link DynamicReferenceFrame} interface, then the given object needs
     * to also implement that interfaces and provide the same reference epoch for being considered equal.
     * Conversely, if this datum does not implement {@link DynamicReferenceFrame}, then the given object
     * also need to <em>not</em> implement that interface for being considered equal.
     *
     * @param  object  the object to compare to {@code this}.
     * @param  mode    {@link ComparisonMode#STRICT STRICT} for performing a strict comparison, or
     *                 {@link ComparisonMode#IGNORE_METADATA IGNORE_METADATA} for comparing only
     *                 properties relevant to coordinate transformations.
     * @return {@code true} if both objects are equal.
     */
    @Override
    public boolean equals(final Object object, final ComparisonMode mode) {
        if (!super.equals(object, mode)) {
            return false;
        }
        switch (mode) {
            case STRICT: {
                final var that = (AbstractDatum) object;
                return Objects.equals(anchorEpoch,       that.anchorEpoch) &&
                       Objects.equals(anchorDefinition,  that.anchorDefinition) &&
                       Objects.equals(publicationDate,   that.publicationDate) &&
                       Objects.equals(conventionalRS,    that.conventionalRS);
            }
            case BY_CONTRACT: {
                final var that = (Datum) object;
                return compareDynamicReferenceFrames(that, mode) &&
                       deepEquals(getAnchorEpoch(),      that.getAnchorEpoch(), mode) &&
                       deepEquals(getAnchorDefinition(), that.getAnchorDefinition(), mode) &&
                       deepEquals(getPublicationDate(),  that.getPublicationDate(), mode) &&
                       deepEquals(getConventionalRS(),   that.getConventionalRS(), mode);
            }
            default: {
                /*
                 * Tests for identifiers or name since datum with different identification may have completely
                 * different meaning. We do not perform this check if the user asked for metadata comparison,
                 * because in such case the name and identifiers have already been compared by the subclass.
                 *
                 * According ISO 19162 (Well Known Text representation of Coordinate Reference Systems),
                 * identifiers shall have precedence over name at least in the case of operation methods
                 * and parameters. We extend this rule to datum as well.
                 */
                final var that = (Datum) object;
                if (!compareDynamicReferenceFrames(that, mode)) {
                    return false;
                }
                final Boolean match = Identifiers.hasCommonIdentifier(getIdentifiers(), that.getIdentifiers());
                if (match != null) {
                    return match;
                }
                return isHeuristicMatchForName(that.getName().getCode())
                        || IdentifiedObjects.isHeuristicMatchForName(that, getName().getCode());
            }
        }
    }

    /**
     * Checks whether this datum and the other datum are both static or both dynamic.
     * In the latter case, checks also whether the two datum have the same reference epoch.
     *
     * @param  that  the other datum to compare with this datum.
     * @param  mode  the comparison mode.
     * @return whether the two reference frames are equal in their static versus dynamic aspect.
     */
    private boolean compareDynamicReferenceFrames(final Datum that, final ComparisonMode mode) {
        final Temporal frameReferenceEpoch = getFrameReferenceEpoch();
        if (frameReferenceEpoch != null) {
            return (that instanceof DynamicReferenceFrame) &&
                    deepEquals(frameReferenceEpoch, ((DynamicReferenceFrame) that).getFrameReferenceEpoch(), mode);
        } else {
            return !(that instanceof DynamicReferenceFrame);
        }
    }

    /**
     * Invoked by {@code hashCode()} for computing the hash code when first needed.
     * See {@link org.apache.sis.referencing.AbstractIdentifiedObject#computeHashCode()}
     * for more information.
     *
     * @return the hash code value. This value may change in any future Apache SIS version.
     *
     * @hidden because nothing new to said.
     */
    @Override
    protected long computeHashCode() {
        return super.computeHashCode() + Objects.hash(anchorDefinition, anchorEpoch, publicationDate, conventionalRS);
    }

    /**
     * Formats the inner part of the <i>Well Known Text</i> (WKT) representation for this datum.
     * See {@link AbstractIdentifiedObject#formatTo(Formatter)} for more information.
     *
     * @param  formatter  the formatter where to format the inner content of this WKT element.
     * @return the {@linkplain org.apache.sis.io.wkt.KeywordCase#CAMEL_CASE CamelCase} keyword
     *         for the WKT element, or {@code null} if unknown.
     */
    @Override
    protected String formatTo(final Formatter formatter) {
        final Citation authority = formatter.getNameAuthority();
        String name = IdentifiedObjects.getName(this, authority);
        if (name == null) {
            name = IdentifiedObjects.getName(this, null);
            if (name == null) {                                 // Should never happen, but be safe.
                return super.formatTo(formatter);
            }
            if ("ESRI".equalsIgnoreCase(Citations.toCodeSpace(authority)) && !name.startsWith(Simplifier.ESRI_DATUM_PREFIX)) {
                name = Simplifier.ESRI_DATUM_PREFIX + name;
            }
        }
        formatter.append(name, ElementKind.DATUM);
        return null;
    }




    /*
     ┏━━━━━━━━━━━━━━━━━━━━━━━━━━━━━━━━━━━━━━━━━━━━━━━━━━━━━━━━━━━━━━━━━━━━━━━━━━━━━━━━━━┓
     ┃                                                                                  ┃
     ┃                               XML support with JAXB                              ┃
     ┃                                                                                  ┃
     ┃        The following methods are invoked by JAXB using reflection (even if       ┃
     ┃        they are private) or are helpers for other methods invoked by JAXB.       ┃
     ┃        Those methods can be safely removed if Geographic Markup Language         ┃
     ┃        (GML) support is not needed.                                              ┃
     ┃                                                                                  ┃
     ┗━━━━━━━━━━━━━━━━━━━━━━━━━━━━━━━━━━━━━━━━━━━━━━━━━━━━━━━━━━━━━━━━━━━━━━━━━━━━━━━━━━┛
     */

    /**
     * Constructs a new object in which every attributes are set to a null value.
     * <strong>This is not a valid object.</strong> This constructor is strictly
     * reserved to JAXB, which will assign values to the fields using reflection.
     */
    AbstractDatum() {
        super(org.apache.sis.referencing.privy.NilReferencingObject.INSTANCE);
        publicationDate = null;
        conventionalRS  = null;
    }

    /**
     * Invoked by JAXB only at unmarshalling time.
     *
     * @see #getAnchorPoint()
     */
    private void setAnchorPoint(final InternationalString value) {
        if (anchorDefinition == null) {
            anchorDefinition = value;
        } else {
            ImplementationHelper.propertyAlreadySet(AbstractDatum.class, "setAnchorPoint", "anchorDefinition");
        }
    }

    /**
     * Invoked by JAXB only at unmarshalling time.
     *
     * @see #getRealizationEpoch()
     */
    private void setRealizationEpoch(final Date value) {
        if (anchorEpoch == null) {
            anchorEpoch = TemporalDate.toTemporal(value);
        } else {
            ImplementationHelper.propertyAlreadySet(AbstractDatum.class, "setRealizationEpoch", "realizationEpoch");
        }
    }
}<|MERGE_RESOLUTION|>--- conflicted
+++ resolved
@@ -324,7 +324,6 @@
     }
 
     /**
-<<<<<<< HEAD
      * The time after which this datum definition is valid.
      *
      * @return the time after which this datum definition is valid, or {@code null} if none.
@@ -337,7 +336,9 @@
     @XmlElement(name = "realizationEpoch")
     public Date getRealizationEpoch() {
         return Datum.super.getRealizationEpoch();
-=======
+    }
+
+    /**
      * Returns the frame reference epoch if this datum is dynamic, or {@code null} if this datum is static.
      * This method is overridden with public access in Apache SIS {@code Dynamic} subclasses.
      * The default implementation should be suitable for non-SIS implementations.
@@ -346,7 +347,6 @@
      */
     Temporal getFrameReferenceEpoch() {
         return (this instanceof DynamicReferenceFrame) ? ((DynamicReferenceFrame) this).getFrameReferenceEpoch() : null;
->>>>>>> 62047abd
     }
 
     /**
