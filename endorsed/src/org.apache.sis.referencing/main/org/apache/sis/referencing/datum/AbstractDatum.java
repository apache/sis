/*
 * Licensed to the Apache Software Foundation (ASF) under one or more
 * contributor license agreements.  See the NOTICE file distributed with
 * this work for additional information regarding copyright ownership.
 * The ASF licenses this file to You under the Apache License, Version 2.0
 * (the "License"); you may not use this file except in compliance with
 * the License.  You may obtain a copy of the License at
 *
 *     http://www.apache.org/licenses/LICENSE-2.0
 *
 * Unless required by applicable law or agreed to in writing, software
 * distributed under the License is distributed on an "AS IS" BASIS,
 * WITHOUT WARRANTIES OR CONDITIONS OF ANY KIND, either express or implied.
 * See the License for the specific language governing permissions and
 * limitations under the License.
 */
package org.apache.sis.referencing.datum;

import java.util.Date;
import java.util.Map;
import java.util.Objects;
import java.util.Optional;
import java.time.temporal.Temporal;
import jakarta.xml.bind.annotation.XmlType;
import jakarta.xml.bind.annotation.XmlSchemaType;
import jakarta.xml.bind.annotation.XmlElement;
import jakarta.xml.bind.annotation.XmlRootElement;
import jakarta.xml.bind.annotation.XmlSeeAlso;
import org.opengis.util.GenericName;
import org.opengis.util.InternationalString;
import org.opengis.metadata.citation.Citation;
import org.opengis.referencing.IdentifiedObject;
import org.opengis.referencing.datum.Datum;
import org.opengis.referencing.datum.GeodeticDatum;
import org.opengis.referencing.datum.VerticalDatum;
import org.opengis.referencing.datum.TemporalDatum;
import org.opengis.referencing.datum.EngineeringDatum;
import org.apache.sis.referencing.AbstractIdentifiedObject;
import org.apache.sis.referencing.IdentifiedObjects;
import org.apache.sis.referencing.legacy.DefaultImageDatum;
import org.apache.sis.referencing.internal.shared.WKTKeywords;
import org.apache.sis.util.CharSequences;
import org.apache.sis.util.ComparisonMode;
import org.apache.sis.util.iso.Types;
import org.apache.sis.util.internal.shared.Constants;
import org.apache.sis.util.collection.Containers;
import org.apache.sis.util.resources.Vocabulary;
import org.apache.sis.temporal.TemporalDate;
import org.apache.sis.metadata.internal.shared.Identifiers;
import org.apache.sis.metadata.internal.shared.NameToIdentifier;
import org.apache.sis.metadata.internal.shared.ImplementationHelper;
import org.apache.sis.metadata.iso.citation.Citations;
import org.apache.sis.io.wkt.ElementKind;
import org.apache.sis.io.wkt.Formatter;
import static org.apache.sis.util.Utilities.deepEquals;

// Specific to the main and geoapi-3.1 branches:
import org.opengis.referencing.datum.ImageDatum;

// Specific to the geoapi-3.1 and geoapi-4.0 branches:
import org.opengis.metadata.Identifier;
import org.opengis.referencing.datum.DatumEnsemble;
import org.opengis.referencing.datum.DynamicReferenceFrame;


/**
 * Specifies the relationship of a Coordinate System to the earth.
 * A datum can be defined as a set of real points on the earth that have coordinates.
 * Each datum subtype can be associated with only specific types of
 * {@linkplain org.apache.sis.referencing.cs.AbstractCS coordinate systems}, thus creating specific types of
 * {@linkplain org.apache.sis.referencing.crs.AbstractCRS coordinate reference system}.
 *
 * <h2>Instantiation</h2>
 * This class is conceptually <i>abstract</i>, even if it is technically possible to instantiate it.
 * Typical applications should create instances of the most specific subclass prefixed by {@code Default} instead.
 *
 * <h2>Immutability and thread safety</h2>
 * This base class is immutable if the property <em>values</em> (not necessarily the map itself) given to the
 * constructor are also immutable. Most SIS subclasses and related classes are immutable under similar conditions.
 * This means that unless otherwise noted in the javadoc, {@code Datum} instances created using only SIS factories
 * and static constants can be shared by many objects and passed between threads without synchronization.
 *
 * @author  Martin Desruisseaux (IRD, Geomatys)
 * @version 1.5
 *
 * @see org.apache.sis.referencing.cs.AbstractCS
 * @see org.apache.sis.referencing.crs.AbstractCRS
 *
 * @since 0.4
 */
@XmlType(name = "AbstractDatumType", propOrder = {
    "anchorPoint",
    "realizationEpoch"
})
@XmlRootElement(name = "AbstractDatum")
@XmlSeeAlso({
    DefaultGeodeticDatum.class,
    DefaultVerticalDatum.class,
    DefaultTemporalDatum.class,
    DefaultParametricDatum.class,
    DefaultEngineeringDatum.class,
    DefaultImageDatum.class
})
public class AbstractDatum extends AbstractIdentifiedObject implements Datum {
    /**
     * Serial number for inter-operability with different versions.
     */
    private static final long serialVersionUID = 5380816794438838309L;

    /**
     * Description, possibly including coordinates, of the point or points used to anchor the datum to the Earth.
     * Also known as the "origin", especially for Engineering and Image Datums.
     *
     * <p><b>Consider this field as final!</b>
     * This field is modified only at unmarshalling time by {@link #setAnchorPoint(InternationalString)}</p>
     *
     * @see #getAnchorDefinition()
     */
    @SuppressWarnings("serial")                     // Most SIS implementations are serializable.
    private InternationalString anchorDefinition;

    /**
     * The epoch at which a static datum matches a dynamic datum from which it has been derived.
     * This time may be precise (e.g. 1997 for IRTF97) or merely a year (e.g. 1983 for NAD83).
     *
     * <p><b>Consider this field as final!</b>
     * This field is modified only at unmarshalling time by {@link #setRealizationEpoch(Date)}</p>
     *
     * @see #getAnchorEpoch()
     */
    @SuppressWarnings("serial")                     // Standard Java implementations are serializable.
    private Temporal anchorEpoch;

    /**
     * The date on which the datum definition was published.
     *
     * @see #getPublicationDate()
     */
    @SuppressWarnings("serial")                     // Standard Java implementations are serializable.
    private final Temporal publicationDate;

    /**
     * Name, identifier, alias and remarks for the reference system realized by this reference frame.
     *
     * @see #getConventionalRS()
     */
    @SuppressWarnings("serial")                     // Most SIS implementations are serializable.
    private final IdentifiedObject conventionalRS;

    /**
     * Creates a datum from the given properties.
     * The properties given in argument follow the same rules as for the
     * {@linkplain AbstractIdentifiedObject#AbstractIdentifiedObject(Map) super-class constructor}.
     * Additionally, the following properties are understood by this constructor:
     *
     * <table class="sis">
     *   <caption>Recognized properties (non exhaustive list)</caption>
     *   <tr>
     *     <th>Property name</th>
     *     <th>Value type</th>
     *     <th>Returned by</th>
     *   </tr><tr>
     *     <td>{@value org.opengis.referencing.datum.Datum#ANCHOR_DEFINITION_KEY}</td>
     *     <td>{@link InternationalString} or {@link String}</td>
     *     <td>{@link #getAnchorDefinition()}</td>
     *   </tr><tr>
     *     <td>{@value org.opengis.referencing.datum.Datum#ANCHOR_EPOCH_KEY}</td>
     *     <td>{@link Temporal}</td>
     *     <td>{@link #getAnchorEpoch()}</td>
     *   </tr><tr>
     *     <td>{@value org.opengis.referencing.datum.Datum#PUBLICATION_DATE_KEY}</td>
     *     <td>{@link Temporal}</td>
     *     <td>{@link #getPublicationDate()}</td>
     *   </tr><tr>
     *     <td>{@value org.opengis.referencing.datum.Datum#CONVENTIONAL_RS_KEY}</td>
     *     <td>{@link IdentifiedObject}</td>
     *     <td>{@link #getConventionalRS()}</td>
     *   </tr><tr>
     *     <th colspan="3" class="hsep">Defined in parent class (reminder)</th>
     *   </tr><tr>
     *     <td>{@value org.opengis.referencing.IdentifiedObject#NAME_KEY}</td>
     *     <td>{@link Identifier} or {@link String}</td>
     *     <td>{@link #getName()}</td>
     *   </tr><tr>
     *     <td>{@value org.opengis.referencing.IdentifiedObject#ALIAS_KEY}</td>
     *     <td>{@link GenericName} or {@link CharSequence} (optionally as array)</td>
     *     <td>{@link #getAlias()}</td>
     *   </tr><tr>
     *     <td>{@value org.opengis.referencing.IdentifiedObject#IDENTIFIERS_KEY}</td>
     *     <td>{@link Identifier} (optionally as array)</td>
     *     <td>{@link #getIdentifiers()}</td>
     *   </tr><tr>
     *     <td>{@value org.opengis.referencing.IdentifiedObject#DOMAINS_KEY}</td>
     *     <td>{@link org.opengis.referencing.ObjectDomain} (optionally as array)</td>
     *     <td>{@link #getDomains()}</td>
     *   </tr><tr>
     *     <td>{@value org.opengis.referencing.IdentifiedObject#REMARKS_KEY}</td>
     *     <td>{@link InternationalString} or {@link String}</td>
     *     <td>{@link #getRemarks()}</td>
     *   </tr>
     * </table>
     *
     * @param  properties  the properties to be given to the identified object.
     */
    @SuppressWarnings("deprecation")
    public AbstractDatum(final Map<String,?> properties) {
        super(properties);
        anchorDefinition = Types.toInternationalString(properties, ANCHOR_DEFINITION_KEY);
        if (anchorDefinition == null) {
            anchorDefinition = Types.toInternationalString(properties, ANCHOR_POINT_KEY);
        }
        anchorEpoch = Containers.property(properties, ANCHOR_EPOCH_KEY, Temporal.class);
        if (anchorEpoch == null) {
<<<<<<< HEAD
            Date date = Containers.property(properties, REALIZATION_EPOCH_KEY, Date.class);
            if (date != null) {
                anchorEpoch = date.toInstant();
            }
=======
            anchorEpoch = TemporalDate.toTemporal(
                    Containers.property(properties, "realizationEpoch", Date.class));       // Legacy name.
>>>>>>> 7997e9f0
        }
        publicationDate = Containers.property(properties, PUBLICATION_DATE_KEY, Temporal.class);
        conventionalRS  = Containers.property(properties, CONVENTIONAL_RS_KEY, IdentifiedObject.class);
    }

    /**
     * Creates a new datum with the same values as the specified one.
     * This copy constructor provides a way to convert an arbitrary implementation into a SIS one
     * or a user-defined one (as a subclass), usually in order to leverage some implementation-specific API.
     *
     * <p>This constructor performs a shallow copy, i.e. the properties are not cloned.</p>
     *
     * @param  datum  the datum to copy.
     */
    protected AbstractDatum(final Datum datum) {
        super(datum);
        anchorEpoch      = datum.getAnchorEpoch().orElse(null);
        anchorDefinition = datum.getAnchorDefinition().orElse(null);
        publicationDate  = datum.getPublicationDate().orElse(null);
        conventionalRS   = datum.getConventionalRS().orElse(null);
    }

    /**
     * Returns a SIS datum implementation with the values of the given arbitrary implementation.
     * This method performs the first applicable action in the following choices:
     *
     * <ul>
     *   <li>If the given object is {@code null}, then this method returns {@code null}.</li>
     *   <li>Otherwise if the given object is an instance of
     *       {@link org.opengis.referencing.datum.GeodeticDatum},
     *       {@link org.opengis.referencing.datum.VerticalDatum},
     *       {@link org.opengis.referencing.datum.TemporalDatum},
     *       {@link org.opengis.referencing.datum.EngineeringDatum} or
     *       {@link org.opengis.referencing.datum.ImageDatum},
     *       then this method delegates to the {@code castOrCopy(…)} method of the corresponding SIS subclass.
     *       Note that if the given object implements more than one of the above-cited interfaces,
     *       then the {@code castOrCopy(…)} method to be used is unspecified.</li>
     *   <li>Otherwise if the given object is already an instance of
     *       {@code AbstractDatum}, then it is returned unchanged.</li>
     *   <li>Otherwise a new {@code AbstractDatum} instance is created using the
     *       {@linkplain #AbstractDatum(Datum) copy constructor} and returned.
     *       Note that this is a <em>shallow</em> copy operation,
     *       because the other properties contained in the given object are not recursively copied.</li>
     * </ul>
     *
     * @param  object  the object to get as a SIS implementation, or {@code null} if none.
     * @return a SIS implementation containing the values of the given object (may be the
     *         given object itself), or {@code null} if the argument was null.
     */
    @SuppressWarnings("deprecation")
    public static AbstractDatum castOrCopy(final Datum object) {
        if (object instanceof GeodeticDatum) {
            return DefaultGeodeticDatum.castOrCopy((GeodeticDatum) object);
        }
        if (object instanceof VerticalDatum) {
            return DefaultVerticalDatum.castOrCopy((VerticalDatum) object);
        }
        if (object instanceof TemporalDatum) {
            return DefaultTemporalDatum.castOrCopy((TemporalDatum) object);
        }
        if (object instanceof EngineeringDatum) {
            return DefaultEngineeringDatum.castOrCopy((EngineeringDatum) object);
        }
        if (object instanceof ImageDatum) {
            return DefaultImageDatum.castOrCopy((ImageDatum) object);
        }
        /*
         * Intentionally check for `AbstractDatum` after the interfaces because users may have defined their own
         * subclass implementing the interfaces. If we were checking for `AbstractDatum` before the interfaces,
         * the returned instance could have been a user subclass without the JAXB annotations required for XML
         * marshalling.
         */
        if (object == null || object instanceof AbstractDatum) {
            return (AbstractDatum) object;
        }
        return new AbstractDatum(object);
    }

    /**
     * Returns the GeoAPI interface implemented by this class.
     * The default implementation returns {@code Datum.class}.
     * Subclasses implementing a more specific GeoAPI interface shall override this method.
     *
     * @return the datum interface implemented by this class.
     */
    @Override
    public Class<? extends Datum> getInterface() {
        return Datum.class;
    }

    /**
     * Returns a description of the relationship used to anchor the coordinate system to the Earth or alternate object.
     * Also known as the "origin", especially for Engineering and Image Datums.
     *
     * <ul>
     *   <li>For a {@linkplain DefaultGeodeticDatum geodetic reference frame}, the anchor may be the point(s) where the
     *       relationship between geoid and ellipsoid is defined.</li>
     *
     *   <li>For an {@linkplain DefaultEngineeringDatum engineering datum}, the anchor may be an identified
     *       physical point with the orientation defined relative to the object.</li>
     *
     *   <li>For a {@linkplain DefaultTemporalDatum temporal datum}, see their
     *       {@linkplain DefaultTemporalDatum#getOrigin() origin} instead.</li>
     * </ul>
     *
     * @return description, possibly including coordinates, of the point or points used to anchor the datum to the Earth.
     *
     * @since 1.5
     */
    @Override
    public Optional<InternationalString> getAnchorDefinition() {
        return Optional.ofNullable(anchorDefinition);
    }

    /**
     * Returns a description of the point(s) used to anchor the datum to the Earth.
     *
     * @deprecated Renamed {@link #getAnchorDefinition()} as of ISO 19111:2019.
     *
     * @return a description of the point(s) used to anchor the datum to the Earth.
     */
    @Override
    @Deprecated(since = "1.5")
    @XmlElement(name = "anchorDefinition")
    public InternationalString getAnchorPoint() {
        return anchorDefinition;
    }

    /**
     * Returns the epoch at which a static datum matches a dynamic datum from which it has been derived.
     * This time may be precise or merely a year (e.g. 1983 for NAD83).
     *
     * @return epoch at which a static datum matches a dynamic datum from which it has been derived.
     *
     * @see java.time.Year
     * @see java.time.YearMonth
     * @see java.time.LocalDate
     *
     * @since 1.5
     */
    @Override
    public Optional<Temporal> getAnchorEpoch() {
        return Optional.ofNullable(anchorEpoch);
    }

    /**
     * The time after which this datum definition is valid.
     *
     * @return the time after which this datum definition is valid, or {@code null} if none.
     *
     * @deprecated Since ISO 19111:2019, replaced by {@link #getAnchorEpoch()}.
     */
    @Override
    @Deprecated(since = "1.5")
    @XmlSchemaType(name = "date")
    @XmlElement(name = "realizationEpoch")
    public Date getRealizationEpoch() {
        return Datum.super.getRealizationEpoch();
    }

    /**
     * Returns the frame reference epoch if this datum is dynamic, or {@code null} if this datum is static.
     * This method is overridden with public access in Apache SIS {@code Dynamic} subclasses.
     * The default implementation should be suitable for non-SIS implementations.
     *
     * @return the reference epoch if this datum is dynamic, or {@code null} if this datum is static.
     */
    Temporal getFrameReferenceEpoch() {
        return (this instanceof DynamicReferenceFrame) ? ((DynamicReferenceFrame) this).getFrameReferenceEpoch() : null;
    }

    /**
     * Returns the date on which the datum definition was published.
     *
     * @return date on which the datum definition was published.
     *
     * @since 1.5
     */
    @Override
    public Optional<Temporal> getPublicationDate() {
        return Optional.ofNullable(publicationDate);
    }

    /**
     * Returns the name, identifier, alias and remarks for the reference system realized by this reference frame.
     * All datums that are members of a {@linkplain DefaultDatumEnsemble datum ensemble} shall have the same
     * conventional reference system.
     *
     * @return reference system realized by this reference frame.
     *
     * @since 1.5
     */
    @Override
    public Optional<IdentifiedObject> getConventionalRS() {
        return Optional.ofNullable(conventionalRS);
    }

    /**
     * Returns {@code true} if either the {@linkplain #getName() primary name} or at least
     * one {@linkplain #getAlias() alias} matches the given string according heuristic rules.
     * This method performs the comparison documented in the
     * {@linkplain AbstractIdentifiedObject#isHeuristicMatchForName(String) super-class},
     * with the following additional flexibility:
     *
     * <ul>
     *   <li>The {@code "D_"} prefix (used in ESRI datum names), if presents in the given name or in this datum name,
     *       is ignored.</li>
     *   <li>If this datum is an instance of {@link DefaultGeodeticDatum}, then the prime meridian name may also
     *       be ignored.</li>
     * </ul>
     *
     * <h4>Future evolutions</h4>
     * This method implements heuristic rules learned from experience while trying to provide inter-operability
     * with different data producers. Those rules may be adjusted in any future SIS version according experience
     * gained while working with more data producers.
     *
     * @param  name  the name to compare.
     * @return {@code true} if the primary name or at least one alias matches the specified {@code name}.
     */
    @Override
    public boolean isHeuristicMatchForName(final String name) {
        return NameToIdentifier.isHeuristicMatchForName(super.getName(), super.getAlias(), name, Simplifier.INSTANCE);
    }

    /**
     * A function for simplifying a {@link Datum} name before comparison.
     *
     * <p>Note: if heuristic rules are modified, consider updating {@code EPSGDataAccess} accordingly.</p>
     *
     * @see org.apache.sis.referencing.factory.sql.EPSGCodeFinder#toDatumPattern(String, StringBuilder)
     */
    static class Simplifier extends NameToIdentifier.Simplifier {
        /** The singleton simplifier for non-geodetic datum. */
        static final Simplifier INSTANCE = new Simplifier();

        /** For subclasses and default instance only. */
        Simplifier() {}

        /** Simplify the given datum name. */
        @Override protected CharSequence apply(CharSequence name) {
            name = super.apply(name);
            if (CharSequences.startsWith(name, ESRI_DATUM_PREFIX, false)) {
                name = name.subSequence(ESRI_DATUM_PREFIX.length(), name.length());
            }
            return name;
        }
    }

    /**
     * Compares the specified object with this datum for equality.
     * If the {@code mode} argument value is {@link ComparisonMode#STRICT STRICT} or
     * {@link ComparisonMode#BY_CONTRACT BY_CONTRACT}, then all available properties are compared including the
     * {@linkplain #getAnchorDefinition() anchor definition}, {@linkplain #getAnchorEpoch() anchor epoch},
     * and the {@linkplain #getDomains() domains}.
     *
     * <h4>Static versus dynamic datum</h4>
     * If this datum implements the {@link DynamicReferenceFrame} interface, then the given object needs
     * to also implement that interface and provide the same reference epoch for being considered equal.
     * Conversely, if this datum does not implement {@link DynamicReferenceFrame}, then the given object
     * also need to <em>not</em> implement that interface for being considered equal.
     * This condition is relaxed with {@link ComparisonMode#COMPATIBILITY} if the two reference frames have a common identifier
     * or an {@linkplain org.apache.sis.referencing.IdentifiedObjects#isHeuristicMatchForName equivalent name}.
     *
     * @param  object  the object to compare to {@code this}.
     * @param  mode    the strictness level of the comparison.
     * @return {@code true} if both objects are equal.
     */
    @Override
    public boolean equals(final Object object, final ComparisonMode mode) {
        if (!super.equals(object, mode)) {
            return false;
        }
        switch (mode) {
            case STRICT: {
                final var that = (AbstractDatum) object;
                return Objects.equals(anchorEpoch,       that.anchorEpoch) &&
                       Objects.equals(anchorDefinition,  that.anchorDefinition) &&
                       Objects.equals(publicationDate,   that.publicationDate) &&
                       Objects.equals(conventionalRS,    that.conventionalRS);
            }
            case BY_CONTRACT: {
                final var that = (Datum) object;
                return compareDynamicReferenceFrames(that, mode) &&
                       deepEquals(getAnchorEpoch(),      that.getAnchorEpoch(), mode) &&
                       deepEquals(getAnchorDefinition(), that.getAnchorDefinition(), mode) &&
                       deepEquals(getPublicationDate(),  that.getPublicationDate(), mode) &&
                       deepEquals(getConventionalRS(),   that.getConventionalRS(), mode);
            }
            default: {
                /*
                 * Tests for identifiers or name since datum with different identification may have completely
                 * different meaning. We do not perform this check if the user asked for metadata comparison,
                 * because in such case the name and identifiers have already been compared by the subclass.
                 *
                 * According ISO 19162 (Well Known Text representation of Coordinate Reference Systems),
                 * identifiers shall have precedence over name at least in the case of operation methods
                 * and parameters. We extend this rule to datum as well.
                 */
                final var that = (Datum) object;
                if (!(mode.isCompatibility() || compareDynamicReferenceFrames(that, mode))) {
                    return false;
                }
                final Boolean match = Identifiers.hasCommonIdentifier(getIdentifiers(), that.getIdentifiers());
                if (match != null) {
                    return match;
                }
                return isHeuristicMatchForName(that.getName().getCode())
                        || IdentifiedObjects.isHeuristicMatchForName(that, getName().getCode());
            }
        }
    }

    /**
     * Checks whether this datum and the other datum are both static or both dynamic.
     * In the latter case, checks also whether the two datum have the same reference epoch.
     *
     * @param  that  the other datum to compare with this datum.
     * @param  mode  the comparison mode.
     * @return whether the two reference frames are equal in their static versus dynamic aspect.
     */
    private boolean compareDynamicReferenceFrames(final Datum that, final ComparisonMode mode) {
        final Temporal frameReferenceEpoch = getFrameReferenceEpoch();
        if (frameReferenceEpoch != null) {
            return (that instanceof DynamicReferenceFrame) &&
                    deepEquals(frameReferenceEpoch, ((DynamicReferenceFrame) that).getFrameReferenceEpoch(), mode);
        } else {
            return !(that instanceof DynamicReferenceFrame);
        }
    }

    /**
     * Invoked by {@code hashCode()} for computing the hash code when first needed.
     * See {@link org.apache.sis.referencing.AbstractIdentifiedObject#computeHashCode()}
     * for more information.
     *
     * @return the hash code value. This value may change in any future Apache SIS version.
     *
     * @hidden because nothing new to said.
     */
    @Override
    protected long computeHashCode() {
        return super.computeHashCode() + Objects.hash(anchorDefinition, anchorEpoch, publicationDate, conventionalRS);
    }

    /**
     * Formats the inner part of the <i>Well Known Text</i> (WKT) representation for this datum.
     * See {@link AbstractIdentifiedObject#formatTo(Formatter)} for more information.
     *
     * <h4>Default implementation</h4>
     * The default implementation appends the datum name and returns {@code "Member"} if this datum
     * is formatted inside a {@code ENSEMBLE} <abbr>WKT</abbr> element, or {@code null} otherwise.
     *
     * @param  formatter  the formatter where to format the inner content of this WKT element.
     * @return the {@linkplain org.apache.sis.io.wkt.KeywordCase#CAMEL_CASE CamelCase} keyword
     *         for the WKT element, or {@code null} if unknown.
     */
    @Override
    protected String formatTo(final Formatter formatter) {
        final Citation authority = formatter.getNameAuthority();
        String name = IdentifiedObjects.getName(this, authority);
        if (name == null) {
            name = IdentifiedObjects.getName(this, null);
            if (name == null) {                                 // Should never happen, but be safe.
                name = Vocabulary.forLocale(formatter.getLocale()).getString(Vocabulary.Keys.Unnamed);
            } else if (Constants.ESRI.equalsIgnoreCase(Citations.toCodeSpace(authority))) {
                /*
                 * ESRI specific convention: datum names start with the "D_" suffix.
                 */
                if (!name.startsWith(Simplifier.ESRI_DATUM_PREFIX)) {
                    name = Simplifier.ESRI_DATUM_PREFIX + name;
                }
            }
        }
        formatter.append(name, ElementKind.DATUM);
        if (formatter.getEnclosingElement(1) instanceof DatumEnsemble<?>) {
            return WKTKeywords.Member;
        }
        return null;
    }




    /*
     ┏━━━━━━━━━━━━━━━━━━━━━━━━━━━━━━━━━━━━━━━━━━━━━━━━━━━━━━━━━━━━━━━━━━━━━━━━━━━━━━━━━━┓
     ┃                                                                                  ┃
     ┃                               XML support with JAXB                              ┃
     ┃                                                                                  ┃
     ┃        The following methods are invoked by JAXB using reflection (even if       ┃
     ┃        they are private) or are helpers for other methods invoked by JAXB.       ┃
     ┃        Those methods can be safely removed if Geographic Markup Language         ┃
     ┃        (GML) support is not needed.                                              ┃
     ┃                                                                                  ┃
     ┗━━━━━━━━━━━━━━━━━━━━━━━━━━━━━━━━━━━━━━━━━━━━━━━━━━━━━━━━━━━━━━━━━━━━━━━━━━━━━━━━━━┛
     */

    /**
     * Constructs a new object in which every attributes are set to a null value.
     * <strong>This is not a valid object.</strong> This constructor is strictly
     * reserved to JAXB, which will assign values to the fields using reflection.
     */
    AbstractDatum() {
        super(org.apache.sis.referencing.internal.shared.NilReferencingObject.INSTANCE);
        publicationDate = null;
        conventionalRS  = null;
    }

    /**
     * Invoked by JAXB only at unmarshalling time.
     *
     * @see #getAnchorPoint()
     */
    private void setAnchorPoint(final InternationalString value) {
        if (anchorDefinition == null) {
            anchorDefinition = value;
        } else {
            ImplementationHelper.propertyAlreadySet(AbstractDatum.class, "setAnchorPoint", "anchorDefinition");
        }
    }

    /**
     * Invoked by JAXB only at unmarshalling time.
     *
     * @see #getRealizationEpoch()
     */
    private void setRealizationEpoch(final Date value) {
        if (anchorEpoch == null) {
            anchorEpoch = TemporalDate.toTemporal(value);
        } else {
            ImplementationHelper.propertyAlreadySet(AbstractDatum.class, "setRealizationEpoch", "realizationEpoch");
        }
    }
}<|MERGE_RESOLUTION|>--- conflicted
+++ resolved
@@ -211,15 +211,8 @@
         }
         anchorEpoch = Containers.property(properties, ANCHOR_EPOCH_KEY, Temporal.class);
         if (anchorEpoch == null) {
-<<<<<<< HEAD
-            Date date = Containers.property(properties, REALIZATION_EPOCH_KEY, Date.class);
-            if (date != null) {
-                anchorEpoch = date.toInstant();
-            }
-=======
             anchorEpoch = TemporalDate.toTemporal(
-                    Containers.property(properties, "realizationEpoch", Date.class));       // Legacy name.
->>>>>>> 7997e9f0
+                    Containers.property(properties, REALIZATION_EPOCH_KEY, Date.class));
         }
         publicationDate = Containers.property(properties, PUBLICATION_DATE_KEY, Temporal.class);
         conventionalRS  = Containers.property(properties, CONVENTIONAL_RS_KEY, IdentifiedObject.class);
