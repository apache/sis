--- conflicted
+++ resolved
@@ -257,11 +257,7 @@
              * Identifier should never be null because `WKTDictionary` accepts only definitions having
              * an `ID[…]` or `AUTHORITY[…]` element. A WKT can contain at most one of those elements.
              */
-<<<<<<< HEAD
-            final ReferenceIdentifier id = CollectionsExt.first(object.getIdentifiers());
-=======
-            final Identifier id = Containers.peekFirst(object.getIdentifiers());
->>>>>>> a2c13a94
+            final ReferenceIdentifier id = Containers.peekFirst(object.getIdentifiers());
             codespace = id.getCodeSpace();
             version   = id.getVersion();
             value     = object;
