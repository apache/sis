/*
 * Licensed to the Apache Software Foundation (ASF) under one or more
 * contributor license agreements.  See the NOTICE file distributed with
 * this work for additional information regarding copyright ownership.
 * The ASF licenses this file to You under the Apache License, Version 2.0
 * (the "License"); you may not use this file except in compliance with
 * the License.  You may obtain a copy of the License at
 *
 *     http://www.apache.org/licenses/LICENSE-2.0
 *
 * Unless required by applicable law or agreed to in writing, software
 * distributed under the License is distributed on an "AS IS" BASIS,
 * WITHOUT WARRANTIES OR CONDITIONS OF ANY KIND, either express or implied.
 * See the License for the specific language governing permissions and
 * limitations under the License.
 */
package org.apache.sis.io.wkt;

import java.net.URI;
import java.util.Map;
import java.util.Locale;
import java.util.HashMap;
import java.util.IdentityHashMap;
import java.util.ArrayList;
import java.util.Arrays;
import java.util.Collections;
import java.util.Comparator;
import java.util.logging.Level;
import java.util.logging.LogRecord;
import java.text.DateFormat;
import java.text.NumberFormat;
import java.text.ParsePosition;
import java.text.ParseException;
import java.time.Instant;
import static java.util.Collections.singletonMap;
import javax.measure.Unit;
import javax.measure.Quantity;
import javax.measure.IncommensurableException;
import javax.measure.quantity.Angle;
import javax.measure.quantity.Length;
import javax.measure.quantity.Time;
import javax.measure.format.MeasurementParseException;
import org.opengis.metadata.Identifier;
import org.opengis.parameter.ParameterValueGroup;
import org.opengis.referencing.IdentifiedObject;
import org.opengis.referencing.ObjectFactory;
import org.opengis.util.FactoryException;
import org.opengis.referencing.cs.*;
import org.opengis.referencing.crs.*;
import org.opengis.referencing.datum.*;
import org.opengis.referencing.operation.*;
import org.apache.sis.measure.Units;
import org.apache.sis.measure.UnitFormat;
import org.apache.sis.referencing.CommonCRS;
import org.apache.sis.referencing.IdentifiedObjects;
import org.apache.sis.referencing.ImmutableIdentifier;
import org.apache.sis.referencing.cs.AbstractCS;
import org.apache.sis.referencing.cs.CoordinateSystems;
import org.apache.sis.referencing.crs.DefaultDerivedCRS;
import org.apache.sis.referencing.datum.BursaWolfParameters;
import org.apache.sis.referencing.datum.DefaultGeodeticDatum;
import org.apache.sis.referencing.operation.DefaultCoordinateOperationFactory;
import org.apache.sis.referencing.privy.CoordinateOperations;
import org.apache.sis.referencing.privy.ReferencingFactoryContainer;
import org.apache.sis.referencing.privy.EllipsoidalHeightCombiner;
import org.apache.sis.referencing.privy.AxisDirections;
import org.apache.sis.referencing.privy.WKTUtilities;
import org.apache.sis.referencing.privy.WKTKeywords;
import org.apache.sis.referencing.internal.Legacy;
import org.apache.sis.referencing.internal.VerticalDatumTypes;
import org.apache.sis.referencing.internal.PositionalAccuracyConstant;
import org.apache.sis.metadata.iso.citation.Citations;
import org.apache.sis.metadata.iso.extent.DefaultExtent;
import org.apache.sis.metadata.iso.extent.DefaultGeographicBoundingBox;
import org.apache.sis.metadata.iso.extent.DefaultGeographicDescription;
import org.apache.sis.metadata.iso.extent.DefaultVerticalExtent;
import org.apache.sis.metadata.iso.extent.DefaultTemporalExtent;
import org.apache.sis.metadata.privy.AxisNames;
import org.apache.sis.referencing.operation.provider.AbstractProvider;
import org.apache.sis.util.ArraysExt;
import org.apache.sis.util.privy.Constants;
import org.apache.sis.util.privy.Numerics;
import org.apache.sis.util.privy.Strings;
import org.apache.sis.util.resources.Errors;
import org.apache.sis.util.iso.Types;

// Specific to the main and geoapi-3.1 branches:
import org.opengis.referencing.ReferenceIdentifier;

// Specific to the geoapi-3.1 and geoapi-4.0 branches:
import org.opengis.referencing.ObjectDomain;


/**
 * Well Known Text (WKT) parser for referencing objects. This include, but is not limited too,
 * {@linkplain org.apache.sis.referencing.crs.AbstractCRS Coordinate Reference System} and
 * {@linkplain org.apache.sis.referencing.operation.transform.AbstractMathTransform Math Transform} objects.
 * Note that math transforms are part of the WKT 1 {@code "FITTED_CS"} element.
 *
 * @author  Rémi Eve (IRD)
 * @author  Martin Desruisseaux (IRD, Geomatys)
 * @author  Johann Sorel (Geomatys)
 */
@SuppressWarnings("LocalVariableHidesMemberVariable")       // We hide with the same value made final.
class GeodeticObjectParser extends MathTransformParser implements Comparator<CoordinateSystemAxis> {
    /**
     * The names of the 7 parameters in a {@code TOWGS84[…]} element.
     * Those names are derived from the <cite>Well Known Text</cite> (WKT) version 1 specification.
     * They are not the same as the {@link org.apache.sis.referencing.datum.BursaWolfParameters}
     * field names, which are derived from the EPSG database.
     */
    private static final String[] ToWGS84 = {"dx", "dy", "dz", "ex", "ey", "ez", "ppm"};

    /**
     * During WKT 1 parsing, {@code true} means that {@code PRIMEM} and {@code PARAMETER} angular units
     * need to be forced to {@code Units.DEGREE} instead of inferred from the context.
     * Note that this rule does not apply to {@code AXIS} elements
     *
     * <p>This flag is ignored during WKT 2 parsing.</p>
     *
     * @see Convention#WKT1_COMMON_UNITS
     */
    private final boolean usesCommonUnits;

    /**
     * During WKT 1 parsing, {@code true} means that axes should be parsed only for verifying the syntax,
     * but otherwise parsing should behave as if axes were not declared.
     *
     * <p>This flag is ignored during WKT 2 parsing.</p>
     *
     * @see Convention#WKT1_IGNORE_AXES
     */
    private final boolean ignoreAxes;

    /**
     * The object to use for replacing WKT axis names and abbreviations by ISO 19111 names and abbreviations.
     */
    private final Transliterator transliterator;

    /**
     * A map of properties to be given to the factory constructor methods.
     * This map will be recycled for each object to be parsed.
     */
    private final Map<String,Object> properties = new HashMap<>(4);

    /**
     * Order of coordinate system axes. Used only if {@code AXIS[…]} elements contain {@code ORDER[…]} sub-element.
     */
    private final Map<CoordinateSystemAxis,Integer> axisOrder = new IdentityHashMap<>(4);

    /**
     * The last vertical CRS found during the parsing, or {@code null} if none.
     * This information is needed for creating {@link DefaultVerticalExtent} instances.
     *
     * <p>ISO 19162 said that we should have at most one vertical CRS per WKT. Apache SIS does
     * not enforce this constraint, but if a WKT contains more than one vertical CRS then the
     * instance used for completing the {@link DefaultVerticalExtent} instances is unspecified.</p>
     */
    private transient VerticalCRS verticalCRS;

    /**
     * A chained list of temporary information needed for completing the construction of {@link DefaultVerticalExtent}
     * instances. In particular, stores the unit of measurement until the {@link VerticalCRS} instance to associate to
     * the extents become known.
     */
    private transient VerticalInfo verticalElements;

    /**
     * Constructs a parser for the specified set of symbols using the specified set of factories.
     *
     * This constructor is for internal usage by Apache SIS only — <b>do not use!</b>
     *
     * <p><b>Maintenance note:</b> this constructor is invoked through reflection by
     * {@link org.apache.sis.referencing.factory.GeodeticObjectFactory#createFromWKT(String)}.
     * Do not change the method signature even if it doesn't break the compilation, unless the
     * reflection code is also updated.</p>
     *
     * @param  defaultProperties  default properties to give to the objects to create.
     * @param  factories  an object implementing {@link DatumFactory}, {@link CSFactory} and {@link CRSFactory}.
     * @param  mtFactory  the factory to use to create {@link MathTransform} objects.
     */
    public GeodeticObjectParser(final Map<String,?> defaultProperties,
            final ObjectFactory factories, final MathTransformFactory mtFactory)
    {
        super(null, Collections.emptyMap(), Symbols.getDefault(), null, null, null,
                new ReferencingFactoryContainer(defaultProperties,
                        (CRSFactory)   factories,
                        (CSFactory)    factories,
                        (DatumFactory) factories,
                        null, mtFactory),
                (Locale) defaultProperties.get(Errors.LOCALE_KEY));
        transliterator  = Transliterator.DEFAULT;
        usesCommonUnits = false;
        ignoreAxes      = false;
    }

    /**
     * Constructs a parser for the specified set of symbols using the specified set of factories.
     * This constructor is for {@link WKTFormat} usage only.
     *
     * @param  sourceFile    URI to declare as the source of the WKT definitions, or {@code null} if unknown.
     * @param  fragments     reference to the {@link WKTFormat#fragments} map, or an empty map if none.
     * @param  symbols       the set of symbols to use. Cannot be null.
     * @param  numberFormat  the number format provided by {@link WKTFormat}, or {@code null} for a default format.
     * @param  dateFormat    the date format provided by {@link WKTFormat}, or {@code null} for a default format.
     * @param  unitFormat    the unit format provided by {@link WKTFormat}, or {@code null} for a default format.
     * @param  convention    the WKT convention to use.
     * @param  errorLocale   the locale for error messages (not for parsing), or {@code null} for the system default.
     * @param  factories     on input, the factories to use. On output, the factories used. Can be null.
     */
    GeodeticObjectParser(final URI sourceFile, final Map<String,StoredTree> fragments, final Symbols symbols,
            final NumberFormat numberFormat, final DateFormat dateFormat, final UnitFormat unitFormat,
            final Convention convention, final Transliterator transliterator, final Locale errorLocale,
            final ReferencingFactoryContainer factories)
    {
        super(sourceFile, fragments, symbols, numberFormat, dateFormat, unitFormat, factories, errorLocale);
        this.transliterator = transliterator;
        usesCommonUnits = convention.usesCommonUnits;
        ignoreAxes      = convention == Convention.WKT1_IGNORE_AXES;
    }

    /**
     * Returns the name of the class providing the publicly-accessible {@code createFromWKT(String)} method.
     * This information is used for logging purpose only.
     */
    @Override
    String getPublicFacade() {
        return "org.apache.sis.referencing.factory.GeodeticObjectFactory";
    }

    /**
     * Completes or edits properties of the root {@link IdentifiedObject}. This method is invoked
     * before a {@code Factory.createFoo(Map, …)} method is invoked for creating the root object.
     * The {@code properties} map is filled with all information that this parser found in the WKT elements.
     * Subclasses can override this method for adding additional information if desired.
     *
     * <p>The most typical use case is to add a default {@link Identifier} when the WKT does not contain
     * an explicit {@code ID[…]} or {@code AUTHORITY[…]} element.</p>
     *
     * @param  properties  the properties to be given in a call to a {@code createFoo(Map, …)} method.
     *
     * @see org.apache.sis.referencing.factory.GeodeticObjectFactory#complete(Map)
     */
    void completeRoot(Map<String,Object> properties) {
    }

    /**
     * Parses a <i>Well-Know Text</i> from specified position as a geodetic object.
     * Caller should invoke {@link #getAndClearWarnings(Object)} in a {@code finally} block
     * after this method.
     *
     * @param  text       the Well-Known Text (WKT) to parse.
     * @param  position   index of the first character to parse (on input) or after last parsed character (on output).
     * @return the parsed object.
     * @throws ParseException if the string cannot be parsed.
     */
    @Override
    final Object createFromWKT(final String text, final ParsePosition position) throws ParseException {
        final Object object;
        try {
            object = super.createFromWKT(text, position);
            /*
             * After parsing the object, we may have been unable to set the VerticalCRS of VerticalExtent instances.
             * First, try to set a default VerticalCRS for Mean Sea Level Height in metres. In the majority of cases
             * that should be enough. If not (typically because the vertical extent uses other unit than metre), try
             * to create a new CRS using the unit declared in the WKT.
             */
            if (verticalElements != null) {
                Exception ex = null;
                try {
                    verticalElements = verticalElements.resolve(CommonCRS.Vertical.MEAN_SEA_LEVEL.crs());     // Optional operation.
                } catch (UnsupportedOperationException e) {
                    ex = e;
                }
                if (verticalElements != null) try {
                    verticalElements = verticalElements.complete(factories.getCRSFactory(), factories.getCSFactory());
                } catch (FactoryException e) {
                    if (ex == null) ex = e;
                    else ex.addSuppressed(e);
                }
                if (verticalElements != null) {
                    warning(null, (String) null, Errors.formatInternational(Errors.Keys.CanNotAssignUnitToDimension_2,
                            WKTKeywords.VerticalExtent, verticalElements.unit), ex);
                }
            }
        } finally {
            verticalElements = null;
            verticalCRS = null;
            axisOrder.clear();
            properties.clear();                             // for letting the garbage collector do its work.
        }
        return object;
    }

    /**
     * Parses the next element in the specified <i>Well Know Text</i> (WKT) tree.
     *
     * @param  element  the element to be parsed.
     * @return the parsed object.
     * @throws ParseException if the element cannot be parsed.
     */
    @Override
    final Object buildFromTree(final Element element) throws ParseException {
        Object value = parseCoordinateReferenceSystem(element, false);
        if (value != null) {
            return value;
        }
        value = parseMathTransform(element, false);
        if (value != null) {
            return value;
        }
        Object object;
        if ((object = parseAxis             (FIRST, element, null,  Units.METRE )) == null &&
            (object = parsePrimeMeridian    (FIRST, element, false, Units.DEGREE)) == null &&
            (object = parseDatum            (FIRST, element, null )) == null &&
            (object = parseEllipsoid        (FIRST, element       )) == null &&
            (object = parseToWGS84          (FIRST, element       )) == null &&
            (object = parseVerticalDatum    (FIRST, element, false)) == null &&
            (object = parseTimeDatum        (FIRST, element       )) == null &&
            (object = parseParametricDatum  (FIRST, element       )) == null &&
            (object = parseEngineeringDatum (FIRST, element, false)) == null &&
            (object = parseImageDatum       (FIRST, element       )) == null &&
            (object = parseOperation        (FIRST, element))        == null &&
            (object = parseGeogTranslation  (FIRST, element))        == null)
        {
            throw element.missingOrUnknownComponent(WKTKeywords.GeodeticCRS);
        }
        return object;
    }

    /**
     * Parses a coordinate reference system element.
     *
     * @param  element    the parent element.
     * @param  mandatory  {@code true} if a CRS must be present, or {@code false} if optional.
     * @return the next element as a {@code CoordinateReferenceSystem} object.
     * @throws ParseException if the next element cannot be parsed.
     */
    private CoordinateReferenceSystem parseCoordinateReferenceSystem(final Element element, final boolean mandatory)
            throws ParseException
    {
        CoordinateReferenceSystem crs;
        if ((crs = parseGeodeticCRS    (FIRST, element, 2, null)) == null &&
            (crs = parseProjectedCRS   (FIRST, element, false))   == null &&
            (crs = parseVerticalCRS    (FIRST, element, false))   == null &&
            (crs = parseTimeCRS        (FIRST, element, false))   == null &&
            (crs = parseParametricCRS  (FIRST, element, false))   == null &&
            (crs = parseEngineeringCRS (FIRST, element, false))   == null &&
            (crs = parseImageCRS       (FIRST, element))          == null &&
            (crs = parseCompoundCRS    (FIRST, element))          == null &&
            (crs = parseFittedCS       (FIRST, element))          == null)
        {
            if (mandatory) {
                throw element.missingOrUnknownComponent(WKTKeywords.GeodeticCRS);
            }
        }
        return crs;
    }

    /**
     * Parses a coordinate reference system wrapped in an element of the given name.
     *
     * @param  parent   the parent element containing the CRS to parse.
     * @param  mode     {@link #FIRST}, {@link #OPTIONAL} or {@link #MANDATORY}.
     * @param  keyword  "SourceCRS", "TargetCRS" or "InterpolationCRS".
     * @return the coordinate reference system, or {@code null} if none.
     * @throws ParseException if the CRS cannot be parsed.
     */
    private CoordinateReferenceSystem parseCoordinateReferenceSystem(final Element parent, final int mode,
            final String keyword) throws ParseException
    {
        final Element element = parent.pullElement(mode, keyword);
        if (element == null) {
            return null;
        }
        final CoordinateReferenceSystem crs = parseCoordinateReferenceSystem(element, true);
        element.close(ignoredElements);
        return crs;
    }

    /**
     * Returns the value associated to {@link IdentifiedObject#IDENTIFIERS_KEY} as an {@code Identifier} object.
     * This method shall accept all value types that {@link #parseMetadataAndClose(Element, String, IdentifiedObject)}
     * may store.
     *
     * @param  identifier  the {@link #properties} value, or {@code null}.
     * @return the identifier, or {@code null} if the given value was null.
     */
    private static Identifier toIdentifier(final Object identifier) {
        return (identifier instanceof Identifier[]) ? ((Identifier[]) identifier)[0] : (Identifier) identifier;
    }

    /**
     * Parses an <strong>optional</strong> metadata elements and close.
     * This includes elements like {@code "SCOPE"}, {@code "ID"} (WKT 2) or {@code "AUTHORITY"} (WKT 1).
     * This WKT 1 element has the following pattern:
     *
     * {@snippet lang="wkt" :
     *     AUTHORITY["<name>", "<code>"]
     *     }
     *
     * <h4>Fallback</h4>
     * The name is a mandatory property, but some invalid WKT with an empty string exist. In such case,
     * we will use the name of the enclosed datum. Indeed, it is not uncommon to have the same name for
     * a geographic CRS and its geodetic reference frame.
     *
     * @param  parent    the parent element.
     * @param  name      the name of the parent object being parsed.
     * @param  fallback  the fallback to use if {@code name} is empty.
     * @return a properties map with the parent name and the optional authority code.
     * @throws ParseException if an element cannot be parsed.
     *
     * @see #parseParametersAndClose(Element, String, OperationMethod)
     */
    @SuppressWarnings("ReturnOfCollectionOrArrayField")
    private Map<String,Object> parseMetadataAndClose(final Element parent, final String name,
            final IdentifiedObject fallback) throws ParseException
    {
        properties.clear();
        properties.put(IdentifiedObject.NAME_KEY, (name.isEmpty() && fallback != null) ? fallback.getName() : name);
        Element element;
        while ((element = parent.pullElement(OPTIONAL, ID_KEYWORDS)) != null) {
            final String  codeSpace = element.pullString("codeSpace");
            final String  code      = element.pullObject("code").toString();        // Accepts Integer as well as String.
            final Object  version   = element.pullOptional(Object.class);           // Accepts Number as well as String.
            final Element citation  = element.pullElement(OPTIONAL, WKTKeywords.Citation);
            final String  authority;
            if (citation != null) {
                authority = citation.pullString("authority");
                citation.close(ignoredElements);
            } else {
                authority = codeSpace;
            }
            final Element uri = element.pullElement(OPTIONAL, WKTKeywords.URI);
            if (uri != null) {
                uri.pullString("URI");      // TODO: not yet stored, since often redundant with other information.
                uri.close(ignoredElements);
            }
            element.close(ignoredElements);
            /*
             * Note: we could be tempted to assign the authority to the name as well, like below:
             *
             *     if (name instanceof String) {
             *         name = new NamedIdentifier(authority, (String) name);
             *     }
             *     properties.put(IdentifiedObject.NAME_KEY, name);
             *
             * However, experience shows that it is often wrong in practice, because peoples often
             * declare EPSG codes but still use WKT names much shorter than the EPSG names
             * (for example "WGS84" for the datum instead of "World Geodetic System 1984"),
             * so the name in WKT is often not compliant with the name actually defined by the authority.
             */
            final var id = new ImmutableIdentifier(Citations.fromName(authority),
                    codeSpace, code, (version != null) ? version.toString() : null, null);
            properties.merge(IdentifiedObject.IDENTIFIERS_KEY, id, (previous, toAdd) -> {
                final var more = (ReferenceIdentifier) toAdd;
                if (previous instanceof ReferenceIdentifier) {
                    return new ReferenceIdentifier[] {(ReferenceIdentifier) previous, more};
                } else {
                    return ArraysExt.append((ReferenceIdentifier[]) previous, more);
                }
            });
            // REMINDER: values associated to IDENTIFIERS_KEY shall be recognized by `toIdentifier(Object)`.
        }
        /*
         * Other metadata (SCOPE, AREA, etc.).  ISO 19162 said that at most one of each type shall be present,
         * but our parser accepts an arbitrary number of some kinds of metadata. They can be recognized by the
         * `while` loop.
         *
         * Most WKT do not contain any of those metadata, so we perform an `isEmpty()` check as an optimization
         * for those common cases.
         */
        if (!parent.isEmpty()) {
            /*
             * Example: SCOPE["Large scale topographic mapping and cadastre."]
             */
            element = parent.pullElement(OPTIONAL, WKTKeywords.Scope);
            if (element != null) {
                properties.put(ObjectDomain.SCOPE_KEY, element.pullString("scope"));
                element.close(ignoredElements);
            }
            /*
             * Example: AREA["Netherlands offshore."]
             */
            DefaultExtent extent = null;
            while ((element = parent.pullElement(OPTIONAL, WKTKeywords.Area)) != null) {
                final String area = element.pullString("area");
                element.close(ignoredElements);
                if (extent == null) {
                    extent = new DefaultExtent(area, null, null, null);
                } else {
                    extent.getGeographicElements().add(new DefaultGeographicDescription(area));
                }
            }
            /*
             * Example: BBOX[51.43, 2.54, 55.77, 6.40]
             */
            while ((element = parent.pullElement(OPTIONAL, WKTKeywords.BBox)) != null) {
                final double southBoundLatitude = element.pullDouble("southBoundLatitude");
                final double westBoundLongitude = element.pullDouble("westBoundLongitude");
                final double northBoundLatitude = element.pullDouble("northBoundLatitude");
                final double eastBoundLongitude = element.pullDouble("eastBoundLongitude");
                element.close(ignoredElements);
                if (extent == null) extent = new DefaultExtent();
                extent.getGeographicElements().add(new DefaultGeographicBoundingBox(
                        westBoundLongitude, eastBoundLongitude, southBoundLatitude, northBoundLatitude));
            }
            /*
             * Example: VERTICALEXTENT[-1000, 0, LENGTHUNIT[“metre”, 1]]
             *
             * Units are optional, default to metres (no "contextual units" here).
             */
            while ((element = parent.pullElement(OPTIONAL, WKTKeywords.VerticalExtent)) != null) {
                final double minimum = element.pullDouble("minimum");
                final double maximum = element.pullDouble("maximum");
                Unit<Length> unit = parseScaledUnit(element, WKTKeywords.LengthUnit, Units.METRE);
                element.close(ignoredElements);
                if (unit   == null) unit   = Units.METRE;
                if (extent == null) extent = new DefaultExtent();
                verticalElements = new VerticalInfo(verticalElements, extent, minimum, maximum, unit).resolve(verticalCRS);
            }
            /*
             * Example: TIMEEXTENT[2013-01-01, 2013-12-31]
             *
             * TODO: syntax like TIMEEXTENT[“Jurassic”, “Quaternary”] is not yet supported.
             * See https://issues.apache.org/jira/browse/SIS-163
             */
            while ((element = parent.pullElement(OPTIONAL, WKTKeywords.TimeExtent)) != null) {
                if (element.peekValue() instanceof String) {
                    element.pullString("startTime");
                    element.pullString("endTime");
                    element.close(ignoredElements);
                    warning(parent, element, Errors.formatInternational(Errors.Keys.UnsupportedType_1, "TimeExtent[String,String]"), null);
                } else {
                    final Instant startTime = element.pullDate("startTime");
                    final Instant endTime   = element.pullDate("endTime");
                    element.close(ignoredElements);
                    final var t = new DefaultTemporalExtent(startTime, endTime);
                    if (extent == null) extent = new DefaultExtent();
                    extent.getTemporalElements().add(t);
                }
            }
            if (extent != null) {
                properties.put(ObjectDomain.DOMAIN_OF_VALIDITY_KEY, extent);
            }
            /*
             * Example: REMARK["Замечание на русском языке"]
             */
            element = parent.pullElement(OPTIONAL, WKTKeywords.Remark);
            if (element != null) {
                properties.put(IdentifiedObject.REMARKS_KEY, element.pullString("remarks"));
                element.close(ignoredElements);
            }
        }
        parent.close(ignoredElements);
        if (parent.isRoot) {
            completeRoot(properties);
        }
        return properties;
    }

    /**
     * Parses the datum {@code ANCHOR[]} element and pass the values to the {@link #parseMetadataAndClose(Element,
     * String, IdentifiedObject)} method. If an anchor has been found, its value is stored in the returned map.
     */
    private Map<String,Object> parseAnchorAndClose(final Element element, final String name) throws ParseException {
        final Element anchor = element.pullElement(OPTIONAL, WKTKeywords.Anchor);
        final Map<String,Object> properties = parseMetadataAndClose(element, name, null);
        if (anchor != null) {
            properties.put(Datum.ANCHOR_DEFINITION_KEY, anchor.pullString("anchorDefinition"));
            anchor.close(ignoredElements);
        }
        return properties;
    }

    /**
     * Parses an optional {@code "UNIT"} element of a known dimension.
     * This element has the following pattern:
     *
     * {@snippet lang="wkt" :
     *     UNIT["<name>", <conversion factor> {,<authority>}]
     *     }
     *
     * Unit was a mandatory element in WKT 1, but became optional in WKT 2 because the unit may be specified
     * in each {@code AXIS[…]} element instead of for the whole coordinate system.
     *
     * @param  parent    the parent element.
     * @param  keyword   the unit keyword (e.g. {@code "LengthUnit"} or {@code "AngleUnit"}).
     * @param  baseUnit  the base unit, usually {@code Units.METRE} or {@code Units.RADIAN}.
     * @return the {@code "UNIT"} element as an {@link Unit} object, or {@code null} if none.
     * @throws ParseException if the {@code "UNIT"} cannot be parsed.
     *
     * @see #parseUnit(Element)
     *
     * @todo Authority code is currently discarded after parsing. We may consider to create a subclass of
     *       {@link Unit} which implements {@link IdentifiedObject} in a future version.
     */
    @SuppressWarnings("unchecked")
    private <Q extends Quantity<Q>> Unit<Q> parseScaledUnit(final Element parent,
            final String keyword, final Unit<Q> baseUnit) throws ParseException
    {
        final Element element = parent.pullElement(OPTIONAL, keyword, WKTKeywords.Unit);
        if (element == null) {
            return null;
        }
        final String name   = element.pullString("name");
        final double factor = element.pullDouble("factor");
        Unit<Q> unit   = baseUnit.multiply(completeUnitFactor(baseUnit, factor));
        Unit<?> verify = parseUnitID(element);
        element.close(ignoredElements);
        /*
         * Consider the following element: UNIT[“kilometre”, 1000, ID[“EPSG”, “9036”]]
         *
         *  - if the authority code (“9036”) refers to a unit incompatible with `baseUnit` (“metre”), log a warning.
         *  - otherwise: 1) unconditionally replace the parsed unit (“km”) by the unit referenced by the authority code.
         *               2) if the new unit is not equivalent to the old one (i.e. different scale factor), log a warning.
         */
        if (verify != null) {
            if (!baseUnit.getSystemUnit().equals(verify.getSystemUnit())) {
                warning(parent, element, Errors.formatInternational(Errors.Keys.InconsistentUnitsForCS_1, verify), null);
            } else if (Math.abs(unit.getConverterTo(unit = (Unit<Q>) verify).convert(1) - 1) > Numerics.COMPARISON_THRESHOLD) {
                warning(parent, element, Errors.formatInternational(Errors.Keys.UnexpectedScaleFactorForUnit_2, verify, factor), null);
            } else {
                verify = null;                                          // Means to perform additional verifications.
            }
        }
        /*
         * Above block verified the ID[“EPSG”, “9036”] authority code. Now verify the unit parsed from the “km” symbol.
         * This is only a verification; we will not replace the unit by the parsed one (i.e. authority code or scale
         * factor have precedence over the unit symbol).
         */
        if (verify == null) {
            try {
                verify = parseUnit(name);
            } catch (MeasurementParseException e) {
                log(new LogRecord(Level.FINE, e.toString()));
            }
            if (verify != null) try {
                if (Math.abs(verify.getConverterToAny(unit).convert(1) - 1) > Numerics.COMPARISON_THRESHOLD) {
                    warning(parent, element, Errors.formatInternational(Errors.Keys.UnexpectedScaleFactorForUnit_2, verify, factor), null);
                }
            } catch (IncommensurableException e) {
                throw new UnparsableObjectException(errorLocale, Errors.Keys.InconsistentUnitsForCS_1,
                        new Object[] {verify}, element.offset).initCause(e);
            }
        }
        return unit;
    }

    /**
     * Parses a {@code "CS"} element followed by all {@code "AXIS"} elements.
     * This element has the following pattern (simplified):
     *
     * {@snippet lang="wkt" :
     *     CS["<type>", dimension],
     *     AXIS["<name>", NORTH | SOUTH | EAST | WEST | UP | DOWN | OTHER],
     *     UNIT["<name>", <conversion factor>],
     *     etc.
     *     }
     *
     * This element is different from all other elements parsed by {@code GeodeticObjectParser}
     * in that its components are sibling elements rather than child elements of the CS element.
     *
     * <p>The optional {@code "UNIT[…]"} element shall be parsed by the caller. That element may appear after the
     * {@code "CS[…]"} element (not inside). The unit may be forced to some dimension (e.g. {@code "LengthUnit"})
     * or be any kind of unit, depending on the context in which this {@code parseCoordinateSystem(…)} method is
     * invoked.</p>
     *
     * <h4>Variants of Cartesian type</h4>
     * The {@link WKTKeywords#Cartesian} type may be used for projected, geocentric or other kinds of CRS.
     * However, while all those variants are of the same CS type, their axis names and directions differ.
     * Current implementation uses the following rules:
     *
     * <ul>
     *   <li>If the datum is not geodetic, then the axes of the Cartesian CS are unknown.</li>
     *   <li>Otherwise if {@code dimension is 2}, then the CS is assumed to be for a projected CRS.</li>
     *   <li>Otherwise if {@code dimension is 3}, then the CS is assumed to be for a geocentric CRS.</li>
     * </ul>
     *
     * @param  parent       the parent element.
     * @param  type         the expected type (Cartesian | ellipsoidal | vertical | etc…), or null if unknown.
     * @param  dimension    the minimal number of dimensions. Can be 1 if unknown.
     * @param  isWKT1       {@code true} if the parent element is an element from the WKT 1 standard.
     * @param  defaultUnit  the contextual unit (usually {@code Units.METRE} or {@code Units.RADIAN}), or {@code null} if unknown.
     * @param  geodetic     whether the datum of the enclosing <abbr>CRS</abbr> is geodetic.
     * @param  vertical     the realization method (formally known as vertical datum type), or {@code null} if unknown or not applicable.
     * @return the {@code "CS"}, {@code "UNIT"} and/or {@code "AXIS"} elements as a Coordinate System, or {@code null}.
     * @throws ParseException if an element cannot be parsed.
     * @throws FactoryException if the factory cannot create the coordinate system.
     */
    private CoordinateSystem parseCoordinateSystem(final Element parent, String type, int dimension,
                                                   final boolean isWKT1, final Unit<?> defaultUnit,
                                                   final boolean geodetic, final RealizationMethod vertical)
            throws ParseException, FactoryException
    {
        axisOrder.clear();
        final boolean is3D = (dimension >= 3);
        Map<String,Object> csProperties = null;
        /*
         * Parse the CS[<type>, <dimension>] element.  This is specific to the WKT 2 format.
         * In principle the CS element is mandatory, but the Apache SIS parser is lenient on
         * this aspect:  if the CS element is not present, we will compute the same defaults
         * than what we do for WKT 1.
         */
        if (!isWKT1) {
            final Element element = parent.pullElement(OPTIONAL, WKTKeywords.CS);
            if (element != null) {
                final String expected = type;
                type         = element.pullVoidElement("type").keyword;
                dimension    = element.pullInteger("dimension");
                csProperties = new HashMap<>(parseMetadataAndClose(element, "CS", null));
                if (expected != null) {
                    if (!expected.equalsIgnoreCase(type)) {
                        throw new UnparsableObjectException(errorLocale, Errors.Keys.UnexpectedValueInElement_2,
                                new String[] {WKTKeywords.CS, type}, element.offset);
                    }
                }
                if (dimension <= 0 || dimension >= Numerics.MAXIMUM_MATRIX_SIZE) {
                    final short key;
                    final Object[] args;
                    if (dimension <= 0) {
                        key = Errors.Keys.ValueNotGreaterThanZero_2;
                        args = new Object[] {"dimension", dimension};
                    } else {
                        key = Errors.Keys.ExcessiveNumberOfDimensions_1;
                        args = new Object[] {dimension};
                    }
                    throw new UnparsableObjectException(errorLocale, key, args, element.offset);
                }
                type = type.equalsIgnoreCase(WKTKeywords.Cartesian) ?
                       WKTKeywords.Cartesian : type.toLowerCase(symbols.getLocale());
            }
        }
        /*
         * AXIS[…] elements are optional, but if we find one we will request that there is as many axes
         * as the number of dimensions. If there is more axes than expected, we may emit an error later
         * depending on the CS type.
         *
         * AXIS[…] elements will be parsed for verifying the syntax, but otherwise ignored if the parsing
         * convention is WKT1_IGNORE_AXES. This is for compatibility with the way some other libraries
         * parse WKT 1.
         */
        CoordinateSystemAxis[] axes = null;
        CoordinateSystemAxis axis = parseAxis(type == null ? MANDATORY : OPTIONAL, parent, type, defaultUnit);
        if (axis != null) {
            final var list = new ArrayList<CoordinateSystemAxis>(dimension + 2);
            do {
                list.add(axis);
                axis = parseAxis(list.size() < dimension ? MANDATORY : OPTIONAL, parent, type, defaultUnit);
            } while (axis != null);
            if (!isWKT1 || !ignoreAxes) {
                axes = list.toArray(CoordinateSystemAxis[]::new);
                Arrays.sort(axes, this);                    // Take ORDER[n] elements in account.
            }
        }
        /*
         * If there are no explicit AXIS[…] elements, or if the user asked to ignore them,
         * then we need to create default axes. This is possible only if we know the type
         * of the CS to create, and only for some of those CS types.
         */
        final CSFactory csFactory = factories.getCSFactory();
        if (axes == null) {
            if (type == null) {
                throw parent.missingComponent(WKTKeywords.Axis);
            }
            String nx = null, x = null;                     // Easting or Longitude axis name and abbreviation.
            String ny = null, y = null;                     // Northing or latitude axis name and abbreviation.
            String nz = null, z = null;                     // Depth, height or time axis name and abbreviation.
            AxisDirection dx = AxisDirection.EAST;
            AxisDirection dy = AxisDirection.NORTH;
            AxisDirection direction = null;                 // Depth, height or time axis direction.
            Unit<?> unit = defaultUnit;                     // Depth, height or time axis unit.
            switch (type) {
                /*
                 * Cartesian — we can create axes only if the datum is geodetic, in which case the axes
                 * are for two- or three-dimensional Projected or three-dimensional Geocentric CRS.
                 */
                case WKTKeywords.Cartesian: {
                    if (!geodetic) {
                        throw parent.missingComponent(WKTKeywords.Axis);
                    }
                    if (defaultUnit == null) {
                        throw parent.missingComponent(WKTKeywords.LengthUnit);
                    }
                    if (is3D) {  // If dimension cannot be 2, then CRS cannot be Projected.
                        return Legacy.standard(defaultUnit);
                    }
                    nx = AxisNames.EASTING;  x = "E";
                    ny = AxisNames.NORTHING; y = "N";
                    if (dimension >= 3) {   // Non-standard but SIS is tolerant to this case.
                        z    = "h";
                        nz   = AxisNames.ELLIPSOIDAL_HEIGHT;
                        unit = Units.METRE;
                    }
                    break;
                }
                /*
                 * Ellipsoidal — can be two- or three- dimensional, in which case the height can
                 * only be ellipsoidal height. The default axis order depends on the WKT version:
                 *
                 *   - WKT 1 said explicitly that the default order is (longitude, latitude).
                 *   - WKT 2 has no default, and allows only (latitude, longitude) order.
                 */
                case WKTKeywords.ellipsoidal: {
                    if (defaultUnit == null) {
                        throw parent.missingComponent(WKTKeywords.AngleUnit);
                    }
                    if (isWKT1) {
                        nx = AxisNames.GEODETIC_LONGITUDE; x = "λ";
                        ny = AxisNames.GEODETIC_LATITUDE;  y = "φ";
                    } else {
                        nx = AxisNames.GEODETIC_LATITUDE;  x = "φ"; dx = AxisDirection.NORTH;
                        ny = AxisNames.GEODETIC_LONGITUDE; y = "λ"; dy = AxisDirection.EAST;
                    }
                    if (dimension >= 3) {
                        direction = AxisDirection.UP;
                        z    = "h";
                        nz   = AxisNames.ELLIPSOIDAL_HEIGHT;
                        unit = Units.METRE;
                    }
                    break;
                }
                /*
                 * Vertical — the default name and symbol depends on whether this is depth,
                 * geoidal height, ellipsoidal height (non-standard) or other kind of heights.
                 */
                case WKTKeywords.vertical: {
                    if (defaultUnit == null) {
                        throw parent.missingComponent(WKTKeywords.Unit);
                    }
                    z         = "h";
                    nz        = "Height";
                    direction = AxisDirection.UP;
                    if (vertical == RealizationMethod.GEOID) {
                        nz = AxisNames.GRAVITY_RELATED_HEIGHT;
                        z  = "H";
                    } else if (vertical == RealizationMethod.TIDAL) {
                        direction = AxisDirection.DOWN;
                        nz = AxisNames.DEPTH;
                        z  = "D";
                    } else if (VerticalDatumTypes.ellipsoidal(vertical)) {
                        // Not allowed by ISO 19111 as a standalone axis, but SIS is
                        // tolerant to this case since it is sometimes hard to avoid.
                        nz = AxisNames.ELLIPSOIDAL_HEIGHT;
                    }
                    break;
                }
                /*
                 * Temporal — axis name and abbreviation not yet specified by ISO 19111.
                 */
                case WKTKeywords.temporal: {
                    if (defaultUnit == null) {
                        throw parent.missingComponent(WKTKeywords.TimeUnit);
                    }
                    direction = AxisDirection.FUTURE;
                    nz = "Time";
                    z = "t";
                    break;
                }
                /*
                 * Parametric — axis name and abbreviation not yet specified by ISO 19111_2.
                 */
                case WKTKeywords.parametric: {
                    if (defaultUnit == null) {
                        throw parent.missingComponent(WKTKeywords.ParametricUnit);
                    }
                    direction = AxisDirection.UNSPECIFIED;
                    nz = "Parametric";
                    z = "p";
                    break;
                }
                /*
                 * Unknown CS type — we cannot guess which axes to create.
                 */
                default: {
                    throw parent.missingComponent(WKTKeywords.Axis);
                }
            }
            int i = 0;
            axes = new CoordinateSystemAxis[dimension];
            if (x != null && i < dimension) axes[i++] = csFactory.createCoordinateSystemAxis(singletonMap(CoordinateSystemAxis.NAME_KEY, nx), x, dx,  defaultUnit);
            if (y != null && i < dimension) axes[i++] = csFactory.createCoordinateSystemAxis(singletonMap(CoordinateSystemAxis.NAME_KEY, ny), y, dy, defaultUnit);
            if (z != null && i < dimension) axes[i++] = csFactory.createCoordinateSystemAxis(singletonMap(CoordinateSystemAxis.NAME_KEY, nz), z, direction, unit);
            // Not a problem if the array does not have the expected length for the CS type. This will be verified below in this method.
        }
        /*
         * Infer a CS name will be inferred from the axes if possible.
         * Example: "Compound CS: East (km), North (km), Up (m)."
         */
        final String name;
        {   // For keeping the `buffer` variable local to this block.
            final var buffer = new StringBuilder();
            if (type != null && !type.isEmpty()) {
                final int c = type.codePointAt(0);
                buffer.appendCodePoint(Character.toUpperCase(c))
                      .append(type, Character.charCount(c), type.length())
                      .append(' ');
            }
            name = AxisDirections.appendTo(buffer.append("CS"), axes);
        }
        if (csProperties == null) {
            csProperties = singletonMap(CoordinateSystem.NAME_KEY, name);
        } else {
            csProperties.put(CoordinateSystem.NAME_KEY, name);
        }
        if (type == null) {
            /*
             * Creates a coordinate system of unknown type. This block is executed during parsing of WKT version 1,
             * since that legacy format did not specify any information about the coordinate system in use.
             * This block should not be executed during parsing of WKT version 2.
             */
            return new AbstractCS(csProperties, axes);
        }
        /*
         * Finally, delegate to the factory method corresponding to the CS type and the number of axes.
         */
        switch (type) {
            case WKTKeywords.ellipsoidal: {
                switch (axes.length) {
                    case 2: return csFactory.createEllipsoidalCS(csProperties, axes[0], axes[1]);
                    case 3: return csFactory.createEllipsoidalCS(csProperties, axes[0], axes[1], axes[2]);
                }
                dimension = (axes.length < 2) ? 2 : 3;                      // For error message.
                break;
            }
            case WKTKeywords.spherical: {
                switch (axes.length) {
                    case 2: return csFactory.createSphericalCS(csProperties, axes[0], axes[1]);
                    case 3: return csFactory.createSphericalCS(csProperties, axes[0], axes[1], axes[2]);
                }
                dimension = (axes.length < 2) ? 2 : 3;                      // For error message.
                break;
            }
            case WKTKeywords.Cartesian: {
                switch (axes.length) {
                    case 2: return csFactory.createCartesianCS(csProperties, axes[0], axes[1]);
                    case 3: return csFactory.createCartesianCS(csProperties, axes[0], axes[1], axes[2]);
                }
                dimension = (axes.length < 2) ? 2 : 3;                      // For error message.
                break;
            }
            case WKTKeywords.affine: {
                switch (axes.length) {
                    case 2: return csFactory.createAffineCS(csProperties, axes[0], axes[1]);
                    case 3: return csFactory.createAffineCS(csProperties, axes[0], axes[1], axes[2]);
                }
                dimension = (axes.length < 2) ? 2 : 3;                      // For error message.
                break;
            }
            case WKTKeywords.vertical: {
                if (axes.length != (dimension = 1)) break;
                return csFactory.createVerticalCS(csProperties, axes[0]);
            }
            case WKTKeywords.temporal: {
                if (axes.length != (dimension = 1)) break;
                return csFactory.createTimeCS(csProperties, axes[0]);
            }
            case WKTKeywords.linear: {
                if (axes.length != (dimension = 1)) break;
                return csFactory.createLinearCS(csProperties, axes[0]);
            }
            case WKTKeywords.polar: {
                if (axes.length != (dimension = 2)) break;
                return csFactory.createPolarCS(csProperties, axes[0], axes[1]);
            }
            case WKTKeywords.cylindrical: {
                if (axes.length != (dimension = 3)) break;
                return csFactory.createCylindricalCS(csProperties, axes[0], axes[1], axes[2]);
            }
            case WKTKeywords.parametric: {
                if (axes.length != (dimension = 1)) break;
                return csFactory.createParametricCS(csProperties, axes[0]);
            }
            default: {
                warning(parent, WKTKeywords.CS, Errors.formatInternational(Errors.Keys.UnknownType_1, type), null);
                return new AbstractCS(csProperties, axes);
            }
        }
        throw new UnparsableObjectException(errorLocale, (axes.length > dimension)
                ? Errors.Keys.TooManyOccurrences_2 : Errors.Keys.TooFewOccurrences_2,
                new Object[] {dimension, WKTKeywords.Axis}, parent.offset);
    }

    /**
     * Parses an {@code "AXIS"} element.
     * This element has the following pattern (simplified):
     *
     * {@snippet lang="wkt" :
     *     AXIS["<name (abbr.)>", NORTH | SOUTH | EAST | WEST | UP | DOWN | OTHER, ORDER[n], UNIT[…], ID[…]]
     *     }
     *
     * Abbreviation may be specified between parenthesis. Nested parenthesis are possible, as for example:
     *
     * {@snippet lang="wkt" :
     *     AXIS["Easting (E(X))", EAST]
     *     }
     *
     * @param  mode         {@link #FIRST}, {@link #OPTIONAL} or {@link #MANDATORY}.
     * @param  parent       the parent element.
     * @param  csType       the coordinate system type (Cartesian | ellipsoidal | vertical | etc…), or null if unknown.
     * @param  defaultUnit  the contextual unit (usually {@code Units.METRE} or {@code Units.RADIAN}), or {@code null} if unknown.
     * @return the {@code "AXIS"} element as a {@link CoordinateSystemAxis} object,
     *         or {@code null} if the axis was not required and there are no axis objects.
     * @throws ParseException if the {@code "AXIS"} element cannot be parsed.
     */
    private CoordinateSystemAxis parseAxis(final int mode, final Element parent, final String csType,
            final Unit<?> defaultUnit) throws ParseException
    {
        final Element element = parent.pullElement(mode, WKTKeywords.Axis);
        if (element == null) {
            return null;
        }
        /*
         * Name, orientation (usually NORTH, SOUTH, EAST or WEST) and units are the main components of AXIS[…].
         * The name may contain an abbreviation, which will be handle later in this method. In the special case
         * of coordinate system over a pole, the orientation may be of the form “South along 90°W”, which is
         * expressed by a syntax like AXIS[“South along 90°W”, SOUTH, MERIDIAN[-90, UNIT["deg"]]]. Note that
         * the meridian is relative to the prime meridian of the enclosing geodetic CRS.
         */
        String name = element.pullString("name");
        final Element orientation = element.pullVoidElement("orientation");
        Unit<?> unit = parseUnit(element);
        if (unit == null) {
            if (defaultUnit == null) {
                throw element.missingComponent(WKTKeywords.Unit);
            }
            unit = defaultUnit;
        }
        AxisDirection direction = Types.forCodeName(AxisDirection.class, orientation.keyword, AxisDirection::valueOf);
        final Element meridian = element.pullElement(OPTIONAL, WKTKeywords.Meridian);
        if (meridian != null) {
            double angle = meridian.pullDouble("meridian");
            final Unit<Angle> m = parseScaledUnit(meridian, WKTKeywords.AngleUnit, Units.RADIAN);
            meridian.close(ignoredElements);
            if (m != null) {
                angle = m.getConverterTo(Units.DEGREE).convert(angle);
            }
            direction = CoordinateSystems.directionAlongMeridian(direction, angle);
        }
        /*
         * According ISO 19162, the abbreviation should be inserted between parenthesis in the name.
         * Example: "Easting (E)", "Longitude (L)". If we do not find an abbreviation, then we will
         * have to guess one since abbreviation is a mandatory part of axis.
         */
        String abbreviation;
        int start, end = name.length() - 1;
        if (end > 1 && name.charAt(end) == ')' && (start = name.lastIndexOf('(', end-1)) >= 0) {
            // Abbreviation may have nested parenthesis (e.g. "Easting (E(X))").
            for (int np = end; (--np >= 0) && name.charAt(np) == ')';) {
                final int c = name.lastIndexOf('(', start - 1);
                if (c < 0) {
                    warning(parent, element, Errors.formatInternational(
                            Errors.Keys.NonEquilibratedParenthesis_2, '(', name), null);
                    break;
                }
                start = c;
            }
            abbreviation = name.substring(start + 1, end).strip();
            name = name.substring(0, start).strip();
            if (name.isEmpty()) {
                name = abbreviation;
            }
        } else {
            abbreviation = AxisDirections.suggestAbbreviation(name, direction, unit);
        }
        /*
         * The longitude and latitude axis names are explicitly fixed by ISO 19111:2007 to "Geodetic longitude"
         * and "Geodetic latitude". But ISO 19162:2015 §7.5.3(ii) said that the "Geodetic" part in those names
         * shall be omitted at WKT formatting time. SIS's DefaultCoordinateSystemAxis.formatTo(Formatter)
         * method performs this removal, so we apply the reverse operation here.
         */
        name         = transliterator.toLongAxisName       (csType, direction, name);
        abbreviation = transliterator.toUnicodeAbbreviation(csType, direction, abbreviation);
        /*
         * At this point we are done and ready to create the CoordinateSystemAxis. But there is one last element
         * specified by ISO 19162 but not in Apache SIS representation of axis: ORDER[n], which specify the axis
         * ordering. If present we will store that value for processing by the `parseCoordinateSystem(…)` method.
         */
        final Element order = element.pullElement(OPTIONAL, WKTKeywords.Order);
        Integer n = null;
        if (order != null) {
            n = order.pullInteger("order");
            order.close(ignoredElements);
        }
        final CoordinateSystemAxis axis;
        final CSFactory csFactory = factories.getCSFactory();
        try {
            axis = csFactory.createCoordinateSystemAxis(parseMetadataAndClose(element, name, null), abbreviation, direction, unit);
        } catch (FactoryException exception) {
            throw element.parseFailed(exception);
        }
        if (axisOrder.put(axis, n) != null) {   // Opportunist check, effective for instances created by SIS factory.
            throw new UnparsableObjectException(errorLocale, Errors.Keys.DuplicatedElement_1,
                    new Object[] {Strings.bracket(WKTKeywords.Axis, name)}, element.offset);
        }
        return axis;
    }

    /**
     * Compares axes for order. This method is used for ordering axes according their {@code ORDER} element,
     * if present. If no {@code ORDER} element were present, then the axis order is left unchanged. If only
     * some axes have an {@code ORDER} element (which is illegal according ISO 19162), then those axes will
     * be sorted before the axes without {@code ORDER} element.
     *
     * @param  o1  the first axis to compare.
     * @param  o2  the second axis to compare.
     * @return -1 if {@code o1} should be before {@code o2},
     *         +1 if {@code o2} should be before {@code o1}, or
     *          0 if undetermined (no axis order change).
     */
    @Override
    public final int compare(final CoordinateSystemAxis o1, final CoordinateSystemAxis o2) {
        final Integer n1 = axisOrder.get(o1);
        final Integer n2 = axisOrder.get(o2);
        if (n1 != null) {
            if (n2 != null) {
                return n1 - n2;
            }
            return -1;                      // Axis 1 before Axis 2 since the latter has no `ORDER` element.
        } else if (n2 != null) {
            return +1;                      // Axis 2 before Axis 1 since the latter has no `ORDER` element.
        }
        return 0;
    }

    /**
     * Parses a {@code "PrimeMeridian"} element. The syntax is given by
     * <a href="http://docs.opengeospatial.org/is/12-063r5/12-063r5.html#53">WKT 2 specification §8.2.2</a>.
     *
     * The legacy WKT 1 pattern was:
     *
     * {@snippet lang="wkt" :
     *     PRIMEM["<name>", <longitude> {,<authority>}]
     *     }
     *
     * @param  mode         {@link #FIRST}, {@link #OPTIONAL} or {@link #MANDATORY}.
     * @param  parent       the parent element.
     * @param  isWKT1       {@code true} if this method is invoked while parsing a WKT 1 element.
     * @param  angularUnit  the contextual unit.
     * @return the {@code "PrimeMeridian"} element as a {@link PrimeMeridian} object.
     * @throws ParseException if the {@code "PrimeMeridian"} element cannot be parsed.
     *
     * @see org.apache.sis.referencing.datum.DefaultPrimeMeridian#formatTo(Formatter)
     */
    private PrimeMeridian parsePrimeMeridian(final int mode, final Element parent, final boolean isWKT1, Unit<Angle> angularUnit)
            throws ParseException
    {
        if (isWKT1 && usesCommonUnits) {
            angularUnit = Units.DEGREE;
        }
        final Element element = parent.pullElement(mode, WKTKeywords.PrimeMeridian, WKTKeywords.PrimeM);
        if (element == null) {
            return null;
        }
        final String name      = element.pullString("name");
        final double longitude = element.pullDouble("longitude");
        final Unit<Angle> unit = parseScaledUnit(element, WKTKeywords.AngleUnit, Units.RADIAN);
        if (unit != null) {
            angularUnit = unit;
        } else if (angularUnit == null) {
            throw parent.missingComponent(WKTKeywords.AngleUnit);
        }
        final DatumFactory datumFactory = factories.getDatumFactory();
        try {
            return datumFactory.createPrimeMeridian(parseMetadataAndClose(element, name, null), longitude, angularUnit);
        } catch (FactoryException exception) {
            throw element.parseFailed(exception);
        }
    }

    /**
     * Parses an <strong>optional</strong> {@code "TOWGS84"} element.
     * This element is specific to WKT 1 and has the following pattern:
     *
     * {@snippet lang="wkt" :
     *     TOWGS84[<dx>, <dy>, <dz>, <ex>, <ey>, <ez>, <ppm>]
     *     }
     *
     * @param  mode    {@link #FIRST}, {@link #OPTIONAL} or {@link #MANDATORY}.
     * @param  parent  the parent element.
     * @return the {@code "TOWGS84"} element as a {@link org.apache.sis.referencing.datum.BursaWolfParameters} object,
     *         or {@code null} if no {@code "TOWGS84"} has been found.
     * @throws ParseException if the {@code "TOWGS84"} cannot be parsed.
     */
    private Object parseToWGS84(final int mode, final Element parent) throws ParseException {
        final Element element = parent.pullElement(mode, WKTKeywords.ToWGS84);
        if (element == null) {
            return null;
        }
        final var values = new double[ToWGS84.length];
        for (int i=0; i<values.length;) {
            values[i] = element.pullDouble(ToWGS84[i]);
            if ((++i % 3) == 0 && element.isEmpty()) {
                break;                                              // It is legal to have only 3 or 6 elements.
            }
        }
        element.close(ignoredElements);
        final var info = new BursaWolfParameters(CommonCRS.WGS84.datum(), null);
        info.setValues(values);
        return info;
    }

    /**
     * Parses an {@code "Ellipsoid"} element. The syntax is given by
     * <a href="http://docs.opengeospatial.org/is/12-063r5/12-063r5.html#52">WKT 2 specification §8.2.1</a>.
     *
     * The legacy WKT 1 pattern was:
     *
     * {@snippet lang="wkt" :
     *     SPHEROID["<name>", <semi-major axis>, <inverse flattening> {,<authority>}]
     *     }
     *
     * @param  mode    {@link #FIRST}, {@link #OPTIONAL} or {@link #MANDATORY}.
     * @param  parent  the parent element.
     * @return the {@code "Ellipsoid"} element as an {@link Ellipsoid} object.
     * @throws ParseException if the {@code "Ellipsoid"} element cannot be parsed.
     *
     * @see org.apache.sis.referencing.datum.DefaultEllipsoid#formatTo(Formatter)
     */
    private Ellipsoid parseEllipsoid(final int mode, final Element parent) throws ParseException {
        final Element element = parent.pullElement(mode, WKTKeywords.Ellipsoid, WKTKeywords.Spheroid);
        if (element == null) {
            return null;
        }
        final String name          = element.pullString("name");
        final double semiMajorAxis = element.pullDouble("semiMajorAxis");
        double inverseFlattening   = element.pullDouble("inverseFlattening");
        Unit<Length> unit = parseScaledUnit(element, WKTKeywords.LengthUnit, Units.METRE);
        if (unit == null) {
            unit = Units.METRE;
        }
        final Map<String,?> properties = parseMetadataAndClose(element, name, null);
        final DatumFactory datumFactory = factories.getDatumFactory();
        try {
            if (inverseFlattening == 0) {                           // OGC convention for a sphere.
                return datumFactory.createEllipsoid(properties, semiMajorAxis, semiMajorAxis, unit);
            } else {
                return datumFactory.createFlattenedSphere(properties, semiMajorAxis, inverseFlattening, unit);
            }
        } catch (FactoryException exception) {
            throw element.parseFailed(exception);
        }
    }

    /**
     * Parses a {@code "GeodeticCRS"} (WKT 2) element where the number of dimensions and coordinate system type
     * are derived from the operation method. This is used for parsing the base CRS component of derived CRS.
     *
     * @param  mode       {@link #OPTIONAL} or {@link #MANDATORY}.
     * @param  parent     the parent element.
     * @param  method     the operation method, or {@code null} if unknown.
     * @throws ParseException if the {@code "GeodeticCRS"} element cannot be parsed.
     */
    private SingleCRS parseBaseCRS(final int mode, final Element parent, final OperationMethod method)
            throws ParseException
    {
        int dimension = 2;
        String csType = WKTKeywords.ellipsoidal;
        if (method instanceof AbstractProvider) {
            var p = (AbstractProvider) method;
            dimension = p.minSourceDimension;
            csType = WKTUtilities.toType(CoordinateSystem.class, p.sourceCSType);
            if (csType == null) csType = WKTKeywords.ellipsoidal;
        }
        return parseGeodeticCRS(mode, parent, dimension, csType);
    }

    /**
     * Parses a {@code "Method"} (WKT 2) element, without the parameters.
     *
     * @param  parent    the parent element.
     * @param  keywords  the element keywords.
     * @return the operation method.
     * @throws ParseException if the {@code "Method"} element cannot be parsed.
     */
    private OperationMethod parseMethod(final Element parent, final String... keywords) throws ParseException {
        final Element element    = parent.pullElement(MANDATORY, keywords);
        final String  name       = element.pullString("method");
        Map<String,?> properties = parseMetadataAndClose(element, name, null);
        final Identifier id      = toIdentifier(properties.remove(IdentifiedObject.IDENTIFIERS_KEY));  // See NOTE 2 in parseDerivingConversion.
        /*
         * The map projection method may be specified by an EPSG identifier (or any other authority),
         * which is preferred to the method name since the latter is potentially ambiguous. However, not
         * all CoordinateOperationFactory may accept identifier as an argument to `getOperationMethod(…)`.
         * So if an identifier is present, we will try to use it but fallback on the name if we can
         * not use the identifier.
         */
        FactoryException suppressed = null;
        if (id != null) try {
            // CodeSpace is a mandatory attribute in ID[…] elements, so we do not test for null values.
            return factories.findOperationMethod(id.getCodeSpace() + Constants.DEFAULT_SEPARATOR + id.getCode());
        } catch (FactoryException e) {
            suppressed = e;
        }
        try {
            return factories.findOperationMethod(name);
        } catch (FactoryException e) {
            if (suppressed != null) {
                e.addSuppressed(suppressed);
            }
            throw element.parseFailed(e);
        }
    }

    /**
     * Parses a {@code "Method"} (WKT 2) element, followed by parameter values. The syntax is given by
     * <a href="http://docs.opengeospatial.org/is/12-063r5/12-063r5.html#62">WKT 2 specification §9.3</a>.
     *
     * The legacy WKT 1 specification was:
     *
     * {@snippet lang="wkt" :
     *     PROJECTION["<name>" {,<authority>}]
     *     }
     *
     * Note that in WKT 2, this element is wrapped inside a {@code Conversion} or {@code DerivingConversion}
     * element which is itself inside the {@code ProjectedCRS} element. This is different than WKT 1, which
     * puts this element right into the {@code ProjectedCRS} element without {@code Conversion} wrapper.
     *
     * @param  mode                {@link #FIRST}, {@link #OPTIONAL} or {@link #MANDATORY}.
     * @param  parent              the parent element.
     * @param  wrapper             "Conversion" or "DerivingConversion" wrapper name, or null if parsing a WKT 1.
     * @param  defaultUnit         the unit (usually linear) of the parent element, or {@code null}.
     * @param  defaultAngularUnit  the angular unit of the sibling {@code GeographicCRS} element, or {@code null}.
     * @return the {@code "Method"} element and its parameters as a defining conversion.
     * @throws ParseException if the {@code "Method"} element cannot be parsed.
     */
    private Conversion parseDerivingConversion(final int mode, Element parent, final String wrapper,
            final Unit<?> defaultUnit, final Unit<Angle> defaultAngularUnit) throws ParseException
    {
        final String name;
        if (wrapper == null) {
            name = null;  // Will actually be ignored. WKT 1 does not provide name for Conversion objects.
        } else {
            /*
             * If we are parsing WKT 2, then there is an additional "Conversion" element between
             * the parent (usually a ProjectedCRS) and the other elements parsed by this method.
             */
            parent = parent.pullElement(mode, wrapper);
            if (parent == null) {
                return null;
            }
            name = parent.pullString("name");
        }
        final OperationMethod method = parseMethod(parent, WKTKeywords.Method, WKTKeywords.Projection);
        Map<String,?> properties = this.properties;  // Same properties then OperationMethod, with ID removed.
        /*
         * Set the list of parameters.
         *
         * NOTE 1: Parameters are defined in the parent element (usually a "ProjectedCRS" element
         *         in WKT 1 or a "Conversion" element in WKT 2), not in this "Method" element.
         *
         * NOTE 2: We may inherit the OperationMethod name if there is no Conversion wrapper with its own name,
         *         but we shall not inherit the OperationMethod identifier. This is the reason why we invoked
         *         properties.remove(IdentifiedObject.IDENTIFIERS_KEY)) above.
         */
        final ParameterValueGroup parameters = method.getParameters().createValue();
        parseParameters(parent, parameters, defaultUnit, defaultAngularUnit);
        if (wrapper != null) {
            properties = parseMetadataAndClose(parent, name, method);
            /*
             * DEPARTURE FROM ISO 19162: the specification in §9.3.2 said:
             *
             *     "If an identifier is provided as an attribute within the <map projection conversion> object,
             *     because it is expected to describe a complete collection of zone name, method, parameters and
             *     parameter values, it shall override any identifiers given within the map projection method and
             *     map projection parameter objects."
             *
             * However, this would require this GeodeticObjectParser to hold a CoordinateOperationAuthorityFactory,
             * which we do not yet implement. See https://issues.apache.org/jira/browse/SIS-210
             */
        }
        final CoordinateOperationFactory opFactory = factories.getCoordinateOperationFactory();
        try {
            return opFactory.createDefiningConversion(properties, method, parameters);
        } catch (FactoryException exception) {
            throw parent.parseFailed(exception);
        }
    }

    /**
     * Parses a {@code "Datum"} (WKT 2) element. The syntax is given by
     * <a href="http://docs.opengeospatial.org/is/12-063r5/12-063r5.html#54">WKT 2 specification §8.2.4</a>.
     *
     * The legacy WKT 1 pattern was:
     *
     * {@snippet lang="wkt" :
     *     DATUM["<name>", <spheroid> {,<to wgs84>} {,<authority>}]
     *     }
     *
     * @param  mode      {@link #FIRST}, {@link #OPTIONAL} or {@link #MANDATORY}.
     * @param  parent    the parent element.
     * @param  meridian  the prime meridian, or {@code null} for Greenwich.
     * @return the {@code "Datum"} element as a {@link GeodeticDatum} object.
     * @throws ParseException if the {@code "Datum"} element cannot be parsed.
     *
     * @see org.apache.sis.referencing.datum.DefaultGeodeticDatum#formatTo(Formatter)
     */
    private GeodeticDatum parseDatum(final int mode, final Element parent, PrimeMeridian meridian) throws ParseException {
        final Element element = parent.pullElement(mode, WKTKeywords.Datum, WKTKeywords.GeodeticDatum);
        if (element == null) {
            return null;
        }
        final String             name       = element.pullString("name");
        final Ellipsoid          ellipsoid  = parseEllipsoid(MANDATORY, element);
        final Object             toWGS84    = parseToWGS84(OPTIONAL, element);
        final Map<String,Object> properties = parseAnchorAndClose(element, name);
        if (meridian == null) {
            meridian = CommonCRS.WGS84.primeMeridian();
        }
        if (toWGS84 != null) {
            properties.put(DefaultGeodeticDatum.BURSA_WOLF_KEY, toWGS84);
        }
        final DatumFactory datumFactory = factories.getDatumFactory();
        try {
            return datumFactory.createGeodeticDatum(properties, ellipsoid, meridian);
        } catch (FactoryException exception) {
            throw element.parseFailed(exception);
        }
    }

    /**
     * Parses a {@code "VerticalDatum"} (WKT 2) element. The syntax is given by
     * <a href="http://docs.opengeospatial.org/is/12-063r5/12-063r5.html#71">WKT 2 specification §10.2</a>.
     *
     * The legacy WKT 1 pattern was:
     *
     * {@snippet lang="wkt" :
     *     VERT_DATUM["<name>", <datum type> {,<authority>}]
     *     }
     *
     * @param  mode    {@link #FIRST}, {@link #OPTIONAL} or {@link #MANDATORY}.
     * @param  parent  the parent element.
     * @param  isWKT1  {@code true} if the parent is a WKT 1 element.
     * @return the {@code "VerticalDatum"} element as a {@link VerticalDatum} object.
     * @throws ParseException if the {@code "VerticalDatum"} element cannot be parsed.
     */
    private VerticalDatum parseVerticalDatum(final int mode, final Element parent, final boolean isWKT1)
            throws ParseException
    {
        final Element element = parent.pullElement(mode,
                WKTKeywords.VerticalDatum,
                WKTKeywords.VDatum,
                WKTKeywords.Vert_Datum);
        if (element == null) {
            return null;
        }
        final String name = element.pullString("name");
        RealizationMethod method = null;
        if (isWKT1) {
            method = VerticalDatumTypes.fromLegacyCode(element.pullInteger("datum"));
        }
        if (method == null) {
            method = VerticalDatumTypes.fromDatum(name, null, null);
        }
        final DatumFactory datumFactory = factories.getDatumFactory();
        try {
            return datumFactory.createVerticalDatum(parseAnchorAndClose(element, name), method);
        } catch (FactoryException exception) {
            throw element.parseFailed(exception);
        }
    }

    /**
     * Parses a {@code "TimeDatum"} element. This element has the following pattern:
     *
     * {@snippet lang="wkt" :
     *     TimeDatum["<name>", TimeOrigin[<time origin>] {,<authority>}]
     *     }
     *
     * @param  mode    {@link #FIRST}, {@link #OPTIONAL} or {@link #MANDATORY}.
     * @param  parent  the parent element.
     * @return the {@code "TimeDatum"} element as a {@link TemporalDatum} object.
     * @throws ParseException if the {@code "TimeDatum"} element cannot be parsed.
     */
    private TemporalDatum parseTimeDatum(final int mode, final Element parent) throws ParseException {
        final Element element = parent.pullElement(mode, WKTKeywords.TimeDatum, WKTKeywords.TDatum);
        if (element == null) {
            return null;
        }
        final String  name   = element.pullString ("name");
        final Element origin = element.pullElement(MANDATORY, WKTKeywords.TimeOrigin);
        final Instant epoch  = origin .pullDate("origin");
        origin.close(ignoredElements);
        final DatumFactory datumFactory = factories.getDatumFactory();
        try {
            return datumFactory.createTemporalDatum(parseAnchorAndClose(element, name), epoch);
        } catch (FactoryException exception) {
            throw element.parseFailed(exception);
        }
    }

    /**
     * Parses a {@code "ParametricDatum"} element. This element has the following pattern:
     *
     * {@snippet lang="wkt" :
     *     ParametricDatum["<name>", Anchor[...] {,<authority>}]
     *     }
     *
     * @param  mode    {@link #FIRST}, {@link #OPTIONAL} or {@link #MANDATORY}.
     * @param  parent  the parent element.
     * @return the {@code "ParametricDatum"} element as a {@link ParametricDatum} object.
     * @throws ParseException if the {@code "ParametricDatum"} element cannot be parsed.
     */
    private ParametricDatum parseParametricDatum(final int mode, final Element parent) throws ParseException {
        final Element element = parent.pullElement(mode, WKTKeywords.ParametricDatum, WKTKeywords.PDatum);
        if (element == null) {
            return null;
        }
        final String name = element.pullString("name");
        final DatumFactory datumFactory = factories.getDatumFactory();
        try {
            return datumFactory.createParametricDatum(parseAnchorAndClose(element, name));
        } catch (FactoryException exception) {
            throw element.parseFailed(exception);
        }
    }

    /**
     * Parses a {@code "EngineeringDatum"} (WKT 2) element. The syntax is given by
     * <a href="http://docs.opengeospatial.org/is/12-063r5/12-063r5.html#76">WKT 2 specification §11.2</a>.
     *
     * The legacy WKT 1 pattern was:
     *
     * {@snippet lang="wkt" :
     *     LOCAL_DATUM["<name>", <datum type> {,<authority>}]
     *     }
     *
     * The datum type (WKT 1 only) is currently ignored.
     *
     * @param  mode    {@link #FIRST}, {@link #OPTIONAL} or {@link #MANDATORY}.
     * @param  parent  the parent element.
     * @param  isWKT1  {@code true} if the parent is a WKT 1 element.
     * @return the {@code "EngineeringDatum"} element as an {@link EngineeringDatum} object.
     * @throws ParseException if the {@code "EngineeringDatum"} element cannot be parsed.
     */
    private EngineeringDatum parseEngineeringDatum(final int mode, final Element parent, final boolean isWKT1) throws ParseException {
        final Element element = parent.pullElement(mode,
                WKTKeywords.EngineeringDatum,
                WKTKeywords.EDatum,
                WKTKeywords.Local_Datum);
        if (element == null) {
            return null;
        }
        final String name = element.pullString("name");
        if (isWKT1) {
            element.pullInteger("datum");                                       // Ignored for now.
        }
        final DatumFactory datumFactory = factories.getDatumFactory();
        try {
            return datumFactory.createEngineeringDatum(parseAnchorAndClose(element, name));
        } catch (FactoryException exception) {
            throw element.parseFailed(exception);
        }
    }

    /**
     * Parses an {@code "ImageDatum"} (WKT 2) element. The syntax is given by
     * <a href="http://docs.opengeospatial.org/is/12-063r5/12-063r5.html#81">WKT 2 specification §12.2</a>.
     *
     * @param  mode    {@link #FIRST}, {@link #OPTIONAL} or {@link #MANDATORY}.
     * @param  parent  the parent element.
     * @return the {@code "ImageDatum"} element.
     * @throws ParseException if the {@code "ImageDatum"} element cannot be parsed.
     */
    @SuppressWarnings("removal")
    private ImageDatum parseImageDatum(final int mode, final Element parent) throws ParseException {
        final Element element = parent.pullElement(mode, WKTKeywords.ImageDatum, WKTKeywords.IDatum);
        if (element == null) {
            return null;
        }
        final String name = element.pullString("name");
        final PixelInCell pixelInCell = Types.forCodeName(PixelInCell.class,
                element.pullVoidElement("pixelInCell").keyword, PixelInCell::valueOf);
        final DatumFactory datumFactory = factories.getDatumFactory();
        try {
            return datumFactory.createImageDatum(parseAnchorAndClose(element, name), pixelInCell);
        } catch (FactoryException exception) {
            throw element.parseFailed(exception);
        }
    }

    /**
     * Parses a {@code "EngineeringCRS"} (WKT 2) element. The syntax is given by
     * <a href="http://docs.opengeospatial.org/is/12-063r5/12-063r5.html#74">WKT 2 specification §11</a>.
     *
     * The legacy WKT 1 pattern was:
     *
     * {@snippet lang="wkt" :
     *     LOCAL_CS["<name>", <local datum>, <unit>, <axis>, {,<axis>}* {,<authority>}]
     *     }
     *
     * @param  mode       {@link #FIRST}, {@link #OPTIONAL} or {@link #MANDATORY}.
     * @param  parent     the parent element.
     * @param  isBaseCRS  {@code true} if parsing the CRS inside a {@code DerivedCRS}.
     * @return the {@code "EngineeringCRS"} element as an {@link EngineeringCRS} object.
     * @throws ParseException if the {@code "EngineeringCRS"} element cannot be parsed.
     */
    private SingleCRS parseEngineeringCRS(final int mode, final Element parent, final boolean isBaseCRS)
            throws ParseException
    {
        final Element element = parent.pullElement(mode,
                isBaseCRS ? new String[] {WKTKeywords.BaseEngCRS}               // WKT 2 in DerivedCRS
                          : new String[] {WKTKeywords.EngineeringCRS,           // [0]  WKT 2
                                          WKTKeywords.EngCRS,                   // [1]  WKT 2
                                          WKTKeywords.Local_CS});               // [2]  WKT 1
        if (element == null) {
            return null;
        }
        final boolean isWKT1 = element.getKeywordIndex() == 2;                  // Index of "Local_CS" above.
        final String  name   = element.pullString("name");
        final Unit<?> unit   = parseUnit(element);
        /*
         * An EngineeringCRS can be either a "normal" one (with a non-null datum), or a DerivedCRS.
         * In the latter case, the datum is null and we have instead DerivingConversion element from a base CRS.
         */
        EngineeringDatum datum    = null;
        SingleCRS        baseCRS  = null;
        Conversion       fromBase = null;
        if (!isWKT1 && !isBaseCRS) {
            /*
             * UNIT[…] in DerivedCRS parameters are mandatory according ISO 19162 and the specification does not said
             * what to do if they are missing.  In this code, we default to the contextual units in the same way as
             * what we do for ProjectedCRS parameters, in the hope to be consistent.
             *
             * An alternative would be to specify null units, in which case MathTransformParser.parseParameters(…)
             * defaults to the units specified in the parameter descriptor. But this would make the CRS parser more
             * implementation-dependent, because the parameter descriptors are provided by the MathTransformFactory
             * instead of inferred from the WKT.
             */
            fromBase = parseDerivingConversion(OPTIONAL, element, WKTKeywords.DerivingConversion, unit, null);
            if (fromBase != null) {
                /*
                 * The order of base types below is arbitrary. But no matter their type,
                 * they must be optional except the last one which should be mandatory.
                 * The last one determines the error message to be reported if we find none.
                 */
                baseCRS = parseEngineeringCRS(OPTIONAL, element, true);
                if (baseCRS == null) {
                    baseCRS = parseBaseCRS(OPTIONAL, element, fromBase.getMethod());
                    if (baseCRS == null) {
                        baseCRS = parseProjectedCRS(MANDATORY, element, true);
                    }
                }
            }
        }
        if (baseCRS == null) {                                                  // The most usual case.
            datum = parseEngineeringDatum(MANDATORY, element, isWKT1);
        }
        final CRSFactory crsFactory = factories.getCRSFactory();
        try {
            final CoordinateSystem cs = parseCoordinateSystem(element, null, 1, isWKT1, unit, false, null);
            final Map<String,Object> properties = parseMetadataAndClose(element, name, datum);
            if (baseCRS != null) {
                properties.put(Legacy.DERIVED_TYPE_KEY, EngineeringCRS.class);
                return crsFactory.createDerivedCRS(properties, baseCRS, fromBase, cs);
            }
            return crsFactory.createEngineeringCRS(properties, datum, cs);
        } catch (FactoryException exception) {
            throw element.parseFailed(exception);
        }
    }

    /**
     * Parses an {@code "ImageCRS"} (WKT 2) element. The syntax is given by
     * <a href="http://docs.opengeospatial.org/is/12-063r5/12-063r5.html#79">WKT 2 specification §12</a>.
     *
     * @param  mode    {@link #FIRST}, {@link #OPTIONAL} or {@link #MANDATORY}.
     * @param  parent  the parent element.
     * @return the {@code "ImageCRS"} element as an {@link ImageCRS} object.
     * @throws ParseException if the {@code "ImageCRS"} element cannot be parsed.
     */
    @SuppressWarnings("removal")
    private ImageCRS parseImageCRS(final int mode, final Element parent) throws ParseException {
        final Element element = parent.pullElement(mode, WKTKeywords.ImageCRS);
        if (element == null) {
            return null;
        }
        final String  name  = element.pullString("name");
        final var     datum = parseImageDatum(MANDATORY, element);
        final Unit<?> unit  = parseUnit(element);
        final CoordinateSystem cs;
        try {
            cs = parseCoordinateSystem(element, WKTKeywords.Cartesian, 2, false, unit, false, null);
            final Map<String,?> properties = parseMetadataAndClose(element, name, datum);
            if (cs instanceof AffineCS) {
                return factories.getCRSFactory().createImageCRS(properties, datum, (AffineCS) cs);
            }
        } catch (FactoryException exception) {
            throw element.parseFailed(exception);
        }
        throw element.illegalCS(cs);
    }

    /**
     * Parses a {@code "GeodeticCRS"} (WKT 2) element. The syntax is given by
     * <a href="http://docs.opengeospatial.org/is/12-063r5/12-063r5.html#49">WKT 2 specification §8</a>.
     *
     * The legacy WKT 1 specification had two elements for this:
     *
     * {@snippet lang="wkt" :
     *     GEOGCS["<name>", <datum>, <prime meridian>, <angular unit>  {,<twin axes>} {,<authority>}]
     *     }
     *
     * and
     *
     * {@snippet lang="wkt" :
     *     GEOCCS["<name>", <datum>, <prime meridian>, <linear unit> {,<axis> ,<axis> ,<axis>} {,<authority>}]
     *     }
     *
     * @param  mode       {@link #FIRST}, {@link #OPTIONAL} or {@link #MANDATORY}.
     * @param  parent     the parent element.
     * @param  dimension  the minimal number of dimensions (usually 2).
     * @param  csType     the default coordinate system type, or {@code null} if unknown.
     *                    Should be non-null only when parsing a {@link DerivedCRS#getBaseCRS()} component.
     * @return the {@code "GeodeticCRS"} element as a {@link GeographicCRS} or {@link GeocentricCRS} object.
     * @throws ParseException if the {@code "GeodeticCRS"} element cannot be parsed.
     *
     * @see org.apache.sis.referencing.crs.DefaultGeographicCRS#formatTo(Formatter)
     * @see org.apache.sis.referencing.crs.DefaultGeocentricCRS#formatTo(Formatter)
     */
    private SingleCRS parseGeodeticCRS(final int mode, final Element parent, int dimension, String csType)
            throws ParseException
    {
        final Element element = parent.pullElement(mode,
                (csType != null) ? new String[] {WKTKeywords.BaseGeodCRS,       // [0]  WKT 2 in ProjectedCRS or DerivedCRS
                                                 WKTKeywords.BaseGeogCRS,       // [1]  WKT 2 as a specialization of above
                                                 WKTKeywords.GeogCS}            // [2]  WKT 1 in ProjectedCRS
                                 : new String[] {WKTKeywords.GeodeticCRS,       // [0]  WKT 2
                                                 WKTKeywords.GeographicCRS,     // [1]  WKT 2 as a specialization of above
                                                 WKTKeywords.GeogCS,            // [2]  WKT 1
                                                 WKTKeywords.GeodCRS,           // [3]  WKT 2
                                                 WKTKeywords.GeogCRS,           // [4]  WKT 2 as a specialization of above
                                                 WKTKeywords.GeocCS});          // [5]  WKT 1
        if (element == null) {
            return null;
        }
        final boolean isWKT1;
        Unit<?> csUnit;
        final Unit<Angle> angularUnit;
        switch (element.getKeywordIndex()) {
            default: {
                /*
                 * WKT 2 "GeodeticCRS" element.
                 * The specification in §8.2.2 (ii) said:
                 *
                 *     "If the subtype of the geodetic CRS to which the prime meridian is an attribute
                 *     is geographic, the prime meridian’s <irm longitude> value shall be given in the
                 *     same angular units as those for the horizontal axes of the geographic CRS;
                 *     if the geodetic CRS subtype is geocentric the prime meridian’s <irm longitude>
                 *     value shall be given in degrees."
                 *
                 * An apparent ambiguity exists for Geocentric CRS using a Spherical CS instead of the more
                 * usual Cartesian CS: despite using angular units, we should not use the result of parseUnit
                 * for those CRS. However, this ambiguity should not happen in practice because such Spherical
                 * CS have a third axis in metre.  Since the unit is not the same for all axes, csUnit should
                 * be null if the WKT is well-formed.
                 */
                isWKT1 = false;
                csUnit = parseUnit(element);
                if (Units.isAngular(csUnit)) {
                    angularUnit = csUnit.asType(Angle.class);
                } else {
                    angularUnit = Units.DEGREE;
                    if (csUnit == null && csType != null) {
                        /*
                         * A UNIT[…] is mandatory either in the CoordinateSystem as a whole (csUnit != null),
                         * or inside each AXIS[…] component (csUnit == null). An exception to this rule is when
                         * parsing a BaseGeodCRS inside a ProjectedCRS or DerivedCRS, in which case axes are omitted.
                         * We recognize those cases by a non-null `csType` given in argument to this method.
                         */
                        switch (csType) {
                            case WKTKeywords.ellipsoidal: csUnit = Units.DEGREE; break;     // For BaseGeodCRS in ProjectedCRS.
                            case WKTKeywords.Cartesian:   csUnit = Units.METRE;  break;
                        }
                    }
                }
                break;
            }
            case 2: {
                /*
                 * WKT 1 "GeogCS" (Geographic) element.
                 */
                isWKT1      = true;
                csType      = WKTKeywords.ellipsoidal;
                angularUnit = parseScaledUnit(element, WKTKeywords.AngleUnit, Units.RADIAN);
                csUnit      = angularUnit;
                dimension   = 2;
                break;
            }
            case 5: {
                /*
                 * WKT 1 "GeocCS" (Geocentric) element.
                 */
                isWKT1      = true;
                csType      = WKTKeywords.Cartesian;
                angularUnit = Units.DEGREE;
                csUnit      = parseScaledUnit(element, WKTKeywords.LengthUnit, Units.METRE);
                dimension   = 3;
                break;
            }
        }
        final String name = element.pullString("name");
        /*
         * A GeodeticCRS can be either a "normal" one (with a non-null datum), or a DerivedCRS of kind GeodeticCRS.
         * In the latter case, the datum is null and we have instead DerivingConversion element from a BaseGeodCRS.
         */
        SingleCRS  baseCRS  = null;
        Conversion fromBase = null;
        if (!isWKT1 && csType == null) {
            /*
             * UNIT[…] in DerivedCRS parameters are mandatory according ISO 19162 and the specification does not said
             * what to do if they are missing.  In this code, we default to the contextual units in the same way as
             * what we do for ProjectedCRS parameters, in the hope to be consistent.
             *
             * An alternative would be to specify null units, in which case MathTransformParser.parseParameters(…)
             * defaults to the units specified in the parameter descriptor. But this would make the CRS parser more
             * implementation-dependent, because the parameter descriptors are provided by the MathTransformFactory
             * instead of inferred from the WKT.
             */
            fromBase = parseDerivingConversion(OPTIONAL, element, WKTKeywords.DerivingConversion, csUnit, angularUnit);
            if (fromBase != null) {
                baseCRS = parseBaseCRS(MANDATORY, element, fromBase.getMethod());
            }
        }
        /*
         * At this point, we have either a non-null `datum` or non-null `baseCRS` + `fromBase`.
         * The coordinate system is parsed in the same way for both cases, but the CRS is created differently.
         */
        final CRSFactory crsFactory = factories.getCRSFactory();
        final CoordinateSystem cs;
        try {
            cs = parseCoordinateSystem(element, csType, dimension, isWKT1, csUnit, true, null);
            if (baseCRS != null) {
                final Map<String,?> properties = parseMetadataAndClose(element, name, null);
                return crsFactory.createDerivedCRS(properties, baseCRS, fromBase, cs);
            }
            /*
             * The specification in §8.2.2 (ii) said:
             *
             *     "(snip) the prime meridian’s <irm longitude> value shall be given in the
             *     same angular units as those for the horizontal axes of the geographic CRS."
             *
             * This is a little bit different than using the `angularUnit` variable directly,
             * since the WKT could have overwritten the unit directly in the AXIS[…] element.
             * So we re-fetch the angular unit. Normally, we will get the same value (unless
             * the previous value was null).
             */
            final Unit<Angle> longitudeUnit = AxisDirections.getAngularUnit(cs, angularUnit);
            if (angularUnit != null && !angularUnit.equals(longitudeUnit)) {
                warning(element, WKTKeywords.AngleUnit, Errors.formatInternational(
                        Errors.Keys.InconsistentUnitsForCS_1, angularUnit), null);
            }
            final PrimeMeridian meridian = parsePrimeMeridian(OPTIONAL, element, isWKT1, longitudeUnit);
            final GeodeticDatum datum = parseDatum(MANDATORY, element, meridian);
            final DatumEnsemble<GeodeticDatum> datumEnsemble = null;    // TODO
            final Map<String,?> properties = parseMetadataAndClose(element, name, datum);
            if (cs instanceof EllipsoidalCS) {                                  // By far the most frequent case.
                return crsFactory.createGeographicCRS(properties, datum, datumEnsemble, (EllipsoidalCS) cs);
            }
            if (cs instanceof CartesianCS) {                                    // The second most frequent case.
                return crsFactory.createGeodeticCRS(properties, datum, datumEnsemble,
                        Legacy.forGeocentricCRS((CartesianCS) cs, false));
            }
            if (cs instanceof SphericalCS) {                                    // Not very common case.
                return crsFactory.createGeodeticCRS(properties, datum, datumEnsemble, (SphericalCS) cs);
            }
        } catch (FactoryException exception) {
            throw element.parseFailed(exception);
        }
        throw element.illegalCS(cs);
    }

    /**
     * Parses a {@code "VerticalCRS"} (WKT 2) element. The syntax is given by
     * <a href="http://docs.opengeospatial.org/is/12-063r5/12-063r5.html#69">WKT 2 specification §10</a>.
     *
     * The legacy WKT 1 pattern was:
     *
     * {@snippet lang="wkt" :
     *     VERT_CS["<name>", <vert datum>, <linear unit>, {<axis>,} {,<authority>}]
     *     }
     *
     * @param  mode       {@link #FIRST}, {@link #OPTIONAL} or {@link #MANDATORY}.
     * @param  parent     the parent element.
     * @param  isBaseCRS  {@code true} if parsing the CRS inside a {@code DerivedCRS}.
     * @return the {@code "VerticalCRS"} element as a {@link VerticalCRS} object.
     * @throws ParseException if the {@code "VerticalCRS"} element cannot be parsed.
     */
    private SingleCRS parseVerticalCRS(final int mode, final Element parent, final boolean isBaseCRS)
            throws ParseException
    {
        final Element element = parent.pullElement(mode,
                isBaseCRS ? new String[] {WKTKeywords.BaseVertCRS}              // WKT 2 in DerivedCRS
                          : new String[] {WKTKeywords.VerticalCRS,              // [0]  WKT 2
                                          WKTKeywords.VertCRS,                  // [1]  WKT 2
                                          WKTKeywords.Vert_CS});                // [2]  WKT 1
        if (element == null) {
            return null;
        }
        final boolean isWKT1 = element.getKeywordIndex() == 2;                  // Index of "Vert_CS" above.
        final String  name   = element.pullString("name");
        final Unit<?> unit   = parseUnit(element);
        /*
         * A VerticalCRS can be either a "normal" one (with a non-null datum), or a DerivedCRS of kind VerticalCRS.
         * In the latter case, the datum is null and we have instead DerivingConversion element from a BaseVertCRS.
         */
        VerticalDatum datum    = null;
        SingleCRS     baseCRS  = null;
        Conversion    fromBase = null;
        if (!isWKT1 && !isBaseCRS) {
            /*
             * UNIT[…] in DerivedCRS parameters are mandatory according ISO 19162 and the specification does not said
             * what to do if they are missing.  In this code, we default to the contextual units in the same way as
             * what we do for ProjectedCRS parameters, in the hope to be consistent.
             *
             * An alternative would be to specify null units, in which case MathTransformParser.parseParameters(…)
             * defaults to the units specified in the parameter descriptor. But this would make the CRS parser more
             * implementation-dependent, because the parameter descriptors are provided by the MathTransformFactory
             * instead of inferred from the WKT.
             */
            fromBase = parseDerivingConversion(OPTIONAL, element, WKTKeywords.DerivingConversion, unit, null);
            if (fromBase != null) {
                baseCRS = parseVerticalCRS(MANDATORY, element, true);
            }
        }
        if (baseCRS == null) {                                                  // The most usual case.
            datum = parseVerticalDatum(MANDATORY, element, isWKT1);
        }
        final CoordinateSystem cs;
        try {
            cs = parseCoordinateSystem(element, WKTKeywords.vertical, 1, isWKT1, unit, false, datum.getRealizationMethod().orElse(null));
            final Map<String,?> properties = parseMetadataAndClose(element, name, datum);
            if (cs instanceof VerticalCS) {
                final CRSFactory crsFactory = factories.getCRSFactory();
                if (baseCRS != null) {
                    return crsFactory.createDerivedCRS(properties, baseCRS, fromBase, cs);
                }
                /*
                 * The `parseVerticalDatum(…)` method may have been unable to resolve the realization method.
                 * But sometimes the axis (which was not available when we created the datum) provides
                 * more information. Verify if we can have a better type now, and if so rebuild the datum.
                 */
                if (datum.getRealizationMethod().isEmpty()) {
                    var type = VerticalDatumTypes.fromDatum(datum.getName().getCode(), datum.getAlias(), cs.getAxis(0));
                    if (type != null) {
                        final DatumFactory datumFactory = factories.getDatumFactory();
                        datum = datumFactory.createVerticalDatum(IdentifiedObjects.getProperties(datum), type);
                    }
                }
                verticalCRS = crsFactory.createVerticalCRS(properties, datum, (VerticalCS) cs);
                /*
                 * Some DefaultVerticalExtent objects may be waiting for the VerticalCRS before to complete
                 * their construction. If this is the case, try to complete them now.
                 */
                if (verticalElements != null) {
                    verticalElements = verticalElements.resolve(verticalCRS);
                }
                return verticalCRS;
            }
        } catch (FactoryException exception) {
            throw element.parseFailed(exception);
        }
        throw element.illegalCS(cs);
    }

    /**
     * Parses {@code "TimeCRS"} element.
     *
     * @param  mode       {@link #FIRST}, {@link #OPTIONAL} or {@link #MANDATORY}.
     * @param  parent     the parent element.
     * @param  isBaseCRS  {@code true} if parsing the CRS inside a {@code DerivedCRS}.
     * @return the {@code "TimeCRS"} element as a {@link TemporalCRS} object.
     * @throws ParseException if the {@code "TimeCRS"} element cannot be parsed.
     */
    private SingleCRS parseTimeCRS(final int mode, final Element parent, final boolean isBaseCRS)
            throws ParseException
    {
        final Element element = parent.pullElement(mode, isBaseCRS ? WKTKeywords.BaseTimeCRS : WKTKeywords.TimeCRS);
        if (element == null) {
            return null;
        }
        final String     name = element.pullString("name");
        final Unit<Time> unit = parseScaledUnit(element, WKTKeywords.TimeUnit, Units.SECOND);
        /*
         * A TemporalCRS can be either a "normal" one (with a non-null datum), or a DerivedCRS of kind TemporalCRS.
         * In the latter case, the datum is null and we have instead DerivingConversion element from a BaseTimeCRS.
         */
        TemporalDatum datum    = null;
        SingleCRS     baseCRS  = null;
        Conversion    fromBase = null;
        if (!isBaseCRS) {
            /*
             * UNIT[…] in DerivedCRS parameters are mandatory according ISO 19162 and the specification does not said
             * what to do if they are missing.  In this code, we default to the contextual units in the same way as
             * what we do for ProjectedCRS parameters, in the hope to be consistent.
             *
             * An alternative would be to specify null units, in which case MathTransformParser.parseParameters(…)
             * defaults to the units specified in the parameter descriptor. But this would make the CRS parser more
             * implementation-dependent, because the parameter descriptors are provided by the MathTransformFactory
             * instead of inferred from the WKT.
             */
            fromBase = parseDerivingConversion(OPTIONAL, element, WKTKeywords.DerivingConversion, unit, null);
            if (fromBase != null) {
                baseCRS = parseTimeCRS(MANDATORY, element, true);
            }
        }
        if (baseCRS == null) {                                                  // The most usual case.
            datum = parseTimeDatum(MANDATORY, element);
        }
        final CoordinateSystem cs;
        try {
            cs = parseCoordinateSystem(element, WKTKeywords.temporal, 1, false, unit, false, null);
            final Map<String,?> properties = parseMetadataAndClose(element, name, datum);
            if (cs instanceof TimeCS) {
                final CRSFactory crsFactory = factories.getCRSFactory();
                if (baseCRS != null) {
                    return crsFactory.createDerivedCRS(properties, baseCRS, fromBase, cs);
                }
                return crsFactory.createTemporalCRS(properties, datum, (TimeCS) cs);
            }
        } catch (FactoryException exception) {
            throw element.parseFailed(exception);
        }
        throw element.illegalCS(cs);
    }

    /**
     * Parses {@code "ParametricCRS"} element.
     *
     * @param  mode       {@link #FIRST}, {@link #OPTIONAL} or {@link #MANDATORY}.
     * @param  parent     the parent element.
     * @param  isBaseCRS  {@code true} if parsing the CRS inside a {@code DerivedCRS}.
     * @return the {@code "ParametricCRS"} object.
     * @throws ParseException if the {@code "ParametricCRS"} element cannot be parsed.
     */
    private SingleCRS parseParametricCRS(final int mode, final Element parent, final boolean isBaseCRS)
            throws ParseException
    {
        final Element element = parent.pullElement(mode, isBaseCRS ? WKTKeywords.BaseParamCRS : WKTKeywords.ParametricCRS);
        if (element == null) {
            return null;
        }
        final String  name = element.pullString("name");
        final Unit<?> unit = parseUnit(element);
        /*
         * A ParametricCRS can be either a "normal" one (with a non-null datum), or a DerivedCRS of kind ParametricCRS.
         * In the latter case, the datum is null and we have instead DerivingConversion element from a BaseParametricCRS.
         */
        ParametricDatum datum = null;
        DatumEnsemble<ParametricDatum> datumEnsemble = null;    // TODO
        SingleCRS baseCRS = null;
        Conversion fromBase = null;
        if (!isBaseCRS) {
            /*
             * UNIT[…] in DerivedCRS parameters are mandatory according ISO 19162 and the specification does not said
             * what to do if they are missing.  In this code, we default to the contextual units in the same way as
             * what we do for ProjectedCRS parameters, in the hope to be consistent.
             *
             * An alternative would be to specify null units, in which case MathTransformParser.parseParameters(…)
             * defaults to the units specified in the parameter descriptor. But this would make the CRS parser more
             * implementation-dependent, because the parameter descriptors are provided by the MathTransformFactory
             * instead of inferred from the WKT.
             */
            fromBase = parseDerivingConversion(OPTIONAL, element, WKTKeywords.DerivingConversion, unit, null);
            if (fromBase != null) {
                baseCRS = parseParametricCRS(MANDATORY, element, true);
            }
        }
        if (baseCRS == null) {                                                  // The most usual case.
            datum = parseParametricDatum(MANDATORY, element);
        }
        final CoordinateSystem cs;
        try {
            cs = parseCoordinateSystem(element, WKTKeywords.parametric, 1, false, unit, false, null);
            final Map<String,?> properties = parseMetadataAndClose(element, name, datum);
            if (cs instanceof ParametricCS) {
                final CRSFactory crsFactory = factories.getCRSFactory();
                if (baseCRS != null) {
                    return crsFactory.createDerivedCRS(properties, baseCRS, fromBase, cs);
                }
                return crsFactory.createParametricCRS(properties, datum, datumEnsemble, (ParametricCS) cs);
            }
        } catch (FactoryException exception) {
            throw element.parseFailed(exception);
        }
        throw element.illegalCS(cs);
    }

    /**
     * Parses a {@code "ProjectedCRS"} (WKT 2) element. The syntax is given by
     * <a href="http://docs.opengeospatial.org/is/12-063r5/12-063r5.html#57">WKT 2 specification §9</a>.
     *
     * The legacy WKT 1 specification was:
     *
     * {@snippet lang="wkt" :
     *     PROJCS["<name>", <geographic cs>, <projection>, {<parameter>,}*,
     *            <linear unit> {,<twin axes>}{,<authority>}]
     *     }
     *
     * @param  mode       {@link #FIRST}, {@link #OPTIONAL} or {@link #MANDATORY}.
     * @param  parent     the parent element.
     * @param  isBaseCRS  {@code true} if parsing the CRS inside a {@code DerivedCRS}.
     * @return the {@code "ProjectedCRS"} element as a {@link ProjectedCRS} object.
     * @throws ParseException if the {@code "ProjectedCRS"} element cannot be parsed.
     */
    private ProjectedCRS parseProjectedCRS(final int mode, final Element parent, final boolean isBaseCRS)
            throws ParseException
    {
        final Element element = parent.pullElement(mode,
                isBaseCRS ? new String[] {WKTKeywords.BaseProjCRS}              // WKT 2 in DerivedCRS
                          : new String[] {WKTKeywords.ProjectedCRS,             // [0]  WKT 2
                                          WKTKeywords.ProjCRS,                  // [1]  WKT 2
                                          WKTKeywords.ProjCS});                 // [2]  WKT 1

        if (element == null) {
            return null;
        }
<<<<<<< HEAD
        final boolean   isWKT1 = element.getKeywordIndex() == 2;                // Index of "ProjCS" above.
        final String    name   = element.pullString("name");
        final SingleCRS geoCRS = parseGeodeticCRS(MANDATORY, element, 2, WKTKeywords.ellipsoidal);
        if (!(geoCRS instanceof GeographicCRS)) {
            throw new UnparsableObjectException(errorLocale, Errors.Keys.IllegalCRSType_1,
                    new Object[] {geoCRS.getClass()}, element.offset);
        }
        /*
         * Parse the projection parameters. If a default linear unit is specified, it will apply to
         * all parameters that do not specify explicitly a LengthUnit. If no such crs-wide unit was
         * specified, then the default will be degrees.
         *
         * More specifically §9.3.4 in the specification said about the default units:
         *
         *    - lengths shall be given in the unit for the projected CRS axes.
         *    - angles shall be given in the unit for the base geographic CRS of the projected CRS.
         */
        Unit<Length> csUnit = parseScaledUnit(element, WKTKeywords.LengthUnit, Units.METRE);
        final Unit<Length> linearUnit;
        final Unit<Angle>  angularUnit;
        if (isWKT1 && usesCommonUnits) {
            linearUnit  = Units.METRE;
            angularUnit = Units.DEGREE;
        } else {
            linearUnit  = csUnit;
            angularUnit = AxisDirections.getAngularUnit(geoCRS.getCoordinateSystem(), Units.DEGREE);
        }
        final Conversion conversion = parseDerivingConversion(MANDATORY, element,
                isWKT1 ? null : WKTKeywords.Conversion, linearUnit, angularUnit);
        /*
         * Parse the coordinate system. The linear unit must be specified somewhere, either explicitly in each axis
         * or for the whole CRS with the above `csUnit` value. If `csUnit` is null, then an exception will be thrown
         * with a message like "A LengthUnit component is missing in ProjectedCRS".
         *
         * However, we make an exception if we are parsing a BaseProjCRS, since the coordinate system is unspecified
         * in the WKT of base CRS. In this case only, we will default to metre.
         */
=======
        final boolean isWKT1 = element.getKeywordIndex() == 2;                  // Index of "ProjCS" above.
        final String  name   = element.pullString("name");
        Unit<Length>  csUnit = parseScaledUnit(element, WKTKeywords.LengthUnit, Units.METRE);
>>>>>>> c9641c42
        if (csUnit == null && isBaseCRS) {
            csUnit = Units.METRE;
            /*
             * Except when parsing a BaseProjCRS, the linear unit must be specified somewhere,
             * either explicitly in each axis or for the whole CRS with the `csUnit` value.
             * If `csUnit` is null, an exception will be thrown by `parseCoordinateSystem(…)`
             * with a message like "A LengthUnit component is missing in ProjectedCRS".
             */
        }
        final CoordinateSystem cs;
        try {
            cs = parseCoordinateSystem(element, WKTKeywords.Cartesian, 2, isWKT1, csUnit, true, null);
            if (cs instanceof CartesianCS) {
                final SingleCRS geoCRS = parseGeodeticCRS(MANDATORY, element, cs.getDimension(), WKTKeywords.ellipsoidal);
                if (!(geoCRS instanceof GeodeticCRS)) {
                    throw new UnparsableObjectException(errorLocale, Errors.Keys.IllegalCRSType_1,
                            new Object[] {geoCRS.getClass()}, element.offset);
                }
                /*
                 * Parse the projection parameters. If a default linear unit is specified, it will apply to
                 * all parameters that do not specify explicitly a LengthUnit. If no such crs-wide unit was
                 * specified, then the default will be degrees.
                 *
                 * More specifically §9.3.4 in the specification said about the default units:
                 *
                 *    - lengths shall be given in the unit for the projected CRS axes.
                 *    - angles shall be given in the unit for the base geographic CRS of the projected CRS.
                 */
                final Unit<Length> linearUnit;
                final Unit<Angle>  angularUnit;
                if (isWKT1 && usesCommonUnits) {
                    linearUnit  = Units.METRE;
                    angularUnit = Units.DEGREE;
                } else {
                    linearUnit  = csUnit;
                    angularUnit = AxisDirections.getAngularUnit(geoCRS.getCoordinateSystem(), Units.DEGREE);
                }
                final Conversion conversion = parseDerivingConversion(MANDATORY, element,
                        isWKT1 ? null : WKTKeywords.Conversion, linearUnit, angularUnit);
                final Map<String,?> properties = parseMetadataAndClose(element, name, conversion);
                final CRSFactory crsFactory = factories.getCRSFactory();
                return crsFactory.createProjectedCRS(properties, (GeographicCRS) geoCRS, conversion, (CartesianCS) cs);
            }
        } catch (FactoryException exception) {
            throw element.parseFailed(exception);
        }
        throw element.illegalCS(cs);
    }

    /**
     * Parses a {@code "CompoundCRS"} element. The syntax is given by
     * <a href="http://docs.opengeospatial.org/is/12-063r5/12-063r5.html#110">WKT 2 specification §16</a>.
     *
     * The legacy WKT 1 specification was:
     *
     * {@snippet lang="wkt" :
     *     COMPD_CS["<name>", <head cs>, <tail cs> {,<authority>}]
     *     }
     *
     * In the particular case where there is a geographic CRS and an ellipsoidal height,
     * this method rather build a three-dimensional geographic CRS.
     *
     * @param  mode    {@link #FIRST}, {@link #OPTIONAL} or {@link #MANDATORY}.
     * @param  parent  the parent element.
     * @return the {@code "CompoundCRS"} element as a {@link CompoundCRS} object.
     * @throws ParseException if the {@code "CompoundCRS"} element cannot be parsed.
     */
    private CoordinateReferenceSystem parseCompoundCRS(final int mode, final Element parent) throws ParseException {
        final Element element = parent.pullElement(mode, WKTKeywords.CompoundCRS, WKTKeywords.Compd_CS);
        if (element == null) {
            return null;
        }
        final String  name = element.pullString("name");
        CoordinateReferenceSystem crs;
        final var components = new ArrayList<CoordinateReferenceSystem>(4);
        while ((crs = parseCoordinateReferenceSystem(element, components.size() < 2)) != null) {
            components.add(crs);
        }
        try {
            return new EllipsoidalHeightCombiner(factories).createCompoundCRS(
                            parseMetadataAndClose(element, name, null),
                            components.toArray(CoordinateReferenceSystem[]::new));
        } catch (FactoryException exception) {
            throw element.parseFailed(exception);
        }
    }

    /**
     * Parses a {@code "FITTED_CS"} element.
     * This element has the following pattern:
     *
     * {@snippet lang="wkt" :
     *     FITTED_CS["<name>", <to base>, <base cs>]
     *     }
     *
     * @param  mode    {@link #FIRST}, {@link #OPTIONAL} or {@link #MANDATORY}.
     * @param  parent  the parent element.
     * @return the {@code "FITTED_CS"} element as a {@link CompoundCRS} object.
     * @throws ParseException if the {@code "COMPD_CS"} element cannot be parsed.
     */
    private DerivedCRS parseFittedCS(final int mode, final Element parent) throws ParseException {
        final Element element = parent.pullElement(mode, WKTKeywords.Fitted_CS);
        if (element == null) {
            return null;
        }
        final String                    name    = element.pullString("name");
        final MathTransform             toBase  = parseMathTransform(element, true);
        final OperationMethod           method  = getOperationMethod(element);
        final CoordinateReferenceSystem baseCRS = parseCoordinateReferenceSystem(element, true);
        if (!(baseCRS instanceof SingleCRS)) {
            throw new UnparsableObjectException(errorLocale, Errors.Keys.UnexpectedValueInElement_2,
                    new Object[] {WKTKeywords.Fitted_CS, baseCRS.getClass()}, element.offset);
        }
        /*
         * WKT 1 provides no information about the underlying CS of a derived CRS.
         * We have to guess some reasonable one with arbitrary units. We try to construct the one which
         * contains as few information as possible, in order to avoid providing wrong information.
         */
        final var axes = new CoordinateSystemAxis[toBase.getSourceDimensions()];
        final var buffer = new StringBuilder(name).append(" axis ");
        final int start = buffer.length();
        final CSFactory csFactory = factories.getCSFactory();
        try {
            for (int i=0; i<axes.length; i++) {
                final String number = String.valueOf(i);
                buffer.setLength(start);
                buffer.append(number);
                axes[i] = csFactory.createCoordinateSystemAxis(
                        singletonMap(CoordinateSystemAxis.NAME_KEY, buffer.toString()),
                        number, AxisDirection.UNSPECIFIED, Units.UNITY);
            }
            final Map<String,Object> properties = parseMetadataAndClose(element, name, baseCRS);
            final Map<String,Object> axisName = singletonMap(CoordinateSystem.NAME_KEY, AxisDirections.appendTo(new StringBuilder("CS"), axes));
            final var derivedCS = new AbstractCS(axisName, axes);
            /*
             * Creates a derived CRS from the information found in a WKT 1 {@code FITTED_CS} element.
             * This coordinate system cannot be easily constructed from the information provided by
             * the WKT 1 format, which block us from using the standard Coordinate System factory.
             * Note that we do not know which name to give to the conversion method; for now we use the CRS name.
             */
            properties.put("conversion.name", name);
            return DefaultDerivedCRS.create(properties, (SingleCRS) baseCRS, null, method, toBase.inverse(), derivedCS);
        } catch (FactoryException | NoninvertibleTransformException exception) {
            throw element.parseFailed(exception);
        }
    }

    /**
     * Parses a {@code "GeogTran"} element. This is specific to ESRI.
     *
     * @param  mode    {@link #FIRST}, {@link #OPTIONAL} or {@link #MANDATORY}.
     * @param  parent  the parent element.
     * @return the {@code "GeogTran"} element as a {@link CoordinateOperation} object.
     * @throws ParseException if the {@code "GeogTran"} element cannot be parsed.
     */
    private CoordinateOperation parseGeogTranslation(final int mode, final Element parent) throws ParseException {
        final Element element = parent.pullElement(mode, WKTKeywords.GeogTran);
        if (element == null) {
            return null;
        }
        final String name = element.pullString("name");
        final CoordinateReferenceSystem sourceCRS  = parseGeodeticCRS(MANDATORY, element, 2, null);
        final CoordinateReferenceSystem targetCRS  = parseGeodeticCRS(MANDATORY, element, 2, null);
        final OperationMethod           method     = parseMethod(element, WKTKeywords.Method);
        final Map<String,Object>        properties = parseParametersAndClose(element, name, method);
        try {
            final DefaultCoordinateOperationFactory df = getOperationFactory();
            return df.createSingleOperation(properties, sourceCRS, targetCRS, null, method, null);
        } catch (FactoryException e) {
            throw element.parseFailed(e);
        }
    }

    /**
     * Parses a {@code "CoordinateOperation"} element. The syntax is given by
     * <a href="http://docs.opengeospatial.org/is/12-063r5/12-063r5.html#113">WKT 2 specification §17</a>.
     *
     * @param  mode    {@link #FIRST}, {@link #OPTIONAL} or {@link #MANDATORY}.
     * @param  parent  the parent element.
     * @return the {@code "CoordinateOperation"} element as a {@link CoordinateOperation} object.
     * @throws ParseException if the {@code "CoordinateOperation"} element cannot be parsed.
     */
    private CoordinateOperation parseOperation(final int mode, final Element parent) throws ParseException {
        final Element element = parent.pullElement(mode, WKTKeywords.CoordinateOperation);
        if (element == null) {
            return null;
        }
        final String name = element.pullString("name");
        final CoordinateReferenceSystem sourceCRS        = parseCoordinateReferenceSystem(element, MANDATORY, WKTKeywords.SourceCRS);
        final CoordinateReferenceSystem targetCRS        = parseCoordinateReferenceSystem(element, MANDATORY, WKTKeywords.TargetCRS);
        final CoordinateReferenceSystem interpolationCRS = parseCoordinateReferenceSystem(element, OPTIONAL,  WKTKeywords.InterpolationCRS);
        final OperationMethod           method           = parseMethod(element, WKTKeywords.Method);
        final Element                   accuracy         = element.pullElement(OPTIONAL, WKTKeywords.OperationAccuracy);
        final Map<String,Object>        properties       = parseParametersAndClose(element, name, method);
        if (accuracy != null) {
            properties.put(CoordinateOperation.COORDINATE_OPERATION_ACCURACY_KEY,
                    PositionalAccuracyConstant.transformation(accuracy.pullDouble("accuracy")));
            accuracy.close(ignoredElements);
        }
        try {
            final DefaultCoordinateOperationFactory df = getOperationFactory();
            return df.createSingleOperation(properties, sourceCRS, targetCRS, interpolationCRS, method, null);
        } catch (FactoryException e) {
            throw element.parseFailed(e);
        }
    }

    /**
     * Parses a sequence of {@code "PARAMETER"} elements, then parses optional metadata elements and close.
     *
     * @param  parent  the parent element.
     * @param  name    the name of the parent object being parsed.
     * @param  method  the operation method, also the fallback to use if {@code name} is empty.
     * @return a properties map with the parent name, the optional authority code and the parameters.
     * @throws ParseException if an element cannot be parsed.
     *
     * @see #parseMetadataAndClose(Element, String, IdentifiedObject)
     */
    private Map<String,Object> parseParametersAndClose(final Element parent, final String name,
            final OperationMethod method) throws ParseException
    {
        final ParameterValueGroup parameters = method.getParameters().createValue();
        parseParameters(parent, parameters, null, null);
        final Map<String,Object> properties = parseMetadataAndClose(parent, name, method);
        properties.put(CoordinateOperations.PARAMETERS_KEY, parameters);
        return properties;
    }

    /**
     * Returns the factory to use for creating coordinate operation.
     */
    private DefaultCoordinateOperationFactory getOperationFactory() {
        final CoordinateOperationFactory opFactory = factories.getCoordinateOperationFactory();
        if (opFactory instanceof DefaultCoordinateOperationFactory) {
            return (DefaultCoordinateOperationFactory) opFactory;
        } else {
            return DefaultCoordinateOperationFactory.provider();
        }
    }
}<|MERGE_RESOLUTION|>--- conflicted
+++ resolved
@@ -2115,49 +2115,9 @@
         if (element == null) {
             return null;
         }
-<<<<<<< HEAD
-        final boolean   isWKT1 = element.getKeywordIndex() == 2;                // Index of "ProjCS" above.
-        final String    name   = element.pullString("name");
-        final SingleCRS geoCRS = parseGeodeticCRS(MANDATORY, element, 2, WKTKeywords.ellipsoidal);
-        if (!(geoCRS instanceof GeographicCRS)) {
-            throw new UnparsableObjectException(errorLocale, Errors.Keys.IllegalCRSType_1,
-                    new Object[] {geoCRS.getClass()}, element.offset);
-        }
-        /*
-         * Parse the projection parameters. If a default linear unit is specified, it will apply to
-         * all parameters that do not specify explicitly a LengthUnit. If no such crs-wide unit was
-         * specified, then the default will be degrees.
-         *
-         * More specifically §9.3.4 in the specification said about the default units:
-         *
-         *    - lengths shall be given in the unit for the projected CRS axes.
-         *    - angles shall be given in the unit for the base geographic CRS of the projected CRS.
-         */
-        Unit<Length> csUnit = parseScaledUnit(element, WKTKeywords.LengthUnit, Units.METRE);
-        final Unit<Length> linearUnit;
-        final Unit<Angle>  angularUnit;
-        if (isWKT1 && usesCommonUnits) {
-            linearUnit  = Units.METRE;
-            angularUnit = Units.DEGREE;
-        } else {
-            linearUnit  = csUnit;
-            angularUnit = AxisDirections.getAngularUnit(geoCRS.getCoordinateSystem(), Units.DEGREE);
-        }
-        final Conversion conversion = parseDerivingConversion(MANDATORY, element,
-                isWKT1 ? null : WKTKeywords.Conversion, linearUnit, angularUnit);
-        /*
-         * Parse the coordinate system. The linear unit must be specified somewhere, either explicitly in each axis
-         * or for the whole CRS with the above `csUnit` value. If `csUnit` is null, then an exception will be thrown
-         * with a message like "A LengthUnit component is missing in ProjectedCRS".
-         *
-         * However, we make an exception if we are parsing a BaseProjCRS, since the coordinate system is unspecified
-         * in the WKT of base CRS. In this case only, we will default to metre.
-         */
-=======
         final boolean isWKT1 = element.getKeywordIndex() == 2;                  // Index of "ProjCS" above.
         final String  name   = element.pullString("name");
         Unit<Length>  csUnit = parseScaledUnit(element, WKTKeywords.LengthUnit, Units.METRE);
->>>>>>> c9641c42
         if (csUnit == null && isBaseCRS) {
             csUnit = Units.METRE;
             /*
