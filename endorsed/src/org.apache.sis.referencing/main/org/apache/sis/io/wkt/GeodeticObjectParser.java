/*
 * Licensed to the Apache Software Foundation (ASF) under one or more
 * contributor license agreements.  See the NOTICE file distributed with
 * this work for additional information regarding copyright ownership.
 * The ASF licenses this file to You under the Apache License, Version 2.0
 * (the "License"); you may not use this file except in compliance with
 * the License.  You may obtain a copy of the License at
 *
 *     http://www.apache.org/licenses/LICENSE-2.0
 *
 * Unless required by applicable law or agreed to in writing, software
 * distributed under the License is distributed on an "AS IS" BASIS,
 * WITHOUT WARRANTIES OR CONDITIONS OF ANY KIND, either express or implied.
 * See the License for the specific language governing permissions and
 * limitations under the License.
 */
package org.apache.sis.io.wkt;

import java.net.URI;
import java.util.Map;
import java.util.List;
import java.util.Locale;
import java.util.HashMap;
import java.util.IdentityHashMap;
import java.util.ArrayList;
import java.util.Arrays;
import java.util.Collections;
import java.util.Comparator;
import java.util.Date;
import java.util.logging.Level;
import java.util.logging.LogRecord;
import java.text.DateFormat;
import java.text.NumberFormat;
import java.text.ParsePosition;
import java.text.ParseException;
import static java.util.Collections.singletonMap;
import javax.measure.Unit;
import javax.measure.Quantity;
import javax.measure.IncommensurableException;
import javax.measure.quantity.Angle;
import javax.measure.quantity.Length;
import javax.measure.quantity.Time;
import javax.measure.format.MeasurementParseException;
import org.opengis.metadata.Identifier;
import org.opengis.parameter.ParameterValueGroup;
import org.opengis.referencing.IdentifiedObject;
import org.opengis.referencing.ReferenceSystem;
import org.opengis.referencing.ObjectFactory;
import org.opengis.util.FactoryException;
import org.opengis.referencing.cs.*;
import org.opengis.referencing.crs.*;
import org.opengis.referencing.datum.*;
import org.opengis.referencing.operation.*;
import org.apache.sis.measure.Units;
import org.apache.sis.measure.UnitFormat;
import org.apache.sis.referencing.CommonCRS;
import org.apache.sis.referencing.IdentifiedObjects;
import org.apache.sis.referencing.ImmutableIdentifier;
import org.apache.sis.referencing.cs.AbstractCS;
import org.apache.sis.referencing.cs.CoordinateSystems;
import org.apache.sis.referencing.crs.DefaultDerivedCRS;
import org.apache.sis.referencing.datum.BursaWolfParameters;
import org.apache.sis.referencing.operation.DefaultCoordinateOperationFactory;
import org.apache.sis.referencing.privy.CoordinateOperations;
import org.apache.sis.referencing.privy.ReferencingFactoryContainer;
import org.apache.sis.referencing.privy.EllipsoidalHeightCombiner;
import org.apache.sis.referencing.privy.AxisDirections;
import org.apache.sis.referencing.privy.WKTUtilities;
import org.apache.sis.referencing.privy.WKTKeywords;
import org.apache.sis.referencing.internal.Legacy;
import org.apache.sis.referencing.internal.VerticalDatumTypes;
import org.apache.sis.metadata.iso.citation.Citations;
import org.apache.sis.metadata.iso.extent.DefaultExtent;
import org.apache.sis.metadata.iso.extent.DefaultGeographicBoundingBox;
import org.apache.sis.metadata.iso.extent.DefaultGeographicDescription;
import org.apache.sis.metadata.iso.extent.DefaultVerticalExtent;
import org.apache.sis.metadata.iso.extent.DefaultTemporalExtent;
import org.apache.sis.metadata.privy.AxisNames;
import org.apache.sis.metadata.privy.TransformationAccuracy;
import org.apache.sis.referencing.operation.provider.AbstractProvider;
import org.apache.sis.util.ArraysExt;
import org.apache.sis.util.privy.Constants;
import org.apache.sis.util.privy.Numerics;
import org.apache.sis.util.privy.Strings;
import org.apache.sis.util.resources.Errors;
import org.apache.sis.util.iso.Types;

<<<<<<< HEAD
// Specific to the main and geoapi-3.1 branches:
import org.opengis.referencing.ReferenceIdentifier;
=======
// Specific to the geoapi-4.0 branch:
import org.apache.sis.referencing.crs.DefaultImageCRS;
import org.apache.sis.referencing.datum.DefaultImageDatum;
>>>>>>> c39f9ef2


/**
 * Well Known Text (WKT) parser for referencing objects. This include, but is not limited too,
 * {@linkplain org.apache.sis.referencing.crs.AbstractCRS Coordinate Reference System} and
 * {@linkplain org.apache.sis.referencing.operation.transform.AbstractMathTransform Math Transform} objects.
 * Note that math transforms are part of the WKT 1 {@code "FITTED_CS"} element.
 *
 * @author  Rémi Eve (IRD)
 * @author  Martin Desruisseaux (IRD, Geomatys)
 * @author  Johann Sorel (Geomatys)
 */
@SuppressWarnings("LocalVariableHidesMemberVariable")       // We hide with the same value made final.
class GeodeticObjectParser extends MathTransformParser implements Comparator<CoordinateSystemAxis> {
    /**
     * The names of the 7 parameters in a {@code TOWGS84[…]} element.
     * Those names are derived from the <cite>Well Known Text</cite> (WKT) version 1 specification.
     * They are not the same as the {@link org.apache.sis.referencing.datum.BursaWolfParameters}
     * field names, which are derived from the EPSG database.
     */
    private static final String[] ToWGS84 = {"dx", "dy", "dz", "ex", "ey", "ez", "ppm"};

    /**
     * During WKT 1 parsing, {@code true} means that {@code PRIMEM} and {@code PARAMETER} angular units
     * need to be forced to {@code Units.DEGREE} instead of inferred from the context.
     * Note that this rule does not apply to {@code AXIS} elements
     *
     * <p>This flag is ignored during WKT 2 parsing.</p>
     *
     * @see Convention#WKT1_COMMON_UNITS
     */
    private final boolean usesCommonUnits;

    /**
     * During WKT 1 parsing, {@code true} means that axes should be parsed only for verifying the syntax,
     * but otherwise parsing should behave as if axes were not declared.
     *
     * <p>This flag is ignored during WKT 2 parsing.</p>
     *
     * @see Convention#WKT1_IGNORE_AXES
     */
    private final boolean ignoreAxes;

    /**
     * The object to use for replacing WKT axis names and abbreviations by ISO 19111 names and abbreviations.
     */
    private final Transliterator transliterator;

    /**
     * A map of properties to be given to the factory constructor methods.
     * This map will be recycled for each object to be parsed.
     */
    private final Map<String,Object> properties = new HashMap<>(4);

    /**
     * Order of coordinate system axes. Used only if {@code AXIS[…]} elements contain {@code ORDER[…]} sub-element.
     */
    private final Map<CoordinateSystemAxis,Integer> axisOrder = new IdentityHashMap<>(4);

    /**
     * The last vertical CRS found during the parsing, or {@code null} if none.
     * This information is needed for creating {@link DefaultVerticalExtent} instances.
     *
     * <p>ISO 19162 said that we should have at most one vertical CRS per WKT. Apache SIS does
     * not enforce this constraint, but if a WKT contains more than one vertical CRS then the
     * instance used for completing the {@link DefaultVerticalExtent} instances is unspecified.</p>
     */
    private transient VerticalCRS verticalCRS;

    /**
     * A chained list of temporary information needed for completing the construction of {@link DefaultVerticalExtent}
     * instances. In particular, stores the unit of measurement until the {@link VerticalCRS} instance to associate to
     * the extents become known.
     */
    private transient VerticalInfo verticalElements;

    /**
     * Constructs a parser for the specified set of symbols using the specified set of factories.
     *
     * This constructor is for internal usage by Apache SIS only — <b>do not use!</b>
     *
     * <p><b>Maintenance note:</b> this constructor is invoked through reflection by
     * {@link org.apache.sis.referencing.factory.GeodeticObjectFactory#createFromWKT(String)}.
     * Do not change the method signature even if it doesn't break the compilation, unless the
     * reflection code is also updated.</p>
     *
     * @param  defaultProperties  default properties to give to the objects to create.
     * @param  factories  an object implementing {@link DatumFactory}, {@link CSFactory} and {@link CRSFactory}.
     * @param  mtFactory  the factory to use to create {@link MathTransform} objects.
     */
    public GeodeticObjectParser(final Map<String,?> defaultProperties,
            final ObjectFactory factories, final MathTransformFactory mtFactory)
    {
        super(null, Collections.emptyMap(), Symbols.getDefault(), null, null, null,
                new ReferencingFactoryContainer(defaultProperties,
                        (CRSFactory)   factories,
                        (CSFactory)    factories,
                        (DatumFactory) factories,
                        null, mtFactory),
                (Locale) defaultProperties.get(Errors.LOCALE_KEY));
        transliterator  = Transliterator.DEFAULT;
        usesCommonUnits = false;
        ignoreAxes      = false;
    }

    /**
     * Constructs a parser for the specified set of symbols using the specified set of factories.
     * This constructor is for {@link WKTFormat} usage only.
     *
     * @param  sourceFile    URI to declare as the source of the WKT definitions, or {@code null} if unknown.
     * @param  fragments     reference to the {@link WKTFormat#fragments} map, or an empty map if none.
     * @param  symbols       the set of symbols to use. Cannot be null.
     * @param  numberFormat  the number format provided by {@link WKTFormat}, or {@code null} for a default format.
     * @param  dateFormat    the date format provided by {@link WKTFormat}, or {@code null} for a default format.
     * @param  unitFormat    the unit format provided by {@link WKTFormat}, or {@code null} for a default format.
     * @param  convention    the WKT convention to use.
     * @param  errorLocale   the locale for error messages (not for parsing), or {@code null} for the system default.
     * @param  factories     on input, the factories to use. On output, the factories used. Can be null.
     */
    GeodeticObjectParser(final URI sourceFile, final Map<String,StoredTree> fragments, final Symbols symbols,
            final NumberFormat numberFormat, final DateFormat dateFormat, final UnitFormat unitFormat,
            final Convention convention, final Transliterator transliterator, final Locale errorLocale,
            final ReferencingFactoryContainer factories)
    {
        super(sourceFile, fragments, symbols, numberFormat, dateFormat, unitFormat, factories, errorLocale);
        this.transliterator = transliterator;
        usesCommonUnits = convention.usesCommonUnits;
        ignoreAxes      = convention == Convention.WKT1_IGNORE_AXES;
    }

    /**
     * Returns the name of the class providing the publicly-accessible {@code createFromWKT(String)} method.
     * This information is used for logging purpose only.
     */
    @Override
    String getPublicFacade() {
        return "org.apache.sis.referencing.factory.GeodeticObjectFactory";
    }

    /**
     * Completes or edits properties of the root {@link IdentifiedObject}. This method is invoked
     * before a {@code Factory.createFoo(Map, …)} method is invoked for creating the root object.
     * The {@code properties} map is filled with all information that this parser found in the WKT elements.
     * Subclasses can override this method for adding additional information if desired.
     *
     * <p>The most typical use case is to add a default {@link Identifier} when the WKT does not contain
     * an explicit {@code ID[…]} or {@code AUTHORITY[…]} element.</p>
     *
     * @param  properties  the properties to be given in a call to a {@code createFoo(Map, …)} method.
     *
     * @see org.apache.sis.referencing.factory.GeodeticObjectFactory#complete(Map)
     */
    void completeRoot(Map<String,Object> properties) {
    }

    /**
     * Parses a <i>Well-Know Text</i> from specified position as a geodetic object.
     * Caller should invoke {@link #getAndClearWarnings(Object)} in a {@code finally} block
     * after this method.
     *
     * @param  text       the Well-Known Text (WKT) to parse.
     * @param  position   index of the first character to parse (on input) or after last parsed character (on output).
     * @return the parsed object.
     * @throws ParseException if the string cannot be parsed.
     */
    @Override
    final Object createFromWKT(final String text, final ParsePosition position) throws ParseException {
        final Object object;
        try {
            object = super.createFromWKT(text, position);
            /*
             * After parsing the object, we may have been unable to set the VerticalCRS of VerticalExtent instances.
             * First, try to set a default VerticalCRS for Mean Sea Level Height in metres. In the majority of cases
             * that should be enough. If not (typically because the vertical extent uses other unit than metre), try
             * to create a new CRS using the unit declared in the WKT.
             */
            if (verticalElements != null) {
                Exception ex = null;
                try {
                    verticalElements = verticalElements.resolve(CommonCRS.Vertical.MEAN_SEA_LEVEL.crs());     // Optional operation.
                } catch (UnsupportedOperationException e) {
                    ex = e;
                }
                if (verticalElements != null) try {
                    verticalElements = verticalElements.complete(factories.getCRSFactory(), factories.getCSFactory());
                } catch (FactoryException e) {
                    if (ex == null) ex = e;
                    else ex.addSuppressed(e);
                }
                if (verticalElements != null) {
                    warning(null, (String) null, Errors.formatInternational(Errors.Keys.CanNotAssignUnitToDimension_2,
                            WKTKeywords.VerticalExtent, verticalElements.unit), ex);
                }
            }
        } finally {
            verticalElements = null;
            verticalCRS = null;
            axisOrder.clear();
            properties.clear();                             // for letting the garbage collector do its work.
        }
        return object;
    }

    /**
     * Parses the next element in the specified <i>Well Know Text</i> (WKT) tree.
     *
     * @param  element  the element to be parsed.
     * @return the parsed object.
     * @throws ParseException if the element cannot be parsed.
     */
    @Override
    final Object buildFromTree(final Element element) throws ParseException {
        Object value = parseCoordinateReferenceSystem(element, false);
        if (value != null) {
            return value;
        }
        value = parseMathTransform(element, false);
        if (value != null) {
            return value;
        }
        Object object;
        if ((object = parseAxis             (FIRST, element, null,  Units.METRE )) == null &&
            (object = parsePrimeMeridian    (FIRST, element, false, Units.DEGREE)) == null &&
            (object = parseDatum            (FIRST, element, null )) == null &&
            (object = parseEllipsoid        (FIRST, element       )) == null &&
            (object = parseToWGS84          (FIRST, element       )) == null &&
            (object = parseVerticalDatum    (FIRST, element, false)) == null &&
            (object = parseTimeDatum        (FIRST, element       )) == null &&
            (object = parseParametricDatum  (FIRST, element       )) == null &&
            (object = parseEngineeringDatum (FIRST, element, false)) == null &&
            (object = parseImageDatum       (FIRST, element       )) == null &&
            (object = parseOperation        (FIRST, element))        == null &&
            (object = parseGeogTranslation  (FIRST, element))        == null)
        {
            throw element.missingOrUnknownComponent(WKTKeywords.GeodeticCRS);
        }
        return object;
    }

    /**
     * Parses a coordinate reference system element.
     *
     * @param  element    the parent element.
     * @param  mandatory  {@code true} if a CRS must be present, or {@code false} if optional.
     * @return the next element as a {@code CoordinateReferenceSystem} object.
     * @throws ParseException if the next element cannot be parsed.
     */
    private CoordinateReferenceSystem parseCoordinateReferenceSystem(final Element element, final boolean mandatory)
            throws ParseException
    {
        CoordinateReferenceSystem crs;
        if ((crs = parseGeodeticCRS    (FIRST, element, 2, null)) == null &&
            (crs = parseProjectedCRS   (FIRST, element, false))   == null &&
            (crs = parseVerticalCRS    (FIRST, element, false))   == null &&
            (crs = parseTimeCRS        (FIRST, element, false))   == null &&
            (crs = parseParametricCRS  (FIRST, element, false))   == null &&
            (crs = parseEngineeringCRS (FIRST, element, false))   == null &&
            (crs = parseImageCRS       (FIRST, element))          == null &&
            (crs = parseCompoundCRS    (FIRST, element))          == null &&
            (crs = parseFittedCS       (FIRST, element))          == null)
        {
            if (mandatory) {
                throw element.missingOrUnknownComponent(WKTKeywords.GeodeticCRS);
            }
        }
        return crs;
    }

    /**
     * Parses a coordinate reference system wrapped in an element of the given name.
     *
     * @param  parent   the parent element containing the CRS to parse.
     * @param  mode     {@link #FIRST}, {@link #OPTIONAL} or {@link #MANDATORY}.
     * @param  keyword  "SourceCRS", "TargetCRS" or "InterpolationCRS".
     * @return the coordinate reference system, or {@code null} if none.
     * @throws ParseException if the CRS cannot be parsed.
     */
    private CoordinateReferenceSystem parseCoordinateReferenceSystem(final Element parent, final int mode,
            final String keyword) throws ParseException
    {
        final Element element = parent.pullElement(mode, keyword);
        if (element == null) {
            return null;
        }
        final CoordinateReferenceSystem crs = parseCoordinateReferenceSystem(element, true);
        element.close(ignoredElements);
        return crs;
    }

    /**
     * Returns the value associated to {@link IdentifiedObject#IDENTIFIERS_KEY} as an {@code Identifier} object.
     * This method shall accept all value types that {@link #parseMetadataAndClose(Element, String, IdentifiedObject)}
     * may store.
     *
     * @param  identifier  the {@link #properties} value, or {@code null}.
     * @return the identifier, or {@code null} if the given value was null.
     */
    private static Identifier toIdentifier(final Object identifier) {
        return (identifier instanceof Identifier[]) ? ((Identifier[]) identifier)[0] : (Identifier) identifier;
    }

    /**
     * Parses an <strong>optional</strong> metadata elements and close.
     * This includes elements like {@code "SCOPE"}, {@code "ID"} (WKT 2) or {@code "AUTHORITY"} (WKT 1).
     * This WKT 1 element has the following pattern:
     *
     * {@snippet lang="wkt" :
     *     AUTHORITY["<name>", "<code>"]
     *     }
     *
     * <h4>Fallback</h4>
     * The name is a mandatory property, but some invalid WKT with an empty string exist. In such case,
     * we will use the name of the enclosed datum. Indeed, it is not uncommon to have the same name for
     * a geographic CRS and its geodetic datum.
     *
     * @param  parent    the parent element.
     * @param  name      the name of the parent object being parsed.
     * @param  fallback  the fallback to use if {@code name} is empty.
     * @return a properties map with the parent name and the optional authority code.
     * @throws ParseException if an element cannot be parsed.
     *
     * @see #parseParametersAndClose(Element, String, OperationMethod)
     */
    @SuppressWarnings("ReturnOfCollectionOrArrayField")
    private Map<String,Object> parseMetadataAndClose(final Element parent, final String name,
            final IdentifiedObject fallback) throws ParseException
    {
        properties.clear();
        properties.put(IdentifiedObject.NAME_KEY, (name.isEmpty() && fallback != null) ? fallback.getName() : name);
        Element element;
        while ((element = parent.pullElement(OPTIONAL, ID_KEYWORDS)) != null) {
            final String  codeSpace = element.pullString("codeSpace");
            final String  code      = element.pullObject("code").toString();        // Accepts Integer as well as String.
            final Object  version   = element.pullOptional(Object.class);           // Accepts Number as well as String.
            final Element citation  = element.pullElement(OPTIONAL, WKTKeywords.Citation);
            final String  authority;
            if (citation != null) {
                authority = citation.pullString("authority");
                citation.close(ignoredElements);
            } else {
                authority = codeSpace;
            }
            final Element uri = element.pullElement(OPTIONAL, WKTKeywords.URI);
            if (uri != null) {
                uri.pullString("URI");      // TODO: not yet stored, since often redundant with other information.
                uri.close(ignoredElements);
            }
            element.close(ignoredElements);
            /*
             * Note: we could be tempted to assign the authority to the name as well, like below:
             *
             *     if (name instanceof String) {
             *         name = new NamedIdentifier(authority, (String) name);
             *     }
             *     properties.put(IdentifiedObject.NAME_KEY, name);
             *
             * However, experience shows that it is often wrong in practice, because peoples often
             * declare EPSG codes but still use WKT names much shorter than the EPSG names
             * (for example "WGS84" for the datum instead of "World Geodetic System 1984"),
             * so the name in WKT is often not compliant with the name actually defined by the authority.
             */
            final var id = new ImmutableIdentifier(Citations.fromName(authority),
                    codeSpace, code, (version != null) ? version.toString() : null, null);
            properties.merge(IdentifiedObject.IDENTIFIERS_KEY, id, (previous, toAdd) -> {
                final var more = (ReferenceIdentifier) toAdd;
                if (previous instanceof ReferenceIdentifier) {
                    return new ReferenceIdentifier[] {(ReferenceIdentifier) previous, more};
                } else {
                    return ArraysExt.append((ReferenceIdentifier[]) previous, more);
                }
            });
            // REMINDER: values associated to IDENTIFIERS_KEY shall be recognized by `toIdentifier(Object)`.
        }
        /*
         * Other metadata (SCOPE, AREA, etc.).  ISO 19162 said that at most one of each type shall be present,
         * but our parser accepts an arbitrary number of some kinds of metadata. They can be recognized by the
         * `while` loop.
         *
         * Most WKT do not contain any of those metadata, so we perform an `isEmpty()` check as an optimization
         * for those common cases.
         */
        if (!parent.isEmpty()) {
            /*
             * Example: SCOPE["Large scale topographic mapping and cadastre."]
             */
            element = parent.pullElement(OPTIONAL, WKTKeywords.Scope);
            if (element != null) {
                properties.put(ReferenceSystem.SCOPE_KEY, element.pullString("scope"));  // Other types like Datum use the same key.
                element.close(ignoredElements);
            }
            /*
             * Example: AREA["Netherlands offshore."]
             */
            DefaultExtent extent = null;
            while ((element = parent.pullElement(OPTIONAL, WKTKeywords.Area)) != null) {
                final String area = element.pullString("area");
                element.close(ignoredElements);
                if (extent == null) {
                    extent = new DefaultExtent(area, null, null, null);
                } else {
                    extent.getGeographicElements().add(new DefaultGeographicDescription(area));
                }
            }
            /*
             * Example: BBOX[51.43, 2.54, 55.77, 6.40]
             */
            while ((element = parent.pullElement(OPTIONAL, WKTKeywords.BBox)) != null) {
                final double southBoundLatitude = element.pullDouble("southBoundLatitude");
                final double westBoundLongitude = element.pullDouble("westBoundLongitude");
                final double northBoundLatitude = element.pullDouble("northBoundLatitude");
                final double eastBoundLongitude = element.pullDouble("eastBoundLongitude");
                element.close(ignoredElements);
                if (extent == null) extent = new DefaultExtent();
                extent.getGeographicElements().add(new DefaultGeographicBoundingBox(
                        westBoundLongitude, eastBoundLongitude, southBoundLatitude, northBoundLatitude));
            }
            /*
             * Example: VERTICALEXTENT[-1000, 0, LENGTHUNIT[“metre”, 1]]
             *
             * Units are optional, default to metres (no "contextual units" here).
             */
            while ((element = parent.pullElement(OPTIONAL, WKTKeywords.VerticalExtent)) != null) {
                final double minimum = element.pullDouble("minimum");
                final double maximum = element.pullDouble("maximum");
                Unit<Length> unit = parseScaledUnit(element, WKTKeywords.LengthUnit, Units.METRE);
                element.close(ignoredElements);
                if (unit   == null) unit   = Units.METRE;
                if (extent == null) extent = new DefaultExtent();
                verticalElements = new VerticalInfo(verticalElements, extent, minimum, maximum, unit).resolve(verticalCRS);
            }
            /*
             * Example: TIMEEXTENT[2013-01-01, 2013-12-31]
             *
             * TODO: syntax like TIMEEXTENT[“Jurassic”, “Quaternary”] is not yet supported.
             * See https://issues.apache.org/jira/browse/SIS-163
             */
            while ((element = parent.pullElement(OPTIONAL, WKTKeywords.TimeExtent)) != null) {
                if (element.peekValue() instanceof String) {
                    element.pullString("startTime");
                    element.pullString("endTime");
                    element.close(ignoredElements);
                    warning(parent, element, Errors.formatInternational(Errors.Keys.UnsupportedType_1, "TimeExtent[String,String]"), null);
                } else {
                    final Date startTime = element.pullDate("startTime");
                    final Date endTime   = element.pullDate("endTime");
                    element.close(ignoredElements);
                    final DefaultTemporalExtent t = new DefaultTemporalExtent();
                    t.setBounds(startTime, endTime);
                    if (extent == null) extent = new DefaultExtent();
                    extent.getTemporalElements().add(t);
                }
            }
            if (extent != null) {
                properties.put(ReferenceSystem.DOMAIN_OF_VALIDITY_KEY, extent);
            }
            /*
             * Example: REMARK["Замечание на русском языке"]
             */
            element = parent.pullElement(OPTIONAL, WKTKeywords.Remark);
            if (element != null) {
                properties.put(IdentifiedObject.REMARKS_KEY, element.pullString("remarks"));
                element.close(ignoredElements);
            }
        }
        parent.close(ignoredElements);
        if (parent.isRoot) {
            completeRoot(properties);
        }
        return properties;
    }

    /**
     * Parses the datum {@code ANCHOR[]} element and pass the values to the {@link #parseMetadataAndClose(Element,
     * String, IdentifiedObject)} method. If an anchor has been found, its value is stored in the returned map.
     */
    private Map<String,Object> parseAnchorAndClose(final Element element, final String name) throws ParseException {
        final Element anchor = element.pullElement(OPTIONAL, WKTKeywords.Anchor);
        final Map<String,Object> properties = parseMetadataAndClose(element, name, null);
        if (anchor != null) {
            properties.put(Datum.ANCHOR_DEFINITION_KEY, anchor.pullString("anchorDefinition"));
            anchor.close(ignoredElements);
        }
        return properties;
    }

    /**
     * Parses an optional {@code "UNIT"} element of a known dimension.
     * This element has the following pattern:
     *
     * {@snippet lang="wkt" :
     *     UNIT["<name>", <conversion factor> {,<authority>}]
     *     }
     *
     * Unit was a mandatory element in WKT 1, but became optional in WKT 2 because the unit may be specified
     * in each {@code AXIS[…]} element instead of for the whole coordinate system.
     *
     * @param  parent    the parent element.
     * @param  keyword   the unit keyword (e.g. {@code "LengthUnit"} or {@code "AngleUnit"}).
     * @param  baseUnit  the base unit, usually {@code Units.METRE} or {@code Units.RADIAN}.
     * @return the {@code "UNIT"} element as an {@link Unit} object, or {@code null} if none.
     * @throws ParseException if the {@code "UNIT"} cannot be parsed.
     *
     * @see #parseUnit(Element)
     *
     * @todo Authority code is currently discarded after parsing. We may consider to create a subclass of
     *       {@link Unit} which implements {@link IdentifiedObject} in a future version.
     */
    @SuppressWarnings("unchecked")
    private <Q extends Quantity<Q>> Unit<Q> parseScaledUnit(final Element parent,
            final String keyword, final Unit<Q> baseUnit) throws ParseException
    {
        final Element element = parent.pullElement(OPTIONAL, keyword, WKTKeywords.Unit);
        if (element == null) {
            return null;
        }
        final String name   = element.pullString("name");
        final double factor = element.pullDouble("factor");
        Unit<Q> unit   = baseUnit.multiply(completeUnitFactor(baseUnit, factor));
        Unit<?> verify = parseUnitID(element);
        element.close(ignoredElements);
        /*
         * Consider the following element: UNIT[“kilometre”, 1000, ID[“EPSG”, “9036”]]
         *
         *  - if the authority code (“9036”) refers to a unit incompatible with `baseUnit` (“metre”), log a warning.
         *  - otherwise: 1) unconditionally replace the parsed unit (“km”) by the unit referenced by the authority code.
         *               2) if the new unit is not equivalent to the old one (i.e. different scale factor), log a warning.
         */
        if (verify != null) {
            if (!baseUnit.getSystemUnit().equals(verify.getSystemUnit())) {
                warning(parent, element, Errors.formatInternational(Errors.Keys.InconsistentUnitsForCS_1, verify), null);
            } else if (Math.abs(unit.getConverterTo(unit = (Unit<Q>) verify).convert(1) - 1) > Numerics.COMPARISON_THRESHOLD) {
                warning(parent, element, Errors.formatInternational(Errors.Keys.UnexpectedScaleFactorForUnit_2, verify, factor), null);
            } else {
                verify = null;                                          // Means to perform additional verifications.
            }
        }
        /*
         * Above block verified the ID[“EPSG”, “9036”] authority code. Now verify the unit parsed from the “km” symbol.
         * This is only a verification; we will not replace the unit by the parsed one (i.e. authority code or scale
         * factor have precedence over the unit symbol).
         */
        if (verify == null) {
            try {
                verify = parseUnit(name);
            } catch (MeasurementParseException e) {
                log(new LogRecord(Level.FINE, e.toString()));
            }
            if (verify != null) try {
                if (Math.abs(verify.getConverterToAny(unit).convert(1) - 1) > Numerics.COMPARISON_THRESHOLD) {
                    warning(parent, element, Errors.formatInternational(Errors.Keys.UnexpectedScaleFactorForUnit_2, verify, factor), null);
                }
            } catch (IncommensurableException e) {
                throw new UnparsableObjectException(errorLocale, Errors.Keys.InconsistentUnitsForCS_1,
                        new Object[] {verify}, element.offset).initCause(e);
            }
        }
        return unit;
    }

    /**
     * Parses a {@code "CS"} element followed by all {@code "AXIS"} elements.
     * This element has the following pattern (simplified):
     *
     * {@snippet lang="wkt" :
     *     CS["<type>", dimension],
     *     AXIS["<name>", NORTH | SOUTH | EAST | WEST | UP | DOWN | OTHER],
     *     UNIT["<name>", <conversion factor>],
     *     etc.
     *     }
     *
     * This element is different from all other elements parsed by {@code GeodeticObjectParser}
     * in that its components are sibling elements rather than child elements of the CS element.
     *
     * <p>The optional {@code "UNIT[…]"} element shall be parsed by the caller. That element may appear after the
     * {@code "CS[…]"} element (not inside). The unit may be forced to some dimension (e.g. {@code "LengthUnit"})
     * or be any kind of unit, depending on the context in which this {@code parseCoordinateSystem(…)} method is
     * invoked.</p>
     *
     * <h4>Variants of Cartesian type</h4>
     * The {@link WKTKeywords#Cartesian} type may be used for projected, geocentric or other kinds of CRS.
     * However, while all those variants are of the same CS type, their axis names and directions differ.
     * Current implementation uses the following rules:
     *
     * <ul>
     *   <li>If the datum is not geodetic, then the axes of the Cartesian CS are unknown.</li>
     *   <li>Otherwise if {@code dimension is 2}, then the CS is assumed to be for a projected CRS.</li>
     *   <li>Otherwise if {@code dimension is 3}, then the CS is assumed to be for a geocentric CRS.</li>
     * </ul>
     *
     * @param  parent       the parent element.
     * @param  type         the expected type (Cartesian | ellipsoidal | vertical | etc…), or null if unknown.
     * @param  dimension    the minimal number of dimensions. Can be 1 if unknown.
     * @param  isWKT1       {@code true} if the parent element is an element from the WKT 1 standard.
     * @param  defaultUnit  the contextual unit (usually {@code Units.METRE} or {@code Units.RADIAN}), or {@code null} if unknown.
     * @param  datum        the datum of the enclosing CRS, or {@code null} if unknown.
     * @return the {@code "CS"}, {@code "UNIT"} and/or {@code "AXIS"} elements as a Coordinate System, or {@code null}.
     * @throws ParseException if an element cannot be parsed.
     * @throws FactoryException if the factory cannot create the coordinate system.
     */
    @SuppressWarnings("deprecation")
    private CoordinateSystem parseCoordinateSystem(final Element parent, String type, int dimension,
            final boolean isWKT1, final Unit<?> defaultUnit, final Datum datum) throws ParseException, FactoryException
    {
        axisOrder.clear();
        final boolean is3D = (dimension >= 3);
        Map<String,Object> csProperties = null;
        /*
         * Parse the CS[<type>, <dimension>] element.  This is specific to the WKT 2 format.
         * In principle the CS element is mandatory, but the Apache SIS parser is lenient on
         * this aspect:  if the CS element is not present, we will compute the same defaults
         * than what we do for WKT 1.
         */
        if (!isWKT1) {
            final Element element = parent.pullElement(OPTIONAL, WKTKeywords.CS);
            if (element != null) {
                final String expected = type;
                type         = element.pullVoidElement("type").keyword;
                dimension    = element.pullInteger("dimension");
                csProperties = new HashMap<>(parseMetadataAndClose(element, "CS", null));
                if (expected != null) {
                    if (!expected.equalsIgnoreCase(type)) {
                        throw new UnparsableObjectException(errorLocale, Errors.Keys.UnexpectedValueInElement_2,
                                new String[] {WKTKeywords.CS, type}, element.offset);
                    }
                }
                if (dimension <= 0 || dimension >= Numerics.MAXIMUM_MATRIX_SIZE) {
                    final short key;
                    final Object[] args;
                    if (dimension <= 0) {
                        key = Errors.Keys.ValueNotGreaterThanZero_2;
                        args = new Object[] {"dimension", dimension};
                    } else {
                        key = Errors.Keys.ExcessiveNumberOfDimensions_1;
                        args = new Object[] {dimension};
                    }
                    throw new UnparsableObjectException(errorLocale, key, args, element.offset);
                }
                type = type.equalsIgnoreCase(WKTKeywords.Cartesian) ?
                       WKTKeywords.Cartesian : type.toLowerCase(symbols.getLocale());
            }
        }
        /*
         * AXIS[…] elements are optional, but if we find one we will request that there is as many axes
         * as the number of dimensions. If there is more axes than expected, we may emit an error later
         * depending on the CS type.
         *
         * AXIS[…] elements will be parsed for verifying the syntax, but otherwise ignored if the parsing
         * convention is WKT1_IGNORE_AXES. This is for compatibility with the way some other libraries
         * parse WKT 1.
         */
        CoordinateSystemAxis[] axes = null;
        CoordinateSystemAxis axis = parseAxis(type == null ? MANDATORY : OPTIONAL, parent, type, defaultUnit);
        if (axis != null) {
            final List<CoordinateSystemAxis> list = new ArrayList<>(dimension + 2);
            do {
                list.add(axis);
                axis = parseAxis(list.size() < dimension ? MANDATORY : OPTIONAL, parent, type, defaultUnit);
            } while (axis != null);
            if (!isWKT1 || !ignoreAxes) {
                axes = list.toArray(CoordinateSystemAxis[]::new);
                Arrays.sort(axes, this);                    // Take ORDER[n] elements in account.
            }
        }
        /*
         * If there are no explicit AXIS[…] elements, or if the user asked to ignore them,
         * then we need to create default axes. This is possible only if we know the type
         * of the CS to create, and only for some of those CS types.
         */
        final CSFactory csFactory = factories.getCSFactory();
        if (axes == null) {
            if (type == null) {
                throw parent.missingComponent(WKTKeywords.Axis);
            }
            String nx = null, x = null;                     // Easting or Longitude axis name and abbreviation.
            String ny = null, y = null;                     // Northing or latitude axis name and abbreviation.
            String nz = null, z = null;                     // Depth, height or time axis name and abbreviation.
            AxisDirection dx = AxisDirection.EAST;
            AxisDirection dy = AxisDirection.NORTH;
            AxisDirection direction = null;                 // Depth, height or time axis direction.
            Unit<?> unit = defaultUnit;                     // Depth, height or time axis unit.
            switch (type) {
                /*
                 * Cartesian — we can create axes only for geodetic datum, in which case the axes are for
                 * two-dimensional Projected or three-dimensional Geocentric CRS.
                 */
                case WKTKeywords.Cartesian: {
                    if (datum != null && !(datum instanceof GeodeticDatum)) {
                        throw parent.missingComponent(WKTKeywords.Axis);
                    }
                    if (defaultUnit == null) {
                        throw parent.missingComponent(WKTKeywords.LengthUnit);
                    }
                    if (is3D) {  // If dimension cannot be 2, then CRS cannot be Projected.
                        return Legacy.standard(defaultUnit);
                    }
                    nx = AxisNames.EASTING;  x = "E";
                    ny = AxisNames.NORTHING; y = "N";
                    if (dimension >= 3) {   // Non-standard but SIS is tolerant to this case.
                        z    = "h";
                        nz   = AxisNames.ELLIPSOIDAL_HEIGHT;
                        unit = Units.METRE;
                    }
                    break;
                }
                /*
                 * Ellipsoidal — can be two- or three- dimensional, in which case the height can
                 * only be ellipsoidal height. The default axis order depends on the WKT version:
                 *
                 *   - WKT 1 said explicitly that the default order is (longitude, latitude).
                 *   - WKT 2 has no default, and allows only (latitude, longitude) order.
                 */
                case WKTKeywords.ellipsoidal: {
                    if (defaultUnit == null) {
                        throw parent.missingComponent(WKTKeywords.AngleUnit);
                    }
                    if (isWKT1) {
                        nx = AxisNames.GEODETIC_LONGITUDE; x = "λ";
                        ny = AxisNames.GEODETIC_LATITUDE;  y = "φ";
                    } else {
                        nx = AxisNames.GEODETIC_LATITUDE;  x = "φ"; dx = AxisDirection.NORTH;
                        ny = AxisNames.GEODETIC_LONGITUDE; y = "λ"; dy = AxisDirection.EAST;
                    }
                    if (dimension >= 3) {
                        direction = AxisDirection.UP;
                        z    = "h";
                        nz   = AxisNames.ELLIPSOIDAL_HEIGHT;
                        unit = Units.METRE;
                    }
                    break;
                }
                /*
                 * Vertical — the default name and symbol depends on whether this is depth,
                 * geoidal height, ellipsoidal height (non-standard) or other kind of heights.
                 */
                case WKTKeywords.vertical: {
                    if (defaultUnit == null) {
                        throw parent.missingComponent(WKTKeywords.Unit);
                    }
                    z         = "h";
                    nz        = "Height";
                    direction = AxisDirection.UP;
                    if (datum instanceof VerticalDatum) {
                        final VerticalDatumType vt = ((VerticalDatum) datum).getVerticalDatumType();
                        if (vt == VerticalDatumType.GEOIDAL) {
                            nz = AxisNames.GRAVITY_RELATED_HEIGHT;
                            z  = "H";
                        } else if (vt == VerticalDatumType.DEPTH) {
                            direction = AxisDirection.DOWN;
                            nz = AxisNames.DEPTH;
                            z  = "D";
                        } else if (vt == VerticalDatumTypes.ELLIPSOIDAL) {
                            // Not allowed by ISO 19111 as a standalone axis, but SIS is
                            // tolerant to this case since it is sometimes hard to avoid.
                            nz = AxisNames.ELLIPSOIDAL_HEIGHT;
                        }
                    }
                    break;
                }
                /*
                 * Temporal — axis name and abbreviation not yet specified by ISO 19111.
                 */
                case WKTKeywords.temporal: {
                    if (defaultUnit == null) {
                        throw parent.missingComponent(WKTKeywords.TimeUnit);
                    }
                    direction = AxisDirection.FUTURE;
                    nz = "Time";
                    z = "t";
                    break;
                }
                /*
                 * Parametric — axis name and abbreviation not yet specified by ISO 19111_2.
                 */
                case WKTKeywords.parametric: {
                    if (defaultUnit == null) {
                        throw parent.missingComponent(WKTKeywords.ParametricUnit);
                    }
                    direction = AxisDirection.OTHER;
                    nz = "Parametric";
                    z = "p";
                    break;
                }
                /*
                 * Unknown CS type — we cannot guess which axes to create.
                 */
                default: {
                    throw parent.missingComponent(WKTKeywords.Axis);
                }
            }
            int i = 0;
            axes = new CoordinateSystemAxis[dimension];
            if (x != null && i < dimension) axes[i++] = csFactory.createCoordinateSystemAxis(singletonMap(CoordinateSystemAxis.NAME_KEY, nx), x, dx,  defaultUnit);
            if (y != null && i < dimension) axes[i++] = csFactory.createCoordinateSystemAxis(singletonMap(CoordinateSystemAxis.NAME_KEY, ny), y, dy, defaultUnit);
            if (z != null && i < dimension) axes[i++] = csFactory.createCoordinateSystemAxis(singletonMap(CoordinateSystemAxis.NAME_KEY, nz), z, direction, unit);
            // Not a problem if the array does not have the expected length for the CS type. This will be verified below in this method.
        }
        /*
         * Infer a CS name will be inferred from the axes if possible.
         * Example: "Compound CS: East (km), North (km), Up (m)."
         */
        final String name;
        {   // For keeping the `buffer` variable local to this block.
            final StringBuilder buffer = new StringBuilder();
            if (type != null && !type.isEmpty()) {
                final int c = type.codePointAt(0);
                buffer.appendCodePoint(Character.toUpperCase(c))
                        .append(type, Character.charCount(c), type.length()).append(' ');
            }
            name = AxisDirections.appendTo(buffer.append("CS"), axes);
        }
        if (csProperties == null) {
            csProperties = singletonMap(CoordinateSystem.NAME_KEY, name);
        } else {
            csProperties.put(CoordinateSystem.NAME_KEY, name);
        }
        if (type == null) {
            /*
             * Creates a coordinate system of unknown type. This block is executed during parsing of WKT version 1,
             * since that legacy format did not specified any information about the coordinate system in use.
             * This block should not be executed during parsing of WKT version 2.
             */
            return new AbstractCS(csProperties, axes);
        }
        /*
         * Finally, delegate to the factory method corresponding to the CS type and the number of axes.
         */
        switch (type) {
            case WKTKeywords.ellipsoidal: {
                switch (axes.length) {
                    case 2: return csFactory.createEllipsoidalCS(csProperties, axes[0], axes[1]);
                    case 3: return csFactory.createEllipsoidalCS(csProperties, axes[0], axes[1], axes[2]);
                }
                dimension = (axes.length < 2) ? 2 : 3;                      // For error message.
                break;
            }
            case WKTKeywords.spherical: {
                switch (axes.length) {
                    case 2: return csFactory.createSphericalCS(csProperties, axes[0], axes[1]);
                    case 3: return csFactory.createSphericalCS(csProperties, axes[0], axes[1], axes[2]);
                }
                dimension = (axes.length < 2) ? 2 : 3;                      // For error message.
                break;
            }
            case WKTKeywords.Cartesian: {
                switch (axes.length) {
                    case 2: return csFactory.createCartesianCS(csProperties, axes[0], axes[1]);
                    case 3: return csFactory.createCartesianCS(csProperties, axes[0], axes[1], axes[2]);
                }
                dimension = (axes.length < 2) ? 2 : 3;                      // For error message.
                break;
            }
            case WKTKeywords.affine: {
                switch (axes.length) {
                    case 2: return csFactory.createAffineCS(csProperties, axes[0], axes[1]);
                    case 3: return csFactory.createAffineCS(csProperties, axes[0], axes[1], axes[2]);
                }
                dimension = (axes.length < 2) ? 2 : 3;                      // For error message.
                break;
            }
            case WKTKeywords.vertical: {
                if (axes.length != (dimension = 1)) break;
                return csFactory.createVerticalCS(csProperties, axes[0]);
            }
            case WKTKeywords.temporal: {
                if (axes.length != (dimension = 1)) break;
                return csFactory.createTimeCS(csProperties, axes[0]);
            }
            case WKTKeywords.linear: {
                if (axes.length != (dimension = 1)) break;
                return csFactory.createLinearCS(csProperties, axes[0]);
            }
            case WKTKeywords.polar: {
                if (axes.length != (dimension = 2)) break;
                return csFactory.createPolarCS(csProperties, axes[0], axes[1]);
            }
            case WKTKeywords.cylindrical: {
                if (axes.length != (dimension = 3)) break;
                return csFactory.createCylindricalCS(csProperties, axes[0], axes[1], axes[2]);
            }
            case WKTKeywords.parametric: {
                if (axes.length != (dimension = 1)) break;
                return csFactory.createParametricCS(csProperties, axes[0]);
            }
            default: {
                warning(parent, WKTKeywords.CS, Errors.formatInternational(Errors.Keys.UnknownType_1, type), null);
                return new AbstractCS(csProperties, axes);
            }
        }
        throw new UnparsableObjectException(errorLocale, (axes.length > dimension)
                ? Errors.Keys.TooManyOccurrences_2 : Errors.Keys.TooFewOccurrences_2,
                new Object[] {dimension, WKTKeywords.Axis}, parent.offset);
    }

    /**
     * Parses an {@code "AXIS"} element.
     * This element has the following pattern (simplified):
     *
     * {@snippet lang="wkt" :
     *     AXIS["<name (abbr.)>", NORTH | SOUTH | EAST | WEST | UP | DOWN | OTHER, ORDER[n], UNIT[…], ID[…]]
     *     }
     *
     * Abbreviation may be specified between parenthesis. Nested parenthesis are possible, as for example:
     *
     * {@snippet lang="wkt" :
     *     AXIS["Easting (E(X))", EAST]
     *     }
     *
     * @param  mode         {@link #FIRST}, {@link #OPTIONAL} or {@link #MANDATORY}.
     * @param  parent       the parent element.
     * @param  csType       the coordinate system type (Cartesian | ellipsoidal | vertical | etc…), or null if unknown.
     * @param  defaultUnit  the contextual unit (usually {@code Units.METRE} or {@code Units.RADIAN}), or {@code null} if unknown.
     * @return the {@code "AXIS"} element as a {@link CoordinateSystemAxis} object,
     *         or {@code null} if the axis was not required and there are no axis objects.
     * @throws ParseException if the {@code "AXIS"} element cannot be parsed.
     */
    private CoordinateSystemAxis parseAxis(final int mode, final Element parent, final String csType,
            final Unit<?> defaultUnit) throws ParseException
    {
        final Element element = parent.pullElement(mode, WKTKeywords.Axis);
        if (element == null) {
            return null;
        }
        /*
         * Name, orientation (usually NORTH, SOUTH, EAST or WEST) and units are the main components of AXIS[…].
         * The name may contain an abbreviation, which will be handle later in this method. In the special case
         * of coordinate system over a pole, the orientation may be of the form “South along 90°W”, which is
         * expressed by a syntax like AXIS[“South along 90°W”, SOUTH, MERIDIAN[-90, UNIT["deg"]]]. Note that
         * the meridian is relative to the prime meridian of the enclosing geodetic CRS.
         */
        String name = element.pullString("name");
        final Element orientation = element.pullVoidElement("orientation");
        Unit<?> unit = parseUnit(element);
        if (unit == null) {
            if (defaultUnit == null) {
                throw element.missingComponent(WKTKeywords.Unit);
            }
            unit = defaultUnit;
        }
        AxisDirection direction = Types.forCodeName(AxisDirection.class, orientation.keyword, AxisDirection::valueOf);
        final Element meridian = element.pullElement(OPTIONAL, WKTKeywords.Meridian);
        if (meridian != null) {
            double angle = meridian.pullDouble("meridian");
            final Unit<Angle> m = parseScaledUnit(meridian, WKTKeywords.AngleUnit, Units.RADIAN);
            meridian.close(ignoredElements);
            if (m != null) {
                angle = m.getConverterTo(Units.DEGREE).convert(angle);
            }
            direction = CoordinateSystems.directionAlongMeridian(direction, angle);
        }
        /*
         * According ISO 19162, the abbreviation should be inserted between parenthesis in the name.
         * Example: "Easting (E)", "Longitude (L)". If we do not find an abbreviation, then we will
         * have to guess one since abbreviation is a mandatory part of axis.
         */
        String abbreviation;
        int start, end = name.length() - 1;
        if (end > 1 && name.charAt(end) == ')' && (start = name.lastIndexOf('(', end-1)) >= 0) {
            // Abbreviation may have nested parenthesis (e.g. "Easting (E(X))").
            for (int np = end; (--np >= 0) && name.charAt(np) == ')';) {
                final int c = name.lastIndexOf('(', start - 1);
                if (c < 0) {
                    warning(parent, element, Errors.formatInternational(
                            Errors.Keys.NonEquilibratedParenthesis_2, '(', name), null);
                    break;
                }
                start = c;
            }
            abbreviation = name.substring(start + 1, end).strip();
            name = name.substring(0, start).strip();
            if (name.isEmpty()) {
                name = abbreviation;
            }
        } else {
            abbreviation = AxisDirections.suggestAbbreviation(name, direction, unit);
        }
        /*
         * The longitude and latitude axis names are explicitly fixed by ISO 19111:2007 to "Geodetic longitude"
         * and "Geodetic latitude". But ISO 19162:2015 §7.5.3(ii) said that the "Geodetic" part in those names
         * shall be omitted at WKT formatting time. SIS's DefaultCoordinateSystemAxis.formatTo(Formatter)
         * method performs this removal, so we apply the reverse operation here.
         */
        name         = transliterator.toLongAxisName       (csType, direction, name);
        abbreviation = transliterator.toUnicodeAbbreviation(csType, direction, abbreviation);
        /*
         * At this point we are done and ready to create the CoordinateSystemAxis. But there is one last element
         * specified by ISO 19162 but not in Apache SIS representation of axis: ORDER[n], which specify the axis
         * ordering. If present we will store that value for processing by the `parseCoordinateSystem(…)` method.
         */
        final Element order = element.pullElement(OPTIONAL, WKTKeywords.Order);
        Integer n = null;
        if (order != null) {
            n = order.pullInteger("order");
            order.close(ignoredElements);
        }
        final CoordinateSystemAxis axis;
        final CSFactory csFactory = factories.getCSFactory();
        try {
            axis = csFactory.createCoordinateSystemAxis(parseMetadataAndClose(element, name, null), abbreviation, direction, unit);
        } catch (FactoryException exception) {
            throw element.parseFailed(exception);
        }
        if (axisOrder.put(axis, n) != null) {   // Opportunist check, effective for instances created by SIS factory.
            throw new UnparsableObjectException(errorLocale, Errors.Keys.DuplicatedElement_1,
                    new Object[] {Strings.bracket(WKTKeywords.Axis, name)}, element.offset);
        }
        return axis;
    }

    /**
     * Compares axes for order. This method is used for ordering axes according their {@code ORDER} element,
     * if present. If no {@code ORDER} element were present, then the axis order is left unchanged. If only
     * some axes have an {@code ORDER} element (which is illegal according ISO 19162), then those axes will
     * be sorted before the axes without {@code ORDER} element.
     *
     * @param  o1  the first axis to compare.
     * @param  o2  the second axis to compare.
     * @return -1 if {@code o1} should be before {@code o2},
     *         +1 if {@code o2} should be before {@code o1}, or
     *          0 if undetermined (no axis order change).
     */
    @Override
    public final int compare(final CoordinateSystemAxis o1, final CoordinateSystemAxis o2) {
        final Integer n1 = axisOrder.get(o1);
        final Integer n2 = axisOrder.get(o2);
        if (n1 != null) {
            if (n2 != null) {
                return n1 - n2;
            }
            return -1;                      // Axis 1 before Axis 2 since the latter has no `ORDER` element.
        } else if (n2 != null) {
            return +1;                      // Axis 2 before Axis 1 since the latter has no `ORDER` element.
        }
        return 0;
    }

    /**
     * Parses a {@code "PrimeMeridian"} element. The syntax is given by
     * <a href="http://docs.opengeospatial.org/is/12-063r5/12-063r5.html#53">WKT 2 specification §8.2.2</a>.
     *
     * The legacy WKT 1 pattern was:
     *
     * {@snippet lang="wkt" :
     *     PRIMEM["<name>", <longitude> {,<authority>}]
     *     }
     *
     * @param  mode         {@link #FIRST}, {@link #OPTIONAL} or {@link #MANDATORY}.
     * @param  parent       the parent element.
     * @param  isWKT1       {@code true} if this method is invoked while parsing a WKT 1 element.
     * @param  angularUnit  the contextual unit.
     * @return the {@code "PrimeMeridian"} element as a {@link PrimeMeridian} object.
     * @throws ParseException if the {@code "PrimeMeridian"} element cannot be parsed.
     *
     * @see org.apache.sis.referencing.datum.DefaultPrimeMeridian#formatTo(Formatter)
     */
    private PrimeMeridian parsePrimeMeridian(final int mode, final Element parent, final boolean isWKT1, Unit<Angle> angularUnit)
            throws ParseException
    {
        if (isWKT1 && usesCommonUnits) {
            angularUnit = Units.DEGREE;
        }
        final Element element = parent.pullElement(mode, WKTKeywords.PrimeMeridian, WKTKeywords.PrimeM);
        if (element == null) {
            return null;
        }
        final String name      = element.pullString("name");
        final double longitude = element.pullDouble("longitude");
        final Unit<Angle> unit = parseScaledUnit(element, WKTKeywords.AngleUnit, Units.RADIAN);
        if (unit != null) {
            angularUnit = unit;
        } else if (angularUnit == null) {
            throw parent.missingComponent(WKTKeywords.AngleUnit);
        }
        final DatumFactory datumFactory = factories.getDatumFactory();
        try {
            return datumFactory.createPrimeMeridian(parseMetadataAndClose(element, name, null), longitude, angularUnit);
        } catch (FactoryException exception) {
            throw element.parseFailed(exception);
        }
    }

    /**
     * Parses an <strong>optional</strong> {@code "TOWGS84"} element.
     * This element is specific to WKT 1 and has the following pattern:
     *
     * {@snippet lang="wkt" :
     *     TOWGS84[<dx>, <dy>, <dz>, <ex>, <ey>, <ez>, <ppm>]
     *     }
     *
     * @param  mode    {@link #FIRST}, {@link #OPTIONAL} or {@link #MANDATORY}.
     * @param  parent  the parent element.
     * @return the {@code "TOWGS84"} element as a {@link org.apache.sis.referencing.datum.BursaWolfParameters} object,
     *         or {@code null} if no {@code "TOWGS84"} has been found.
     * @throws ParseException if the {@code "TOWGS84"} cannot be parsed.
     */
    private Object parseToWGS84(final int mode, final Element parent) throws ParseException {
        final Element element = parent.pullElement(mode, WKTKeywords.ToWGS84);
        if (element == null) {
            return null;
        }
        final double[] values = new double[ToWGS84.length];
        for (int i=0; i<values.length;) {
            values[i] = element.pullDouble(ToWGS84[i]);
            if ((++i % 3) == 0 && element.isEmpty()) {
                break;                                              // It is legal to have only 3 or 6 elements.
            }
        }
        element.close(ignoredElements);
        final BursaWolfParameters info = new BursaWolfParameters(CommonCRS.WGS84.datum(), null);
        info.setValues(values);
        return info;
    }

    /**
     * Parses an {@code "Ellipsoid"} element. The syntax is given by
     * <a href="http://docs.opengeospatial.org/is/12-063r5/12-063r5.html#52">WKT 2 specification §8.2.1</a>.
     *
     * The legacy WKT 1 pattern was:
     *
     * {@snippet lang="wkt" :
     *     SPHEROID["<name>", <semi-major axis>, <inverse flattening> {,<authority>}]
     *     }
     *
     * @param  mode    {@link #FIRST}, {@link #OPTIONAL} or {@link #MANDATORY}.
     * @param  parent  the parent element.
     * @return the {@code "Ellipsoid"} element as an {@link Ellipsoid} object.
     * @throws ParseException if the {@code "Ellipsoid"} element cannot be parsed.
     *
     * @see org.apache.sis.referencing.datum.DefaultEllipsoid#formatTo(Formatter)
     */
    private Ellipsoid parseEllipsoid(final int mode, final Element parent) throws ParseException {
        final Element element = parent.pullElement(mode, WKTKeywords.Ellipsoid, WKTKeywords.Spheroid);
        if (element == null) {
            return null;
        }
        final String name          = element.pullString("name");
        final double semiMajorAxis = element.pullDouble("semiMajorAxis");
        double inverseFlattening   = element.pullDouble("inverseFlattening");
        Unit<Length> unit = parseScaledUnit(element, WKTKeywords.LengthUnit, Units.METRE);
        if (unit == null) {
            unit = Units.METRE;
        }
        final Map<String,?> properties = parseMetadataAndClose(element, name, null);
        final DatumFactory datumFactory = factories.getDatumFactory();
        try {
            if (inverseFlattening == 0) {                           // OGC convention for a sphere.
                return datumFactory.createEllipsoid(properties, semiMajorAxis, semiMajorAxis, unit);
            } else {
                return datumFactory.createFlattenedSphere(properties, semiMajorAxis, inverseFlattening, unit);
            }
        } catch (FactoryException exception) {
            throw element.parseFailed(exception);
        }
    }

    /**
     * Parses a {@code "GeodeticCRS"} (WKT 2) element where the number of dimensions and coordinate system type
     * are derived from the operation method. This is used for parsing the base CRS component of derived CRS.
     *
     * @param  mode       {@link #OPTIONAL} or {@link #MANDATORY}.
     * @param  parent     the parent element.
     * @param  method     the operation method, or {@code null} if unknown.
     * @throws ParseException if the {@code "GeodeticCRS"} element cannot be parsed.
     */
    private SingleCRS parseBaseCRS(final int mode, final Element parent, final OperationMethod method)
            throws ParseException
    {
        int dimension = 2;
        String csType = WKTKeywords.ellipsoidal;
        if (method != null) {
            @SuppressWarnings("deprecation")
            final Integer d = method.getSourceDimensions();
            if (d != null) dimension = d;
            if (method instanceof AbstractProvider) {
                csType = WKTUtilities.toType(CoordinateSystem.class, ((AbstractProvider) method).sourceCSType);
                if (csType == null) csType = WKTKeywords.ellipsoidal;
            }
        }
        return parseGeodeticCRS(mode, parent, dimension, csType);
    }

    /**
     * Parses a {@code "Method"} (WKT 2) element, without the parameters.
     *
     * @param  parent    the parent element.
     * @param  keywords  the element keywords.
     * @return the operation method.
     * @throws ParseException if the {@code "Method"} element cannot be parsed.
     */
    private OperationMethod parseMethod(final Element parent, final String... keywords) throws ParseException {
        final Element element    = parent.pullElement(MANDATORY, keywords);
        final String  name       = element.pullString("method");
        Map<String,?> properties = parseMetadataAndClose(element, name, null);
        final Identifier id      = toIdentifier(properties.remove(IdentifiedObject.IDENTIFIERS_KEY));  // See NOTE 2 in parseDerivingConversion.
        /*
         * The map projection method may be specified by an EPSG identifier (or any other authority),
         * which is preferred to the method name since the latter is potentially ambiguous. However, not
         * all CoordinateOperationFactory may accept identifier as an argument to `getOperationMethod(…)`.
         * So if an identifier is present, we will try to use it but fallback on the name if we can
         * not use the identifier.
         */
        FactoryException suppressed = null;
        final CoordinateOperationFactory opFactory = factories.getCoordinateOperationFactory();
        if (id != null) try {
            // CodeSpace is a mandatory attribute in ID[…] elements, so we do not test for null values.
            return opFactory.getOperationMethod(id.getCodeSpace() + Constants.DEFAULT_SEPARATOR + id.getCode());
        } catch (FactoryException e) {
            suppressed = e;
        }
        try {
            return opFactory.getOperationMethod(name);
        } catch (FactoryException e) {
            if (suppressed != null) {
                e.addSuppressed(suppressed);
            }
            throw element.parseFailed(e);
        }
    }

    /**
     * Parses a {@code "Method"} (WKT 2) element, followed by parameter values. The syntax is given by
     * <a href="http://docs.opengeospatial.org/is/12-063r5/12-063r5.html#62">WKT 2 specification §9.3</a>.
     *
     * The legacy WKT 1 specification was:
     *
     * {@snippet lang="wkt" :
     *     PROJECTION["<name>" {,<authority>}]
     *     }
     *
     * Note that in WKT 2, this element is wrapped inside a {@code Conversion} or {@code DerivingConversion}
     * element which is itself inside the {@code ProjectedCRS} element. This is different than WKT 1, which
     * puts this element right into the {@code ProjectedCRS} element without {@code Conversion} wrapper.
     *
     * @param  mode                {@link #FIRST}, {@link #OPTIONAL} or {@link #MANDATORY}.
     * @param  parent              the parent element.
     * @param  wrapper             "Conversion" or "DerivingConversion" wrapper name, or null if parsing a WKT 1.
     * @param  defaultUnit         the unit (usually linear) of the parent element, or {@code null}.
     * @param  defaultAngularUnit  the angular unit of the sibling {@code GeographicCRS} element, or {@code null}.
     * @return the {@code "Method"} element and its parameters as a defining conversion.
     * @throws ParseException if the {@code "Method"} element cannot be parsed.
     */
    private Conversion parseDerivingConversion(final int mode, Element parent, final String wrapper,
            final Unit<?> defaultUnit, final Unit<Angle> defaultAngularUnit) throws ParseException
    {
        final String name;
        if (wrapper == null) {
            name = null;  // Will actually be ignored. WKT 1 does not provide name for Conversion objects.
        } else {
            /*
             * If we are parsing WKT 2, then there is an additional "Conversion" element between
             * the parent (usually a ProjectedCRS) and the other elements parsed by this method.
             */
            parent = parent.pullElement(mode, wrapper);
            if (parent == null) {
                return null;
            }
            name = parent.pullString("name");
        }
        final OperationMethod method = parseMethod(parent, WKTKeywords.Method, WKTKeywords.Projection);
        Map<String,?> properties = this.properties;  // Same properties then OperationMethod, with ID removed.
        /*
         * Set the list of parameters.
         *
         * NOTE 1: Parameters are defined in the parent element (usually a "ProjectedCRS" element
         *         in WKT 1 or a "Conversion" element in WKT 2), not in this "Method" element.
         *
         * NOTE 2: We may inherit the OperationMethod name if there is no Conversion wrapper with its own name,
         *         but we shall not inherit the OperationMethod identifier. This is the reason why we invoked
         *         properties.remove(IdentifiedObject.IDENTIFIERS_KEY)) above.
         */
        final ParameterValueGroup parameters = method.getParameters().createValue();
        parseParameters(parent, parameters, defaultUnit, defaultAngularUnit);
        if (wrapper != null) {
            properties = parseMetadataAndClose(parent, name, method);
            /*
             * DEPARTURE FROM ISO 19162: the specification in §9.3.2 said:
             *
             *     "If an identifier is provided as an attribute within the <map projection conversion> object,
             *     because it is expected to describe a complete collection of zone name, method, parameters and
             *     parameter values, it shall override any identifiers given within the map projection method and
             *     map projection parameter objects."
             *
             * However, this would require this GeodeticObjectParser to hold a CoordinateOperationAuthorityFactory,
             * which we do not yet implement. See https://issues.apache.org/jira/browse/SIS-210
             */
        }
        final CoordinateOperationFactory opFactory = factories.getCoordinateOperationFactory();
        try {
            return opFactory.createDefiningConversion(properties, method, parameters);
        } catch (FactoryException exception) {
            throw parent.parseFailed(exception);
        }
    }

    /**
     * Parses a {@code "Datum"} (WKT 2) element. The syntax is given by
     * <a href="http://docs.opengeospatial.org/is/12-063r5/12-063r5.html#54">WKT 2 specification §8.2.4</a>.
     *
     * The legacy WKT 1 pattern was:
     *
     * {@snippet lang="wkt" :
     *     DATUM["<name>", <spheroid> {,<to wgs84>} {,<authority>}]
     *     }
     *
     * @param  mode      {@link #FIRST}, {@link #OPTIONAL} or {@link #MANDATORY}.
     * @param  parent    the parent element.
     * @param  meridian  the prime meridian, or {@code null} for Greenwich.
     * @return the {@code "Datum"} element as a {@link GeodeticDatum} object.
     * @throws ParseException if the {@code "Datum"} element cannot be parsed.
     *
     * @see org.apache.sis.referencing.datum.DefaultGeodeticDatum#formatTo(Formatter)
     */
    private GeodeticDatum parseDatum(final int mode, final Element parent, PrimeMeridian meridian) throws ParseException {
        final Element element = parent.pullElement(mode, WKTKeywords.Datum, WKTKeywords.GeodeticDatum);
        if (element == null) {
            return null;
        }
        final String             name       = element.pullString("name");
        final Ellipsoid          ellipsoid  = parseEllipsoid(MANDATORY, element);
        final Object             toWGS84    = parseToWGS84(OPTIONAL, element);
        final Map<String,Object> properties = parseAnchorAndClose(element, name);
        if (meridian == null) {
            meridian = CommonCRS.WGS84.primeMeridian();
        }
        if (toWGS84 != null) {
            properties.put(CoordinateOperations.BURSA_WOLF_KEY, toWGS84);
        }
        final DatumFactory datumFactory = factories.getDatumFactory();
        try {
            return datumFactory.createGeodeticDatum(properties, ellipsoid, meridian);
        } catch (FactoryException exception) {
            throw element.parseFailed(exception);
        }
    }

    /**
     * Parses a {@code "VerticalDatum"} (WKT 2) element. The syntax is given by
     * <a href="http://docs.opengeospatial.org/is/12-063r5/12-063r5.html#71">WKT 2 specification §10.2</a>.
     *
     * The legacy WKT 1 pattern was:
     *
     * {@snippet lang="wkt" :
     *     VERT_DATUM["<name>", <datum type> {,<authority>}]
     *     }
     *
     * @param  mode    {@link #FIRST}, {@link #OPTIONAL} or {@link #MANDATORY}.
     * @param  parent  the parent element.
     * @param  isWKT1  {@code true} if the parent is a WKT 1 element.
     * @return the {@code "VerticalDatum"} element as a {@link VerticalDatum} object.
     * @throws ParseException if the {@code "VerticalDatum"} element cannot be parsed.
     */
    private VerticalDatum parseVerticalDatum(final int mode, final Element parent, final boolean isWKT1)
            throws ParseException
    {
        final Element element = parent.pullElement(mode,
                WKTKeywords.VerticalDatum,
                WKTKeywords.VDatum,
                WKTKeywords.Vert_Datum);
        if (element == null) {
            return null;
        }
        final String name = element.pullString("name");
        @SuppressWarnings("deprecation")
        VerticalDatumType type = null;
        if (isWKT1) {
            type = VerticalDatumTypes.fromLegacy(element.pullInteger("datum"));
        }
        if (type == null) {
            type = VerticalDatumTypes.guess(name, null, null);
        }
        final DatumFactory datumFactory = factories.getDatumFactory();
        try {
            return datumFactory.createVerticalDatum(parseAnchorAndClose(element, name), type);
        } catch (FactoryException exception) {
            throw element.parseFailed(exception);
        }
    }

    /**
     * Parses a {@code "TimeDatum"} element. This element has the following pattern:
     *
     * {@snippet lang="wkt" :
     *     TimeDatum["<name>", TimeOrigin[<time origin>] {,<authority>}]
     *     }
     *
     * @param  mode    {@link #FIRST}, {@link #OPTIONAL} or {@link #MANDATORY}.
     * @param  parent  the parent element.
     * @return the {@code "TimeDatum"} element as a {@link TemporalDatum} object.
     * @throws ParseException if the {@code "TimeDatum"} element cannot be parsed.
     */
    private TemporalDatum parseTimeDatum(final int mode, final Element parent) throws ParseException {
        final Element element = parent.pullElement(mode, WKTKeywords.TimeDatum, WKTKeywords.TDatum);
        if (element == null) {
            return null;
        }
        final String  name   = element.pullString ("name");
        final Element origin = element.pullElement(MANDATORY, WKTKeywords.TimeOrigin);
        final Date    epoch  = origin .pullDate("origin");
        origin.close(ignoredElements);
        final DatumFactory datumFactory = factories.getDatumFactory();
        try {
            return datumFactory.createTemporalDatum(parseAnchorAndClose(element, name), epoch);
        } catch (FactoryException exception) {
            throw element.parseFailed(exception);
        }
    }

    /**
     * Parses a {@code "ParametricDatum"} element. This element has the following pattern:
     *
     * {@snippet lang="wkt" :
     *     ParametricDatum["<name>", Anchor[...] {,<authority>}]
     *     }
     *
     * @param  mode    {@link #FIRST}, {@link #OPTIONAL} or {@link #MANDATORY}.
     * @param  parent  the parent element.
     * @return the {@code "ParametricDatum"} element as a {@link ParametricDatum} object.
     * @throws ParseException if the {@code "ParametricDatum"} element cannot be parsed.
     */
    private ParametricDatum parseParametricDatum(final int mode, final Element parent) throws ParseException {
        final Element element = parent.pullElement(mode, WKTKeywords.ParametricDatum, WKTKeywords.PDatum);
        if (element == null) {
            return null;
        }
        final String name = element.pullString("name");
        final DatumFactory datumFactory = factories.getDatumFactory();
        try {
            return datumFactory.createParametricDatum(parseAnchorAndClose(element, name));
        } catch (FactoryException exception) {
            throw element.parseFailed(exception);
        }
    }

    /**
     * Parses a {@code "EngineeringDatum"} (WKT 2) element. The syntax is given by
     * <a href="http://docs.opengeospatial.org/is/12-063r5/12-063r5.html#76">WKT 2 specification §11.2</a>.
     *
     * The legacy WKT 1 pattern was:
     *
     * {@snippet lang="wkt" :
     *     LOCAL_DATUM["<name>", <datum type> {,<authority>}]
     *     }
     *
     * The datum type (WKT 1 only) is currently ignored.
     *
     * @param  mode    {@link #FIRST}, {@link #OPTIONAL} or {@link #MANDATORY}.
     * @param  parent  the parent element.
     * @param  isWKT1  {@code true} if the parent is a WKT 1 element.
     * @return the {@code "EngineeringDatum"} element as an {@link EngineeringDatum} object.
     * @throws ParseException if the {@code "EngineeringDatum"} element cannot be parsed.
     */
    private EngineeringDatum parseEngineeringDatum(final int mode, final Element parent, final boolean isWKT1) throws ParseException {
        final Element element = parent.pullElement(mode,
                WKTKeywords.EngineeringDatum,
                WKTKeywords.EDatum,
                WKTKeywords.Local_Datum);
        if (element == null) {
            return null;
        }
        final String name = element.pullString("name");
        if (isWKT1) {
            element.pullInteger("datum");                                       // Ignored for now.
        }
        final DatumFactory datumFactory = factories.getDatumFactory();
        try {
            return datumFactory.createEngineeringDatum(parseAnchorAndClose(element, name));
        } catch (FactoryException exception) {
            throw element.parseFailed(exception);
        }
    }

    /**
     * Parses an {@code "ImageDatum"} (WKT 2) element. The syntax is given by
     * <a href="http://docs.opengeospatial.org/is/12-063r5/12-063r5.html#81">WKT 2 specification §12.2</a>.
     *
     * @param  mode    {@link #FIRST}, {@link #OPTIONAL} or {@link #MANDATORY}.
     * @param  parent  the parent element.
     * @return the {@code "ImageDatum"} element.
     * @throws ParseException if the {@code "ImageDatum"} element cannot be parsed.
     */
    private DefaultImageDatum parseImageDatum(final int mode, final Element parent) throws ParseException {
        final Element element = parent.pullElement(mode, WKTKeywords.ImageDatum, WKTKeywords.IDatum);
        if (element == null) {
            return null;
        }
        final String name = element.pullString("name");
        final PixelInCell pixelInCell = Types.forCodeName(PixelInCell.class,
                element.pullVoidElement("pixelInCell").keyword, PixelInCell::valueOf);
        return new DefaultImageDatum(parseAnchorAndClose(element, name), pixelInCell);
    }

    /**
     * Parses a {@code "EngineeringCRS"} (WKT 2) element. The syntax is given by
     * <a href="http://docs.opengeospatial.org/is/12-063r5/12-063r5.html#74">WKT 2 specification §11</a>.
     *
     * The legacy WKT 1 pattern was:
     *
     * {@snippet lang="wkt" :
     *     LOCAL_CS["<name>", <local datum>, <unit>, <axis>, {,<axis>}* {,<authority>}]
     *     }
     *
     * @param  mode       {@link #FIRST}, {@link #OPTIONAL} or {@link #MANDATORY}.
     * @param  parent     the parent element.
     * @param  isBaseCRS  {@code true} if parsing the CRS inside a {@code DerivedCRS}.
     * @return the {@code "EngineeringCRS"} element as an {@link EngineeringCRS} object.
     * @throws ParseException if the {@code "EngineeringCRS"} element cannot be parsed.
     */
    private SingleCRS parseEngineeringCRS(final int mode, final Element parent, final boolean isBaseCRS)
            throws ParseException
    {
        final Element element = parent.pullElement(mode,
                isBaseCRS ? new String[] {WKTKeywords.BaseEngCRS}               // WKT 2 in DerivedCRS
                          : new String[] {WKTKeywords.EngineeringCRS,           // [0]  WKT 2
                                          WKTKeywords.EngCRS,                   // [1]  WKT 2
                                          WKTKeywords.Local_CS});               // [2]  WKT 1
        if (element == null) {
            return null;
        }
        final boolean isWKT1 = element.getKeywordIndex() == 2;                  // Index of "Local_CS" above.
        final String  name   = element.pullString("name");
        final Unit<?> unit   = parseUnit(element);
        /*
         * An EngineeringCRS can be either a "normal" one (with a non-null datum), or a DerivedCRS.
         * In the latter case, the datum is null and we have instead DerivingConversion element from a base CRS.
         */
        EngineeringDatum datum    = null;
        SingleCRS        baseCRS  = null;
        Conversion       fromBase = null;
        if (!isWKT1 && !isBaseCRS) {
            /*
             * UNIT[…] in DerivedCRS parameters are mandatory according ISO 19162 and the specification does not said
             * what to do if they are missing.  In this code, we default to the contextual units in the same way as
             * what we do for ProjectedCRS parameters, in the hope to be consistent.
             *
             * An alternative would be to specify null units, in which case MathTransformParser.parseParameters(…)
             * defaults to the units specified in the parameter descriptor. But this would make the CRS parser more
             * implementation-dependent, because the parameter descriptors are provided by the MathTransformFactory
             * instead of inferred from the WKT.
             */
            fromBase = parseDerivingConversion(OPTIONAL, element, WKTKeywords.DerivingConversion, unit, null);
            if (fromBase != null) {
                /*
                 * The order of base types below is arbitrary. But no matter their type,
                 * they must be optional except the last one which should be mandatory.
                 * The last one determines the error message to be reported if we find none.
                 */
                baseCRS = parseEngineeringCRS(OPTIONAL, element, true);
                if (baseCRS == null) {
                    baseCRS = parseBaseCRS(OPTIONAL, element, fromBase.getMethod());
                    if (baseCRS == null) {
                        baseCRS = parseProjectedCRS(MANDATORY, element, true);
                    }
                }
            }
        }
        if (baseCRS == null) {                                                  // The most usual case.
            datum = parseEngineeringDatum(MANDATORY, element, isWKT1);
        }
        final CRSFactory crsFactory = factories.getCRSFactory();
        try {
            final CoordinateSystem cs = parseCoordinateSystem(element, null, 1, isWKT1, unit, datum);
            final Map<String,?> properties = parseMetadataAndClose(element, name, datum);
            if (baseCRS != null) {
                return crsFactory.createDerivedCRS(properties, baseCRS, fromBase, cs);
            }
            return crsFactory.createEngineeringCRS(properties, datum, cs);
        } catch (FactoryException exception) {
            throw element.parseFailed(exception);
        }
    }

    /**
     * Parses an {@code "ImageCRS"} (WKT 2) element. The syntax is given by
     * <a href="http://docs.opengeospatial.org/is/12-063r5/12-063r5.html#79">WKT 2 specification §12</a>.
     *
     * @param  mode    {@link #FIRST}, {@link #OPTIONAL} or {@link #MANDATORY}.
     * @param  parent  the parent element.
     * @return the {@code "ImageCRS"} element as an {@link ImageCRS} object.
     * @throws ParseException if the {@code "ImageCRS"} element cannot be parsed.
     */
    private DefaultImageCRS parseImageCRS(final int mode, final Element parent) throws ParseException {
        final Element element = parent.pullElement(mode, WKTKeywords.ImageCRS);
        if (element == null) {
            return null;
        }
        final String  name  = element.pullString("name");
        final var     datum = parseImageDatum(MANDATORY, element);
        final Unit<?> unit  = parseUnit(element);
        final CoordinateSystem cs;
        try {
            cs = parseCoordinateSystem(element, WKTKeywords.Cartesian, 2, false, unit, datum);
            final Map<String,?> properties = parseMetadataAndClose(element, name, datum);
            if (cs instanceof AffineCS) {
                return new DefaultImageCRS(properties, datum, (AffineCS) cs);
            }
        } catch (FactoryException exception) {
            throw element.parseFailed(exception);
        }
        throw element.illegalCS(cs);
    }

    /**
     * Parses a {@code "GeodeticCRS"} (WKT 2) element. The syntax is given by
     * <a href="http://docs.opengeospatial.org/is/12-063r5/12-063r5.html#49">WKT 2 specification §8</a>.
     *
     * The legacy WKT 1 specification had two elements for this:
     *
     * {@snippet lang="wkt" :
     *     GEOGCS["<name>", <datum>, <prime meridian>, <angular unit>  {,<twin axes>} {,<authority>}]
     *     }
     *
     * and
     *
     * {@snippet lang="wkt" :
     *     GEOCCS["<name>", <datum>, <prime meridian>, <linear unit> {,<axis> ,<axis> ,<axis>} {,<authority>}]
     *     }
     *
     * @param  mode       {@link #FIRST}, {@link #OPTIONAL} or {@link #MANDATORY}.
     * @param  parent     the parent element.
     * @param  dimension  the minimal number of dimensions (usually 2).
     * @param  csType     the default coordinate system type, or {@code null} if unknown.
     *                    Should be non-null only when parsing a {@link GeneralDerivedCRS#getBaseCRS()} component.
     * @return the {@code "GeodeticCRS"} element as a {@link GeographicCRS} or {@link GeocentricCRS} object.
     * @throws ParseException if the {@code "GeodeticCRS"} element cannot be parsed.
     *
     * @see org.apache.sis.referencing.crs.DefaultGeographicCRS#formatTo(Formatter)
     * @see org.apache.sis.referencing.crs.DefaultGeocentricCRS#formatTo(Formatter)
     */
    private SingleCRS parseGeodeticCRS(final int mode, final Element parent, int dimension, String csType)
            throws ParseException
    {
        final Element element = parent.pullElement(mode,
                (csType != null) ? new String[] {WKTKeywords.BaseGeodCRS,       // [0]  WKT 2 in ProjectedCRS or DerivedCRS
                                                 WKTKeywords.GeogCS}            // [1]  WKT 1 in ProjectedCRS
                                 : new String[] {WKTKeywords.GeodeticCRS,       // [0]  WKT 2
                                                 WKTKeywords.GeogCS,            // [1]  WKT 1
                                                 WKTKeywords.GeodCRS,           // [2]  WKT 2
                                                 WKTKeywords.GeocCS});          // [3]  WKT 1
        if (element == null) {
            return null;
        }
        final boolean isWKT1;
        Unit<?> csUnit;
        final Unit<Angle> angularUnit;
        switch (element.getKeywordIndex()) {
            default: {
                /*
                 * WKT 2 "GeodeticCRS" element.
                 * The specification in §8.2.2 (ii) said:
                 *
                 *     "If the subtype of the geodetic CRS to which the prime meridian is an attribute
                 *     is geographic, the prime meridian’s <irm longitude> value shall be given in the
                 *     same angular units as those for the horizontal axes of the geographic CRS;
                 *     if the geodetic CRS subtype is geocentric the prime meridian’s <irm longitude>
                 *     value shall be given in degrees."
                 *
                 * An apparent ambiguity exists for Geocentric CRS using a Spherical CS instead of the more
                 * usual Cartesian CS: despite using angular units, we should not use the result of parseUnit
                 * for those CRS. However, this ambiguity should not happen in practice because such Spherical
                 * CS have a third axis in metre.  Since the unit is not the same for all axes, csUnit should
                 * be null if the WKT is well-formed.
                 */
                isWKT1 = false;
                csUnit = parseUnit(element);
                if (Units.isAngular(csUnit)) {
                    angularUnit = csUnit.asType(Angle.class);
                } else {
                    angularUnit = Units.DEGREE;
                    if (csUnit == null && csType != null) {
                        /*
                         * A UNIT[…] is mandatory either in the CoordinateSystem as a whole (csUnit != null),
                         * or inside each AXIS[…] component (csUnit == null). An exception to this rule is when
                         * parsing a BaseGeodCRS inside a ProjectedCRS or DerivedCRS, in which case axes are omitted.
                         * We recognize those cases by a non-null `csType` given in argument to this method.
                         */
                        switch (csType) {
                            case WKTKeywords.ellipsoidal: csUnit = Units.DEGREE; break;     // For BaseGeodCRS in ProjectedCRS.
                            case WKTKeywords.Cartesian:   csUnit = Units.METRE;  break;
                        }
                    }
                }
                break;
            }
            case 1: {
                /*
                 * WKT 1 "GeogCS" (Geographic) element.
                 */
                isWKT1      = true;
                csType      = WKTKeywords.ellipsoidal;
                angularUnit = parseScaledUnit(element, WKTKeywords.AngleUnit, Units.RADIAN);
                csUnit      = angularUnit;
                dimension   = 2;
                break;
            }
            case 3: {
                /*
                 * WKT 1 "GeocCS" (Geocentric) element.
                 */
                isWKT1      = true;
                csType      = WKTKeywords.Cartesian;
                angularUnit = Units.DEGREE;
                csUnit      = parseScaledUnit(element, WKTKeywords.LengthUnit, Units.METRE);
                dimension   = 3;
                break;
            }
        }
        final String name = element.pullString("name");
        /*
         * A GeodeticCRS can be either a "normal" one (with a non-null datum), or a DerivedCRS of kind GeodeticCRS.
         * In the latter case, the datum is null and we have instead DerivingConversion element from a BaseGeodCRS.
         */
        SingleCRS  baseCRS  = null;
        Conversion fromBase = null;
        if (!isWKT1 && csType == null) {
            /*
             * UNIT[…] in DerivedCRS parameters are mandatory according ISO 19162 and the specification does not said
             * what to do if they are missing.  In this code, we default to the contextual units in the same way as
             * what we do for ProjectedCRS parameters, in the hope to be consistent.
             *
             * An alternative would be to specify null units, in which case MathTransformParser.parseParameters(…)
             * defaults to the units specified in the parameter descriptor. But this would make the CRS parser more
             * implementation-dependent, because the parameter descriptors are provided by the MathTransformFactory
             * instead of inferred from the WKT.
             */
            fromBase = parseDerivingConversion(OPTIONAL, element, WKTKeywords.DerivingConversion, csUnit, angularUnit);
            if (fromBase != null) {
                baseCRS = parseBaseCRS(MANDATORY, element, fromBase.getMethod());
            }
        }
        /*
         * At this point, we have either a non-null `datum` or non-null `baseCRS` + `fromBase`.
         * The coordinate system is parsed in the same way for both cases, but the CRS is created differently.
         */
        final CRSFactory crsFactory = factories.getCRSFactory();
        final CoordinateSystem cs;
        try {
            cs = parseCoordinateSystem(element, csType, dimension, isWKT1, csUnit, null);
            if (baseCRS != null) {
                final Map<String,?> properties = parseMetadataAndClose(element, name, null);
                return crsFactory.createDerivedCRS(properties, baseCRS, fromBase, cs);
            }
            /*
             * The specification in §8.2.2 (ii) said:
             *
             *     "(snip) the prime meridian’s <irm longitude> value shall be given in the
             *     same angular units as those for the horizontal axes of the geographic CRS."
             *
             * This is a little bit different than using the `angularUnit` variable directly,
             * since the WKT could have overwritten the unit directly in the AXIS[…] element.
             * So we re-fetch the angular unit. Normally, we will get the same value (unless
             * the previous value was null).
             */
            final Unit<Angle> longitudeUnit = AxisDirections.getAngularUnit(cs, angularUnit);
            if (angularUnit != null && !angularUnit.equals(longitudeUnit)) {
                warning(element, WKTKeywords.AngleUnit, Errors.formatInternational(
                        Errors.Keys.InconsistentUnitsForCS_1, angularUnit), null);
            }
            final PrimeMeridian meridian = parsePrimeMeridian(OPTIONAL, element, isWKT1, longitudeUnit);
            final GeodeticDatum datum = parseDatum(MANDATORY, element, meridian);
            final Map<String,?> properties = parseMetadataAndClose(element, name, datum);
            if (cs instanceof EllipsoidalCS) {                                  // By far the most frequent case.
                return crsFactory.createGeographicCRS(properties, datum, (EllipsoidalCS) cs);
            }
            if (cs instanceof CartesianCS) {                                    // The second most frequent case.
                return crsFactory.createGeocentricCRS(properties, datum,
                        Legacy.forGeocentricCRS((CartesianCS) cs, false));
            }
            if (cs instanceof SphericalCS) {                                    // Not very common case.
                return crsFactory.createGeocentricCRS(properties, datum, (SphericalCS) cs);
            }
        } catch (FactoryException exception) {
            throw element.parseFailed(exception);
        }
        throw element.illegalCS(cs);
    }

    /**
     * Parses a {@code "VerticalCRS"} (WKT 2) element. The syntax is given by
     * <a href="http://docs.opengeospatial.org/is/12-063r5/12-063r5.html#69">WKT 2 specification §10</a>.
     *
     * The legacy WKT 1 pattern was:
     *
     * {@snippet lang="wkt" :
     *     VERT_CS["<name>", <vert datum>, <linear unit>, {<axis>,} {,<authority>}]
     *     }
     *
     * @param  mode       {@link #FIRST}, {@link #OPTIONAL} or {@link #MANDATORY}.
     * @param  parent     the parent element.
     * @param  isBaseCRS  {@code true} if parsing the CRS inside a {@code DerivedCRS}.
     * @return the {@code "VerticalCRS"} element as a {@link VerticalCRS} object.
     * @throws ParseException if the {@code "VerticalCRS"} element cannot be parsed.
     */
    @SuppressWarnings("deprecation")
    private SingleCRS parseVerticalCRS(final int mode, final Element parent, final boolean isBaseCRS)
            throws ParseException
    {
        final Element element = parent.pullElement(mode,
                isBaseCRS ? new String[] {WKTKeywords.BaseVertCRS}              // WKT 2 in DerivedCRS
                          : new String[] {WKTKeywords.VerticalCRS,              // [0]  WKT 2
                                          WKTKeywords.VertCRS,                  // [1]  WKT 2
                                          WKTKeywords.Vert_CS});                // [2]  WKT 1
        if (element == null) {
            return null;
        }
        final boolean isWKT1 = element.getKeywordIndex() == 2;                  // Index of "Vert_CS" above.
        final String  name   = element.pullString("name");
        final Unit<?> unit   = parseUnit(element);
        /*
         * A VerticalCRS can be either a "normal" one (with a non-null datum), or a DerivedCRS of kind VerticalCRS.
         * In the latter case, the datum is null and we have instead DerivingConversion element from a BaseVertCRS.
         */
        VerticalDatum datum    = null;
        SingleCRS     baseCRS  = null;
        Conversion    fromBase = null;
        if (!isWKT1 && !isBaseCRS) {
            /*
             * UNIT[…] in DerivedCRS parameters are mandatory according ISO 19162 and the specification does not said
             * what to do if they are missing.  In this code, we default to the contextual units in the same way as
             * what we do for ProjectedCRS parameters, in the hope to be consistent.
             *
             * An alternative would be to specify null units, in which case MathTransformParser.parseParameters(…)
             * defaults to the units specified in the parameter descriptor. But this would make the CRS parser more
             * implementation-dependent, because the parameter descriptors are provided by the MathTransformFactory
             * instead of inferred from the WKT.
             */
            fromBase = parseDerivingConversion(OPTIONAL, element, WKTKeywords.DerivingConversion, unit, null);
            if (fromBase != null) {
                baseCRS = parseVerticalCRS(MANDATORY, element, true);
            }
        }
        if (baseCRS == null) {                                                  // The most usual case.
            datum = parseVerticalDatum(MANDATORY, element, isWKT1);
        }
        final CoordinateSystem cs;
        try {
            cs = parseCoordinateSystem(element, WKTKeywords.vertical, 1, isWKT1, unit, datum);
            final Map<String,?> properties = parseMetadataAndClose(element, name, datum);
            if (cs instanceof VerticalCS) {
                final CRSFactory crsFactory = factories.getCRSFactory();
                if (baseCRS != null) {
                    return crsFactory.createDerivedCRS(properties, baseCRS, fromBase, cs);
                }
                /*
                 * The `parseVerticalDatum(…)` method may have been unable to resolve the datum type.
                 * But sometimes the axis (which was not available when we created the datum) provides
                 * more information. Verify if we can have a better type now, and if so rebuild the datum.
                 */
                if (datum.getVerticalDatumType() == VerticalDatumType.OTHER_SURFACE) {
                    var type = VerticalDatumTypes.guess(datum.getName().getCode(), datum.getAlias(), cs.getAxis(0));
                    if (type != VerticalDatumType.OTHER_SURFACE) {
                        final DatumFactory datumFactory = factories.getDatumFactory();
                        datum = datumFactory.createVerticalDatum(IdentifiedObjects.getProperties(datum), type);
                    }
                }
                verticalCRS = crsFactory.createVerticalCRS(properties, datum, (VerticalCS) cs);
                /*
                 * Some DefaultVerticalExtent objects may be waiting for the VerticalCRS before to complete
                 * their construction. If this is the case, try to complete them now.
                 */
                if (verticalElements != null) {
                    verticalElements = verticalElements.resolve(verticalCRS);
                }
                return verticalCRS;
            }
        } catch (FactoryException exception) {
            throw element.parseFailed(exception);
        }
        throw element.illegalCS(cs);
    }

    /**
     * Parses {@code "TimeCRS"} element.
     *
     * @param  mode       {@link #FIRST}, {@link #OPTIONAL} or {@link #MANDATORY}.
     * @param  parent     the parent element.
     * @param  isBaseCRS  {@code true} if parsing the CRS inside a {@code DerivedCRS}.
     * @return the {@code "TimeCRS"} element as a {@link TemporalCRS} object.
     * @throws ParseException if the {@code "TimeCRS"} element cannot be parsed.
     */
    private SingleCRS parseTimeCRS(final int mode, final Element parent, final boolean isBaseCRS)
            throws ParseException
    {
        final Element element = parent.pullElement(mode, isBaseCRS ? WKTKeywords.BaseTimeCRS : WKTKeywords.TimeCRS);
        if (element == null) {
            return null;
        }
        final String     name = element.pullString("name");
        final Unit<Time> unit = parseScaledUnit(element, WKTKeywords.TimeUnit, Units.SECOND);
        /*
         * A TemporalCRS can be either a "normal" one (with a non-null datum), or a DerivedCRS of kind TemporalCRS.
         * In the latter case, the datum is null and we have instead DerivingConversion element from a BaseTimeCRS.
         */
        TemporalDatum datum    = null;
        SingleCRS     baseCRS  = null;
        Conversion    fromBase = null;
        if (!isBaseCRS) {
            /*
             * UNIT[…] in DerivedCRS parameters are mandatory according ISO 19162 and the specification does not said
             * what to do if they are missing.  In this code, we default to the contextual units in the same way as
             * what we do for ProjectedCRS parameters, in the hope to be consistent.
             *
             * An alternative would be to specify null units, in which case MathTransformParser.parseParameters(…)
             * defaults to the units specified in the parameter descriptor. But this would make the CRS parser more
             * implementation-dependent, because the parameter descriptors are provided by the MathTransformFactory
             * instead of inferred from the WKT.
             */
            fromBase = parseDerivingConversion(OPTIONAL, element, WKTKeywords.DerivingConversion, unit, null);
            if (fromBase != null) {
                baseCRS = parseTimeCRS(MANDATORY, element, true);
            }
        }
        if (baseCRS == null) {                                                  // The most usual case.
            datum = parseTimeDatum(MANDATORY, element);
        }
        final CoordinateSystem cs;
        try {
            cs = parseCoordinateSystem(element, WKTKeywords.temporal, 1, false, unit, datum);
            final Map<String,?> properties = parseMetadataAndClose(element, name, datum);
            if (cs instanceof TimeCS) {
                final CRSFactory crsFactory = factories.getCRSFactory();
                if (baseCRS != null) {
                    return crsFactory.createDerivedCRS(properties, baseCRS, fromBase, cs);
                }
                return crsFactory.createTemporalCRS(properties, datum, (TimeCS) cs);
            }
        } catch (FactoryException exception) {
            throw element.parseFailed(exception);
        }
        throw element.illegalCS(cs);
    }

    /**
     * Parses {@code "ParametricCRS"} element.
     *
     * @param  mode       {@link #FIRST}, {@link #OPTIONAL} or {@link #MANDATORY}.
     * @param  parent     the parent element.
     * @param  isBaseCRS  {@code true} if parsing the CRS inside a {@code DerivedCRS}.
     * @return the {@code "ParametricCRS"} object.
     * @throws ParseException if the {@code "ParametricCRS"} element cannot be parsed.
     */
    private SingleCRS parseParametricCRS(final int mode, final Element parent, final boolean isBaseCRS)
            throws ParseException
    {
        final Element element = parent.pullElement(mode, isBaseCRS ? WKTKeywords.BaseParamCRS : WKTKeywords.ParametricCRS);
        if (element == null) {
            return null;
        }
        final String  name = element.pullString("name");
        final Unit<?> unit = parseUnit(element);
        /*
         * A ParametricCRS can be either a "normal" one (with a non-null datum), or a DerivedCRS of kind ParametricCRS.
         * In the latter case, the datum is null and we have instead DerivingConversion element from a BaseParametricCRS.
         */
        ParametricDatum datum    = null;
        SingleCRS       baseCRS  = null;
        Conversion      fromBase = null;
        if (!isBaseCRS) {
            /*
             * UNIT[…] in DerivedCRS parameters are mandatory according ISO 19162 and the specification does not said
             * what to do if they are missing.  In this code, we default to the contextual units in the same way as
             * what we do for ProjectedCRS parameters, in the hope to be consistent.
             *
             * An alternative would be to specify null units, in which case MathTransformParser.parseParameters(…)
             * defaults to the units specified in the parameter descriptor. But this would make the CRS parser more
             * implementation-dependent, because the parameter descriptors are provided by the MathTransformFactory
             * instead of inferred from the WKT.
             */
            fromBase = parseDerivingConversion(OPTIONAL, element, WKTKeywords.DerivingConversion, unit, null);
            if (fromBase != null) {
                baseCRS = parseParametricCRS(MANDATORY, element, true);
            }
        }
        if (baseCRS == null) {                                                  // The most usual case.
            datum = parseParametricDatum(MANDATORY, element);
        }
        final CoordinateSystem cs;
        try {
            cs = parseCoordinateSystem(element, WKTKeywords.parametric, 1, false, unit, datum);
            final Map<String,?> properties = parseMetadataAndClose(element, name, datum);
            if (cs instanceof ParametricCS) {
                final CRSFactory crsFactory = factories.getCRSFactory();
                if (baseCRS != null) {
                    return crsFactory.createDerivedCRS(properties, baseCRS, fromBase, cs);
                }
                return crsFactory.createParametricCRS(properties, datum, (ParametricCS) cs);
            }
        } catch (FactoryException exception) {
            throw element.parseFailed(exception);
        }
        throw element.illegalCS(cs);
    }

    /**
     * Parses a {@code "ProjectedCRS"} (WKT 2) element. The syntax is given by
     * <a href="http://docs.opengeospatial.org/is/12-063r5/12-063r5.html#57">WKT 2 specification §9</a>.
     *
     * The legacy WKT 1 specification was:
     *
     * {@snippet lang="wkt" :
     *     PROJCS["<name>", <geographic cs>, <projection>, {<parameter>,}*,
     *            <linear unit> {,<twin axes>}{,<authority>}]
     *     }
     *
     * @param  mode       {@link #FIRST}, {@link #OPTIONAL} or {@link #MANDATORY}.
     * @param  parent     the parent element.
     * @param  isBaseCRS  {@code true} if parsing the CRS inside a {@code DerivedCRS}.
     * @return the {@code "ProjectedCRS"} element as a {@link ProjectedCRS} object.
     * @throws ParseException if the {@code "ProjectedCRS"} element cannot be parsed.
     */
    private ProjectedCRS parseProjectedCRS(final int mode, final Element parent, final boolean isBaseCRS)
            throws ParseException
    {
        final Element element = parent.pullElement(mode,
                isBaseCRS ? new String[] {WKTKeywords.BaseProjCRS}              // WKT 2 in DerivedCRS
                          : new String[] {WKTKeywords.ProjectedCRS,             // [0]  WKT 2
                                          WKTKeywords.ProjCRS,                  // [1]  WKT 2
                                          WKTKeywords.ProjCS});                 // [2]  WKT 1

        if (element == null) {
            return null;
        }
        final boolean   isWKT1 = element.getKeywordIndex() == 2;                // Index of "ProjCS" above.
        final String    name   = element.pullString("name");
        final SingleCRS geoCRS = parseGeodeticCRS(MANDATORY, element, 2, WKTKeywords.ellipsoidal);
        if (!(geoCRS instanceof GeographicCRS)) {
            throw new UnparsableObjectException(errorLocale, Errors.Keys.IllegalCRSType_1,
                    new Object[] {geoCRS.getClass()}, element.offset);
        }
        /*
         * Parse the projection parameters. If a default linear unit is specified, it will apply to
         * all parameters that do not specify explicitly a LengthUnit. If no such crs-wide unit was
         * specified, then the default will be degrees.
         *
         * More specifically §9.3.4 in the specification said about the default units:
         *
         *    - lengths shall be given in the unit for the projected CRS axes.
         *    - angles shall be given in the unit for the base geographic CRS of the projected CRS.
         */
        Unit<Length> csUnit = parseScaledUnit(element, WKTKeywords.LengthUnit, Units.METRE);
        final Unit<Length> linearUnit;
        final Unit<Angle>  angularUnit;
        if (isWKT1 && usesCommonUnits) {
            linearUnit  = Units.METRE;
            angularUnit = Units.DEGREE;
        } else {
            linearUnit  = csUnit;
            angularUnit = AxisDirections.getAngularUnit(geoCRS.getCoordinateSystem(), Units.DEGREE);
        }
        final Conversion conversion = parseDerivingConversion(MANDATORY, element,
                isWKT1 ? null : WKTKeywords.Conversion, linearUnit, angularUnit);
        /*
         * Parse the coordinate system. The linear unit must be specified somewhere, either explicitly in each axis
         * or for the whole CRS with the above `csUnit` value. If `csUnit` is null, then an exception will be thrown
         * with a message like "A LengthUnit component is missing in ProjectedCRS".
         *
         * However, we make an exception if we are parsing a BaseProjCRS, since the coordinate system is unspecified
         * in the WKT of base CRS. In this case only, we will default to metre.
         */
        if (csUnit == null && isBaseCRS) {
            csUnit = Units.METRE;
        }
        final CoordinateSystem cs;
        try {
            cs = parseCoordinateSystem(element, WKTKeywords.Cartesian, 2, isWKT1, csUnit, geoCRS.getDatum());
            final Map<String,?> properties = parseMetadataAndClose(element, name, conversion);
            if (cs instanceof CartesianCS) {
                final CRSFactory crsFactory = factories.getCRSFactory();
                return crsFactory.createProjectedCRS(properties, (GeographicCRS) geoCRS, conversion, (CartesianCS) cs);
            }
        } catch (FactoryException exception) {
            throw element.parseFailed(exception);
        }
        throw element.illegalCS(cs);
    }

    /**
     * Parses a {@code "CompoundCRS"} element. The syntax is given by
     * <a href="http://docs.opengeospatial.org/is/12-063r5/12-063r5.html#110">WKT 2 specification §16</a>.
     *
     * The legacy WKT 1 specification was:
     *
     * {@snippet lang="wkt" :
     *     COMPD_CS["<name>", <head cs>, <tail cs> {,<authority>}]
     *     }
     *
     * In the particular case where there is a geographic CRS and an ellipsoidal height,
     * this method rather build a three-dimensional geographic CRS.
     *
     * @param  mode    {@link #FIRST}, {@link #OPTIONAL} or {@link #MANDATORY}.
     * @param  parent  the parent element.
     * @return the {@code "CompoundCRS"} element as a {@link CompoundCRS} object.
     * @throws ParseException if the {@code "CompoundCRS"} element cannot be parsed.
     */
    private CoordinateReferenceSystem parseCompoundCRS(final int mode, final Element parent) throws ParseException {
        final Element element = parent.pullElement(mode, WKTKeywords.CompoundCRS, WKTKeywords.Compd_CS);
        if (element == null) {
            return null;
        }
        final String  name = element.pullString("name");
        CoordinateReferenceSystem crs;
        final List<CoordinateReferenceSystem> components = new ArrayList<>(4);
        while ((crs = parseCoordinateReferenceSystem(element, components.size() < 2)) != null) {
            components.add(crs);
        }
        try {
            return new EllipsoidalHeightCombiner(factories).createCompoundCRS(
                            parseMetadataAndClose(element, name, null),
                            components.toArray(CoordinateReferenceSystem[]::new));
        } catch (FactoryException exception) {
            throw element.parseFailed(exception);
        }
    }

    /**
     * Parses a {@code "FITTED_CS"} element.
     * This element has the following pattern:
     *
     * {@snippet lang="wkt" :
     *     FITTED_CS["<name>", <to base>, <base cs>]
     *     }
     *
     * @param  mode    {@link #FIRST}, {@link #OPTIONAL} or {@link #MANDATORY}.
     * @param  parent  the parent element.
     * @return the {@code "FITTED_CS"} element as a {@link CompoundCRS} object.
     * @throws ParseException if the {@code "COMPD_CS"} element cannot be parsed.
     */
    @SuppressWarnings("deprecation")
    private DerivedCRS parseFittedCS(final int mode, final Element parent) throws ParseException {
        final Element element = parent.pullElement(mode, WKTKeywords.Fitted_CS);
        if (element == null) {
            return null;
        }
        final String                    name    = element.pullString("name");
        final MathTransform             toBase  = parseMathTransform(element, true);
        final OperationMethod           method  = getOperationMethod();
        final CoordinateReferenceSystem baseCRS = parseCoordinateReferenceSystem(element, true);
        if (!(baseCRS instanceof SingleCRS)) {
            throw new UnparsableObjectException(errorLocale, Errors.Keys.UnexpectedValueInElement_2,
                    new Object[] {WKTKeywords.Fitted_CS, baseCRS.getClass()}, element.offset);
        }
        /*
         * WKT 1 provides no information about the underlying CS of a derived CRS.
         * We have to guess some reasonable one with arbitrary units. We try to construct the one which
         * contains as few information as possible, in order to avoid providing wrong information.
         */
        final CoordinateSystemAxis[] axes = new CoordinateSystemAxis[toBase.getSourceDimensions()];
        final StringBuilder buffer = new StringBuilder(name).append(" axis ");
        final int start = buffer.length();
        final CSFactory csFactory = factories.getCSFactory();
        try {
            for (int i=0; i<axes.length; i++) {
                final String number = String.valueOf(i);
                buffer.setLength(start);
                buffer.append(number);
                axes[i] = csFactory.createCoordinateSystemAxis(
                        singletonMap(CoordinateSystemAxis.NAME_KEY, buffer.toString()),
                        number, AxisDirection.OTHER, Units.UNITY);
            }
            final Map<String,Object> properties = parseMetadataAndClose(element, name, baseCRS);
            final Map<String,Object> axisName = singletonMap(CoordinateSystem.NAME_KEY, AxisDirections.appendTo(new StringBuilder("CS"), axes));
            final CoordinateSystem derivedCS = new AbstractCS(axisName, axes);
            /*
             * Creates a derived CRS from the information found in a WKT 1 {@code FITTED_CS} element.
             * This coordinate system cannot be easily constructed from the information provided by
             * the WKT 1 format, which block us from using the standard Coordinate System factory.
             * Note that we do not know which name to give to the conversion method; for now we use the CRS name.
             */
            properties.put("conversion.name", name);
            return DefaultDerivedCRS.create(properties, (SingleCRS) baseCRS, null, method, toBase.inverse(), derivedCS);
        } catch (FactoryException | NoninvertibleTransformException exception) {
            throw element.parseFailed(exception);
        }
    }

    /**
     * Parses a {@code "GeogTran"} element. This is specific to ESRI.
     *
     * @param  mode    {@link #FIRST}, {@link #OPTIONAL} or {@link #MANDATORY}.
     * @param  parent  the parent element.
     * @return the {@code "GeogTran"} element as a {@link CoordinateOperation} object.
     * @throws ParseException if the {@code "GeogTran"} element cannot be parsed.
     */
    private CoordinateOperation parseGeogTranslation(final int mode, final Element parent) throws ParseException {
        final Element element = parent.pullElement(mode, WKTKeywords.GeogTran);
        if (element == null) {
            return null;
        }
        final String name = element.pullString("name");
        final CoordinateReferenceSystem sourceCRS  = parseGeodeticCRS(MANDATORY, element, 2, null);
        final CoordinateReferenceSystem targetCRS  = parseGeodeticCRS(MANDATORY, element, 2, null);
        final OperationMethod           method     = parseMethod(element, WKTKeywords.Method);
        final Map<String,Object>        properties = parseParametersAndClose(element, name, method);
        try {
            final DefaultCoordinateOperationFactory df = getOperationFactory();
            return df.createSingleOperation(properties, sourceCRS, targetCRS, null, method, null);
        } catch (FactoryException e) {
            throw element.parseFailed(e);
        }
    }

    /**
     * Parses a {@code "CoordinateOperation"} element. The syntax is given by
     * <a href="http://docs.opengeospatial.org/is/12-063r5/12-063r5.html#113">WKT 2 specification §17</a>.
     *
     * @param  mode    {@link #FIRST}, {@link #OPTIONAL} or {@link #MANDATORY}.
     * @param  parent  the parent element.
     * @return the {@code "CoordinateOperation"} element as a {@link CoordinateOperation} object.
     * @throws ParseException if the {@code "CoordinateOperation"} element cannot be parsed.
     */
    private CoordinateOperation parseOperation(final int mode, final Element parent) throws ParseException {
        final Element element = parent.pullElement(mode, WKTKeywords.CoordinateOperation);
        if (element == null) {
            return null;
        }
        final String name = element.pullString("name");
        final CoordinateReferenceSystem sourceCRS        = parseCoordinateReferenceSystem(element, MANDATORY, WKTKeywords.SourceCRS);
        final CoordinateReferenceSystem targetCRS        = parseCoordinateReferenceSystem(element, MANDATORY, WKTKeywords.TargetCRS);
        final CoordinateReferenceSystem interpolationCRS = parseCoordinateReferenceSystem(element, OPTIONAL,  WKTKeywords.InterpolationCRS);
        final OperationMethod           method           = parseMethod(element, WKTKeywords.Method);
        final Element                   accuracy         = element.pullElement(OPTIONAL, WKTKeywords.OperationAccuracy);
        final Map<String,Object>        properties       = parseParametersAndClose(element, name, method);
        if (accuracy != null) {
            properties.put(CoordinateOperation.COORDINATE_OPERATION_ACCURACY_KEY,
                    TransformationAccuracy.create(accuracy.pullDouble("accuracy")));
            accuracy.close(ignoredElements);
        }
        try {
            final DefaultCoordinateOperationFactory df = getOperationFactory();
            return df.createSingleOperation(properties, sourceCRS, targetCRS, interpolationCRS, method, null);
        } catch (FactoryException e) {
            throw element.parseFailed(e);
        }
    }

    /**
     * Parses a sequence of {@code "PARAMETER"} elements, then parses optional metadata elements and close.
     *
     * @param  parent  the parent element.
     * @param  name    the name of the parent object being parsed.
     * @param  method  the operation method, also the fallback to use if {@code name} is empty.
     * @return a properties map with the parent name, the optional authority code and the parameters.
     * @throws ParseException if an element cannot be parsed.
     *
     * @see #parseMetadataAndClose(Element, String, IdentifiedObject)
     */
    private Map<String,Object> parseParametersAndClose(final Element parent, final String name,
            final OperationMethod method) throws ParseException
    {
        final ParameterValueGroup parameters = method.getParameters().createValue();
        parseParameters(parent, parameters, null, null);
        final Map<String,Object> properties = parseMetadataAndClose(parent, name, method);
        properties.put(CoordinateOperations.PARAMETERS_KEY, parameters);
        return properties;
    }

    /**
     * Returns the factory to use for creating coordinate operation.
     */
    private DefaultCoordinateOperationFactory getOperationFactory() {
        final CoordinateOperationFactory opFactory = factories.getCoordinateOperationFactory();
        if (opFactory instanceof DefaultCoordinateOperationFactory) {
            return (DefaultCoordinateOperationFactory) opFactory;
        } else {
            return DefaultCoordinateOperationFactory.provider();
        }
    }
}<|MERGE_RESOLUTION|>--- conflicted
+++ resolved
@@ -85,14 +85,8 @@
 import org.apache.sis.util.resources.Errors;
 import org.apache.sis.util.iso.Types;
 
-<<<<<<< HEAD
 // Specific to the main and geoapi-3.1 branches:
 import org.opengis.referencing.ReferenceIdentifier;
-=======
-// Specific to the geoapi-4.0 branch:
-import org.apache.sis.referencing.crs.DefaultImageCRS;
-import org.apache.sis.referencing.datum.DefaultImageDatum;
->>>>>>> c39f9ef2
 
 
 /**
@@ -1572,7 +1566,8 @@
      * @return the {@code "ImageDatum"} element.
      * @throws ParseException if the {@code "ImageDatum"} element cannot be parsed.
      */
-    private DefaultImageDatum parseImageDatum(final int mode, final Element parent) throws ParseException {
+    @SuppressWarnings("deprecation")
+    private ImageDatum parseImageDatum(final int mode, final Element parent) throws ParseException {
         final Element element = parent.pullElement(mode, WKTKeywords.ImageDatum, WKTKeywords.IDatum);
         if (element == null) {
             return null;
@@ -1580,7 +1575,12 @@
         final String name = element.pullString("name");
         final PixelInCell pixelInCell = Types.forCodeName(PixelInCell.class,
                 element.pullVoidElement("pixelInCell").keyword, PixelInCell::valueOf);
-        return new DefaultImageDatum(parseAnchorAndClose(element, name), pixelInCell);
+        final DatumFactory datumFactory = factories.getDatumFactory();
+        try {
+            return datumFactory.createImageDatum(parseAnchorAndClose(element, name), pixelInCell);
+        } catch (FactoryException exception) {
+            throw element.parseFailed(exception);
+        }
     }
 
     /**
@@ -1672,7 +1672,8 @@
      * @return the {@code "ImageCRS"} element as an {@link ImageCRS} object.
      * @throws ParseException if the {@code "ImageCRS"} element cannot be parsed.
      */
-    private DefaultImageCRS parseImageCRS(final int mode, final Element parent) throws ParseException {
+    @SuppressWarnings("deprecation")
+    private ImageCRS parseImageCRS(final int mode, final Element parent) throws ParseException {
         final Element element = parent.pullElement(mode, WKTKeywords.ImageCRS);
         if (element == null) {
             return null;
@@ -1685,7 +1686,7 @@
             cs = parseCoordinateSystem(element, WKTKeywords.Cartesian, 2, false, unit, datum);
             final Map<String,?> properties = parseMetadataAndClose(element, name, datum);
             if (cs instanceof AffineCS) {
-                return new DefaultImageCRS(properties, datum, (AffineCS) cs);
+                return factories.getCRSFactory().createImageCRS(properties, datum, (AffineCS) cs);
             }
         } catch (FactoryException exception) {
             throw element.parseFailed(exception);
