/*
 * Licensed to the Apache Software Foundation (ASF) under one or more
 * contributor license agreements.  See the NOTICE file distributed with
 * this work for additional information regarding copyright ownership.
 * The ASF licenses this file to You under the Apache License, Version 2.0
 * (the "License"); you may not use this file except in compliance with
 * the License.  You may obtain a copy of the License at
 *
 *     http://www.apache.org/licenses/LICENSE-2.0
 *
 * Unless required by applicable law or agreed to in writing, software
 * distributed under the License is distributed on an "AS IS" BASIS,
 * WITHOUT WARRANTIES OR CONDITIONS OF ANY KIND, either express or implied.
 * See the License for the specific language governing permissions and
 * limitations under the License.
 */
package org.apache.sis.io.wkt;

import java.util.Map;
import java.util.List;
import java.util.Locale;
import java.util.HashMap;
import java.util.IdentityHashMap;
import java.util.ArrayList;
import java.util.Arrays;
import java.util.Collections;
import java.util.Comparator;
import java.util.Date;
import java.util.logging.Level;
import java.util.logging.LogRecord;
import java.text.DateFormat;
import java.text.NumberFormat;
import java.text.ParsePosition;
import java.text.ParseException;
import static java.util.Collections.singletonMap;
import javax.measure.Unit;
import javax.measure.Quantity;
import javax.measure.IncommensurableException;
import javax.measure.quantity.Angle;
import javax.measure.quantity.Length;
import javax.measure.quantity.Time;
import javax.measure.format.MeasurementParseException;
import org.opengis.metadata.Identifier;
import org.opengis.parameter.ParameterValueGroup;
import org.opengis.referencing.IdentifiedObject;
import org.opengis.referencing.ReferenceSystem;
import org.opengis.referencing.ObjectFactory;
import org.opengis.util.FactoryException;
import org.opengis.referencing.cs.*;
import org.opengis.referencing.crs.*;
import org.opengis.referencing.datum.*;
import org.opengis.referencing.operation.*;
import org.apache.sis.measure.Units;
import org.apache.sis.measure.UnitFormat;
import org.apache.sis.referencing.CommonCRS;
import org.apache.sis.referencing.IdentifiedObjects;
import org.apache.sis.referencing.ImmutableIdentifier;
import org.apache.sis.referencing.cs.AbstractCS;
import org.apache.sis.referencing.cs.CoordinateSystems;
import org.apache.sis.referencing.crs.DefaultDerivedCRS;
import org.apache.sis.referencing.datum.BursaWolfParameters;
import org.apache.sis.referencing.operation.DefaultCoordinateOperationFactory;
import org.apache.sis.referencing.util.CoordinateOperations;
import org.apache.sis.referencing.util.ReferencingFactoryContainer;
import org.apache.sis.referencing.util.EllipsoidalHeightCombiner;
import org.apache.sis.referencing.util.AxisDirections;
import org.apache.sis.referencing.util.WKTUtilities;
import org.apache.sis.referencing.util.WKTKeywords;
import org.apache.sis.referencing.internal.Legacy;
import org.apache.sis.referencing.internal.VerticalDatumTypes;
import org.apache.sis.metadata.iso.citation.Citations;
import org.apache.sis.metadata.iso.extent.DefaultExtent;
import org.apache.sis.metadata.iso.extent.DefaultGeographicBoundingBox;
import org.apache.sis.metadata.iso.extent.DefaultGeographicDescription;
import org.apache.sis.metadata.iso.extent.DefaultVerticalExtent;
import org.apache.sis.metadata.iso.extent.DefaultTemporalExtent;
import org.apache.sis.metadata.internal.AxisNames;
import org.apache.sis.metadata.internal.TransformationAccuracy;
import org.apache.sis.referencing.operation.provider.AbstractProvider;
import org.apache.sis.util.internal.Constants;
import org.apache.sis.util.internal.Numerics;
import org.apache.sis.util.internal.Strings;
import org.apache.sis.util.resources.Errors;
import org.apache.sis.util.iso.Types;

<<<<<<< HEAD
import static java.util.Collections.singletonMap;

// Specific to the main and geoapi-3.1 branches:
import org.opengis.referencing.ReferenceIdentifier;

=======
>>>>>>> d2d5ef87

/**
 * Well Known Text (WKT) parser for referencing objects. This include, but is not limited too,
 * {@linkplain org.apache.sis.referencing.crs.AbstractCRS Coordinate Reference System} and
 * {@linkplain org.apache.sis.referencing.operation.transform.AbstractMathTransform Math Transform} objects.
 * Note that math transforms are part of the WKT 1 {@code "FITTED_CS"} element.
 *
 * @author  Rémi Eve (IRD)
 * @author  Martin Desruisseaux (IRD, Geomatys)
 * @author  Johann Sorel (Geomatys)
 */
class GeodeticObjectParser extends MathTransformParser implements Comparator<CoordinateSystemAxis> {
    /*
     * Force class initialization of `AxisDirections` in order to have
     * its constants added to the list of know `AxisDirection` values.
     */
    static {
        AxisDirections.AWAY_FROM.toString();
    }

    /**
     * The names of the 7 parameters in a {@code TOWGS84[…]} element.
     * Those names are derived from the <cite>Well Known Text</cite> (WKT) version 1 specification.
     * They are not the same than the {@link org.apache.sis.referencing.datum.BursaWolfParameters}
     * field names, which are derived from the EPSG database.
     */
    private static final String[] ToWGS84 = {"dx", "dy", "dz", "ex", "ey", "ez", "ppm"};

    /**
     * During WKT 1 parsing, {@code true} means that {@code PRIMEM} and {@code PARAMETER} angular units
     * need to be forced to {@code Units.DEGREE} instead of inferred from the context.
     * Note that this rule does not apply to {@code AXIS} elements
     *
     * <p>This flag is ignored during WKT 2 parsing.</p>
     *
     * @see Convention#WKT1_COMMON_UNITS
     */
    private final boolean usesCommonUnits;

    /**
     * During WKT 1 parsing, {@code true} means that axes should be parsed only for verifying the syntax,
     * but otherwise parsing should behave as if axes were not declared.
     *
     * <p>This flag is ignored during WKT 2 parsing.</p>
     *
     * @see Convention#WKT1_IGNORE_AXES
     */
    private final boolean ignoreAxes;

    /**
     * The object to use for replacing WKT axis names and abbreviations by ISO 19111 names and abbreviations.
     */
    private final Transliterator transliterator;

    /**
     * A map of properties to be given to the factory constructor methods.
     * This map will be recycled for each object to be parsed.
     */
    private final Map<String,Object> properties = new HashMap<>(4);

    /**
     * Order of coordinate system axes. Used only if {@code AXIS[…]} elements contain {@code ORDER[…]} sub-element.
     */
    private final Map<CoordinateSystemAxis,Integer> axisOrder = new IdentityHashMap<>(4);

    /**
     * The last vertical CRS found during the parsing, or {@code null} if none.
     * This information is needed for creating {@link DefaultVerticalExtent} instances.
     *
     * <p>ISO 19162 said that we should have at most one vertical CRS per WKT. Apache SIS does
     * not enforce this constraint, but if a WKT contains more than one vertical CRS then the
     * instance used for completing the {@link DefaultVerticalExtent} instances is unspecified.</p>
     */
    private transient VerticalCRS verticalCRS;

    /**
     * A chained list of temporary information needed for completing the construction of {@link DefaultVerticalExtent}
     * instances. In particular, stores the unit of measurement until the {@link VerticalCRS} instance to associate to
     * the extents become known.
     */
    private transient VerticalInfo verticalElements;

    /**
     * Constructs a parser for the specified set of symbols using the specified set of factories.
     *
     * This constructor is for internal usage by Apache SIS only — <b>do not use!</b>
     *
     * <p><b>Maintenance note:</b> this constructor is invoked through reflection by
     * {@link org.apache.sis.referencing.factory.GeodeticObjectFactory#createFromWKT(String)}.
     * Do not change the method signature even if it doesn't break the compilation, unless the
     * reflection code is also updated.</p>
     *
     * @param  defaultProperties  default properties to give to the objects to create.
     * @param  factories  an object implementing {@link DatumFactory}, {@link CSFactory} and {@link CRSFactory}.
     * @param  mtFactory  the factory to use to create {@link MathTransform} objects.
     */
    public GeodeticObjectParser(final Map<String,?> defaultProperties,
            final ObjectFactory factories, final MathTransformFactory mtFactory)
    {
        super(Symbols.getDefault(), Collections.emptyMap(), null, null, null,
                new ReferencingFactoryContainer(defaultProperties,
                        (CRSFactory)   factories,
                        (CSFactory)    factories,
                        (DatumFactory) factories,
                        null, mtFactory),
                (Locale) defaultProperties.get(Errors.LOCALE_KEY));
        transliterator  = Transliterator.DEFAULT;
        usesCommonUnits = false;
        ignoreAxes      = false;
    }

    /**
     * Constructs a parser for the specified set of symbols using the specified set of factories.
     * This constructor is for {@link WKTFormat} usage only.
     *
     * @param  symbols       the set of symbols to use.
     * @param  fragments     reference to the {@link WKTFormat#fragments} map, or an empty map if none.
     * @param  numberFormat  the number format provided by {@link WKTFormat}, or {@code null} for a default format.
     * @param  dateFormat    the date format provided by {@link WKTFormat}, or {@code null} for a default format.
     * @param  unitFormat    the unit format provided by {@link WKTFormat}, or {@code null} for a default format.
     * @param  convention    the WKT convention to use.
     * @param  errorLocale   the locale for error messages (not for parsing), or {@code null} for the system default.
     * @param  factories     on input, the factories to use. On output, the factories used. Can be null.
     */
    GeodeticObjectParser(final Symbols symbols, final Map<String,StoredTree> fragments,
            final NumberFormat numberFormat, final DateFormat dateFormat, final UnitFormat unitFormat,
            final Convention convention, final Transliterator transliterator, final Locale errorLocale,
            final ReferencingFactoryContainer factories)
    {
        super(symbols, fragments, numberFormat, dateFormat, unitFormat, factories, errorLocale);
        this.transliterator = transliterator;
        usesCommonUnits = convention.usesCommonUnits;
        ignoreAxes      = convention == Convention.WKT1_IGNORE_AXES;
    }

    /**
     * Returns the name of the class providing the publicly-accessible {@code createFromWKT(String)} method.
     * This information is used for logging purpose only.
     */
    @Override
    String getPublicFacade() {
        return "org.apache.sis.referencing.factory.GeodeticObjectFactory";
    }

    /**
     * Completes or edits properties of the root {@link IdentifiedObject}. This method is invoked
     * before a {@code Factory.createFoo(Map, …)} method is invoked for creating the root object.
     * The {@code properties} map is filled with all information that this parser found in the WKT elements.
     * Subclasses can override this method for adding additional information if desired.
     *
     * <p>The most typical use case is to add a default {@link Identifier} when the WKT does not contain
     * an explicit {@code ID[…]} or {@code AUTHORITY[…]} element.</p>
     *
     * @param  properties  the properties to be given in a call to a {@code createFoo(Map, …)} method.
     *
     * @see org.apache.sis.referencing.factory.GeodeticObjectFactory#complete(Map)
     */
    void completeRoot(Map<String,Object> properties) {
    }

    /**
     * Parses a <cite>Well-Know Text</cite> from specified position as a geodetic object.
     * Caller should invoke {@link #getAndClearWarnings(Object)} in a {@code finally} block
     * after this method.
     *
     * @param  text       the Well-Known Text (WKT) to parse.
     * @param  position   index of the first character to parse (on input) or after last parsed character (on output).
     * @return the parsed object.
     * @throws ParseException if the string cannot be parsed.
     */
    @Override
    final Object createFromWKT(final String text, final ParsePosition position) throws ParseException {
        final Object object;
        try {
            object = super.createFromWKT(text, position);
            /*
             * After parsing the object, we may have been unable to set the VerticalCRS of VerticalExtent instances.
             * First, try to set a default VerticalCRS for Mean Sea Level Height in metres. In the majority of cases
             * that should be enough. If not (typically because the vertical extent uses other unit than metre), try
             * to create a new CRS using the unit declared in the WKT.
             */
            if (verticalElements != null) {
                Exception ex = null;
                try {
                    verticalElements = verticalElements.resolve(CommonCRS.Vertical.MEAN_SEA_LEVEL.crs());     // Optional operation.
                } catch (UnsupportedOperationException e) {
                    ex = e;
                }
                if (verticalElements != null) try {
                    verticalElements = verticalElements.complete(factories.getCRSFactory(), factories.getCSFactory());
                } catch (FactoryException e) {
                    if (ex == null) ex = e;
                    else ex.addSuppressed(e);
                }
                if (verticalElements != null) {
                    warning(null, (String) null, Errors.formatInternational(Errors.Keys.CanNotAssignUnitToDimension_2,
                            WKTKeywords.VerticalExtent, verticalElements.unit), ex);
                }
            }
        } finally {
            verticalElements = null;
            verticalCRS = null;
            axisOrder.clear();
            properties.clear();                             // for letting the garbage collector do its work.
        }
        return object;
    }

    /**
     * Parses the next element in the specified <cite>Well Know Text</cite> (WKT) tree.
     *
     * @param  element  the element to be parsed.
     * @return the parsed object.
     * @throws ParseException if the element cannot be parsed.
     */
    @Override
    final Object buildFromTree(final Element element) throws ParseException {
        Object value = parseCoordinateReferenceSystem(element, false);
        if (value != null) {
            return value;
        }
        value = parseMathTransform(element, false);
        if (value != null) {
            return value;
        }
        Object object;
        if ((object = parseAxis             (FIRST, element, null,  Units.METRE )) == null &&
            (object = parsePrimeMeridian    (FIRST, element, false, Units.DEGREE)) == null &&
            (object = parseDatum            (FIRST, element, null )) == null &&
            (object = parseEllipsoid        (FIRST, element       )) == null &&
            (object = parseToWGS84          (FIRST, element       )) == null &&
            (object = parseVerticalDatum    (FIRST, element, false)) == null &&
            (object = parseTimeDatum        (FIRST, element       )) == null &&
            (object = parseParametricDatum  (FIRST, element       )) == null &&
            (object = parseEngineeringDatum (FIRST, element, false)) == null &&
            (object = parseImageDatum       (FIRST, element       )) == null &&
            (object = parseOperation        (FIRST, element))        == null &&
            (object = parseGeogTranslation  (FIRST, element))        == null)
        {
            throw element.missingOrUnknownComponent(WKTKeywords.GeodeticCRS);
        }
        return object;
    }

    /**
     * Parses a coordinate reference system element.
     *
     * @param  element    the parent element.
     * @param  mandatory  {@code true} if a CRS must be present, or {@code false} if optional.
     * @return the next element as a {@code CoordinateReferenceSystem} object.
     * @throws ParseException if the next element cannot be parsed.
     */
    private CoordinateReferenceSystem parseCoordinateReferenceSystem(final Element element, final boolean mandatory)
            throws ParseException
    {
        CoordinateReferenceSystem crs;
        if ((crs = parseGeodeticCRS    (FIRST, element, 2, null)) == null &&
            (crs = parseProjectedCRS   (FIRST, element, false))   == null &&
            (crs = parseVerticalCRS    (FIRST, element, false))   == null &&
            (crs = parseTimeCRS        (FIRST, element, false))   == null &&
            (crs = parseParametricCRS  (FIRST, element, false))   == null &&
            (crs = parseEngineeringCRS (FIRST, element, false))   == null &&
            (crs = parseImageCRS       (FIRST, element))          == null &&
            (crs = parseCompoundCRS    (FIRST, element))          == null &&
            (crs = parseFittedCS       (FIRST, element))          == null)
        {
            if (mandatory) {
                throw element.missingOrUnknownComponent(WKTKeywords.GeodeticCRS);
            }
        }
        return crs;
    }

    /**
     * Parses a coordinate reference system wrapped in an element of the given name.
     *
     * @param  parent   the parent element containing the CRS to parse.
     * @param  mode     {@link #FIRST}, {@link #OPTIONAL} or {@link #MANDATORY}.
     * @param  keyword  "SourceCRS", "TargetCRS" or "InterpolationCRS".
     * @return the coordinate reference system, or {@code null} if none.
     * @throws ParseException if the CRS cannot be parsed.
     */
    private CoordinateReferenceSystem parseCoordinateReferenceSystem(final Element parent, final int mode,
            final String keyword) throws ParseException
    {
        final Element element = parent.pullElement(mode, keyword);
        if (element == null) {
            return null;
        }
        final CoordinateReferenceSystem crs = parseCoordinateReferenceSystem(element, true);
        element.close(ignoredElements);
        return crs;
    }

    /**
     * Returns the value associated to {@link IdentifiedObject#IDENTIFIERS_KEY} as an {@code Identifier} object.
     * This method shall accept all value types that {@link #parseMetadataAndClose(Element, String, IdentifiedObject)}
     * may store.
     *
     * @param  identifier  the {@link #properties} value, or {@code null}.
     * @return the identifier, or {@code null} if the given value was null.
     */
    private static Identifier toIdentifier(final Object identifier) {
        return (identifier instanceof Identifier[]) ? ((Identifier[]) identifier)[0] : (Identifier) identifier;
    }

    /**
     * Parses an <strong>optional</strong> metadata elements and close.
     * This includes elements like {@code "SCOPE"}, {@code "ID"} (WKT 2) or {@code "AUTHORITY"} (WKT 1).
     * This WKT 1 element has the following pattern:
     *
     * {@snippet lang="wkt" :
     *     AUTHORITY["<name>", "<code>"]
     *     }
     *
     * <h4>Fallback</h4>
     * The name is a mandatory property, but some invalid WKT with an empty string exist. In such case,
     * we will use the name of the enclosed datum. Indeed, it is not uncommon to have the same name for
     * a geographic CRS and its geodetic datum.
     *
     * @param  parent    the parent element.
     * @param  name      the name of the parent object being parsed.
     * @param  fallback  the fallback to use if {@code name} is empty.
     * @return a properties map with the parent name and the optional authority code.
     * @throws ParseException if an element cannot be parsed.
     *
     * @see #parseParametersAndClose(Element, String, OperationMethod)
     */
    @SuppressWarnings("ReturnOfCollectionOrArrayField")
    private Map<String,Object> parseMetadataAndClose(final Element parent, final String name,
            final IdentifiedObject fallback) throws ParseException
    {
        properties.clear();
        properties.put(IdentifiedObject.NAME_KEY, (name.isEmpty() && fallback != null) ? fallback.getName() : name);
        Element element;
        while ((element = parent.pullElement(OPTIONAL, ID_KEYWORDS)) != null) {
            final String  codeSpace = element.pullString("codeSpace");
            final String  code      = element.pullObject("code").toString();        // Accepts Integer as well as String.
            final Object  version   = element.pullOptional(Object.class);           // Accepts Number as well as String.
            final Element citation  = element.pullElement(OPTIONAL, WKTKeywords.Citation);
            final String  authority;
            if (citation != null) {
                authority = citation.pullString("authority");
                citation.close(ignoredElements);
            } else {
                authority = codeSpace;
            }
            final Element uri = element.pullElement(OPTIONAL, WKTKeywords.URI);
            if (uri != null) {
                uri.pullString("URI");      // TODO: not yet stored, since often redundant with other information.
                uri.close(ignoredElements);
            }
            element.close(ignoredElements);
            /*
             * Note: we could be tempted to assign the authority to the name as well, like below:
             *
             *     if (name instanceof String) {
             *         name = new NamedIdentifier(authority, (String) name);
             *     }
             *     properties.put(IdentifiedObject.NAME_KEY, name);
             *
             * However, experience shows that it is often wrong in practice, because peoples often
             * declare EPSG codes but still use WKT names much shorter than the EPSG names
             * (for example "WGS84" for the datum instead of "World Geodetic System 1984"),
             * so the name in WKT is often not compliant with the name actually defined by the authority.
             */
            final ImmutableIdentifier id = new ImmutableIdentifier(Citations.fromName(authority),
                    codeSpace, code, (version != null) ? version.toString() : null, null);
            final Object previous = properties.put(IdentifiedObject.IDENTIFIERS_KEY, id);
            if (previous != null) {
                ReferenceIdentifier[] identifiers;
                if (previous instanceof ReferenceIdentifier) {
                    identifiers = new ReferenceIdentifier[] {(ReferenceIdentifier) previous, id};
                } else {
                    identifiers = (ReferenceIdentifier[]) previous;
                    final int n = identifiers.length;
                    identifiers = Arrays.copyOf(identifiers, n + 1);
                    identifiers[n] = id;
                }
                properties.put(IdentifiedObject.IDENTIFIERS_KEY, identifiers);
                // REMINDER: values associated to IDENTIFIERS_KEY shall be recognized by `toIdentifier(Object)`.
            }
        }
        /*
         * Other metadata (SCOPE, AREA, etc.).  ISO 19162 said that at most one of each type shall be present,
         * but our parser accepts an arbitrary number of some kinds of metadata. They can be recognized by the
         * `while` loop.
         *
         * Most WKT do not contain any of those metadata, so we perform an `isEmpty()` check as an optimization
         * for those common cases.
         */
        if (!parent.isEmpty()) {
            /*
             * Example: SCOPE["Large scale topographic mapping and cadastre."]
             */
            element = parent.pullElement(OPTIONAL, WKTKeywords.Scope);
            if (element != null) {
                properties.put(ReferenceSystem.SCOPE_KEY, element.pullString("scope"));  // Other types like Datum use the same key.
                element.close(ignoredElements);
            }
            /*
             * Example: AREA["Netherlands offshore."]
             */
            DefaultExtent extent = null;
            while ((element = parent.pullElement(OPTIONAL, WKTKeywords.Area)) != null) {
                final String area = element.pullString("area");
                element.close(ignoredElements);
                if (extent == null) {
                    extent = new DefaultExtent(area, null, null, null);
                } else {
                    extent.getGeographicElements().add(new DefaultGeographicDescription(area));
                }
            }
            /*
             * Example: BBOX[51.43, 2.54, 55.77, 6.40]
             */
            while ((element = parent.pullElement(OPTIONAL, WKTKeywords.BBox)) != null) {
                final double southBoundLatitude = element.pullDouble("southBoundLatitude");
                final double westBoundLongitude = element.pullDouble("westBoundLongitude");
                final double northBoundLatitude = element.pullDouble("northBoundLatitude");
                final double eastBoundLongitude = element.pullDouble("eastBoundLongitude");
                element.close(ignoredElements);
                if (extent == null) extent = new DefaultExtent();
                extent.getGeographicElements().add(new DefaultGeographicBoundingBox(
                        westBoundLongitude, eastBoundLongitude, southBoundLatitude, northBoundLatitude));
            }
            /*
             * Example: VERTICALEXTENT[-1000, 0, LENGTHUNIT[“metre”, 1]]
             *
             * Units are optional, default to metres (no "contextual units" here).
             */
            while ((element = parent.pullElement(OPTIONAL, WKTKeywords.VerticalExtent)) != null) {
                final double minimum = element.pullDouble("minimum");
                final double maximum = element.pullDouble("maximum");
                Unit<Length> unit = parseScaledUnit(element, WKTKeywords.LengthUnit, Units.METRE);
                element.close(ignoredElements);
                if (unit   == null) unit   = Units.METRE;
                if (extent == null) extent = new DefaultExtent();
                verticalElements = new VerticalInfo(verticalElements, extent, minimum, maximum, unit).resolve(verticalCRS);
            }
            /*
             * Example: TIMEEXTENT[2013-01-01, 2013-12-31]
             *
             * TODO: syntax like TIMEEXTENT[“Jurassic”, “Quaternary”] is not yet supported.
             * See https://issues.apache.org/jira/browse/SIS-163
             */
            while ((element = parent.pullElement(OPTIONAL, WKTKeywords.TimeExtent)) != null) {
                if (element.peekValue() instanceof String) {
                    element.pullString("startTime");
                    element.pullString("endTime");
                    element.close(ignoredElements);
                    warning(parent, element, Errors.formatInternational(Errors.Keys.UnsupportedType_1, "TimeExtent[String,String]"), null);
                } else {
                    final Date startTime = element.pullDate("startTime");
                    final Date endTime   = element.pullDate("endTime");
                    element.close(ignoredElements);
                    final DefaultTemporalExtent t = new DefaultTemporalExtent();
                    t.setBounds(startTime, endTime);
                    if (extent == null) extent = new DefaultExtent();
                    extent.getTemporalElements().add(t);
                }
            }
            if (extent != null) {
                properties.put(ReferenceSystem.DOMAIN_OF_VALIDITY_KEY, extent);
            }
            /*
             * Example: REMARK["Замечание на русском языке"]
             */
            element = parent.pullElement(OPTIONAL, WKTKeywords.Remark);
            if (element != null) {
                properties.put(IdentifiedObject.REMARKS_KEY, element.pullString("remarks"));
                element.close(ignoredElements);
            }
        }
        parent.close(ignoredElements);
        if (parent.isRoot) {
            completeRoot(properties);
        }
        return properties;
    }

    /**
     * Parses the datum {@code ANCHOR[]} element and pass the values to the {@link #parseMetadataAndClose(Element,
     * String, IdentifiedObject)} method. If an anchor has been found, its value is stored in the returned map.
     */
    private Map<String,Object> parseAnchorAndClose(final Element element, final String name) throws ParseException {
        final Element anchor = element.pullElement(OPTIONAL, WKTKeywords.Anchor);
        final Map<String,Object> properties = parseMetadataAndClose(element, name, null);
        if (anchor != null) {
            properties.put(Datum.ANCHOR_POINT_KEY, anchor.pullString("anchorDefinition"));
            anchor.close(ignoredElements);
        }
        return properties;
    }

    /**
     * Parses an optional {@code "UNIT"} element of a known dimension.
     * This element has the following pattern:
     *
     * {@snippet lang="wkt" :
     *     UNIT["<name>", <conversion factor> {,<authority>}]
     *     }
     *
     * Unit was a mandatory element in WKT 1, but became optional in WKT 2 because the unit may be specified
     * in each {@code AXIS[…]} element instead of for the whole coordinate system.
     *
     * @param  parent    the parent element.
     * @param  keyword   the unit keyword (e.g. {@code "LengthUnit"} or {@code "AngleUnit"}).
     * @param  baseUnit  the base unit, usually {@code Units.METRE} or {@code Units.RADIAN}.
     * @return the {@code "UNIT"} element as an {@link Unit} object, or {@code null} if none.
     * @throws ParseException if the {@code "UNIT"} cannot be parsed.
     *
     * @see #parseUnit(Element)
     *
     * @todo Authority code is currently discarded after parsing. We may consider to create a subclass of
     *       {@link Unit} which implements {@link IdentifiedObject} in a future version.
     */
    @SuppressWarnings("unchecked")
    private <Q extends Quantity<Q>> Unit<Q> parseScaledUnit(final Element parent,
            final String keyword, final Unit<Q> baseUnit) throws ParseException
    {
        final Element element = parent.pullElement(OPTIONAL, keyword, WKTKeywords.Unit);
        if (element == null) {
            return null;
        }
        final String name   = element.pullString("name");
        final double factor = element.pullDouble("factor");
        Unit<Q> unit   = baseUnit.multiply(completeUnitFactor(baseUnit, factor));
        Unit<?> verify = parseUnitID(element);
        element.close(ignoredElements);
        /*
         * Consider the following element: UNIT[“kilometre”, 1000, ID[“EPSG”, “9036”]]
         *
         *  - if the authority code (“9036”) refers to a unit incompatible with `baseUnit` (“metre”), log a warning.
         *  - otherwise: 1) unconditionally replace the parsed unit (“km”) by the unit referenced by the authority code.
         *               2) if the new unit is not equivalent to the old one (i.e. different scale factor), log a warning.
         */
        if (verify != null) {
            if (!baseUnit.getSystemUnit().equals(verify.getSystemUnit())) {
                warning(parent, element, Errors.formatInternational(Errors.Keys.InconsistentUnitsForCS_1, verify), null);
            } else if (Math.abs(unit.getConverterTo(unit = (Unit<Q>) verify).convert(1) - 1) > Numerics.COMPARISON_THRESHOLD) {
                warning(parent, element, Errors.formatInternational(Errors.Keys.UnexpectedScaleFactorForUnit_2, verify, factor), null);
            } else {
                verify = null;                                          // Means to perform additional verifications.
            }
        }
        /*
         * Above block verified the ID[“EPSG”, “9036”] authority code. Now verify the unit parsed from the “km” symbol.
         * This is only a verification; we will not replace the unit by the parsed one (i.e. authority code or scale
         * factor have precedence over the unit symbol).
         */
        if (verify == null) {
            try {
                verify = parseUnit(name);
            } catch (MeasurementParseException e) {
                log(new LogRecord(Level.FINE, e.toString()));
            }
            if (verify != null) try {
                if (Math.abs(verify.getConverterToAny(unit).convert(1) - 1) > Numerics.COMPARISON_THRESHOLD) {
                    warning(parent, element, Errors.formatInternational(Errors.Keys.UnexpectedScaleFactorForUnit_2, verify, factor), null);
                }
            } catch (IncommensurableException e) {
                throw new UnparsableObjectException(errorLocale, Errors.Keys.InconsistentUnitsForCS_1,
                        new Object[] {verify}, element.offset).initCause(e);
            }
        }
        return unit;
    }

    /**
     * Parses a {@code "CS"} element followed by all {@code "AXIS"} elements.
     * This element has the following pattern (simplified):
     *
     * {@snippet lang="wkt" :
     *     CS["<type>", dimension],
     *     AXIS["<name>", NORTH | SOUTH | EAST | WEST | UP | DOWN | OTHER],
     *     UNIT["<name>", <conversion factor>],
     *     etc.
     *     }
     *
     * This element is different from all other elements parsed by {@code GeodeticObjectParser}
     * in that its components are sibling elements rather than child elements of the CS element.
     *
     * <p>The optional {@code "UNIT[…]"} element shall be parsed by the caller. That element may appear after the
     * {@code "CS[…]"} element (not inside). The unit may be forced to some dimension (e.g. {@code "LengthUnit"})
     * or be any kind of unit, depending on the context in which this {@code parseCoordinateSystem(…)} method is
     * invoked.</p>
     *
     * <h4>Variants of Cartesian type</h4>
     * The {@link WKTKeywords#Cartesian} type may be used for projected, geocentric or other kinds of CRS.
     * However, while all those variants are of the same CS type, their axis names and directions differ.
     * Current implementation uses the following rules:
     *
     * <ul>
     *   <li>If the datum is not geodetic, then the axes of the Cartesian CS are unknown.</li>
     *   <li>Otherwise if {@code dimension is 2}, then the CS is assumed to be for a projected CRS.</li>
     *   <li>Otherwise if {@code dimension is 3}, then the CS is assumed to be for a geocentric CRS.</li>
     * </ul>
     *
     * @param  parent       the parent element.
     * @param  type         the expected type (Cartesian | ellipsoidal | vertical | etc…), or null if unknown.
     * @param  dimension    the minimal number of dimensions. Can be 1 if unknown.
     * @param  isWKT1       {@code true} if the parent element is an element from the WKT 1 standard.
     * @param  defaultUnit  the contextual unit (usually {@code Units.METRE} or {@code Units.RADIAN}), or {@code null} if unknown.
     * @param  datum        the datum of the enclosing CRS, or {@code null} if unknown.
     * @return the {@code "CS"}, {@code "UNIT"} and/or {@code "AXIS"} elements as a Coordinate System, or {@code null}.
     * @throws ParseException if an element cannot be parsed.
     * @throws FactoryException if the factory cannot create the coordinate system.
     */
    private CoordinateSystem parseCoordinateSystem(final Element parent, String type, int dimension,
            final boolean isWKT1, final Unit<?> defaultUnit, final Datum datum) throws ParseException, FactoryException
    {
        axisOrder.clear();
        final boolean is3D = (dimension >= 3);
        Map<String,Object> csProperties = null;
        /*
         * Parse the CS[<type>, <dimension>] element.  This is specific to the WKT 2 format.
         * In principle the CS element is mandatory, but the Apache SIS parser is lenient on
         * this aspect:  if the CS element is not present, we will compute the same defaults
         * than what we do for WKT 1.
         */
        if (!isWKT1) {
            final Element element = parent.pullElement(OPTIONAL, WKTKeywords.CS);
            if (element != null) {
                final String expected = type;
                type         = element.pullVoidElement("type").keyword;
                dimension    = element.pullInteger("dimension");
                csProperties = new HashMap<>(parseMetadataAndClose(element, "CS", null));
                if (expected != null) {
                    if (!expected.equalsIgnoreCase(type)) {
                        throw new UnparsableObjectException(errorLocale, Errors.Keys.UnexpectedValueInElement_2,
                                new String[] {WKTKeywords.CS, type}, element.offset);
                    }
                }
                if (dimension <= 0 || dimension >= Numerics.MAXIMUM_MATRIX_SIZE) {
                    final short key;
                    final Object[] args;
                    if (dimension <= 0) {
                        key = Errors.Keys.ValueNotGreaterThanZero_2;
                        args = new Object[] {"dimension", dimension};
                    } else {
                        key = Errors.Keys.ExcessiveNumberOfDimensions_1;
                        args = new Object[] {dimension};
                    }
                    throw new UnparsableObjectException(errorLocale, key, args, element.offset);
                }
                type = type.equalsIgnoreCase(WKTKeywords.Cartesian) ?
                       WKTKeywords.Cartesian : type.toLowerCase(symbols.getLocale());
            }
        }
        /*
         * AXIS[…] elements are optional, but if we find one we will request that there is as many axes
         * as the number of dimensions. If there is more axes than expected, we may emit an error later
         * depending on the CS type.
         *
         * AXIS[…] elements will be parsed for verifying the syntax, but otherwise ignored if the parsing
         * convention is WKT1_IGNORE_AXES. This is for compatibility with the way some other libraries
         * parse WKT 1.
         */
        CoordinateSystemAxis[] axes = null;
        CoordinateSystemAxis axis = parseAxis(type == null ? MANDATORY : OPTIONAL, parent, type, defaultUnit);
        if (axis != null) {
            final List<CoordinateSystemAxis> list = new ArrayList<>(dimension + 2);
            do {
                list.add(axis);
                axis = parseAxis(list.size() < dimension ? MANDATORY : OPTIONAL, parent, type, defaultUnit);
            } while (axis != null);
            if (!isWKT1 || !ignoreAxes) {
                axes = list.toArray(CoordinateSystemAxis[]::new);
                Arrays.sort(axes, this);                    // Take ORDER[n] elements in account.
            }
        }
        /*
         * If there are no explicit AXIS[…] elements, or if the user asked to ignore them,
         * then we need to create default axes. This is possible only if we know the type
         * of the CS to create, and only for some of those CS types.
         */
        final CSFactory csFactory = factories.getCSFactory();
        if (axes == null) {
            if (type == null) {
                throw parent.missingComponent(WKTKeywords.Axis);
            }
            String nx = null, x = null;                     // Easting or Longitude axis name and abbreviation.
            String ny = null, y = null;                     // Northing or latitude axis name and abbreviation.
            String nz = null, z = null;                     // Depth, height or time axis name and abbreviation.
            AxisDirection dx = AxisDirection.EAST;
            AxisDirection dy = AxisDirection.NORTH;
            AxisDirection direction = null;                 // Depth, height or time axis direction.
            Unit<?> unit = defaultUnit;                     // Depth, height or time axis unit.
            switch (type) {
                /*
                 * Cartesian — we can create axes only for geodetic datum, in which case the axes are for
                 * two-dimensional Projected or three-dimensional Geocentric CRS.
                 */
                case WKTKeywords.Cartesian: {
                    if (datum != null && !(datum instanceof GeodeticDatum)) {
                        throw parent.missingComponent(WKTKeywords.Axis);
                    }
                    if (defaultUnit == null) {
                        throw parent.missingComponent(WKTKeywords.LengthUnit);
                    }
                    if (is3D) {  // If dimension cannot be 2, then CRS cannot be Projected.
                        return Legacy.standard(defaultUnit);
                    }
                    nx = AxisNames.EASTING;  x = "E";
                    ny = AxisNames.NORTHING; y = "N";
                    if (dimension >= 3) {   // Non-standard but SIS is tolerant to this case.
                        z    = "h";
                        nz   = AxisNames.ELLIPSOIDAL_HEIGHT;
                        unit = Units.METRE;
                    }
                    break;
                }
                /*
                 * Ellipsoidal — can be two- or three- dimensional, in which case the height can
                 * only be ellipsoidal height. The default axis order depends on the WKT version:
                 *
                 *   - WKT 1 said explicitly that the default order is (longitude, latitude).
                 *   - WKT 2 has no default, and allows only (latitude, longitude) order.
                 */
                case WKTKeywords.ellipsoidal: {
                    if (defaultUnit == null) {
                        throw parent.missingComponent(WKTKeywords.AngleUnit);
                    }
                    if (isWKT1) {
                        nx = AxisNames.GEODETIC_LONGITUDE; x = "λ";
                        ny = AxisNames.GEODETIC_LATITUDE;  y = "φ";
                    } else {
                        nx = AxisNames.GEODETIC_LATITUDE;  x = "φ"; dx = AxisDirection.NORTH;
                        ny = AxisNames.GEODETIC_LONGITUDE; y = "λ"; dy = AxisDirection.EAST;
                    }
                    if (dimension >= 3) {
                        direction = AxisDirection.UP;
                        z    = "h";
                        nz   = AxisNames.ELLIPSOIDAL_HEIGHT;
                        unit = Units.METRE;
                    }
                    break;
                }
                /*
                 * Vertical — the default name and symbol depends on whether this is depth,
                 * geoidal height, ellipsoidal height (non-standard) or other kind of heights.
                 */
                case WKTKeywords.vertical: {
                    if (defaultUnit == null) {
                        throw parent.missingComponent(WKTKeywords.Unit);
                    }
                    z         = "h";
                    nz        = "Height";
                    direction = AxisDirection.UP;
                    if (datum instanceof VerticalDatum) {
                        final VerticalDatumType vt = ((VerticalDatum) datum).getVerticalDatumType();
                        if (vt == VerticalDatumType.GEOIDAL) {
                            nz = AxisNames.GRAVITY_RELATED_HEIGHT;
                            z  = "H";
                        } else if (vt == VerticalDatumType.DEPTH) {
                            direction = AxisDirection.DOWN;
                            nz = AxisNames.DEPTH;
                            z  = "D";
                        } else if (vt == VerticalDatumTypes.ELLIPSOIDAL) {
                            // Not allowed by ISO 19111 as a standalone axis, but SIS is
                            // tolerant to this case since it is sometimes hard to avoid.
                            nz = AxisNames.ELLIPSOIDAL_HEIGHT;
                        }
                    }
                    break;
                }
                /*
                 * Temporal — axis name and abbreviation not yet specified by ISO 19111.
                 */
                case WKTKeywords.temporal: {
                    if (defaultUnit == null) {
                        throw parent.missingComponent(WKTKeywords.TimeUnit);
                    }
                    direction = AxisDirection.FUTURE;
                    nz = "Time";
                    z = "t";
                    break;
                }
                /*
                 * Parametric — axis name and abbreviation not yet specified by ISO 19111_2.
                 */
                case WKTKeywords.parametric: {
                    if (defaultUnit == null) {
                        throw parent.missingComponent(WKTKeywords.ParametricUnit);
                    }
                    direction = AxisDirection.OTHER;
                    nz = "Parametric";
                    z = "p";
                    break;
                }
                /*
                 * Unknown CS type — we cannot guess which axes to create.
                 */
                default: {
                    throw parent.missingComponent(WKTKeywords.Axis);
                }
            }
            int i = 0;
            axes = new CoordinateSystemAxis[dimension];
            if (x != null && i < dimension) axes[i++] = csFactory.createCoordinateSystemAxis(singletonMap(CoordinateSystemAxis.NAME_KEY, nx), x, dx,  defaultUnit);
            if (y != null && i < dimension) axes[i++] = csFactory.createCoordinateSystemAxis(singletonMap(CoordinateSystemAxis.NAME_KEY, ny), y, dy, defaultUnit);
            if (z != null && i < dimension) axes[i++] = csFactory.createCoordinateSystemAxis(singletonMap(CoordinateSystemAxis.NAME_KEY, nz), z, direction, unit);
            // Not a problem if the array does not have the expected length for the CS type. This will be verified below in this method.
        }
        /*
         * Infer a CS name will be inferred from the axes if possible.
         * Example: "Compound CS: East (km), North (km), Up (m)."
         */
        final String name;
        {   // For keeping the `buffer` variable local to this block.
            final StringBuilder buffer = new StringBuilder();
            if (type != null && !type.isEmpty()) {
                final int c = type.codePointAt(0);
                buffer.appendCodePoint(Character.toUpperCase(c))
                        .append(type, Character.charCount(c), type.length()).append(' ');
            }
            name = AxisDirections.appendTo(buffer.append("CS"), axes);
        }
        if (csProperties == null) {
            csProperties = singletonMap(CoordinateSystem.NAME_KEY, name);
        } else {
            csProperties.put(CoordinateSystem.NAME_KEY, name);
        }
        if (type == null) {
            /*
             * Creates a coordinate system of unknown type. This block is executed during parsing of WKT version 1,
             * since that legacy format did not specified any information about the coordinate system in use.
             * This block should not be executed during parsing of WKT version 2.
             */
            return new AbstractCS(csProperties, axes);
        }
        /*
         * Finally, delegate to the factory method corresponding to the CS type and the number of axes.
         */
        switch (type) {
            case WKTKeywords.ellipsoidal: {
                switch (axes.length) {
                    case 2: return csFactory.createEllipsoidalCS(csProperties, axes[0], axes[1]);
                    case 3: return csFactory.createEllipsoidalCS(csProperties, axes[0], axes[1], axes[2]);
                }
                dimension = (axes.length < 2) ? 2 : 3;                      // For error message.
                break;
            }
            case WKTKeywords.spherical: {
                switch (axes.length) {
                    case 2: return csFactory.createSphericalCS(csProperties, axes[0], axes[1]);
                    case 3: return csFactory.createSphericalCS(csProperties, axes[0], axes[1], axes[2]);
                }
                dimension = (axes.length < 2) ? 2 : 3;                      // For error message.
                break;
            }
            case WKTKeywords.Cartesian: {
                switch (axes.length) {
                    case 2: return csFactory.createCartesianCS(csProperties, axes[0], axes[1]);
                    case 3: return csFactory.createCartesianCS(csProperties, axes[0], axes[1], axes[2]);
                }
                dimension = (axes.length < 2) ? 2 : 3;                      // For error message.
                break;
            }
            case WKTKeywords.affine: {
                switch (axes.length) {
                    case 2: return csFactory.createAffineCS(csProperties, axes[0], axes[1]);
                    case 3: return csFactory.createAffineCS(csProperties, axes[0], axes[1], axes[2]);
                }
                dimension = (axes.length < 2) ? 2 : 3;                      // For error message.
                break;
            }
            case WKTKeywords.vertical: {
                if (axes.length != (dimension = 1)) break;
                return csFactory.createVerticalCS(csProperties, axes[0]);
            }
            case WKTKeywords.temporal: {
                if (axes.length != (dimension = 1)) break;
                return csFactory.createTimeCS(csProperties, axes[0]);
            }
            case WKTKeywords.linear: {
                if (axes.length != (dimension = 1)) break;
                return csFactory.createLinearCS(csProperties, axes[0]);
            }
            case WKTKeywords.polar: {
                if (axes.length != (dimension = 2)) break;
                return csFactory.createPolarCS(csProperties, axes[0], axes[1]);
            }
            case WKTKeywords.cylindrical: {
                if (axes.length != (dimension = 3)) break;
                return csFactory.createCylindricalCS(csProperties, axes[0], axes[1], axes[2]);
            }
            case WKTKeywords.parametric: {
                if (axes.length != (dimension = 1)) break;
                return csFactory.createParametricCS(csProperties, axes[0]);
            }
            default: {
                warning(parent, WKTKeywords.CS, Errors.formatInternational(Errors.Keys.UnknownType_1, type), null);
                return new AbstractCS(csProperties, axes);
            }
        }
        throw new UnparsableObjectException(errorLocale, (axes.length > dimension)
                ? Errors.Keys.TooManyOccurrences_2 : Errors.Keys.TooFewOccurrences_2,
                new Object[] {dimension, WKTKeywords.Axis}, parent.offset);
    }

    /**
     * Parses an {@code "AXIS"} element.
     * This element has the following pattern (simplified):
     *
     * {@snippet lang="wkt" :
     *     AXIS["<name (abbr.)>", NORTH | SOUTH | EAST | WEST | UP | DOWN | OTHER, ORDER[n], UNIT[…], ID[…]]
     *     }
     *
     * Abbreviation may be specified between parenthesis. Nested parenthesis are possible, as for example:
     *
     * {@snippet lang="wkt" :
     *     AXIS["Easting (E(X))", EAST]
     *     }
     *
     * @param  mode         {@link #FIRST}, {@link #OPTIONAL} or {@link #MANDATORY}.
     * @param  parent       the parent element.
     * @param  csType       the coordinate system type (Cartesian | ellipsoidal | vertical | etc…), or null if unknown.
     * @param  defaultUnit  the contextual unit (usually {@code Units.METRE} or {@code Units.RADIAN}), or {@code null} if unknown.
     * @return the {@code "AXIS"} element as a {@link CoordinateSystemAxis} object,
     *         or {@code null} if the axis was not required and there are no axis objects.
     * @throws ParseException if the {@code "AXIS"} element cannot be parsed.
     */
    private CoordinateSystemAxis parseAxis(final int mode, final Element parent, final String csType,
            final Unit<?> defaultUnit) throws ParseException
    {
        final Element element = parent.pullElement(mode, WKTKeywords.Axis);
        if (element == null) {
            return null;
        }
        /*
         * Name, orientation (usually NORTH, SOUTH, EAST or WEST) and units are the main components of AXIS[…].
         * The name may contain an abbreviation, which will be handle later in this method. In the special case
         * of coordinate system over a pole, the orientation may be of the form “South along 90°W”, which is
         * expressed by a syntax like AXIS[“South along 90°W”, SOUTH, MERIDIAN[-90, UNIT["deg"]]]. Note that
         * the meridian is relative to the prime meridian of the enclosing geodetic CRS.
         */
        String name = element.pullString("name");
        final Element orientation = element.pullVoidElement("orientation");
        Unit<?> unit = parseUnit(element);
        if (unit == null) {
            if (defaultUnit == null) {
                throw element.missingComponent(WKTKeywords.Unit);
            }
            unit = defaultUnit;
        }
        AxisDirection direction = Types.forCodeName(AxisDirection.class, orientation.keyword, true);
        final Element meridian = element.pullElement(OPTIONAL, WKTKeywords.Meridian);
        if (meridian != null) {
            double angle = meridian.pullDouble("meridian");
            final Unit<Angle> m = parseScaledUnit(meridian, WKTKeywords.AngleUnit, Units.RADIAN);
            meridian.close(ignoredElements);
            if (m != null) {
                angle = m.getConverterTo(Units.DEGREE).convert(angle);
            }
            direction = CoordinateSystems.directionAlongMeridian(direction, angle);
        }
        /*
         * According ISO 19162, the abbreviation should be inserted between parenthesis in the name.
         * Example: "Easting (E)", "Longitude (L)". If we do not find an abbreviation, then we will
         * have to guess one since abbreviation is a mandatory part of axis.
         */
        String abbreviation;
        int start, end = name.length() - 1;
        if (end > 1 && name.charAt(end) == ')' && (start = name.lastIndexOf('(', end-1)) >= 0) {
            // Abbreviation may have nested parenthesis (e.g. "Easting (E(X))").
            for (int np = end; (--np >= 0) && name.charAt(np) == ')';) {
                final int c = name.lastIndexOf('(', start - 1);
                if (c < 0) {
                    warning(parent, element, Errors.formatInternational(
                            Errors.Keys.NonEquilibratedParenthesis_2, '(', name), null);
                    break;
                }
                start = c;
            }
            abbreviation = name.substring(start + 1, end).strip();
            name = name.substring(0, start).strip();
            if (name.isEmpty()) {
                name = abbreviation;
            }
        } else {
            abbreviation = AxisDirections.suggestAbbreviation(name, direction, unit);
        }
        /*
         * The longitude and latitude axis names are explicitly fixed by ISO 19111:2007 to "Geodetic longitude"
         * and "Geodetic latitude". But ISO 19162:2015 §7.5.3(ii) said that the "Geodetic" part in those names
         * shall be omitted at WKT formatting time. SIS's DefaultCoordinateSystemAxis.formatTo(Formatter)
         * method performs this removal, so we apply the reverse operation here.
         */
        name         = transliterator.toLongAxisName       (csType, direction, name);
        abbreviation = transliterator.toUnicodeAbbreviation(csType, direction, abbreviation);
        /*
         * At this point we are done and ready to create the CoordinateSystemAxis. But there is one last element
         * specified by ISO 19162 but not in Apache SIS representation of axis: ORDER[n], which specify the axis
         * ordering. If present we will store that value for processing by the `parseCoordinateSystem(…)` method.
         */
        final Element order = element.pullElement(OPTIONAL, WKTKeywords.Order);
        Integer n = null;
        if (order != null) {
            n = order.pullInteger("order");
            order.close(ignoredElements);
        }
        final CoordinateSystemAxis axis;
        final CSFactory csFactory = factories.getCSFactory();
        try {
            axis = csFactory.createCoordinateSystemAxis(parseMetadataAndClose(element, name, null), abbreviation, direction, unit);
        } catch (FactoryException exception) {
            throw element.parseFailed(exception);
        }
        if (axisOrder.put(axis, n) != null) {   // Opportunist check, effective for instances created by SIS factory.
            throw new UnparsableObjectException(errorLocale, Errors.Keys.DuplicatedElement_1,
                    new Object[] {Strings.bracket(WKTKeywords.Axis, name)}, element.offset);
        }
        return axis;
    }

    /**
     * Compares axes for order. This method is used for ordering axes according their {@code ORDER} element,
     * if present. If no {@code ORDER} element were present, then the axis order is left unchanged. If only
     * some axes have an {@code ORDER} element (which is illegal according ISO 19162), then those axes will
     * be sorted before the axes without {@code ORDER} element.
     *
     * @param  o1  the first axis to compare.
     * @param  o2  the second axis to compare.
     * @return -1 if {@code o1} should be before {@code o2},
     *         +1 if {@code o2} should be before {@code o1}, or
     *          0 if undetermined (no axis order change).
     */
    @Override
    public final int compare(final CoordinateSystemAxis o1, final CoordinateSystemAxis o2) {
        final Integer n1 = axisOrder.get(o1);
        final Integer n2 = axisOrder.get(o2);
        if (n1 != null) {
            if (n2 != null) {
                return n1 - n2;
            }
            return -1;                      // Axis 1 before Axis 2 since the latter has no `ORDER` element.
        } else if (n2 != null) {
            return +1;                      // Axis 2 before Axis 1 since the latter has no `ORDER` element.
        }
        return 0;
    }

    /**
     * Parses a {@code "PrimeMeridian"} element. The syntax is given by
     * <a href="http://docs.opengeospatial.org/is/12-063r5/12-063r5.html#53">WKT 2 specification §8.2.2</a>.
     *
     * The legacy WKT 1 pattern was:
     *
     * {@snippet lang="wkt" :
     *     PRIMEM["<name>", <longitude> {,<authority>}]
     *     }
     *
     * @param  mode         {@link #FIRST}, {@link #OPTIONAL} or {@link #MANDATORY}.
     * @param  parent       the parent element.
     * @param  isWKT1       {@code true} if this method is invoked while parsing a WKT 1 element.
     * @param  angularUnit  the contextual unit.
     * @return the {@code "PrimeMeridian"} element as a {@link PrimeMeridian} object.
     * @throws ParseException if the {@code "PrimeMeridian"} element cannot be parsed.
     *
     * @see org.apache.sis.referencing.datum.DefaultPrimeMeridian#formatTo(Formatter)
     */
    private PrimeMeridian parsePrimeMeridian(final int mode, final Element parent, final boolean isWKT1, Unit<Angle> angularUnit)
            throws ParseException
    {
        if (isWKT1 && usesCommonUnits) {
            angularUnit = Units.DEGREE;
        }
        final Element element = parent.pullElement(mode, WKTKeywords.PrimeMeridian, WKTKeywords.PrimeM);
        if (element == null) {
            return null;
        }
        final String name      = element.pullString("name");
        final double longitude = element.pullDouble("longitude");
        final Unit<Angle> unit = parseScaledUnit(element, WKTKeywords.AngleUnit, Units.RADIAN);
        if (unit != null) {
            angularUnit = unit;
        } else if (angularUnit == null) {
            throw parent.missingComponent(WKTKeywords.AngleUnit);
        }
        final DatumFactory datumFactory = factories.getDatumFactory();
        try {
            return datumFactory.createPrimeMeridian(parseMetadataAndClose(element, name, null), longitude, angularUnit);
        } catch (FactoryException exception) {
            throw element.parseFailed(exception);
        }
    }

    /**
     * Parses an <strong>optional</strong> {@code "TOWGS84"} element.
     * This element is specific to WKT 1 and has the following pattern:
     *
     * {@snippet lang="wkt" :
     *     TOWGS84[<dx>, <dy>, <dz>, <ex>, <ey>, <ez>, <ppm>]
     *     }
     *
     * @param  mode    {@link #FIRST}, {@link #OPTIONAL} or {@link #MANDATORY}.
     * @param  parent  the parent element.
     * @return the {@code "TOWGS84"} element as a {@link org.apache.sis.referencing.datum.BursaWolfParameters} object,
     *         or {@code null} if no {@code "TOWGS84"} has been found.
     * @throws ParseException if the {@code "TOWGS84"} cannot be parsed.
     */
    private Object parseToWGS84(final int mode, final Element parent) throws ParseException {
        final Element element = parent.pullElement(mode, WKTKeywords.ToWGS84);
        if (element == null) {
            return null;
        }
        final double[] values = new double[ToWGS84.length];
        for (int i=0; i<values.length;) {
            values[i] = element.pullDouble(ToWGS84[i]);
            if ((++i % 3) == 0 && element.isEmpty()) {
                break;                                              // It is legal to have only 3 or 6 elements.
            }
        }
        element.close(ignoredElements);
        final BursaWolfParameters info = new BursaWolfParameters(CommonCRS.WGS84.datum(), null);
        info.setValues(values);
        return info;
    }

    /**
     * Parses an {@code "Ellipsoid"} element. The syntax is given by
     * <a href="http://docs.opengeospatial.org/is/12-063r5/12-063r5.html#52">WKT 2 specification §8.2.1</a>.
     *
     * The legacy WKT 1 pattern was:
     *
     * {@snippet lang="wkt" :
     *     SPHEROID["<name>", <semi-major axis>, <inverse flattening> {,<authority>}]
     *     }
     *
     * @param  mode    {@link #FIRST}, {@link #OPTIONAL} or {@link #MANDATORY}.
     * @param  parent  the parent element.
     * @return the {@code "Ellipsoid"} element as an {@link Ellipsoid} object.
     * @throws ParseException if the {@code "Ellipsoid"} element cannot be parsed.
     *
     * @see org.apache.sis.referencing.datum.DefaultEllipsoid#formatTo(Formatter)
     */
    private Ellipsoid parseEllipsoid(final int mode, final Element parent) throws ParseException {
        final Element element = parent.pullElement(mode, WKTKeywords.Ellipsoid, WKTKeywords.Spheroid);
        if (element == null) {
            return null;
        }
        final String name          = element.pullString("name");
        final double semiMajorAxis = element.pullDouble("semiMajorAxis");
        double inverseFlattening   = element.pullDouble("inverseFlattening");
        Unit<Length> unit = parseScaledUnit(element, WKTKeywords.LengthUnit, Units.METRE);
        if (unit == null) {
            unit = Units.METRE;
        }
        final Map<String,?> properties = parseMetadataAndClose(element, name, null);
        final DatumFactory datumFactory = factories.getDatumFactory();
        try {
            if (inverseFlattening == 0) {                           // OGC convention for a sphere.
                return datumFactory.createEllipsoid(properties, semiMajorAxis, semiMajorAxis, unit);
            } else {
                return datumFactory.createFlattenedSphere(properties, semiMajorAxis, inverseFlattening, unit);
            }
        } catch (FactoryException exception) {
            throw element.parseFailed(exception);
        }
    }

    /**
     * Parses a {@code "GeodeticCRS"} (WKT 2) element where the number of dimensions and coordinate system type
     * are derived from the operation method. This is used for parsing the base CRS component of derived CRS.
     *
     * @param  mode       {@link #OPTIONAL} or {@link #MANDATORY}.
     * @param  parent     the parent element.
     * @param  method     the operation method, or {@code null} if unknown.
     * @throws ParseException if the {@code "GeodeticCRS"} element cannot be parsed.
     */
    private SingleCRS parseBaseCRS(final int mode, final Element parent, final OperationMethod method)
            throws ParseException
    {
        int dimension = 2;
        String csType = WKTKeywords.ellipsoidal;
        if (method != null) {
            @SuppressWarnings("deprecation")
            final Integer d = method.getSourceDimensions();
            if (d != null) dimension = d;
            if (method instanceof AbstractProvider) {
                csType = WKTUtilities.toType(CoordinateSystem.class, ((AbstractProvider) method).sourceCSType);
                if (csType == null) csType = WKTKeywords.ellipsoidal;
            }
        }
        return parseGeodeticCRS(mode, parent, dimension, csType);
    }

    /**
     * Parses a {@code "Method"} (WKT 2) element, without the parameters.
     *
     * @param  parent    the parent element.
     * @param  keywords  the element keywords.
     * @return the operation method.
     * @throws ParseException if the {@code "Method"} element cannot be parsed.
     */
    private OperationMethod parseMethod(final Element parent, final String... keywords) throws ParseException {
        final Element element    = parent.pullElement(MANDATORY, keywords);
        final String  name       = element.pullString("method");
        Map<String,?> properties = parseMetadataAndClose(element, name, null);
        final Identifier id      = toIdentifier(properties.remove(IdentifiedObject.IDENTIFIERS_KEY));  // See NOTE 2 in parseDerivingConversion.
        /*
         * The map projection method may be specified by an EPSG identifier (or any other authority),
         * which is preferred to the method name since the latter is potentially ambiguous. However, not
         * all CoordinateOperationFactory may accept identifier as an argument to `getOperationMethod(…)`.
         * So if an identifier is present, we will try to use it but fallback on the name if we can
         * not use the identifier.
         */
        FactoryException suppressed = null;
        final CoordinateOperationFactory opFactory = factories.getCoordinateOperationFactory();
        if (id != null) try {
            // CodeSpace is a mandatory attribute in ID[…] elements, so we do not test for null values.
            return opFactory.getOperationMethod(id.getCodeSpace() + Constants.DEFAULT_SEPARATOR + id.getCode());
        } catch (FactoryException e) {
            suppressed = e;
        }
        try {
            return opFactory.getOperationMethod(name);
        } catch (FactoryException e) {
            if (suppressed != null) {
                e.addSuppressed(suppressed);
            }
            throw element.parseFailed(e);
        }
    }

    /**
     * Parses a {@code "Method"} (WKT 2) element, followed by parameter values. The syntax is given by
     * <a href="http://docs.opengeospatial.org/is/12-063r5/12-063r5.html#62">WKT 2 specification §9.3</a>.
     *
     * The legacy WKT 1 specification was:
     *
     * {@snippet lang="wkt" :
     *     PROJECTION["<name>" {,<authority>}]
     *     }
     *
     * Note that in WKT 2, this element is wrapped inside a {@code Conversion} or {@code DerivingConversion}
     * element which is itself inside the {@code ProjectedCRS} element. This is different than WKT 1, which
     * puts this element right into the {@code ProjectedCRS} element without {@code Conversion} wrapper.
     *
     * @param  mode                {@link #FIRST}, {@link #OPTIONAL} or {@link #MANDATORY}.
     * @param  parent              the parent element.
     * @param  wrapper             "Conversion" or "DerivingConversion" wrapper name, or null if parsing a WKT 1.
     * @param  defaultUnit         the unit (usually linear) of the parent element, or {@code null}.
     * @param  defaultAngularUnit  the angular unit of the sibling {@code GeographicCRS} element, or {@code null}.
     * @return the {@code "Method"} element and its parameters as a defining conversion.
     * @throws ParseException if the {@code "Method"} element cannot be parsed.
     */
    private Conversion parseDerivingConversion(final int mode, Element parent, final String wrapper,
            final Unit<?> defaultUnit, final Unit<Angle> defaultAngularUnit) throws ParseException
    {
        final String name;
        if (wrapper == null) {
            name = null;  // Will actually be ignored. WKT 1 does not provide name for Conversion objects.
        } else {
            /*
             * If we are parsing WKT 2, then there is an additional "Conversion" element between
             * the parent (usually a ProjectedCRS) and the other elements parsed by this method.
             */
            parent = parent.pullElement(mode, wrapper);
            if (parent == null) {
                return null;
            }
            name = parent.pullString("name");
        }
        final OperationMethod method = parseMethod(parent, WKTKeywords.Method, WKTKeywords.Projection);
        Map<String,?> properties = this.properties;  // Same properties then OperationMethod, with ID removed.
        /*
         * Set the list of parameters.
         *
         * NOTE 1: Parameters are defined in the parent element (usually a "ProjectedCRS" element
         *         in WKT 1 or a "Conversion" element in WKT 2), not in this "Method" element.
         *
         * NOTE 2: We may inherit the OperationMethod name if there is no Conversion wrapper with its own name,
         *         but we shall not inherit the OperationMethod identifier. This is the reason why we invoked
         *         properties.remove(IdentifiedObject.IDENTIFIERS_KEY)) above.
         */
        final ParameterValueGroup parameters = method.getParameters().createValue();
        parseParameters(parent, parameters, defaultUnit, defaultAngularUnit);
        if (wrapper != null) {
            properties = parseMetadataAndClose(parent, name, method);
            /*
             * DEPARTURE FROM ISO 19162: the specification in §9.3.2 said:
             *
             *     "If an identifier is provided as an attribute within the <map projection conversion> object,
             *     because it is expected to describe a complete collection of zone name, method, parameters and
             *     parameter values, it shall override any identifiers given within the map projection method and
             *     map projection parameter objects."
             *
             * However, this would require this GeodeticObjectParser to hold a CoordinateOperationAuthorityFactory,
             * which we do not yet implement. See https://issues.apache.org/jira/browse/SIS-210
             */
        }
        final CoordinateOperationFactory opFactory = factories.getCoordinateOperationFactory();
        try {
            return opFactory.createDefiningConversion(properties, method, parameters);
        } catch (FactoryException exception) {
            throw parent.parseFailed(exception);
        }
    }

    /**
     * Parses a {@code "Datum"} (WKT 2) element. The syntax is given by
     * <a href="http://docs.opengeospatial.org/is/12-063r5/12-063r5.html#54">WKT 2 specification §8.2.4</a>.
     *
     * The legacy WKT 1 pattern was:
     *
     * {@snippet lang="wkt" :
     *     DATUM["<name>", <spheroid> {,<to wgs84>} {,<authority>}]
     *     }
     *
     * @param  mode      {@link #FIRST}, {@link #OPTIONAL} or {@link #MANDATORY}.
     * @param  parent    the parent element.
     * @param  meridian  the prime meridian, or {@code null} for Greenwich.
     * @return the {@code "Datum"} element as a {@link GeodeticDatum} object.
     * @throws ParseException if the {@code "Datum"} element cannot be parsed.
     *
     * @see org.apache.sis.referencing.datum.DefaultGeodeticDatum#formatTo(Formatter)
     */
    private GeodeticDatum parseDatum(final int mode, final Element parent, PrimeMeridian meridian) throws ParseException {
        final Element element = parent.pullElement(mode, WKTKeywords.Datum, WKTKeywords.GeodeticDatum);
        if (element == null) {
            return null;
        }
        final String             name       = element.pullString("name");
        final Ellipsoid          ellipsoid  = parseEllipsoid(MANDATORY, element);
        final Object             toWGS84    = parseToWGS84(OPTIONAL, element);
        final Map<String,Object> properties = parseAnchorAndClose(element, name);
        if (meridian == null) {
            meridian = CommonCRS.WGS84.primeMeridian();
        }
        if (toWGS84 != null) {
            properties.put(CoordinateOperations.BURSA_WOLF_KEY, toWGS84);
        }
        final DatumFactory datumFactory = factories.getDatumFactory();
        try {
            return datumFactory.createGeodeticDatum(properties, ellipsoid, meridian);
        } catch (FactoryException exception) {
            throw element.parseFailed(exception);
        }
    }

    /**
     * Parses a {@code "VerticalDatum"} (WKT 2) element. The syntax is given by
     * <a href="http://docs.opengeospatial.org/is/12-063r5/12-063r5.html#71">WKT 2 specification §10.2</a>.
     *
     * The legacy WKT 1 pattern was:
     *
     * {@snippet lang="wkt" :
     *     VERT_DATUM["<name>", <datum type> {,<authority>}]
     *     }
     *
     * @param  mode    {@link #FIRST}, {@link #OPTIONAL} or {@link #MANDATORY}.
     * @param  parent  the parent element.
     * @param  isWKT1  {@code true} if the parent is a WKT 1 element.
     * @return the {@code "VerticalDatum"} element as a {@link VerticalDatum} object.
     * @throws ParseException if the {@code "VerticalDatum"} element cannot be parsed.
     */
    private VerticalDatum parseVerticalDatum(final int mode, final Element parent, final boolean isWKT1)
            throws ParseException
    {
        final Element element = parent.pullElement(mode,
                WKTKeywords.VerticalDatum,
                WKTKeywords.VDatum,
                WKTKeywords.Vert_Datum);
        if (element == null) {
            return null;
        }
        final String name = element.pullString("name");
        VerticalDatumType type = null;
        if (isWKT1) {
            type = VerticalDatumTypes.fromLegacy(element.pullInteger("datum"));
        }
        if (type == null) {
            type = VerticalDatumTypes.guess(name, null, null);
        }
        final DatumFactory datumFactory = factories.getDatumFactory();
        try {
            return datumFactory.createVerticalDatum(parseAnchorAndClose(element, name), type);
        } catch (FactoryException exception) {
            throw element.parseFailed(exception);
        }
    }

    /**
     * Parses a {@code "TimeDatum"} element. This element has the following pattern:
     *
     * {@snippet lang="wkt" :
     *     TimeDatum["<name>", TimeOrigin[<time origin>] {,<authority>}]
     *     }
     *
     * @param  mode    {@link #FIRST}, {@link #OPTIONAL} or {@link #MANDATORY}.
     * @param  parent  the parent element.
     * @return the {@code "TimeDatum"} element as a {@link TemporalDatum} object.
     * @throws ParseException if the {@code "TimeDatum"} element cannot be parsed.
     */
    private TemporalDatum parseTimeDatum(final int mode, final Element parent) throws ParseException {
        final Element element = parent.pullElement(mode, WKTKeywords.TimeDatum, WKTKeywords.TDatum);
        if (element == null) {
            return null;
        }
        final String  name   = element.pullString ("name");
        final Element origin = element.pullElement(MANDATORY, WKTKeywords.TimeOrigin);
        final Date    epoch  = origin .pullDate("origin");
        origin.close(ignoredElements);
        final DatumFactory datumFactory = factories.getDatumFactory();
        try {
            return datumFactory.createTemporalDatum(parseAnchorAndClose(element, name), epoch);
        } catch (FactoryException exception) {
            throw element.parseFailed(exception);
        }
    }

    /**
     * Parses a {@code "ParametricDatum"} element. This element has the following pattern:
     *
     * {@snippet lang="wkt" :
     *     ParametricDatum["<name>", Anchor[...] {,<authority>}]
     *     }
     *
     * @param  mode    {@link #FIRST}, {@link #OPTIONAL} or {@link #MANDATORY}.
     * @param  parent  the parent element.
     * @return the {@code "ParametricDatum"} element as a {@link ParametricDatum} object.
     * @throws ParseException if the {@code "ParametricDatum"} element cannot be parsed.
     */
    private ParametricDatum parseParametricDatum(final int mode, final Element parent) throws ParseException {
        final Element element = parent.pullElement(mode, WKTKeywords.ParametricDatum, WKTKeywords.PDatum);
        if (element == null) {
            return null;
        }
        final String name = element.pullString("name");
        final DatumFactory datumFactory = factories.getDatumFactory();
        try {
            return datumFactory.createParametricDatum(parseAnchorAndClose(element, name));
        } catch (FactoryException exception) {
            throw element.parseFailed(exception);
        }
    }

    /**
     * Parses a {@code "EngineeringDatum"} (WKT 2) element. The syntax is given by
     * <a href="http://docs.opengeospatial.org/is/12-063r5/12-063r5.html#76">WKT 2 specification §11.2</a>.
     *
     * The legacy WKT 1 pattern was:
     *
     * {@snippet lang="wkt" :
     *     LOCAL_DATUM["<name>", <datum type> {,<authority>}]
     *     }
     *
     * The datum type (WKT 1 only) is currently ignored.
     *
     * @param  mode    {@link #FIRST}, {@link #OPTIONAL} or {@link #MANDATORY}.
     * @param  parent  the parent element.
     * @param  isWKT1  {@code true} if the parent is a WKT 1 element.
     * @return the {@code "EngineeringDatum"} element as an {@link EngineeringDatum} object.
     * @throws ParseException if the {@code "EngineeringDatum"} element cannot be parsed.
     */
    private EngineeringDatum parseEngineeringDatum(final int mode, final Element parent, final boolean isWKT1) throws ParseException {
        final Element element = parent.pullElement(mode,
                WKTKeywords.EngineeringDatum,
                WKTKeywords.EDatum,
                WKTKeywords.Local_Datum);
        if (element == null) {
            return null;
        }
        final String name = element.pullString("name");
        if (isWKT1) {
            element.pullInteger("datum");                                       // Ignored for now.
        }
        final DatumFactory datumFactory = factories.getDatumFactory();
        try {
            return datumFactory.createEngineeringDatum(parseAnchorAndClose(element, name));
        } catch (FactoryException exception) {
            throw element.parseFailed(exception);
        }
    }

    /**
     * Parses an {@code "ImageDatum"} (WKT 2) element. The syntax is given by
     * <a href="http://docs.opengeospatial.org/is/12-063r5/12-063r5.html#81">WKT 2 specification §12.2</a>.
     *
     * @param  mode    {@link #FIRST}, {@link #OPTIONAL} or {@link #MANDATORY}.
     * @param  parent  the parent element.
     * @return the {@code "ImageDatum"} element as an {@link ImageDatum} object.
     * @throws ParseException if the {@code "ImageDatum"} element cannot be parsed.
     */
    private ImageDatum parseImageDatum(final int mode, final Element parent) throws ParseException {
        final Element element = parent.pullElement(mode, WKTKeywords.ImageDatum, WKTKeywords.IDatum);
        if (element == null) {
            return null;
        }
        final String name = element.pullString("name");
        final PixelInCell pixelInCell = Types.forCodeName(PixelInCell.class,
                element.pullVoidElement("pixelInCell").keyword, true);
        final DatumFactory datumFactory = factories.getDatumFactory();
        try {
            return datumFactory.createImageDatum(parseAnchorAndClose(element, name), pixelInCell);
        } catch (FactoryException exception) {
            throw element.parseFailed(exception);
        }
    }

    /**
     * Parses a {@code "EngineeringCRS"} (WKT 2) element. The syntax is given by
     * <a href="http://docs.opengeospatial.org/is/12-063r5/12-063r5.html#74">WKT 2 specification §11</a>.
     *
     * The legacy WKT 1 pattern was:
     *
     * {@snippet lang="wkt" :
     *     LOCAL_CS["<name>", <local datum>, <unit>, <axis>, {,<axis>}* {,<authority>}]
     *     }
     *
     * @param  mode       {@link #FIRST}, {@link #OPTIONAL} or {@link #MANDATORY}.
     * @param  parent     the parent element.
     * @param  isBaseCRS  {@code true} if parsing the CRS inside a {@code DerivedCRS}.
     * @return the {@code "EngineeringCRS"} element as an {@link EngineeringCRS} object.
     * @throws ParseException if the {@code "EngineeringCRS"} element cannot be parsed.
     */
    private SingleCRS parseEngineeringCRS(final int mode, final Element parent, final boolean isBaseCRS)
            throws ParseException
    {
        final Element element = parent.pullElement(mode,
                isBaseCRS ? new String[] {WKTKeywords.BaseEngCRS}               // WKT 2 in DerivedCRS
                          : new String[] {WKTKeywords.EngineeringCRS,           // [0]  WKT 2
                                          WKTKeywords.EngCRS,                   // [1]  WKT 2
                                          WKTKeywords.Local_CS});               // [2]  WKT 1
        if (element == null) {
            return null;
        }
        final boolean isWKT1 = element.getKeywordIndex() == 2;                  // Index of "Local_CS" above.
        final String  name   = element.pullString("name");
        final Unit<?> unit   = parseUnit(element);
        /*
         * An EngineeringCRS can be either a "normal" one (with a non-null datum), or a DerivedCRS.
         * In the latter case, the datum is null and we have instead DerivingConversion element from a base CRS.
         */
        EngineeringDatum datum    = null;
        SingleCRS        baseCRS  = null;
        Conversion       fromBase = null;
        if (!isWKT1 && !isBaseCRS) {
            /*
             * UNIT[…] in DerivedCRS parameters are mandatory according ISO 19162 and the specification does not said
             * what to do if they are missing.  In this code, we default to the contextual units in the same way than
             * what we do for ProjectedCRS parameters, in the hope to be consistent.
             *
             * An alternative would be to specify null units, in which case MathTransformParser.parseParameters(…)
             * defaults to the units specified in the parameter descriptor. But this would make the CRS parser more
             * implementation-dependent, because the parameter descriptors are provided by the MathTransformFactory
             * instead of inferred from the WKT.
             */
            fromBase = parseDerivingConversion(OPTIONAL, element, WKTKeywords.DerivingConversion, unit, null);
            if (fromBase != null) {
                /*
                 * The order of base types below is arbitrary. But no matter their type,
                 * they must be optional except the last one which should be mandatory.
                 * The last one determines the error message to be reported if we find none.
                 */
                baseCRS = parseEngineeringCRS(OPTIONAL, element, true);
                if (baseCRS == null) {
                    baseCRS = parseBaseCRS(OPTIONAL, element, fromBase.getMethod());
                    if (baseCRS == null) {
                        baseCRS = parseProjectedCRS(MANDATORY, element, true);
                    }
                }
            }
        }
        if (baseCRS == null) {                                                  // The most usual case.
            datum = parseEngineeringDatum(MANDATORY, element, isWKT1);
        }
        final CRSFactory crsFactory = factories.getCRSFactory();
        try {
            final CoordinateSystem cs = parseCoordinateSystem(element, null, 1, isWKT1, unit, datum);
            final Map<String,?> properties = parseMetadataAndClose(element, name, datum);
            if (baseCRS != null) {
                return crsFactory.createDerivedCRS(properties, baseCRS, fromBase, cs);
            }
            return crsFactory.createEngineeringCRS(properties, datum, cs);
        } catch (FactoryException exception) {
            throw element.parseFailed(exception);
        }
    }

    /**
     * Parses an {@code "ImageCRS"} (WKT 2) element. The syntax is given by
     * <a href="http://docs.opengeospatial.org/is/12-063r5/12-063r5.html#79">WKT 2 specification §12</a>.
     *
     * @param  mode    {@link #FIRST}, {@link #OPTIONAL} or {@link #MANDATORY}.
     * @param  parent  the parent element.
     * @return the {@code "ImageCRS"} element as an {@link ImageCRS} object.
     * @throws ParseException if the {@code "ImageCRS"} element cannot be parsed.
     */
    private ImageCRS parseImageCRS(final int mode, final Element parent) throws ParseException {
        final Element element = parent.pullElement(mode, WKTKeywords.ImageCRS);
        if (element == null) {
            return null;
        }
        final String     name  = element.pullString("name");
        final ImageDatum datum = parseImageDatum(MANDATORY, element);
        final Unit<?>    unit  = parseUnit(element);
        final CoordinateSystem cs;
        try {
            cs = parseCoordinateSystem(element, WKTKeywords.Cartesian, 2, false, unit, datum);
            final Map<String,?> properties = parseMetadataAndClose(element, name, datum);
            if (cs instanceof AffineCS) {
                return factories.getCRSFactory().createImageCRS(properties, datum, (AffineCS) cs);
            }
        } catch (FactoryException exception) {
            throw element.parseFailed(exception);
        }
        throw element.illegalCS(cs);
    }

    /**
     * Parses a {@code "GeodeticCRS"} (WKT 2) element. The syntax is given by
     * <a href="http://docs.opengeospatial.org/is/12-063r5/12-063r5.html#49">WKT 2 specification §8</a>.
     *
     * The legacy WKT 1 specification had two elements for this:
     *
     * {@snippet lang="wkt" :
     *     GEOGCS["<name>", <datum>, <prime meridian>, <angular unit>  {,<twin axes>} {,<authority>}]
     *     }
     *
     * and
     *
     * {@snippet lang="wkt" :
     *     GEOCCS["<name>", <datum>, <prime meridian>, <linear unit> {,<axis> ,<axis> ,<axis>} {,<authority>}]
     *     }
     *
     * @param  mode       {@link #FIRST}, {@link #OPTIONAL} or {@link #MANDATORY}.
     * @param  parent     the parent element.
     * @param  dimension  the minimal number of dimensions (usually 2).
     * @param  csType     the default coordinate system type, or {@code null} if unknown.
     *                    Should be non-null only when parsing a {@link GeneralDerivedCRS#getBaseCRS()} component.
     * @return the {@code "GeodeticCRS"} element as a {@link GeographicCRS} or {@link GeocentricCRS} object.
     * @throws ParseException if the {@code "GeodeticCRS"} element cannot be parsed.
     *
     * @see org.apache.sis.referencing.crs.DefaultGeographicCRS#formatTo(Formatter)
     * @see org.apache.sis.referencing.crs.DefaultGeocentricCRS#formatTo(Formatter)
     */
    private SingleCRS parseGeodeticCRS(final int mode, final Element parent, int dimension, String csType)
            throws ParseException
    {
        final Element element = parent.pullElement(mode,
                (csType != null) ? new String[] {WKTKeywords.BaseGeodCRS,       // [0]  WKT 2 in ProjectedCRS or DerivedCRS
                                                 WKTKeywords.GeogCS}            // [1]  WKT 1 in ProjectedCRS
                                 : new String[] {WKTKeywords.GeodeticCRS,       // [0]  WKT 2
                                                 WKTKeywords.GeogCS,            // [1]  WKT 1
                                                 WKTKeywords.GeodCRS,           // [2]  WKT 2
                                                 WKTKeywords.GeocCS});          // [3]  WKT 1
        if (element == null) {
            return null;
        }
        final boolean isWKT1;
        Unit<?> csUnit;
        final Unit<Angle> angularUnit;
        switch (element.getKeywordIndex()) {
            default: {
                /*
                 * WKT 2 "GeodeticCRS" element.
                 * The specification in §8.2.2 (ii) said:
                 *
                 *     "If the subtype of the geodetic CRS to which the prime meridian is an attribute
                 *     is geographic, the prime meridian’s <irm longitude> value shall be given in the
                 *     same angular units as those for the horizontal axes of the geographic CRS;
                 *     if the geodetic CRS subtype is geocentric the prime meridian’s <irm longitude>
                 *     value shall be given in degrees."
                 *
                 * An apparent ambiguity exists for Geocentric CRS using a Spherical CS instead of the more
                 * usual Cartesian CS: despite using angular units, we should not use the result of parseUnit
                 * for those CRS. However, this ambiguity should not happen in practice because such Spherical
                 * CS have a third axis in metre.  Since the unit is not the same for all axes, csUnit should
                 * be null if the WKT is well-formed.
                 */
                isWKT1 = false;
                csUnit = parseUnit(element);
                if (Units.isAngular(csUnit)) {
                    angularUnit = csUnit.asType(Angle.class);
                } else {
                    angularUnit = Units.DEGREE;
                    if (csUnit == null && csType != null) {
                        /*
                         * A UNIT[…] is mandatory either in the CoordinateSystem as a whole (csUnit != null),
                         * or inside each AXIS[…] component (csUnit == null). An exception to this rule is when
                         * parsing a BaseGeodCRS inside a ProjectedCRS or DerivedCRS, in which case axes are omitted.
                         * We recognize those cases by a non-null `csType` given in argument to this method.
                         */
                        switch (csType) {
                            case WKTKeywords.ellipsoidal: csUnit = Units.DEGREE; break;     // For BaseGeodCRS in ProjectedCRS.
                            case WKTKeywords.Cartesian:   csUnit = Units.METRE;  break;
                        }
                    }
                }
                break;
            }
            case 1: {
                /*
                 * WKT 1 "GeogCS" (Geographic) element.
                 */
                isWKT1      = true;
                csType      = WKTKeywords.ellipsoidal;
                angularUnit = parseScaledUnit(element, WKTKeywords.AngleUnit, Units.RADIAN);
                csUnit      = angularUnit;
                dimension   = 2;
                break;
            }
            case 3: {
                /*
                 * WKT 1 "GeocCS" (Geocentric) element.
                 */
                isWKT1      = true;
                csType      = WKTKeywords.Cartesian;
                angularUnit = Units.DEGREE;
                csUnit      = parseScaledUnit(element, WKTKeywords.LengthUnit, Units.METRE);
                dimension   = 3;
                break;
            }
        }
        final String name = element.pullString("name");
        /*
         * A GeodeticCRS can be either a "normal" one (with a non-null datum), or a DerivedCRS of kind GeodeticCRS.
         * In the latter case, the datum is null and we have instead DerivingConversion element from a BaseGeodCRS.
         */
        SingleCRS  baseCRS  = null;
        Conversion fromBase = null;
        if (!isWKT1 && csType == null) {
            /*
             * UNIT[…] in DerivedCRS parameters are mandatory according ISO 19162 and the specification does not said
             * what to do if they are missing.  In this code, we default to the contextual units in the same way than
             * what we do for ProjectedCRS parameters, in the hope to be consistent.
             *
             * An alternative would be to specify null units, in which case MathTransformParser.parseParameters(…)
             * defaults to the units specified in the parameter descriptor. But this would make the CRS parser more
             * implementation-dependent, because the parameter descriptors are provided by the MathTransformFactory
             * instead of inferred from the WKT.
             */
            fromBase = parseDerivingConversion(OPTIONAL, element, WKTKeywords.DerivingConversion, csUnit, angularUnit);
            if (fromBase != null) {
                baseCRS = parseBaseCRS(MANDATORY, element, fromBase.getMethod());
            }
        }
        /*
         * At this point, we have either a non-null `datum` or non-null `baseCRS` + `fromBase`.
         * The coordinate system is parsed in the same way for both cases, but the CRS is created differently.
         */
        final CRSFactory crsFactory = factories.getCRSFactory();
        final CoordinateSystem cs;
        try {
            cs = parseCoordinateSystem(element, csType, dimension, isWKT1, csUnit, null);
            if (baseCRS != null) {
                final Map<String,?> properties = parseMetadataAndClose(element, name, null);
                return crsFactory.createDerivedCRS(properties, baseCRS, fromBase, cs);
            }
            /*
             * The specification in §8.2.2 (ii) said:
             *
             *     "(snip) the prime meridian’s <irm longitude> value shall be given in the
             *     same angular units as those for the horizontal axes of the geographic CRS."
             *
             * This is a little bit different than using the `angularUnit` variable directly,
             * since the WKT could have overwritten the unit directly in the AXIS[…] element.
             * So we re-fetch the angular unit. Normally, we will get the same value (unless
             * the previous value was null).
             */
            final Unit<Angle> longitudeUnit = AxisDirections.getAngularUnit(cs, angularUnit);
            if (angularUnit != null && !angularUnit.equals(longitudeUnit)) {
                warning(element, WKTKeywords.AngleUnit, Errors.formatInternational(
                        Errors.Keys.InconsistentUnitsForCS_1, angularUnit), null);
            }
            final PrimeMeridian meridian = parsePrimeMeridian(OPTIONAL, element, isWKT1, longitudeUnit);
            final GeodeticDatum datum = parseDatum(MANDATORY, element, meridian);
            final Map<String,?> properties = parseMetadataAndClose(element, name, datum);
            if (cs instanceof EllipsoidalCS) {                                  // By far the most frequent case.
                return crsFactory.createGeographicCRS(properties, datum, (EllipsoidalCS) cs);
            }
            if (cs instanceof CartesianCS) {                                    // The second most frequent case.
                return crsFactory.createGeocentricCRS(properties, datum,
                        Legacy.forGeocentricCRS((CartesianCS) cs, false));
            }
            if (cs instanceof SphericalCS) {                                    // Not very common case.
                return crsFactory.createGeocentricCRS(properties, datum, (SphericalCS) cs);
            }
        } catch (FactoryException exception) {
            throw element.parseFailed(exception);
        }
        throw element.illegalCS(cs);
    }

    /**
     * Parses a {@code "VerticalCRS"} (WKT 2) element. The syntax is given by
     * <a href="http://docs.opengeospatial.org/is/12-063r5/12-063r5.html#69">WKT 2 specification §10</a>.
     *
     * The legacy WKT 1 pattern was:
     *
     * {@snippet lang="wkt" :
     *     VERT_CS["<name>", <vert datum>, <linear unit>, {<axis>,} {,<authority>}]
     *     }
     *
     * @param  mode       {@link #FIRST}, {@link #OPTIONAL} or {@link #MANDATORY}.
     * @param  parent     the parent element.
     * @param  isBaseCRS  {@code true} if parsing the CRS inside a {@code DerivedCRS}.
     * @return the {@code "VerticalCRS"} element as a {@link VerticalCRS} object.
     * @throws ParseException if the {@code "VerticalCRS"} element cannot be parsed.
     */
    private SingleCRS parseVerticalCRS(final int mode, final Element parent, final boolean isBaseCRS)
            throws ParseException
    {
        final Element element = parent.pullElement(mode,
                isBaseCRS ? new String[] {WKTKeywords.BaseVertCRS}              // WKT 2 in DerivedCRS
                          : new String[] {WKTKeywords.VerticalCRS,              // [0]  WKT 2
                                          WKTKeywords.VertCRS,                  // [1]  WKT 2
                                          WKTKeywords.Vert_CS});                // [2]  WKT 1
        if (element == null) {
            return null;
        }
        final boolean isWKT1 = element.getKeywordIndex() == 2;                  // Index of "Vert_CS" above.
        final String  name   = element.pullString("name");
        final Unit<?> unit   = parseUnit(element);
        /*
         * A VerticalCRS can be either a "normal" one (with a non-null datum), or a DerivedCRS of kind VerticalCRS.
         * In the latter case, the datum is null and we have instead DerivingConversion element from a BaseVertCRS.
         */
        VerticalDatum datum    = null;
        SingleCRS     baseCRS  = null;
        Conversion    fromBase = null;
        if (!isWKT1 && !isBaseCRS) {
            /*
             * UNIT[…] in DerivedCRS parameters are mandatory according ISO 19162 and the specification does not said
             * what to do if they are missing.  In this code, we default to the contextual units in the same way than
             * what we do for ProjectedCRS parameters, in the hope to be consistent.
             *
             * An alternative would be to specify null units, in which case MathTransformParser.parseParameters(…)
             * defaults to the units specified in the parameter descriptor. But this would make the CRS parser more
             * implementation-dependent, because the parameter descriptors are provided by the MathTransformFactory
             * instead of inferred from the WKT.
             */
            fromBase = parseDerivingConversion(OPTIONAL, element, WKTKeywords.DerivingConversion, unit, null);
            if (fromBase != null) {
                baseCRS = parseVerticalCRS(MANDATORY, element, true);
            }
        }
        if (baseCRS == null) {                                                  // The most usual case.
            datum = parseVerticalDatum(MANDATORY, element, isWKT1);
        }
        final CoordinateSystem cs;
        try {
            cs = parseCoordinateSystem(element, WKTKeywords.vertical, 1, isWKT1, unit, datum);
            final Map<String,?> properties = parseMetadataAndClose(element, name, datum);
            if (cs instanceof VerticalCS) {
                final CRSFactory crsFactory = factories.getCRSFactory();
                if (baseCRS != null) {
                    return crsFactory.createDerivedCRS(properties, baseCRS, fromBase, cs);
                }
                /*
                 * The `parseVerticalDatum(…)` method may have been unable to resolve the datum type.
                 * But sometimes the axis (which was not available when we created the datum) provides
                 * more information. Verify if we can have a better type now, and if so rebuild the datum.
                 */
                if (VerticalDatumType.OTHER_SURFACE.equals(datum.getVerticalDatumType())) {
                    final VerticalDatumType type = VerticalDatumTypes.guess(datum.getName().getCode(), datum.getAlias(), cs.getAxis(0));
                    if (!VerticalDatumType.OTHER_SURFACE.equals(type)) {
                        final DatumFactory datumFactory = factories.getDatumFactory();
                        datum = datumFactory.createVerticalDatum(IdentifiedObjects.getProperties(datum), type);
                    }
                }
                verticalCRS = crsFactory.createVerticalCRS(properties, datum, (VerticalCS) cs);
                /*
                 * Some DefaultVerticalExtent objects may be waiting for the VerticalCRS before to complete
                 * their construction. If this is the case, try to complete them now.
                 */
                if (verticalElements != null) {
                    verticalElements = verticalElements.resolve(verticalCRS);
                }
                return verticalCRS;
            }
        } catch (FactoryException exception) {
            throw element.parseFailed(exception);
        }
        throw element.illegalCS(cs);
    }

    /**
     * Parses {@code "TimeCRS"} element.
     *
     * @param  mode       {@link #FIRST}, {@link #OPTIONAL} or {@link #MANDATORY}.
     * @param  parent     the parent element.
     * @param  isBaseCRS  {@code true} if parsing the CRS inside a {@code DerivedCRS}.
     * @return the {@code "TimeCRS"} element as a {@link TemporalCRS} object.
     * @throws ParseException if the {@code "TimeCRS"} element cannot be parsed.
     */
    private SingleCRS parseTimeCRS(final int mode, final Element parent, final boolean isBaseCRS)
            throws ParseException
    {
        final Element element = parent.pullElement(mode, isBaseCRS ? WKTKeywords.BaseTimeCRS : WKTKeywords.TimeCRS);
        if (element == null) {
            return null;
        }
        final String     name = element.pullString("name");
        final Unit<Time> unit = parseScaledUnit(element, WKTKeywords.TimeUnit, Units.SECOND);
        /*
         * A TemporalCRS can be either a "normal" one (with a non-null datum), or a DerivedCRS of kind TemporalCRS.
         * In the latter case, the datum is null and we have instead DerivingConversion element from a BaseTimeCRS.
         */
        TemporalDatum datum    = null;
        SingleCRS     baseCRS  = null;
        Conversion    fromBase = null;
        if (!isBaseCRS) {
            /*
             * UNIT[…] in DerivedCRS parameters are mandatory according ISO 19162 and the specification does not said
             * what to do if they are missing.  In this code, we default to the contextual units in the same way than
             * what we do for ProjectedCRS parameters, in the hope to be consistent.
             *
             * An alternative would be to specify null units, in which case MathTransformParser.parseParameters(…)
             * defaults to the units specified in the parameter descriptor. But this would make the CRS parser more
             * implementation-dependent, because the parameter descriptors are provided by the MathTransformFactory
             * instead of inferred from the WKT.
             */
            fromBase = parseDerivingConversion(OPTIONAL, element, WKTKeywords.DerivingConversion, unit, null);
            if (fromBase != null) {
                baseCRS = parseTimeCRS(MANDATORY, element, true);
            }
        }
        if (baseCRS == null) {                                                  // The most usual case.
            datum = parseTimeDatum(MANDATORY, element);
        }
        final CoordinateSystem cs;
        try {
            cs = parseCoordinateSystem(element, WKTKeywords.temporal, 1, false, unit, datum);
            final Map<String,?> properties = parseMetadataAndClose(element, name, datum);
            if (cs instanceof TimeCS) {
                final CRSFactory crsFactory = factories.getCRSFactory();
                if (baseCRS != null) {
                    return crsFactory.createDerivedCRS(properties, baseCRS, fromBase, cs);
                }
                return crsFactory.createTemporalCRS(properties, datum, (TimeCS) cs);
            }
        } catch (FactoryException exception) {
            throw element.parseFailed(exception);
        }
        throw element.illegalCS(cs);
    }

    /**
     * Parses {@code "ParametricCRS"} element.
     *
     * @param  mode       {@link #FIRST}, {@link #OPTIONAL} or {@link #MANDATORY}.
     * @param  parent     the parent element.
     * @param  isBaseCRS  {@code true} if parsing the CRS inside a {@code DerivedCRS}.
     * @return the {@code "ParametricCRS"} object.
     * @throws ParseException if the {@code "ParametricCRS"} element cannot be parsed.
     */
    private SingleCRS parseParametricCRS(final int mode, final Element parent, final boolean isBaseCRS)
            throws ParseException
    {
        final Element element = parent.pullElement(mode, isBaseCRS ? WKTKeywords.BaseParamCRS : WKTKeywords.ParametricCRS);
        if (element == null) {
            return null;
        }
        final String  name = element.pullString("name");
        final Unit<?> unit = parseUnit(element);
        /*
         * A ParametricCRS can be either a "normal" one (with a non-null datum), or a DerivedCRS of kind ParametricCRS.
         * In the latter case, the datum is null and we have instead DerivingConversion element from a BaseParametricCRS.
         */
        ParametricDatum datum    = null;
        SingleCRS       baseCRS  = null;
        Conversion      fromBase = null;
        if (!isBaseCRS) {
            /*
             * UNIT[…] in DerivedCRS parameters are mandatory according ISO 19162 and the specification does not said
             * what to do if they are missing.  In this code, we default to the contextual units in the same way than
             * what we do for ProjectedCRS parameters, in the hope to be consistent.
             *
             * An alternative would be to specify null units, in which case MathTransformParser.parseParameters(…)
             * defaults to the units specified in the parameter descriptor. But this would make the CRS parser more
             * implementation-dependent, because the parameter descriptors are provided by the MathTransformFactory
             * instead of inferred from the WKT.
             */
            fromBase = parseDerivingConversion(OPTIONAL, element, WKTKeywords.DerivingConversion, unit, null);
            if (fromBase != null) {
                baseCRS = parseParametricCRS(MANDATORY, element, true);
            }
        }
        if (baseCRS == null) {                                                  // The most usual case.
            datum = parseParametricDatum(MANDATORY, element);
        }
        final CoordinateSystem cs;
        try {
            cs = parseCoordinateSystem(element, WKTKeywords.parametric, 1, false, unit, datum);
            final Map<String,?> properties = parseMetadataAndClose(element, name, datum);
            if (cs instanceof ParametricCS) {
                final CRSFactory crsFactory = factories.getCRSFactory();
                if (baseCRS != null) {
                    return crsFactory.createDerivedCRS(properties, baseCRS, fromBase, cs);
                }
                return crsFactory.createParametricCRS(properties, datum, (ParametricCS) cs);
            }
        } catch (FactoryException exception) {
            throw element.parseFailed(exception);
        }
        throw element.illegalCS(cs);
    }

    /**
     * Parses a {@code "ProjectedCRS"} (WKT 2) element. The syntax is given by
     * <a href="http://docs.opengeospatial.org/is/12-063r5/12-063r5.html#57">WKT 2 specification §9</a>.
     *
     * The legacy WKT 1 specification was:
     *
     * {@snippet lang="wkt" :
     *     PROJCS["<name>", <geographic cs>, <projection>, {<parameter>,}*,
     *            <linear unit> {,<twin axes>}{,<authority>}]
     *     }
     *
     * @param  mode       {@link #FIRST}, {@link #OPTIONAL} or {@link #MANDATORY}.
     * @param  parent     the parent element.
     * @param  isBaseCRS  {@code true} if parsing the CRS inside a {@code DerivedCRS}.
     * @return the {@code "ProjectedCRS"} element as a {@link ProjectedCRS} object.
     * @throws ParseException if the {@code "ProjectedCRS"} element cannot be parsed.
     */
    private ProjectedCRS parseProjectedCRS(final int mode, final Element parent, final boolean isBaseCRS)
            throws ParseException
    {
        final Element element = parent.pullElement(mode,
                isBaseCRS ? new String[] {WKTKeywords.BaseProjCRS}              // WKT 2 in DerivedCRS
                          : new String[] {WKTKeywords.ProjectedCRS,             // [0]  WKT 2
                                          WKTKeywords.ProjCRS,                  // [1]  WKT 2
                                          WKTKeywords.ProjCS});                 // [2]  WKT 1

        if (element == null) {
            return null;
        }
        final boolean   isWKT1 = element.getKeywordIndex() == 2;                // Index of "ProjCS" above.
        final String    name   = element.pullString("name");
        final SingleCRS geoCRS = parseGeodeticCRS(MANDATORY, element, 2, WKTKeywords.ellipsoidal);
        if (!(geoCRS instanceof GeographicCRS)) {
            throw new UnparsableObjectException(errorLocale, Errors.Keys.IllegalCRSType_1,
                    new Object[] {geoCRS.getClass()}, element.offset);
        }
        /*
         * Parse the projection parameters. If a default linear unit is specified, it will apply to
         * all parameters that do not specify explicitly a LengthUnit. If no such crs-wide unit was
         * specified, then the default will be degrees.
         *
         * More specifically §9.3.4 in the specification said about the default units:
         *
         *    - lengths shall be given in the unit for the projected CRS axes.
         *    - angles shall be given in the unit for the base geographic CRS of the projected CRS.
         */
        Unit<Length> csUnit = parseScaledUnit(element, WKTKeywords.LengthUnit, Units.METRE);
        final Unit<Length> linearUnit;
        final Unit<Angle>  angularUnit;
        if (isWKT1 && usesCommonUnits) {
            linearUnit  = Units.METRE;
            angularUnit = Units.DEGREE;
        } else {
            linearUnit  = csUnit;
            angularUnit = AxisDirections.getAngularUnit(geoCRS.getCoordinateSystem(), Units.DEGREE);
        }
        final Conversion conversion = parseDerivingConversion(MANDATORY, element,
                isWKT1 ? null : WKTKeywords.Conversion, linearUnit, angularUnit);
        /*
         * Parse the coordinate system. The linear unit must be specified somewhere, either explicitly in each axis
         * or for the whole CRS with the above `csUnit` value. If `csUnit` is null, then an exception will be thrown
         * with a message like "A LengthUnit component is missing in ProjectedCRS".
         *
         * However, we make an exception if we are parsing a BaseProjCRS, since the coordinate system is unspecified
         * in the WKT of base CRS. In this case only, we will default to metre.
         */
        if (csUnit == null && isBaseCRS) {
            csUnit = Units.METRE;
        }
        final CoordinateSystem cs;
        try {
            cs = parseCoordinateSystem(element, WKTKeywords.Cartesian, 2, isWKT1, csUnit, geoCRS.getDatum());
            final Map<String,?> properties = parseMetadataAndClose(element, name, conversion);
            if (cs instanceof CartesianCS) {
                final CRSFactory crsFactory = factories.getCRSFactory();
                return crsFactory.createProjectedCRS(properties, (GeographicCRS) geoCRS, conversion, (CartesianCS) cs);
            }
        } catch (FactoryException exception) {
            throw element.parseFailed(exception);
        }
        throw element.illegalCS(cs);
    }

    /**
     * Parses a {@code "CompoundCRS"} element. The syntax is given by
     * <a href="http://docs.opengeospatial.org/is/12-063r5/12-063r5.html#110">WKT 2 specification §16</a>.
     *
     * The legacy WKT 1 specification was:
     *
     * {@snippet lang="wkt" :
     *     COMPD_CS["<name>", <head cs>, <tail cs> {,<authority>}]
     *     }
     *
     * In the particular case where there is a geographic CRS and an ellipsoidal height,
     * this method rather build a three-dimensional geographic CRS.
     *
     * @param  mode    {@link #FIRST}, {@link #OPTIONAL} or {@link #MANDATORY}.
     * @param  parent  the parent element.
     * @return the {@code "CompoundCRS"} element as a {@link CompoundCRS} object.
     * @throws ParseException if the {@code "CompoundCRS"} element cannot be parsed.
     */
    private CoordinateReferenceSystem parseCompoundCRS(final int mode, final Element parent) throws ParseException {
        final Element element = parent.pullElement(mode, WKTKeywords.CompoundCRS, WKTKeywords.Compd_CS);
        if (element == null) {
            return null;
        }
        final String  name = element.pullString("name");
        CoordinateReferenceSystem crs;
        final List<CoordinateReferenceSystem> components = new ArrayList<>(4);
        while ((crs = parseCoordinateReferenceSystem(element, components.size() < 2)) != null) {
            components.add(crs);
        }
        try {
            return new EllipsoidalHeightCombiner(factories).createCompoundCRS(
                            parseMetadataAndClose(element, name, null),
                            components.toArray(CoordinateReferenceSystem[]::new));
        } catch (FactoryException exception) {
            throw element.parseFailed(exception);
        }
    }

    /**
     * Parses a {@code "FITTED_CS"} element.
     * This element has the following pattern:
     *
     * {@snippet lang="wkt" :
     *     FITTED_CS["<name>", <to base>, <base cs>]
     *     }
     *
     * @param  mode    {@link #FIRST}, {@link #OPTIONAL} or {@link #MANDATORY}.
     * @param  parent  the parent element.
     * @return the {@code "FITTED_CS"} element as a {@link CompoundCRS} object.
     * @throws ParseException if the {@code "COMPD_CS"} element cannot be parsed.
     */
    private DerivedCRS parseFittedCS(final int mode, final Element parent) throws ParseException {
        final Element element = parent.pullElement(mode, WKTKeywords.Fitted_CS);
        if (element == null) {
            return null;
        }
        final String                    name    = element.pullString("name");
        final MathTransform             toBase  = parseMathTransform(element, true);
        final OperationMethod           method  = getOperationMethod();
        final CoordinateReferenceSystem baseCRS = parseCoordinateReferenceSystem(element, true);
        if (!(baseCRS instanceof SingleCRS)) {
            throw new UnparsableObjectException(errorLocale, Errors.Keys.UnexpectedValueInElement_2,
                    new Object[] {WKTKeywords.Fitted_CS, baseCRS.getClass()}, element.offset);
        }
        /*
         * WKT 1 provides no information about the underlying CS of a derived CRS.
         * We have to guess some reasonable one with arbitrary units. We try to construct the one which
         * contains as few information as possible, in order to avoid providing wrong information.
         */
        final CoordinateSystemAxis[] axes = new CoordinateSystemAxis[toBase.getSourceDimensions()];
        final StringBuilder buffer = new StringBuilder(name).append(" axis ");
        final int start = buffer.length();
        final CSFactory csFactory = factories.getCSFactory();
        try {
            for (int i=0; i<axes.length; i++) {
                final String number = String.valueOf(i);
                buffer.setLength(start);
                buffer.append(number);
                axes[i] = csFactory.createCoordinateSystemAxis(
                        singletonMap(CoordinateSystemAxis.NAME_KEY, buffer.toString()),
                        number, AxisDirection.OTHER, Units.UNITY);
            }
            final Map<String,Object> properties = parseMetadataAndClose(element, name, baseCRS);
            final Map<String,Object> axisName = singletonMap(CoordinateSystem.NAME_KEY, AxisDirections.appendTo(new StringBuilder("CS"), axes));
            final CoordinateSystem derivedCS = new AbstractCS(axisName, axes);
            /*
             * Creates a derived CRS from the information found in a WKT 1 {@code FITTED_CS} element.
             * This coordinate system cannot be easily constructed from the information provided by
             * the WKT 1 format, which block us from using the standard Coordinate System factory.
             * Note that we do not know which name to give to the conversion method; for now we use the CRS name.
             */
            properties.put("conversion.name", name);
            return DefaultDerivedCRS.create(properties, (SingleCRS) baseCRS, null, method, toBase.inverse(), derivedCS);
        } catch (FactoryException | NoninvertibleTransformException exception) {
            throw element.parseFailed(exception);
        }
    }

    /**
     * Parses a {@code "GeogTran"} element. This is specific to ESRI.
     *
     * @param  mode    {@link #FIRST}, {@link #OPTIONAL} or {@link #MANDATORY}.
     * @param  parent  the parent element.
     * @return the {@code "GeogTran"} element as a {@link CoordinateOperation} object.
     * @throws ParseException if the {@code "GeogTran"} element cannot be parsed.
     */
    private CoordinateOperation parseGeogTranslation(final int mode, final Element parent) throws ParseException {
        final Element element = parent.pullElement(mode, WKTKeywords.GeogTran);
        if (element == null) {
            return null;
        }
        final String name = element.pullString("name");
        final CoordinateReferenceSystem sourceCRS  = parseGeodeticCRS(MANDATORY, element, 2, null);
        final CoordinateReferenceSystem targetCRS  = parseGeodeticCRS(MANDATORY, element, 2, null);
        final OperationMethod           method     = parseMethod(element, WKTKeywords.Method);
        final Map<String,Object>        properties = parseParametersAndClose(element, name, method);
        try {
            final DefaultCoordinateOperationFactory df = getOperationFactory();
            return df.createSingleOperation(properties, sourceCRS, targetCRS, null, method, null);
        } catch (FactoryException e) {
            throw element.parseFailed(e);
        }
    }

    /**
     * Parses a {@code "CoordinateOperation"} element. The syntax is given by
     * <a href="http://docs.opengeospatial.org/is/12-063r5/12-063r5.html#113">WKT 2 specification §17</a>.
     *
     * @param  mode    {@link #FIRST}, {@link #OPTIONAL} or {@link #MANDATORY}.
     * @param  parent  the parent element.
     * @return the {@code "CoordinateOperation"} element as a {@link CoordinateOperation} object.
     * @throws ParseException if the {@code "CoordinateOperation"} element cannot be parsed.
     */
    private CoordinateOperation parseOperation(final int mode, final Element parent) throws ParseException {
        final Element element = parent.pullElement(mode, WKTKeywords.CoordinateOperation);
        if (element == null) {
            return null;
        }
        final String name = element.pullString("name");
        final CoordinateReferenceSystem sourceCRS        = parseCoordinateReferenceSystem(element, MANDATORY, WKTKeywords.SourceCRS);
        final CoordinateReferenceSystem targetCRS        = parseCoordinateReferenceSystem(element, MANDATORY, WKTKeywords.TargetCRS);
        final CoordinateReferenceSystem interpolationCRS = parseCoordinateReferenceSystem(element, OPTIONAL,  WKTKeywords.InterpolationCRS);
        final OperationMethod           method           = parseMethod(element, WKTKeywords.Method);
        final Element                   accuracy         = element.pullElement(OPTIONAL, WKTKeywords.OperationAccuracy);
        final Map<String,Object>        properties       = parseParametersAndClose(element, name, method);
        if (accuracy != null) {
            properties.put(CoordinateOperation.COORDINATE_OPERATION_ACCURACY_KEY,
                    TransformationAccuracy.create(accuracy.pullDouble("accuracy")));
            accuracy.close(ignoredElements);
        }
        try {
            final DefaultCoordinateOperationFactory df = getOperationFactory();
            return df.createSingleOperation(properties, sourceCRS, targetCRS, interpolationCRS, method, null);
        } catch (FactoryException e) {
            throw element.parseFailed(e);
        }
    }

    /**
     * Parses a sequence of {@code "PARAMETER"} elements, then parses optional metadata elements and close.
     *
     * @param  parent  the parent element.
     * @param  name    the name of the parent object being parsed.
     * @param  method  the operation method, also the fallback to use if {@code name} is empty.
     * @return a properties map with the parent name, the optional authority code and the parameters.
     * @throws ParseException if an element cannot be parsed.
     *
     * @see #parseMetadataAndClose(Element, String, IdentifiedObject)
     */
    private Map<String,Object> parseParametersAndClose(final Element parent, final String name,
            final OperationMethod method) throws ParseException
    {
        final ParameterValueGroup parameters = method.getParameters().createValue();
        parseParameters(parent, parameters, null, null);
        final Map<String,Object> properties = parseMetadataAndClose(parent, name, method);
        properties.put(CoordinateOperations.PARAMETERS_KEY, parameters);
        return properties;
    }

    /**
     * Returns the factory to use for creating coordinate operation.
     */
    private DefaultCoordinateOperationFactory getOperationFactory() {
        final CoordinateOperationFactory opFactory = factories.getCoordinateOperationFactory();
        if (opFactory instanceof DefaultCoordinateOperationFactory) {
            return (DefaultCoordinateOperationFactory) opFactory;
        } else {
            return DefaultCoordinateOperationFactory.provider();
        }
    }
}<|MERGE_RESOLUTION|>--- conflicted
+++ resolved
@@ -83,14 +83,9 @@
 import org.apache.sis.util.resources.Errors;
 import org.apache.sis.util.iso.Types;
 
-<<<<<<< HEAD
-import static java.util.Collections.singletonMap;
-
 // Specific to the main and geoapi-3.1 branches:
 import org.opengis.referencing.ReferenceIdentifier;
 
-=======
->>>>>>> d2d5ef87
 
 /**
  * Well Known Text (WKT) parser for referencing objects. This include, but is not limited too,
