/*
 * Licensed to the Apache Software Foundation (ASF) under one or more
 * contributor license agreements.  See the NOTICE file distributed with
 * this work for additional information regarding copyright ownership.
 * The ASF licenses this file to You under the Apache License, Version 2.0
 * (the "License"); you may not use this file except in compliance with
 * the License.  You may obtain a copy of the License at
 *
 *     http://www.apache.org/licenses/LICENSE-2.0
 *
 * Unless required by applicable law or agreed to in writing, software
 * distributed under the License is distributed on an "AS IS" BASIS,
 * WITHOUT WARRANTIES OR CONDITIONS OF ANY KIND, either express or implied.
 * See the License for the specific language governing permissions and
 * limitations under the License.
 */
package org.apache.sis.io.wkt;

import java.net.URI;
import java.util.Map;
import java.util.Locale;
import java.util.HashMap;
import java.util.IdentityHashMap;
import java.util.ArrayList;
import java.util.Arrays;
import java.util.Collections;
import java.util.Comparator;
import java.util.logging.Level;
import java.util.logging.LogRecord;
import java.text.DateFormat;
import java.text.NumberFormat;
import java.text.ParsePosition;
import java.text.ParseException;
import java.time.LocalDate;
import java.time.temporal.Temporal;
import static java.util.Collections.singletonMap;
import javax.measure.Unit;
import javax.measure.Quantity;
import javax.measure.IncommensurableException;
import javax.measure.quantity.Angle;
import javax.measure.quantity.Length;
import javax.measure.quantity.Time;
import javax.measure.format.MeasurementParseException;
import org.opengis.metadata.Identifier;
import org.opengis.parameter.ParameterValueGroup;
import org.opengis.referencing.IdentifiedObject;
import org.opengis.referencing.ObjectFactory;
import org.opengis.util.FactoryException;
import org.opengis.referencing.cs.*;
import org.opengis.referencing.crs.*;
import org.opengis.referencing.datum.*;
import org.opengis.referencing.operation.*;
import org.apache.sis.measure.Units;
import org.apache.sis.measure.UnitFormat;
import org.apache.sis.referencing.CommonCRS;
import org.apache.sis.referencing.IdentifiedObjects;
import org.apache.sis.referencing.ImmutableIdentifier;
import org.apache.sis.referencing.DefaultObjectDomain;
import org.apache.sis.referencing.cs.AbstractCS;
import org.apache.sis.referencing.cs.CoordinateSystems;
import org.apache.sis.referencing.cs.DefaultCoordinateSystemAxis;
import org.apache.sis.referencing.crs.DefaultDerivedCRS;
import org.apache.sis.referencing.datum.BursaWolfParameters;
import org.apache.sis.referencing.datum.DefaultGeodeticDatum;
import org.apache.sis.referencing.operation.DefaultCoordinateOperationFactory;
import org.apache.sis.referencing.operation.provider.AbstractProvider;
import org.apache.sis.referencing.privy.CoordinateOperations;
import org.apache.sis.referencing.privy.ReferencingFactoryContainer;
import org.apache.sis.referencing.privy.EllipsoidalHeightCombiner;
import org.apache.sis.referencing.privy.AxisDirections;
import org.apache.sis.referencing.privy.WKTUtilities;
import org.apache.sis.referencing.privy.WKTKeywords;
import org.apache.sis.referencing.internal.Epoch;
import org.apache.sis.referencing.internal.Legacy;
import org.apache.sis.referencing.internal.VerticalDatumTypes;
import org.apache.sis.referencing.internal.PositionalAccuracyConstant;
import org.apache.sis.metadata.iso.citation.Citations;
import org.apache.sis.metadata.iso.extent.DefaultExtent;
import org.apache.sis.metadata.iso.extent.DefaultGeographicBoundingBox;
import org.apache.sis.metadata.iso.extent.DefaultGeographicDescription;
import org.apache.sis.metadata.iso.extent.DefaultVerticalExtent;
import org.apache.sis.metadata.iso.extent.DefaultTemporalExtent;
import org.apache.sis.metadata.privy.AxisNames;
import org.apache.sis.coordinate.DefaultCoordinateMetadata;
import org.apache.sis.util.ArraysExt;
import org.apache.sis.util.privy.Constants;
import org.apache.sis.util.privy.Numerics;
import org.apache.sis.util.privy.Strings;
import org.apache.sis.util.resources.Errors;
import org.apache.sis.util.iso.Types;

// Specific to the main and geoapi-3.1 branches:
import org.opengis.referencing.ReferenceIdentifier;

// Specific to the geoapi-3.1 and geoapi-4.0 branches:
import org.opengis.coordinate.CoordinateMetadata;
import org.opengis.referencing.ObjectDomain;


/**
 * Well Known Text (WKT) parser for referencing objects. This include, but is not limited too,
 * {@linkplain org.apache.sis.referencing.crs.AbstractCRS Coordinate Reference System} and
 * {@linkplain org.apache.sis.referencing.operation.transform.AbstractMathTransform Math Transform} objects.
 * Note that math transforms are part of the WKT 1 {@code "FITTED_CS"} element.
 *
 * @author  Rémi Eve (IRD)
 * @author  Martin Desruisseaux (IRD, Geomatys)
 * @author  Johann Sorel (Geomatys)
 */
@SuppressWarnings("LocalVariableHidesMemberVariable")       // We hide with the same value made final.
class GeodeticObjectParser extends MathTransformParser implements Comparator<CoordinateSystemAxis> {
    /**
     * The names of the 7 parameters in a {@code TOWGS84[…]} element.
     * Those names are derived from the <cite>Well Known Text</cite> (WKT) version 1 specification.
     * They are not the same as the {@link org.apache.sis.referencing.datum.BursaWolfParameters}
     * field names, which are derived from the EPSG database.
     */
    private static final String[] ToWGS84 = {"dx", "dy", "dz", "ex", "ey", "ez", "ppm"};

    /**
     * During WKT 1 parsing, {@code true} means that {@code PRIMEM} and {@code PARAMETER} angular units
     * need to be forced to {@code Units.DEGREE} instead of inferred from the context.
     * Note that this rule does not apply to {@code AXIS} elements
     *
     * <p>This flag is ignored during WKT 2 parsing.</p>
     *
     * @see Convention#WKT1_COMMON_UNITS
     */
    private final boolean usesCommonUnits;

    /**
     * During WKT 1 parsing, {@code true} means that axes should be parsed only for verifying the syntax,
     * but otherwise parsing should behave as if axes were not declared.
     *
     * <p>This flag is ignored during WKT 2 parsing.</p>
     *
     * @see Convention#WKT1_IGNORE_AXES
     */
    private final boolean ignoreAxes;

    /**
     * The object to use for replacing WKT axis names and abbreviations by ISO 19111 names and abbreviations.
     */
    private final Transliterator transliterator;

    /**
     * A map of properties to be given to the factory constructor methods.
     * This map will be recycled for each object to be parsed.
     */
    private final Map<String,Object> properties = new HashMap<>(4);

    /**
     * Order of coordinate system axes. Used only if {@code AXIS[…]} elements contain {@code ORDER[…]} sub-element.
     */
    private final Map<CoordinateSystemAxis,Integer> axisOrder = new IdentityHashMap<>(4);

    /**
     * The last vertical CRS found during the parsing, or {@code null} if none.
     * This information is needed for creating {@link DefaultVerticalExtent} instances.
     *
     * <p>ISO 19162 said that we should have at most one vertical CRS per WKT. Apache SIS does
     * not enforce this constraint, but if a WKT contains more than one vertical CRS then the
     * instance used for completing the {@link DefaultVerticalExtent} instances is unspecified.</p>
     */
    private transient VerticalCRS verticalCRS;

    /**
     * A chained list of temporary information needed for completing the construction of {@link DefaultVerticalExtent}
     * instances. In particular, stores the unit of measurement until the {@link VerticalCRS} instance to associate to
     * the extents become known.
     */
    private transient VerticalInfo verticalElements;

    /**
     * Constructs a parser for the specified set of symbols using the specified set of factories.
     *
     * This constructor is for internal usage by Apache SIS only — <b>do not use!</b>
     *
     * <p><b>Maintenance note:</b> this constructor is invoked through reflection by
     * {@link org.apache.sis.referencing.factory.GeodeticObjectFactory#createFromWKT(String)}.
     * Do not change the method signature even if it doesn't break the compilation, unless the
     * reflection code is also updated.</p>
     *
     * @param  defaultProperties  default properties to give to the objects to create.
     * @param  factories  an object implementing {@link DatumFactory}, {@link CSFactory} and {@link CRSFactory}.
     * @param  mtFactory  the factory to use to create {@link MathTransform} objects.
     */
    public GeodeticObjectParser(final Map<String,?> defaultProperties,
            final ObjectFactory factories, final MathTransformFactory mtFactory)
    {
        super(null, Collections.emptyMap(), Symbols.getDefault(), null, null, null,
                new ReferencingFactoryContainer(defaultProperties,
                        (CRSFactory)   factories,
                        (CSFactory)    factories,
                        (DatumFactory) factories,
                        null, mtFactory),
                (Locale) defaultProperties.get(Errors.LOCALE_KEY));
        transliterator  = Transliterator.DEFAULT;
        usesCommonUnits = false;
        ignoreAxes      = false;
    }

    /**
     * Constructs a parser for the specified set of symbols using the specified set of factories.
     * This constructor is for {@link WKTFormat} usage only.
     *
     * @param  sourceFile    URI to declare as the source of the WKT definitions, or {@code null} if unknown.
     * @param  fragments     reference to the {@link WKTFormat#fragments} map, or an empty map if none.
     * @param  symbols       the set of symbols to use. Cannot be null.
     * @param  numberFormat  the number format provided by {@link WKTFormat}, or {@code null} for a default format.
     * @param  dateFormat    the date format provided by {@link WKTFormat}, or {@code null} for a default format.
     * @param  unitFormat    the unit format provided by {@link WKTFormat}, or {@code null} for a default format.
     * @param  convention    the WKT convention to use.
     * @param  errorLocale   the locale for error messages (not for parsing), or {@code null} for the system default.
     * @param  factories     on input, the factories to use. On output, the factories used. Can be null.
     */
    GeodeticObjectParser(final URI sourceFile, final Map<String,StoredTree> fragments, final Symbols symbols,
            final NumberFormat numberFormat, final DateFormat dateFormat, final UnitFormat unitFormat,
            final Convention convention, final Transliterator transliterator, final Locale errorLocale,
            final ReferencingFactoryContainer factories)
    {
        super(sourceFile, fragments, symbols, numberFormat, dateFormat, unitFormat, factories, errorLocale);
        this.transliterator = transliterator;
        usesCommonUnits = convention.usesCommonUnits();
        ignoreAxes      = convention == Convention.WKT1_IGNORE_AXES;
    }

    /**
     * Returns the name of the class providing the publicly-accessible {@code createFromWKT(String)} method.
     * This information is used for logging purpose only.
     */
    @Override
    String getPublicFacade() {
        return "org.apache.sis.referencing.factory.GeodeticObjectFactory";
    }

    /**
     * Completes or edits properties of the root {@link IdentifiedObject}. This method is invoked
     * before a {@code Factory.createFoo(Map, …)} method is invoked for creating the root object.
     * The {@code properties} map is filled with all information that this parser found in the WKT elements.
     * Subclasses can override this method for adding additional information if desired.
     *
     * <p>The most typical use case is to add a default {@link Identifier} when the WKT does not contain
     * an explicit {@code ID[…]} or {@code AUTHORITY[…]} element.</p>
     *
     * @param  properties  the properties to be given in a call to a {@code createFoo(Map, …)} method.
     *
     * @see org.apache.sis.referencing.factory.GeodeticObjectFactory#complete(Map)
     */
    void completeRoot(Map<String,Object> properties) {
    }

    /**
     * Parses a <i>Well-Know Text</i> from specified position as a geodetic object.
     * Caller should invoke {@link #getAndClearWarnings(Object)} in a {@code finally} block
     * after this method.
     *
     * @param  text       the Well-Known Text (WKT) to parse.
     * @param  position   index of the first character to parse (on input) or after last parsed character (on output).
     * @return the parsed object.
     * @throws ParseException if the string cannot be parsed.
     */
    @Override
    final Object createFromWKT(final String text, final ParsePosition position) throws ParseException {
        final Object object;
        try {
            object = super.createFromWKT(text, position);
            /*
             * After parsing the object, we may have been unable to set the VerticalCRS of VerticalExtent instances.
             * First, try to set a default VerticalCRS for Mean Sea Level Height in metres. In the majority of cases
             * that should be enough. If not (typically because the vertical extent uses other unit than metre), try
             * to create a new CRS using the unit declared in the WKT.
             */
            if (verticalElements != null) {
                Exception ex = null;
                try {
                    verticalElements = verticalElements.resolve(CommonCRS.Vertical.MEAN_SEA_LEVEL.crs());     // Optional operation.
                } catch (UnsupportedOperationException e) {
                    ex = e;
                }
                if (verticalElements != null) try {
                    verticalElements = verticalElements.complete(factories.getCRSFactory(), factories.getCSFactory());
                } catch (FactoryException e) {
                    if (ex == null) ex = e;
                    else ex.addSuppressed(e);
                }
                if (verticalElements != null) {
                    warning(null, (String) null, Errors.formatInternational(Errors.Keys.CanNotAssignUnitToDimension_2,
                            WKTKeywords.VerticalExtent, verticalElements.unit), ex);
                }
            }
        } finally {
            verticalElements = null;
            verticalCRS = null;
            axisOrder.clear();
            properties.clear();                             // for letting the garbage collector do its work.
        }
        return object;
    }

    /**
     * Returns the prime meridian to use by default when none is specified.
     */
    private static PrimeMeridian greenwich() {
        return CommonCRS.WGS84.primeMeridian();
    }

    /**
     * Parses the next element in the specified <i>Well Know Text</i> (WKT) tree.
     *
     * @param  element  the element to be parsed.
     * @return the parsed object.
     * @throws ParseException if the element cannot be parsed.
     */
    @Override
    final Object buildFromTree(final Element element) throws ParseException {
        Object object;
        if    (null == (object = parseCoordinateReferenceSystem(element, false))
            && null == (object = parseCoordinateMetadata(FIRST, element))
            && null == (object = parseOperation         (FIRST, element))
            && null == (object = parseMathTransform     (       element, false))
            && null == (object = parseEnsemble          (FIRST, element, greenwich(), Datum.class))
            && null == (object = parseDatum             (FIRST, element, greenwich(), null))
            && null == (object = parseVerticalDatum     (FIRST, element, null, false))
            && null == (object = parseTimeDatum         (FIRST, element))
            && null == (object = parseParametricDatum   (FIRST, element))
            && null == (object = parseEngineeringDatum  (FIRST, element, false))
            && null == (object = parseImageDatum        (FIRST, element))
            && null == (object = parseEllipsoid         (FIRST, element))
            && null == (object = parsePrimeMeridian     (FIRST, element, false, Units.DEGREE))
            && null == (object = parseAxis              (FIRST, element, null,  Units.METRE ))
            && null == (object = parseToWGS84           (FIRST, element))
            && null == (object = parseGeogTranslation   (FIRST, element)))
        {
            throw element.missingOrUnknownComponent(WKTKeywords.GeodeticCRS);
        }
        return object;
    }

    /**
     * Parses a coordinate reference system element.
     *
     * @param  element    the parent element.
     * @param  mandatory  {@code true} if a CRS must be present, or {@code false} if optional.
     * @return the next element as a {@code CoordinateReferenceSystem} object.
     * @throws ParseException if the next element cannot be parsed.
     */
    private CoordinateReferenceSystem parseCoordinateReferenceSystem(final Element element, final boolean mandatory)
            throws ParseException
    {
        CoordinateReferenceSystem crs;
        if ((crs = parseGeodeticCRS    (FIRST, element, 2, null)) == null &&
            (crs = parseProjectedCRS   (FIRST, element, false))   == null &&
            (crs = parseVerticalCRS    (FIRST, element, false))   == null &&
            (crs = parseTimeCRS        (FIRST, element, false))   == null &&
            (crs = parseParametricCRS  (FIRST, element, false))   == null &&
            (crs = parseEngineeringCRS (FIRST, element, false))   == null &&
            (crs = parseImageCRS       (FIRST, element))          == null &&
            (crs = parseCompoundCRS    (FIRST, element))          == null &&
            (crs = parseFittedCS       (FIRST, element))          == null)
        {
            if (mandatory) {
                throw element.missingOrUnknownComponent(WKTKeywords.GeodeticCRS);
            }
        }
        return crs;
    }

    /**
     * Parses a coordinate reference system wrapped in an element of the given name.
     *
     * @param  parent   the parent element containing the CRS to parse.
     * @param  mode     {@link #FIRST}, {@link #OPTIONAL} or {@link #MANDATORY}.
     * @param  keyword  "SourceCRS", "TargetCRS" or "InterpolationCRS".
     * @return the coordinate reference system, or {@code null} if none.
     * @throws ParseException if the CRS cannot be parsed.
     */
    private CoordinateReferenceSystem parseCoordinateReferenceSystem(final Element parent, final int mode,
            final String keyword) throws ParseException
    {
        final Element element = parent.pullElement(mode, keyword);
        if (element == null) {
            return null;
        }
        final CoordinateReferenceSystem crs = parseCoordinateReferenceSystem(element, true);
        element.close(ignoredElements);
        return crs;
    }

    /**
     * Parses a {@code "CoordinateMetadata"} element.
     *
     * @param  mode    {@link #FIRST}, {@link #OPTIONAL} or {@link #MANDATORY}.
     * @param  parent  the parent element.
     * @return the {@code "CoordinateMetadata"} element.
     * @throws ParseException if the {@code "CoordinateMetadata"} element cannot be parsed.
     */
    private CoordinateMetadata parseCoordinateMetadata(final int mode, final Element parent) throws ParseException {
        final Element element = parent.pullElement(mode, WKTKeywords.CoordinateMetadata);
        if (element == null) {
            return null;
        }
        final CoordinateReferenceSystem crs = parseCoordinateReferenceSystem(element, true);
        final Temporal epoch = parseEpoch(OPTIONAL, element, WKTKeywords.Epoch);
        element.close(ignoredElements);
        return new DefaultCoordinateMetadata(crs, epoch);
    }

    /**
     * Returns the value associated to {@link IdentifiedObject#IDENTIFIERS_KEY} as an {@code Identifier} object.
     * This method shall accept all value types that {@link #parseMetadataAndClose(Element, String, IdentifiedObject)}
     * may store.
     *
     * @param  identifier  the {@link #properties} value, or {@code null}.
     * @return the identifier, or {@code null} if the given value was null.
     */
    private static Identifier toIdentifier(final Object identifier) {
        return (identifier instanceof Identifier[]) ? ((Identifier[]) identifier)[0] : (Identifier) identifier;
    }

    /**
     * Parses an <strong>optional</strong> metadata elements and close.
     * This includes elements like {@code "SCOPE"}, {@code "ID"} (WKT 2) or {@code "AUTHORITY"} (WKT 1).
     * This WKT 1 element has the following pattern:
     *
     * {@snippet lang="wkt" :
     *     AUTHORITY["<name>", "<code>"]
     *     }
     *
     * <h4>Fallback</h4>
     * The name is a mandatory property, but some invalid WKT with an empty string exist. In such case,
     * we will use the name of the enclosed datum. Indeed, it is not uncommon to have the same name for
     * a geographic CRS and its geodetic reference frame.
     *
     * @param  parent    the parent element.
     * @param  name      the name of the parent object being parsed.
     * @param  fallback  the fallback to use if {@code name} is empty.
     * @return a properties map with the parent name and the optional authority code.
     * @throws ParseException if an element cannot be parsed.
     *
     * @see #parseAnchorAndClose(Element, String)
     * @see #parseParametersAndClose(Element, String, OperationMethod)
     */
    @SuppressWarnings("ReturnOfCollectionOrArrayField")
    private Map<String,Object> parseMetadataAndClose(final Element parent, final String name,
            final IdentifiedObject fallback) throws ParseException
    {
        properties.clear();
        properties.put(IdentifiedObject.NAME_KEY, (name.isEmpty() && fallback != null) ? fallback.getName() : name);
        Element element;
        while ((element = parent.pullElement(OPTIONAL, ID_KEYWORDS)) != null) {
            final String  codeSpace = element.pullString("codeSpace");
            final String  code      = element.pullObject("code").toString();        // Accepts Integer as well as String.
            final Object  version   = element.pullOptional(Object.class);           // Accepts Number as well as String.
            final Element citation  = element.pullElement(OPTIONAL, WKTKeywords.Citation);
            final String  authority;
            if (citation != null) {
                authority = citation.pullString("authority");
                citation.close(ignoredElements);
            } else {
                authority = codeSpace;
            }
            final Element uri = element.pullElement(OPTIONAL, WKTKeywords.URI);
            if (uri != null) {
                uri.pullString("URI");      // TODO: not yet stored, since often redundant with other information.
                uri.close(ignoredElements);
            }
            element.close(ignoredElements);
            /*
             * Note: we could be tempted to assign the authority to the name as well, like below:
             *
             *     if (name instanceof String) {
             *         name = new NamedIdentifier(authority, (String) name);
             *     }
             *     properties.put(IdentifiedObject.NAME_KEY, name);
             *
             * However, experience shows that it is often wrong in practice, because peoples often
             * declare EPSG codes but still use WKT names much shorter than the EPSG names
             * (for example "WGS84" for the datum instead of "World Geodetic System 1984"),
             * so the name in WKT is often not compliant with the name actually defined by the authority.
             */
            final var id = new ImmutableIdentifier(Citations.fromName(authority),
                    codeSpace, code, (version != null) ? version.toString() : null, null);
            properties.merge(IdentifiedObject.IDENTIFIERS_KEY, id, (previous, toAdd) -> {
                final var more = (ReferenceIdentifier) toAdd;
                if (previous instanceof ReferenceIdentifier) {
                    return new ReferenceIdentifier[] {(ReferenceIdentifier) previous, more};
                } else {
                    return ArraysExt.append((ReferenceIdentifier[]) previous, more);
                }
            });
            // REMINDER: values associated to IDENTIFIERS_KEY shall be recognized by `toIdentifier(Object)`.
        }
        /*
         * SCOPE, AREA, BBOX, VERTICALEXTENT and TIMEEXTENT. Since ISO 19162:2019,
         * all those properties are grouped inside an USAGE element. Example:
         *
         *     USAGE[
         *       SCOPE["Large scale mapping."],
         *       AREA["UK - Northern Ireland - onshore"]]
         */
        final var domains = new ArrayList<ObjectDomain>();
        while ((element = parent.pullElement(OPTIONAL, WKTKeywords.Usage)) != null) {
            final String scope = pullElementAsString(element, WKTKeywords.Scope);
            final DefaultExtent extent = parseExtent(element);
            if (scope != null || extent != null) {
                domains.add(new DefaultObjectDomain(Types.toInternationalString(scope), extent));
            }
            element.close(ignoredElements);
        }
        if (domains.isEmpty()) {
            /*
             * Legacy (ISO 19162:2015) way to declare scope and extent:
             * directly inside de CRS element, without USAGE wrapper.
             */
            final String scope = pullElementAsString(parent, WKTKeywords.Scope);
            if (scope != null) {
                properties.put(ObjectDomain.SCOPE_KEY, scope);
            }
            final DefaultExtent extent = parseExtent(parent);
            if (extent != null) {
                properties.put(ObjectDomain.DOMAIN_OF_VALIDITY_KEY, extent);
            }
        } else {
            properties.put(IdentifiedObject.DOMAINS_KEY, domains.toArray(ObjectDomain[]::new));
        }
        /*
         * Example: REMARK["Замечание на русском языке"]
         */
        element = parent.pullElement(OPTIONAL, WKTKeywords.Remark);
        if (element != null) {
            properties.put(IdentifiedObject.REMARKS_KEY, element.pullString("remarks"));
            element.close(ignoredElements);
        }
        parent.close(ignoredElements);
        if (parent.isRoot) {
            completeRoot(properties);
        }
        return properties;
    }

    /**
     * Parses the {@code AREA}, {@code BBOX}, {@code VERTICALEXTENT} and {@code TIMEEXTENT} elements if present.
     * These elements were directly inside the <abbr>CRS</abbr> element in <abbr>ISO</abbr> 19162:2015, but became
     * wrapped inside an {@code USAGE} element in <abbr>ISO</abbr> 19162:2019.
     *
     * <h4>Extension to <abbr>ISO</abbr> 19162 specification</h4>
     * The specification said that at most one extent of each type can appear in the same {@code USAGE}.
     * However, Apache <abbr>SIS</abbr> puts no limit on the number of occurrence of each extent type.
     *
     * <h4>Limitations</h4>
     * Temporal extents with a syntax such as {@code TIMEEXTENT[“Jurassic”, “Quaternary”]} are not yet supported.
     * See <a href="https://issues.apache.org/jira/browse/SIS-163">SIS-163</a>.
     *
     * @param  parent  the parent element.
     * @return an extent containing all the above-cited elements, or {@code null} if none.
     * @throws ParseException if an element cannot be parsed.
     */
    private DefaultExtent parseExtent(final Element parent) throws ParseException {
        DefaultExtent extent = null;
        Element element;
        /*
         * Example: AREA["Netherlands offshore."]
         */
        while ((element = parent.pullElement(OPTIONAL, WKTKeywords.Area)) != null) {
            final String area = element.pullString("area");
            element.close(ignoredElements);
            if (extent == null) {
                extent = new DefaultExtent(area, null, null, null);
            } else {
                extent.getGeographicElements().add(new DefaultGeographicDescription(area));
            }
        }
        /*
         * Example: BBOX[51.43, 2.54, 55.77, 6.40]
         */
        while ((element = parent.pullElement(OPTIONAL, WKTKeywords.BBox)) != null) {
            final double southBoundLatitude = element.pullDouble("southBoundLatitude");
            final double westBoundLongitude = element.pullDouble("westBoundLongitude");
            final double northBoundLatitude = element.pullDouble("northBoundLatitude");
            final double eastBoundLongitude = element.pullDouble("eastBoundLongitude");
            element.close(ignoredElements);
            if (extent == null) extent = new DefaultExtent();
            extent.getGeographicElements().add(new DefaultGeographicBoundingBox(
                    westBoundLongitude, eastBoundLongitude, southBoundLatitude, northBoundLatitude));
        }
        /*
         * Example: VERTICALEXTENT[-1000, 0, LENGTHUNIT[“metre”, 1]]
         *
         * Units are optional, default to metres (no "contextual units" here).
         */
        while ((element = parent.pullElement(OPTIONAL, WKTKeywords.VerticalExtent)) != null) {
            final double minimum = element.pullDouble("minimum");
            final double maximum = element.pullDouble("maximum");
            Unit<Length> unit = parseScaledUnit(element, WKTKeywords.LengthUnit, Units.METRE);
            element.close(ignoredElements);
            if (unit   == null) unit   = Units.METRE;
            if (extent == null) extent = new DefaultExtent();
            verticalElements = new VerticalInfo(verticalElements, extent, minimum, maximum, unit).resolve(verticalCRS);
        }
        /*
         * Example: TIMEEXTENT[2013-01-01, 2013-12-31]
         */
        while ((element = parent.pullElement(OPTIONAL, WKTKeywords.TimeExtent)) != null) {
            if (element.peekValue() instanceof String) {
                element.pullString("startTime");
                element.pullString("endTime");
                element.close(ignoredElements);
                warning(parent, element, Errors.formatInternational(Errors.Keys.UnsupportedType_1, "TimeExtent[String,String]"), null);
            } else {
                final Temporal startTime = element.pullTime("startTime");
                final Temporal endTime   = element.pullTime("endTime");
                element.close(ignoredElements);
                final var t = new DefaultTemporalExtent(startTime, endTime);
                if (extent == null) extent = new DefaultExtent();
                extent.getTemporalElements().add(t);
            }
        }
        return extent;
    }

    /**
     * Parses an optional {@code "UNIT"} element of a known dimension.
     * This element has the following pattern:
     *
     * {@snippet lang="wkt" :
     *     UNIT["<name>", <conversion factor> {,<authority>}]
     *     }
     *
     * Unit was a mandatory element in WKT 1, but became optional in WKT 2 because the unit may be specified
     * in each {@code AXIS[…]} element instead of for the whole coordinate system.
     *
     * @param  parent    the parent element.
     * @param  keyword   the unit keyword (e.g. {@code "LengthUnit"} or {@code "AngleUnit"}).
     * @param  baseUnit  the base unit, usually {@code Units.METRE} or {@code Units.RADIAN}.
     * @return the {@code "UNIT"} element as an {@link Unit} object, or {@code null} if none.
     * @throws ParseException if the {@code "UNIT"} cannot be parsed.
     *
     * @see #parseUnit(Element)
     *
     * @todo Authority code is currently discarded after parsing. We may consider to create a subclass of
     *       {@link Unit} which implements {@link IdentifiedObject} in a future version.
     */
    @SuppressWarnings("unchecked")
    private <Q extends Quantity<Q>> Unit<Q> parseScaledUnit(final Element parent,
            final String keyword, final Unit<Q> baseUnit) throws ParseException
    {
        final Element element = parent.pullElement(OPTIONAL, keyword, WKTKeywords.Unit);
        if (element == null) {
            return null;
        }
        final String name   = element.pullString("name");
        final double factor = element.pullDouble("factor");
        Unit<Q> unit   = baseUnit.multiply(completeUnitFactor(baseUnit, factor));
        Unit<?> verify = parseUnitID(element);
        element.close(ignoredElements);
        /*
         * Consider the following element: UNIT[“kilometre”, 1000, ID[“EPSG”, “9036”]]
         *
         *  - if the authority code (“9036”) refers to a unit incompatible with `baseUnit` (“metre”), log a warning.
         *  - otherwise: 1) unconditionally replace the parsed unit (“km”) by the unit referenced by the authority code.
         *               2) if the new unit is not equivalent to the old one (i.e. different scale factor), log a warning.
         */
        if (verify != null) {
            if (!baseUnit.getSystemUnit().equals(verify.getSystemUnit())) {
                warning(parent, element, Errors.formatInternational(Errors.Keys.InconsistentUnitsForCS_1, verify), null);
            } else if (Math.abs(unit.getConverterTo(unit = (Unit<Q>) verify).convert(1) - 1) > Numerics.COMPARISON_THRESHOLD) {
                warning(parent, element, Errors.formatInternational(Errors.Keys.UnexpectedScaleFactorForUnit_2, verify, factor), null);
            } else {
                verify = null;                                          // Means to perform additional verifications.
            }
        }
        /*
         * Above block verified the ID[“EPSG”, “9036”] authority code. Now verify the unit parsed from the “km” symbol.
         * This is only a verification; we will not replace the unit by the parsed one (i.e. authority code or scale
         * factor have precedence over the unit symbol).
         */
        if (verify == null) {
            try {
                verify = parseUnit(name);
            } catch (MeasurementParseException e) {
                log(new LogRecord(Level.FINE, e.toString()));
            }
            if (verify != null) try {
                if (Math.abs(verify.getConverterToAny(unit).convert(1) - 1) > Numerics.COMPARISON_THRESHOLD) {
                    warning(parent, element, Errors.formatInternational(Errors.Keys.UnexpectedScaleFactorForUnit_2, verify, factor), null);
                }
            } catch (IncommensurableException e) {
                throw new UnparsableObjectException(errorLocale, Errors.Keys.InconsistentUnitsForCS_1,
                        new Object[] {verify}, element.offset).initCause(e);
            }
        }
        return unit;
    }

    /**
     * Parses a {@code "CS"} element followed by all {@code "AXIS"} elements.
     * This element has the following pattern (simplified):
     *
     * {@snippet lang="wkt" :
     *     CS["<type>", dimension],
     *     AXIS["<name>", NORTH | SOUTH | EAST | WEST | UP | DOWN | OTHER],
     *     UNIT["<name>", <conversion factor>],
     *     etc.
     *     }
     *
     * This element is different from all other elements parsed by {@code GeodeticObjectParser}
     * in that its components are sibling elements rather than child elements of the CS element.
     *
     * <p>The optional {@code "UNIT[…]"} element shall be parsed by the caller. That element may appear after the
     * {@code "CS[…]"} element (not inside). The unit may be forced to some dimension (e.g. {@code "LengthUnit"})
     * or be any kind of unit, depending on the context in which this {@code parseCoordinateSystem(…)} method is
     * invoked.</p>
     *
     * <h4>Variants of Cartesian type</h4>
     * The {@link WKTKeywords#Cartesian} type may be used for projected, geocentric or other kinds of CRS.
     * However, while all those variants are of the same CS type, their axis names and directions differ.
     * Current implementation uses the following rules:
     *
     * <ul>
     *   <li>If the datum is not geodetic, then the axes of the Cartesian CS are unknown.</li>
     *   <li>Otherwise if {@code dimension is 2}, then the CS is assumed to be for a projected CRS.</li>
     *   <li>Otherwise if {@code dimension is 3}, then the CS is assumed to be for a geocentric CRS.</li>
     * </ul>
     *
     * @param  parent       the parent element.
     * @param  type         the expected type (Cartesian | ellipsoidal | vertical | etc…), or null if unknown.
     * @param  dimension    the minimal number of dimensions. Can be 1 if unknown.
     * @param  isWKT1       {@code true} if the parent element is an element from the WKT 1 standard.
     * @param  defaultUnit  the contextual unit (usually {@code Units.METRE} or {@code Units.RADIAN}), or {@code null} if unknown.
     * @param  geodetic     whether the datum of the enclosing <abbr>CRS</abbr> is geodetic.
     * @param  vertical     the realization method (formally known as vertical datum type), or {@code null} if unknown or not applicable.
     * @return the {@code "CS"}, {@code "UNIT"} and/or {@code "AXIS"} elements as a Coordinate System, or {@code null}.
     * @throws ParseException if an element cannot be parsed.
     * @throws FactoryException if the factory cannot create the coordinate system.
     */
    private CoordinateSystem parseCoordinateSystem(final Element parent, String type, int dimension,
                                                   final boolean isWKT1, final Unit<?> defaultUnit,
                                                   final boolean geodetic, final RealizationMethod vertical)
            throws ParseException, FactoryException
    {
        axisOrder.clear();
        final boolean is3D = (dimension >= 3);
        Map<String,Object> csProperties = null;
        /*
         * Parse the CS[<type>, <dimension>] element.  This is specific to the WKT 2 format.
         * In principle the CS element is mandatory, but the Apache SIS parser is lenient on
         * this aspect:  if the CS element is not present, we will compute the same defaults
         * than what we do for WKT 1.
         */
        if (!isWKT1) {
            final Element element = parent.pullElement(OPTIONAL, WKTKeywords.CS);
            if (element != null) {
                final String expected = type;
                type         = element.pullVoidElement("type").keyword;
                dimension    = element.pullInteger("dimension");
                csProperties = new HashMap<>(parseMetadataAndClose(element, "CS", null));
                if (expected != null) {
                    if (!expected.equalsIgnoreCase(type)) {
                        throw new UnparsableObjectException(errorLocale, Errors.Keys.UnexpectedValueInElement_2,
                                new String[] {WKTKeywords.CS, type}, element.offset);
                    }
                }
                if (dimension <= 0 || dimension >= Numerics.MAXIMUM_MATRIX_SIZE) {
                    final short key;
                    final Object[] args;
                    if (dimension <= 0) {
                        key = Errors.Keys.ValueNotGreaterThanZero_2;
                        args = new Object[] {"dimension", dimension};
                    } else {
                        key = Errors.Keys.ExcessiveNumberOfDimensions_1;
                        args = new Object[] {dimension};
                    }
                    throw new UnparsableObjectException(errorLocale, key, args, element.offset);
                }
                type = type.equalsIgnoreCase(WKTKeywords.Cartesian) ?
                       WKTKeywords.Cartesian : type.toLowerCase(symbols.getLocale());
            }
        }
        /*
         * AXIS[…] elements are optional, but if we find one we will request that there is as many axes
         * as the number of dimensions. If there is more axes than expected, we may emit an error later
         * depending on the CS type.
         *
         * AXIS[…] elements will be parsed for verifying the syntax, but otherwise ignored if the parsing
         * convention is WKT1_IGNORE_AXES. This is for compatibility with the way some other libraries
         * parse WKT 1.
         */
        CoordinateSystemAxis[] axes = null;
        CoordinateSystemAxis axis = parseAxis(type == null ? MANDATORY : OPTIONAL, parent, type, defaultUnit);
        if (axis != null) {
            final var list = new ArrayList<CoordinateSystemAxis>(dimension + 2);
            do {
                list.add(axis);
                axis = parseAxis(list.size() < dimension ? MANDATORY : OPTIONAL, parent, type, defaultUnit);
            } while (axis != null);
            if (!isWKT1 || !ignoreAxes) {
                axes = list.toArray(CoordinateSystemAxis[]::new);
                Arrays.sort(axes, this);                    // Take ORDER[n] elements in account.
            }
        }
        /*
         * If there are no explicit AXIS[…] elements, or if the user asked to ignore them,
         * then we need to create default axes. This is possible only if we know the type
         * of the CS to create, and only for some of those CS types.
         */
        final CSFactory csFactory = factories.getCSFactory();
        if (axes == null) {
            if (type == null) {
                throw parent.missingComponent(WKTKeywords.Axis);
            }
            String nx = null, x = null;                     // Easting or Longitude axis name and abbreviation.
            String ny = null, y = null;                     // Northing or latitude axis name and abbreviation.
            String nz = null, z = null;                     // Depth, height or time axis name and abbreviation.
            AxisDirection dx = AxisDirection.EAST;
            AxisDirection dy = AxisDirection.NORTH;
            AxisDirection direction = null;                 // Depth, height or time axis direction.
            Unit<?> unit = defaultUnit;                     // Depth, height or time axis unit.
            switch (type) {
                /*
                 * Cartesian — we can create axes only if the datum is geodetic, in which case the axes
                 * are for two- or three-dimensional Projected or three-dimensional Geocentric CRS.
                 */
                case WKTKeywords.Cartesian: {
                    if (!geodetic) {
                        throw parent.missingComponent(WKTKeywords.Axis);
                    }
                    if (defaultUnit == null) {
                        throw parent.missingComponent(WKTKeywords.LengthUnit);
                    }
                    if (is3D) {  // If dimension cannot be 2, then CRS cannot be Projected.
                        return Legacy.standard(defaultUnit);
                    }
                    nx = AxisNames.EASTING;  x = "E";
                    ny = AxisNames.NORTHING; y = "N";
                    if (dimension >= 3) {   // Non-standard but SIS is tolerant to this case.
                        z    = "h";
                        nz   = AxisNames.ELLIPSOIDAL_HEIGHT;
                        unit = Units.METRE;
                    }
                    break;
                }
                /*
                 * Ellipsoidal — can be two- or three- dimensional, in which case the height can
                 * only be ellipsoidal height. The default axis order depends on the WKT version:
                 *
                 *   - WKT 1 said explicitly that the default order is (longitude, latitude).
                 *   - WKT 2 has no default, and allows only (latitude, longitude) order.
                 */
                case WKTKeywords.ellipsoidal: {
                    if (defaultUnit == null) {
                        throw parent.missingComponent(WKTKeywords.AngleUnit);
                    }
                    if (isWKT1) {
                        nx = AxisNames.GEODETIC_LONGITUDE; x = "λ";
                        ny = AxisNames.GEODETIC_LATITUDE;  y = "φ";
                    } else {
                        nx = AxisNames.GEODETIC_LATITUDE;  x = "φ"; dx = AxisDirection.NORTH;
                        ny = AxisNames.GEODETIC_LONGITUDE; y = "λ"; dy = AxisDirection.EAST;
                    }
                    if (dimension >= 3) {
                        direction = AxisDirection.UP;
                        z    = "h";
                        nz   = AxisNames.ELLIPSOIDAL_HEIGHT;
                        unit = Units.METRE;
                    }
                    break;
                }
                /*
                 * Vertical — the default name and symbol depends on whether this is depth,
                 * geoidal height, ellipsoidal height (non-standard) or other kind of heights.
                 */
                case WKTKeywords.vertical: {
                    if (defaultUnit == null) {
                        throw parent.missingComponent(WKTKeywords.Unit);
                    }
                    z         = "h";
                    nz        = "Height";
                    direction = AxisDirection.UP;
                    if (vertical == RealizationMethod.GEOID) {
                        nz = AxisNames.GRAVITY_RELATED_HEIGHT;
                        z  = "H";
                    } else if (vertical == RealizationMethod.TIDAL) {
                        direction = AxisDirection.DOWN;
                        nz = AxisNames.DEPTH;
                        z  = "D";
                    } else if (VerticalDatumTypes.ellipsoidal(vertical)) {
                        // Not allowed by ISO 19111 as a standalone axis, but SIS is
                        // tolerant to this case since it is sometimes hard to avoid.
                        nz = AxisNames.ELLIPSOIDAL_HEIGHT;
                    }
                    break;
                }
                /*
                 * Temporal — axis name and abbreviation not yet specified by ISO 19111.
                 */
                case WKTKeywords.temporal: {
                    if (defaultUnit == null) {
                        throw parent.missingComponent(WKTKeywords.TimeUnit);
                    }
                    direction = AxisDirection.FUTURE;
                    nz = "Time";
                    z = "t";
                    break;
                }
                /*
                 * Parametric — axis name and abbreviation not yet specified by ISO 19111_2.
                 */
                case WKTKeywords.parametric: {
                    if (defaultUnit == null) {
                        throw parent.missingComponent(WKTKeywords.ParametricUnit);
                    }
                    direction = AxisDirection.UNSPECIFIED;
                    nz = "Parametric";
                    z = "p";
                    break;
                }
                /*
                 * Unknown CS type — we cannot guess which axes to create.
                 */
                default: {
                    throw parent.missingComponent(WKTKeywords.Axis);
                }
            }
            int i = 0;
            axes = new CoordinateSystemAxis[dimension];
            if (x != null && i < dimension) axes[i++] = csFactory.createCoordinateSystemAxis(singletonMap(CoordinateSystemAxis.NAME_KEY, nx), x, dx,  defaultUnit);
            if (y != null && i < dimension) axes[i++] = csFactory.createCoordinateSystemAxis(singletonMap(CoordinateSystemAxis.NAME_KEY, ny), y, dy, defaultUnit);
            if (z != null && i < dimension) axes[i++] = csFactory.createCoordinateSystemAxis(singletonMap(CoordinateSystemAxis.NAME_KEY, nz), z, direction, unit);
            // Not a problem if the array does not have the expected length for the CS type. This will be verified below in this method.
        }
        /*
         * Infer a CS name will be inferred from the axes if possible.
         * Example: "Compound CS: East (km), North (km), Up (m)."
         */
        final String name;
        {   // For keeping the `buffer` variable local to this block.
            final var buffer = new StringBuilder();
            if (type != null && !type.isEmpty()) {
                final int c = type.codePointAt(0);
                buffer.appendCodePoint(Character.toUpperCase(c))
                      .append(type, Character.charCount(c), type.length())
                      .append(' ');
            }
            name = AxisDirections.appendTo(buffer.append("CS"), axes);
        }
        if (csProperties == null) {
            csProperties = singletonMap(CoordinateSystem.NAME_KEY, name);
        } else {
            csProperties.put(CoordinateSystem.NAME_KEY, name);
        }
        if (type == null) {
            /*
             * Creates a coordinate system of unknown type. This block is executed during parsing of WKT version 1,
             * since that legacy format did not specify any information about the coordinate system in use.
             * This block should not be executed during parsing of WKT version 2.
             */
            return new AbstractCS(csProperties, axes);
        }
        /*
         * Finally, delegate to the factory method corresponding to the CS type and the number of axes.
         */
        switch (type) {
            case WKTKeywords.ellipsoidal: {
                switch (axes.length) {
                    case 2: return csFactory.createEllipsoidalCS(csProperties, axes[0], axes[1]);
                    case 3: return csFactory.createEllipsoidalCS(csProperties, axes[0], axes[1], axes[2]);
                }
                dimension = (axes.length < 2) ? 2 : 3;                      // For error message.
                break;
            }
            case WKTKeywords.spherical: {
                switch (axes.length) {
                    case 2: return csFactory.createSphericalCS(csProperties, axes[0], axes[1]);
                    case 3: return csFactory.createSphericalCS(csProperties, axes[0], axes[1], axes[2]);
                }
                dimension = (axes.length < 2) ? 2 : 3;                      // For error message.
                break;
            }
            case WKTKeywords.Cartesian: {
                switch (axes.length) {
                    case 2: return csFactory.createCartesianCS(csProperties, axes[0], axes[1]);
                    case 3: return csFactory.createCartesianCS(csProperties, axes[0], axes[1], axes[2]);
                }
                dimension = (axes.length < 2) ? 2 : 3;                      // For error message.
                break;
            }
            case WKTKeywords.affine: {
                switch (axes.length) {
                    case 2: return csFactory.createAffineCS(csProperties, axes[0], axes[1]);
                    case 3: return csFactory.createAffineCS(csProperties, axes[0], axes[1], axes[2]);
                }
                dimension = (axes.length < 2) ? 2 : 3;                      // For error message.
                break;
            }
            case WKTKeywords.vertical: {
                if (axes.length != (dimension = 1)) break;
                return csFactory.createVerticalCS(csProperties, axes[0]);
            }
            case WKTKeywords.temporal: {
                if (axes.length != (dimension = 1)) break;
                return csFactory.createTimeCS(csProperties, axes[0]);
            }
            case WKTKeywords.linear: {
                if (axes.length != (dimension = 1)) break;
                return csFactory.createLinearCS(csProperties, axes[0]);
            }
            case WKTKeywords.polar: {
                if (axes.length != (dimension = 2)) break;
                return csFactory.createPolarCS(csProperties, axes[0], axes[1]);
            }
            case WKTKeywords.cylindrical: {
                if (axes.length != (dimension = 3)) break;
                return csFactory.createCylindricalCS(csProperties, axes[0], axes[1], axes[2]);
            }
            case WKTKeywords.parametric: {
                if (axes.length != (dimension = 1)) break;
                return csFactory.createParametricCS(csProperties, axes[0]);
            }
            default: {
                warning(parent, WKTKeywords.CS, Errors.formatInternational(Errors.Keys.UnknownType_1, type), null);
                return new AbstractCS(csProperties, axes);
            }
        }
        throw new UnparsableObjectException(errorLocale, (axes.length > dimension)
                ? Errors.Keys.TooManyOccurrences_2 : Errors.Keys.TooFewOccurrences_2,
                new Object[] {dimension, WKTKeywords.Axis}, parent.offset);
    }

    /**
     * Parses an {@code "AXIS"} element.
     * This element has the following pattern (simplified):
     *
     * {@snippet lang="wkt" :
     *     AXIS["<name (abbr.)>", NORTH | SOUTH | EAST | WEST | UP | DOWN | OTHER, ORDER[n], UNIT[…], ID[…]]
     *     }
     *
     * Abbreviation may be specified between parenthesis. Nested parenthesis are possible, as for example:
     *
     * {@snippet lang="wkt" :
     *     AXIS["Easting (E(X))", EAST]
     *     }
     *
     * @param  mode         {@link #FIRST}, {@link #OPTIONAL} or {@link #MANDATORY}.
     * @param  parent       the parent element.
     * @param  csType       the coordinate system type (Cartesian | ellipsoidal | vertical | etc…), or null if unknown.
     * @param  defaultUnit  the contextual unit (usually {@code Units.METRE} or {@code Units.RADIAN}), or {@code null} if unknown.
     * @return the {@code "AXIS"} element as a {@link CoordinateSystemAxis} object,
     *         or {@code null} if the axis was not required and there are no axis objects.
     * @throws ParseException if the {@code "AXIS"} element cannot be parsed.
     */
    private CoordinateSystemAxis parseAxis(final int mode, final Element parent, final String csType,
            final Unit<?> defaultUnit) throws ParseException
    {
        final Element element = parent.pullElement(mode, WKTKeywords.Axis);
        if (element == null) {
            return null;
        }
        /*
         * Name, orientation (usually NORTH, SOUTH, EAST or WEST) and units are the main components of AXIS[…].
         * The name may contain an abbreviation, which will be handle later in this method. In the special case
         * of coordinate system over a pole, the orientation may be of the form “South along 90°W”, which is
         * expressed by a syntax like AXIS[“South along 90°W”, SOUTH, MERIDIAN[-90, UNIT["deg"]]]. Note that
         * the meridian is relative to the prime meridian of the enclosing geodetic CRS.
         */
        String name = element.pullString("name");
        final Element orientation = element.pullVoidElement("orientation");
        Unit<?> unit = parseUnit(element);
        if (unit == null) {
            if (defaultUnit == null) {
                throw element.missingComponent(WKTKeywords.Unit);
            }
            unit = defaultUnit;
        }
        AxisDirection direction = Types.forCodeName(AxisDirection.class, orientation.keyword, AxisDirection::valueOf);
        final Element meridian = element.pullElement(OPTIONAL, WKTKeywords.Meridian);
        if (meridian != null) {
            double angle = meridian.pullDouble("meridian");
            final Unit<Angle> m = parseScaledUnit(meridian, WKTKeywords.AngleUnit, Units.RADIAN);
            meridian.close(ignoredElements);
            if (m != null) {
                angle = m.getConverterTo(Units.DEGREE).convert(angle);
            }
            direction = CoordinateSystems.directionAlongMeridian(direction, angle);
        }
        /*
         * According ISO 19162, the abbreviation should be inserted between parenthesis in the name.
         * Example: "Easting (E)", "Longitude (L)". If we do not find an abbreviation, then we will
         * have to guess one since abbreviation is a mandatory part of axis.
         */
        String abbreviation;
        int start, end = name.length() - 1;
        if (end > 1 && name.charAt(end) == ')' && (start = name.lastIndexOf('(', end-1)) >= 0) {
            // Abbreviation may have nested parenthesis (e.g. "Easting (E(X))").
            for (int np = end; (--np >= 0) && name.charAt(np) == ')';) {
                final int c = name.lastIndexOf('(', start - 1);
                if (c < 0) {
                    warning(parent, element, Errors.formatInternational(
                            Errors.Keys.NonEquilibratedParenthesis_2, '(', name), null);
                    break;
                }
                start = c;
            }
            abbreviation = name.substring(start + 1, end).strip();
            name = name.substring(0, start).strip();
            if (name.isEmpty()) {
                name = abbreviation;
            }
        } else {
            abbreviation = AxisDirections.suggestAbbreviation(name, direction, unit);
        }
        /*
         * The longitude and latitude axis names are explicitly fixed by ISO 19111:2007 to "Geodetic longitude"
         * and "Geodetic latitude". But ISO 19162:2015 §7.5.3(ii) said that the "Geodetic" part in those names
         * shall be omitted at WKT formatting time. SIS's DefaultCoordinateSystemAxis.formatTo(Formatter)
         * method performs this removal, so we apply the reverse operation here.
         */
        name         = transliterator.toLongAxisName       (csType, direction, name);
        abbreviation = transliterator.toUnicodeAbbreviation(csType, direction, abbreviation);
        /*
         * At this point, the mandatory properties are known. The next element is specified by ISO 19162
         * but not stored in Apache SIS representation of axis: ORDER[n], which specifies the axis ordering.
         * If present, we will store that value for processing by the `parseCoordinateSystem(…)` method.
         */
        final Integer order   = pullElementAsInteger(element, WKTKeywords.Order);
        final double  minimum = pullElementAsDouble (element, WKTKeywords.AxisMinValue, OPTIONAL);
        final double  maximum = pullElementAsDouble (element, WKTKeywords.AxisMaxValue, OPTIONAL);
        final String  meaning = pullElementAsEnum   (element, WKTKeywords.RangeMeaning);
        final Map<String, Object> properties = parseMetadataAndClose(element, name, null);
        if (Double.isFinite(minimum)) properties.put(DefaultCoordinateSystemAxis.MINIMUM_VALUE_KEY, minimum);
        if (Double.isFinite(maximum)) properties.put(DefaultCoordinateSystemAxis.MAXIMUM_VALUE_KEY, maximum);
        properties.put(DefaultCoordinateSystemAxis.RANGE_MEANING_KEY,
                Types.forCodeName(RangeMeaning.class, meaning, RangeMeaning::valueOf));
        /*
         * At this point, all mandatory and optional properties are known.
         */
        final CoordinateSystemAxis axis;
        final CSFactory csFactory = factories.getCSFactory();
        try {
            axis = csFactory.createCoordinateSystemAxis(properties, abbreviation, direction, unit);
        } catch (FactoryException exception) {
            throw element.parseFailed(exception);
        }
        if (axisOrder.put(axis, order) != null) {   // Opportunist check, effective for instances created by SIS factory.
            throw new UnparsableObjectException(errorLocale, Errors.Keys.DuplicatedElement_1,
                    new Object[] {Strings.bracket(WKTKeywords.Axis, name)}, element.offset);
        }
        return axis;
    }

    /**
     * Compares axes for order. This method is used for ordering axes according their {@code ORDER} element,
     * if present. If no {@code ORDER} element were present, then the axis order is left unchanged. If only
     * some axes have an {@code ORDER} element (which is illegal according ISO 19162), then those axes will
     * be sorted before the axes without {@code ORDER} element.
     *
     * @param  o1  the first axis to compare.
     * @param  o2  the second axis to compare.
     * @return -1 if {@code o1} should be before {@code o2},
     *         +1 if {@code o2} should be before {@code o1}, or
     *          0 if undetermined (no axis order change).
     */
    @Override
    public final int compare(final CoordinateSystemAxis o1, final CoordinateSystemAxis o2) {
        final Integer n1 = axisOrder.get(o1);
        final Integer n2 = axisOrder.get(o2);
        if (n1 != null) {
            if (n2 != null) {
                return n1 - n2;
            }
            return -1;                      // Axis 1 before Axis 2 since the latter has no `ORDER` element.
        } else if (n2 != null) {
            return +1;                      // Axis 2 before Axis 1 since the latter has no `ORDER` element.
        }
        return 0;
    }

    /**
     * Parses a {@code "PrimeMeridian"} element.
     *
     * The legacy WKT 1 pattern was:
     *
     * {@snippet lang="wkt" :
     *     PRIMEM["<name>", <longitude> {,<authority>}]
     *     }
     *
     * @param  mode         {@link #FIRST}, {@link #OPTIONAL} or {@link #MANDATORY}.
     * @param  parent       the parent element.
     * @param  isWKT1       {@code true} if this method is invoked while parsing a WKT 1 element.
     * @param  angularUnit  the contextual unit.
     * @return the {@code "PrimeMeridian"} element as a {@link PrimeMeridian} object.
     * @throws ParseException if the {@code "PrimeMeridian"} element cannot be parsed.
     *
     * @see org.apache.sis.referencing.datum.DefaultPrimeMeridian#formatTo(Formatter)
     */
    private PrimeMeridian parsePrimeMeridian(final int mode, final Element parent, final boolean isWKT1, Unit<Angle> angularUnit)
            throws ParseException
    {
        if (isWKT1 && usesCommonUnits) {
            angularUnit = Units.DEGREE;
        }
        final Element element = parent.pullElement(mode, WKTKeywords.PrimeMeridian, WKTKeywords.PrimeM);
        if (element == null) {
            return null;
        }
        final String name      = element.pullString("name");
        final double longitude = element.pullDouble("longitude");
        final Unit<Angle> unit = parseScaledUnit(element, WKTKeywords.AngleUnit, Units.RADIAN);
        if (unit != null) {
            angularUnit = unit;
        } else if (angularUnit == null) {
            throw parent.missingComponent(WKTKeywords.AngleUnit);
        }
        final DatumFactory datumFactory = factories.getDatumFactory();
        try {
            return datumFactory.createPrimeMeridian(parseMetadataAndClose(element, name, null), longitude, angularUnit);
        } catch (FactoryException exception) {
            throw element.parseFailed(exception);
        }
    }

    /**
     * Parses an <strong>optional</strong> {@code "TOWGS84"} element.
     * This element is specific to WKT 1 and has the following pattern:
     *
     * {@snippet lang="wkt" :
     *     TOWGS84[<dx>, <dy>, <dz>, <ex>, <ey>, <ez>, <ppm>]
     *     }
     *
     * @param  mode    {@link #FIRST}, {@link #OPTIONAL} or {@link #MANDATORY}.
     * @param  parent  the parent element.
     * @return the {@code "TOWGS84"} element as a {@link org.apache.sis.referencing.datum.BursaWolfParameters} object,
     *         or {@code null} if no {@code "TOWGS84"} has been found.
     * @throws ParseException if the {@code "TOWGS84"} cannot be parsed.
     */
    private Object parseToWGS84(final int mode, final Element parent) throws ParseException {
        final Element element = parent.pullElement(mode, WKTKeywords.ToWGS84);
        if (element == null) {
            return null;
        }
        final var values = new double[ToWGS84.length];
        for (int i=0; i<values.length;) {
            values[i] = element.pullDouble(ToWGS84[i]);
            if ((++i % 3) == 0 && element.isEmpty()) {
                break;                                              // It is legal to have only 3 or 6 elements.
            }
        }
        element.close(ignoredElements);
        final var info = new BursaWolfParameters(CommonCRS.WGS84.datum(true), null);
        info.setValues(values);
        return info;
    }

    /**
     * Parses an {@code "Ellipsoid"} element.
     *
     * The legacy WKT 1 pattern was:
     *
     * {@snippet lang="wkt" :
     *     SPHEROID["<name>", <semi-major axis>, <inverse flattening> {,<authority>}]
     *     }
     *
     * @param  mode    {@link #FIRST}, {@link #OPTIONAL} or {@link #MANDATORY}.
     * @param  parent  the parent element.
     * @return the {@code "Ellipsoid"} element as an {@link Ellipsoid} object.
     * @throws ParseException if the {@code "Ellipsoid"} element cannot be parsed.
     *
     * @see org.apache.sis.referencing.datum.DefaultEllipsoid#formatTo(Formatter)
     */
    private Ellipsoid parseEllipsoid(final int mode, final Element parent) throws ParseException {
        final Element element = parent.pullElement(mode, WKTKeywords.Ellipsoid, WKTKeywords.Spheroid);
        if (element == null) {
            return null;
        }
        final String name          = element.pullString("name");
        final double semiMajorAxis = element.pullDouble("semiMajorAxis");
        double inverseFlattening   = element.pullDouble("inverseFlattening");
        Unit<Length> unit = parseScaledUnit(element, WKTKeywords.LengthUnit, Units.METRE);
        if (unit == null) {
            unit = Units.METRE;
        }
        final Map<String,?> properties = parseMetadataAndClose(element, name, null);
        final DatumFactory datumFactory = factories.getDatumFactory();
        try {
            if (inverseFlattening == 0) {       // OGC and ISO 19162 convention for a sphere.
                return datumFactory.createEllipsoid(properties, semiMajorAxis, semiMajorAxis, unit);
            } else {
                return datumFactory.createFlattenedSphere(properties, semiMajorAxis, inverseFlattening, unit);
            }
        } catch (FactoryException exception) {
            throw element.parseFailed(exception);
        }
    }

    /**
     * Parses a {@code "GeodeticCRS"} (WKT 2) element where the number of dimensions and coordinate system type
     * are derived from the operation method. This is used for parsing the base CRS component of derived CRS.
     *
     * @param  mode       {@link #OPTIONAL} or {@link #MANDATORY}.
     * @param  parent     the parent element.
     * @param  method     the operation method, or {@code null} if unknown.
     * @throws ParseException if the {@code "GeodeticCRS"} element cannot be parsed.
     */
    private SingleCRS parseBaseCRS(final int mode, final Element parent, final OperationMethod method)
            throws ParseException
    {
        int dimension = 2;
        String csType = WKTKeywords.ellipsoidal;
        if (method instanceof AbstractProvider) {
            var p = (AbstractProvider) method;
            dimension = p.minSourceDimension;
            csType = WKTUtilities.toType(CoordinateSystem.class, p.sourceCSType);
            if (csType == null) csType = WKTKeywords.ellipsoidal;
        }
        return parseGeodeticCRS(mode, parent, dimension, csType);
    }

    /**
     * Parses a {@code "Method"} (WKT 2) element, without the parameters.
     *
     * @param  parent    the parent element.
     * @param  keywords  the element keywords.
     * @return the operation method.
     * @throws ParseException if the {@code "Method"} element cannot be parsed.
     */
    private OperationMethod parseMethod(final Element parent, final String... keywords) throws ParseException {
        final Element element    = parent.pullElement(MANDATORY, keywords);
        final String  name       = element.pullString("method");
        Map<String,?> properties = parseMetadataAndClose(element, name, null);
        final Identifier id      = toIdentifier(properties.remove(IdentifiedObject.IDENTIFIERS_KEY));  // See NOTE 2 in parseDerivingConversion.
        /*
         * The map projection method may be specified by an EPSG identifier (or any other authority),
         * which is preferred to the method name since the latter is potentially ambiguous. However, not
         * all CoordinateOperationFactory may accept identifier as an argument to `getOperationMethod(…)`.
         * So if an identifier is present, we will try to use it but fallback on the name if we can
         * not use the identifier.
         */
        FactoryException suppressed = null;
        if (id != null) try {
            // CodeSpace is a mandatory attribute in ID[…] elements, so we do not test for null values.
            return factories.findOperationMethod(id.getCodeSpace() + Constants.DEFAULT_SEPARATOR + id.getCode());
        } catch (FactoryException e) {
            suppressed = e;
        }
        try {
            return factories.findOperationMethod(name);
        } catch (FactoryException e) {
            if (suppressed != null) {
                e.addSuppressed(suppressed);
            }
            throw element.parseFailed(e);
        }
    }

    /**
     * Parses a {@code "Method"} (WKT 2) element, followed by parameter values.
     *
     * The legacy WKT 1 specification was:
     *
     * {@snippet lang="wkt" :
     *     PROJECTION["<name>" {,<authority>}]
     *     }
     *
     * Note that in WKT 2, this element is wrapped inside a {@code Conversion} or {@code DerivingConversion}
     * element which is itself inside the {@code ProjectedCRS} element. This is different than WKT 1, which
     * puts this element right into the {@code ProjectedCRS} element without {@code Conversion} wrapper.
     *
     * @param  mode                {@link #FIRST}, {@link #OPTIONAL} or {@link #MANDATORY}.
     * @param  parent              the parent element.
     * @param  wrapper             "Conversion" or "DerivingConversion" wrapper name, or null if parsing a WKT 1.
     * @param  defaultUnit         the unit (usually linear) of the parent element, or {@code null}.
     * @param  defaultAngularUnit  the angular unit of the sibling {@code GeographicCRS} element, or {@code null}.
     * @return the {@code "Method"} element and its parameters as a defining conversion.
     * @throws ParseException if the {@code "Method"} element cannot be parsed.
     */
    private Conversion parseDerivingConversion(final int mode, Element parent, final String wrapper,
            Unit<?> defaultUnit, Unit<Angle> defaultAngularUnit) throws ParseException
    {
        /*
         * ISO 19162:2015 was not very specific about the default units of measurement for parameters.
         * ISO 19162:2019 clarified the policy by saying that default units should be metres or degrees.
         * This is different than our understanding of OGC 01-009, which seems to inherit the units from
         * the context.
         */
        if (wrapper != null) {
            defaultUnit = Units.METRE;
            defaultAngularUnit = Units.DEGREE;
        }
        final String name;
        if (wrapper == null) {
            name = null;  // Will actually be ignored. WKT 1 does not provide name for Conversion objects.
        } else {
            /*
             * If we are parsing WKT 2, then there is an additional "Conversion" element between
             * the parent (usually a ProjectedCRS) and the other elements parsed by this method.
             */
            parent = parent.pullElement(mode, wrapper);
            if (parent == null) {
                return null;
            }
            name = parent.pullString("name");
        }
        final OperationMethod method = parseMethod(parent, WKTKeywords.Method, WKTKeywords.Projection);
        Map<String,?> properties = this.properties;  // Same properties then OperationMethod, with ID removed.
        /*
         * Set the list of parameters.
         *
         * NOTE 1: Parameters are defined in the parent element (usually a "ProjectedCRS" element
         *         in WKT 1 or a "Conversion" element in WKT 2), not in this "Method" element.
         *
         * NOTE 2: We may inherit the OperationMethod name if there is no Conversion wrapper with its own name,
         *         but we shall not inherit the OperationMethod identifier. This is the reason why we invoked
         *         properties.remove(IdentifiedObject.IDENTIFIERS_KEY)) above.
         */
        final ParameterValueGroup parameters = method.getParameters().createValue();
        parseParameters(parent, parameters, defaultUnit, defaultAngularUnit);
        if (wrapper != null) {
            properties = parseMetadataAndClose(parent, name, method);
            /*
             * DEPARTURE FROM ISO 19162: the specification in §9.3.2 said:
             *
             *     "If an identifier is provided as an attribute within the <map projection conversion> object,
             *     because it is expected to describe a complete collection of zone name, method, parameters and
             *     parameter values, it shall override any identifiers given within the map projection method and
             *     map projection parameter objects."
             *
             * However, this would require this GeodeticObjectParser to hold a CoordinateOperationAuthorityFactory,
             * which we do not yet implement. See https://issues.apache.org/jira/browse/SIS-210
             */
        }
        final CoordinateOperationFactory opFactory = factories.getCoordinateOperationFactory();
        try {
            return opFactory.createDefiningConversion(properties, method, parameters);
        } catch (FactoryException exception) {
            throw parent.parseFailed(exception);
        }
    }

    /**
     * Parses an epoch.
     *
     * @param  mode     {@link #FIRST}, {@link #OPTIONAL} or {@link #MANDATORY}.
     * @param  parent   the parent element.
     * @param  keyword  {@code "Epoch"}, {@code "FrameEpoch"} or {@code "AnchorEpoch"}.
     * @return the epoch, or {@code null} if none.
     * @throws ParseException if the epoch cannot be parsed.
     */
    private Temporal parseEpoch(final int mode, final Element parent, final String keyword) throws ParseException {
        return Epoch.fromYear(pullElementAsDouble(parent, keyword, mode), 0);
    }

    /**
     * Parses a {@code "FrameEpoch"} (WKT 2) element.
     *
     * @param  parent  the parent element.
     * @return the frame epoch, or {@code null} if none.
     * @throws ParseException if the {@code "FrameEoch"} element cannot be parsed.
     */
    private Temporal parseDynamic(final Element parent) throws ParseException {
        final Element element = parent.pullElement(OPTIONAL, WKTKeywords.Dynamic);
        if (element == null) {
            return null;
        }
        Temporal epoch = parseEpoch(MANDATORY, element, WKTKeywords.FrameEpoch);
        element.close(ignoredElements);
        return epoch;
    }

    /**
     * Parses the datum {@code ANCHOR[]} element and pass the values to the {@link #parseMetadataAndClose(Element,
     * String, IdentifiedObject)} method. If an anchor has been found, its value is stored in the returned map.
     */
    private Map<String,Object> parseAnchorAndClose(final Element element, final String name) throws ParseException {
        String   anchor = pullElementAsString(element, WKTKeywords.Anchor);
        Temporal epoch  = parseEpoch(OPTIONAL, element, WKTKeywords.AnchorEpoch);
        final Map<String,Object> properties = parseMetadataAndClose(element, name, null);
        if (anchor != null) properties.put(Datum.ANCHOR_DEFINITION_KEY, anchor);
        if (epoch  != null) properties.put(Datum.ANCHOR_EPOCH_KEY, epoch);
        return properties;
    }

    /**
     * Parses an {@code "Ensemble"} (WKT 2) element.
     *
     * @param  mode       {@link #FIRST}, {@link #OPTIONAL} or {@link #MANDATORY}.
     * @param  parent     the parent element.
     * @param  meridian   the prime meridian, or {@code null} if the ensemble is not geodetic.
     * @param  datumType  GeoAPI interface of the type of datum to create.
     * @return the {@code "Ensemble"} element as a {@link DatumEnsemble} object.
     * @throws ParseException if the {@code "Ensemble"} element cannot be parsed.
     *
     * @see org.apache.sis.referencing.datum.DefaultDatumEnsemble#formatTo(Formatter)
     */
    private <D extends Datum> DatumEnsemble<D> parseEnsemble(final int mode, final Element parent,
            final PrimeMeridian meridian, final Class<D> datumType) throws ParseException
    {
        final Element ensemble = parent.pullElement(mode, WKTKeywords.Ensemble);
        if (ensemble == null) {
            return null;
        }
        final String ensembleName = ensemble.pullString("name");
        final Ellipsoid ellipsoid;
        final boolean vertical;
        if (datumType == GeodeticDatum.class) {
            ellipsoid = parseEllipsoid(MANDATORY, ensemble);
            vertical  = false;
        } else if (datumType == Datum.class) {
            // Unspecified datum type, use the presence of `ELLIPSOID` for detecting the geodetic case.
            ellipsoid = parseEllipsoid(OPTIONAL, ensemble);
            vertical  = (ellipsoid == null);
        } else {
            ellipsoid = null;
            vertical  = (datumType == VerticalDatum.class);
        }
        final DatumFactory datumFactory = factories.getDatumFactory();
        final var members = new ArrayList<D>();
        try {
            Element element = ensemble.pullElement(MANDATORY, WKTKeywords.Member);
            do {
                final Datum member;
                try {
                    final String name = element.pullString("name");
                    final Map<String,Object> properties = parseAnchorAndClose(element, name);
                    if (ellipsoid != null) {    // `memberType` may be `Datum` or `GeodeticDatum`
                        member = datumFactory.createGeodeticDatum(properties, ellipsoid, meridian);
                    } else if (vertical) {
<<<<<<< HEAD
                        member = datumFactory.createVerticalDatum(properties, (RealizationMethod) null);
=======
                        member = datumFactory.createVerticalDatum(properties, VerticalDatumTypes.fromDatum(name, null, null));
>>>>>>> 38a53c45
                    } else if (datumType == TemporalDatum.class) {
                        member = datumFactory.createTemporalDatum(properties, (Temporal) null);
                    } else if (datumType == ParametricDatum.class) {
                        member = datumFactory.createParametricDatum(properties);
                    } else if (datumType == EngineeringDatum.class) {
                        member = datumFactory.createEngineeringDatum(properties);
                    } else {
                        // Should never happen because this method is private and we checked all calls.
                        throw new AssertionError(datumType);
                    }
                } catch (FactoryException exception) {
                    throw element.parseFailed(exception);
                }
                members.add(datumType.cast(member));
                element = ensemble.pullElement(OPTIONAL, WKTKeywords.Member);
            } while (element != null);
            var accuracy = PositionalAccuracyConstant.ensemble(pullElementAsDouble(ensemble, WKTKeywords.EnsembleAccuracy, MANDATORY));
            return datumFactory.createDatumEnsemble(parseAnchorAndClose(ensemble, ensembleName), members, accuracy);
        } catch (FactoryException exception) {
            throw ensemble.parseFailed(exception);
        }
    }

    /**
     * Parses a {@code "Datum"} (WKT 2) element.
     *
     * The legacy WKT 1 pattern was:
     *
     * {@snippet lang="wkt" :
     *     DATUM["<name>", <spheroid> {,<to wgs84>} {,<authority>}]
     *     }
     *
     * @param  mode      {@link #FIRST}, {@link #OPTIONAL} or {@link #MANDATORY}.
     * @param  parent    the parent element.
     * @param  meridian  the prime meridian.
     * @param  epoch     the frame epoch if the datum is dynamic, or {@code null} if static.
     * @return the {@code "Datum"} element as a {@link GeodeticDatum} object.
     * @throws ParseException if the {@code "Datum"} element cannot be parsed.
     *
     * @see org.apache.sis.referencing.datum.DefaultGeodeticDatum#formatTo(Formatter)
     */
    private GeodeticDatum parseDatum(final int mode, final Element parent, final PrimeMeridian meridian, final Temporal epoch)
            throws ParseException
    {
        final Element element = parent.pullElement(mode,
                WKTKeywords.GeodeticDatum,
                WKTKeywords.Datum,
                WKTKeywords.TRF);
        if (element == null) {
            return null;
        }
        final String             name       = element.pullString("name");
        final Ellipsoid          ellipsoid  = parseEllipsoid(MANDATORY, element);
        final Object             toWGS84    = parseToWGS84(OPTIONAL, element);
        final Map<String,Object> properties = parseAnchorAndClose(element, name);
        if (toWGS84 != null) {
            properties.put(DefaultGeodeticDatum.BURSA_WOLF_KEY, toWGS84);
        }
        final DatumFactory datumFactory = factories.getDatumFactory();
        try {
            if (epoch == null) {
                return datumFactory.createGeodeticDatum(properties, ellipsoid, meridian);
            }
            return datumFactory.createGeodeticDatum(properties, ellipsoid, meridian, epoch);
        } catch (FactoryException exception) {
            throw element.parseFailed(exception);
        }
    }

    /**
     * Parses a {@code "VerticalDatum"} (WKT 2) element.
     *
     * The legacy WKT 1 pattern was:
     *
     * {@snippet lang="wkt" :
     *     VERT_DATUM["<name>", <datum type> {,<authority>}]
     *     }
     *
     * @param  mode    {@link #FIRST}, {@link #OPTIONAL} or {@link #MANDATORY}.
     * @param  parent  the parent element.
     * @param  epoch   the frame epoch if the datum is dynamic, or {@code null} if static.
     * @param  isWKT1  {@code true} if the parent is a WKT 1 element.
     * @return the {@code "VerticalDatum"} element as a {@link VerticalDatum} object.
     * @throws ParseException if the {@code "VerticalDatum"} element cannot be parsed.
     */
    private VerticalDatum parseVerticalDatum(final int mode, final Element parent, final Temporal epoch, final boolean isWKT1)
            throws ParseException
    {
        final Element element = parent.pullElement(mode,
                WKTKeywords.VerticalDatum,
                WKTKeywords.VDatum,
                WKTKeywords.Vert_Datum,
                WKTKeywords.VRF);
        if (element == null) {
            return null;
        }
        final String name = element.pullString("name");
        RealizationMethod method = null;
        if (isWKT1) {
            method = VerticalDatumTypes.fromLegacyCode(element.pullInteger("datum"));
        }
        if (method == null) {
            method = VerticalDatumTypes.fromDatum(name, null, null);
        }
        final Map<String, Object> properties = parseAnchorAndClose(element, name);
        final DatumFactory datumFactory = factories.getDatumFactory();
        try {
            if (epoch == null) {
                return datumFactory.createVerticalDatum(properties, method);
            }
            return datumFactory.createVerticalDatum(properties, method, epoch);
        } catch (FactoryException exception) {
            throw element.parseFailed(exception);
        }
    }

    /**
     * Parses a {@code "TimeDatum"} element. This element has the following pattern:
     *
     * {@snippet lang="wkt" :
     *     TimeDatum["<name>", TimeOrigin[<time origin>] {,<authority>}]
     *     }
     *
     * @todo {@code CALANDAR[…]} element is not yet supported.
     *
     * @param  mode    {@link #FIRST}, {@link #OPTIONAL} or {@link #MANDATORY}.
     * @param  parent  the parent element.
     * @return the {@code "TimeDatum"} element as a {@link TemporalDatum} object.
     * @throws ParseException if the {@code "TimeDatum"} element cannot be parsed.
     */
    private TemporalDatum parseTimeDatum(final int mode, final Element parent) throws ParseException {
        final Element element = parent.pullElement(mode, WKTKeywords.TimeDatum, WKTKeywords.TDatum);
        if (element == null) {
            return null;
        }
        final String   name = element.pullString ("name");
        final Element  origin = element.pullElement(OPTIONAL, WKTKeywords.TimeOrigin);
        final Temporal epoch;
        if (origin != null) {
            epoch = origin .pullTime("origin");
            origin.close(ignoredElements);
        } else {
            // Default to the date of signing of the Convention du Mètre (from ISO 19162:2019 specification)
            epoch = LocalDate.of(1875, 5, 20);
        }
        final DatumFactory datumFactory = factories.getDatumFactory();
        try {
            return datumFactory.createTemporalDatum(parseAnchorAndClose(element, name), epoch);
        } catch (FactoryException exception) {
            throw element.parseFailed(exception);
        }
    }

    /**
     * Parses a {@code "ParametricDatum"} element. This element has the following pattern:
     *
     * {@snippet lang="wkt" :
     *     ParametricDatum["<name>", Anchor[...] {,<authority>}]
     *     }
     *
     * @param  mode    {@link #FIRST}, {@link #OPTIONAL} or {@link #MANDATORY}.
     * @param  parent  the parent element.
     * @return the {@code "ParametricDatum"} element as a {@link ParametricDatum} object.
     * @throws ParseException if the {@code "ParametricDatum"} element cannot be parsed.
     */
    private ParametricDatum parseParametricDatum(final int mode, final Element parent) throws ParseException {
        final Element element = parent.pullElement(mode, WKTKeywords.ParametricDatum, WKTKeywords.PDatum);
        if (element == null) {
            return null;
        }
        final String name = element.pullString("name");
        final DatumFactory datumFactory = factories.getDatumFactory();
        try {
            return datumFactory.createParametricDatum(parseAnchorAndClose(element, name));
        } catch (FactoryException exception) {
            throw element.parseFailed(exception);
        }
    }

    /**
     * Parses a {@code "EngineeringDatum"} (WKT 2) element.
     *
     * The legacy WKT 1 pattern was:
     *
     * {@snippet lang="wkt" :
     *     LOCAL_DATUM["<name>", <datum type> {,<authority>}]
     *     }
     *
     * The datum type (WKT 1 only) is currently ignored.
     *
     * @param  mode    {@link #FIRST}, {@link #OPTIONAL} or {@link #MANDATORY}.
     * @param  parent  the parent element.
     * @param  isWKT1  {@code true} if the parent is a WKT 1 element.
     * @return the {@code "EngineeringDatum"} element as an {@link EngineeringDatum} object.
     * @throws ParseException if the {@code "EngineeringDatum"} element cannot be parsed.
     */
    private EngineeringDatum parseEngineeringDatum(final int mode, final Element parent, final boolean isWKT1) throws ParseException {
        final Element element = parent.pullElement(mode,
                WKTKeywords.EngineeringDatum,
                WKTKeywords.EDatum,
                WKTKeywords.Local_Datum);
        if (element == null) {
            return null;
        }
        final String name = element.pullString("name");
        if (isWKT1) {
            element.pullInteger("datum");                                       // Ignored for now.
        }
        final DatumFactory datumFactory = factories.getDatumFactory();
        try {
            return datumFactory.createEngineeringDatum(parseAnchorAndClose(element, name));
        } catch (FactoryException exception) {
            throw element.parseFailed(exception);
        }
    }

    /**
     * Parses an {@code "ImageDatum"} (WKT 2) element.
     *
     * @param  mode    {@link #FIRST}, {@link #OPTIONAL} or {@link #MANDATORY}.
     * @param  parent  the parent element.
     * @return the {@code "ImageDatum"} element.
     * @throws ParseException if the {@code "ImageDatum"} element cannot be parsed.
     */
    @SuppressWarnings("removal")
    private ImageDatum parseImageDatum(final int mode, final Element parent) throws ParseException {
        final Element element = parent.pullElement(mode, WKTKeywords.ImageDatum, WKTKeywords.IDatum);
        if (element == null) {
            return null;
        }
        final String name = element.pullString("name");
        final PixelInCell pixelInCell = Types.forCodeName(PixelInCell.class,
                element.pullVoidElement("pixelInCell").keyword, PixelInCell::valueOf);
        final DatumFactory datumFactory = factories.getDatumFactory();
        try {
            return datumFactory.createImageDatum(parseAnchorAndClose(element, name), pixelInCell);
        } catch (FactoryException exception) {
            throw element.parseFailed(exception);
        }
    }

    /**
     * Parses a {@code "EngineeringCRS"} (WKT 2) element.
     *
     * The legacy WKT 1 pattern was:
     *
     * {@snippet lang="wkt" :
     *     LOCAL_CS["<name>", <local datum>, <unit>, <axis>, {,<axis>}* {,<authority>}]
     *     }
     *
     * @param  mode       {@link #FIRST}, {@link #OPTIONAL} or {@link #MANDATORY}.
     * @param  parent     the parent element.
     * @param  isBaseCRS  {@code true} if parsing the CRS inside a {@code DerivedCRS}.
     * @return the {@code "EngineeringCRS"} element as an {@link EngineeringCRS} object.
     * @throws ParseException if the {@code "EngineeringCRS"} element cannot be parsed.
     */
    private SingleCRS parseEngineeringCRS(final int mode, final Element parent, final boolean isBaseCRS)
            throws ParseException
    {
        final Element element = parent.pullElement(mode,
                isBaseCRS ? new String[] {WKTKeywords.BaseEngCRS}               // WKT 2 in DerivedCRS
                          : new String[] {WKTKeywords.EngineeringCRS,           // [0]  WKT 2
                                          WKTKeywords.EngCRS,                   // [1]  WKT 2
                                          WKTKeywords.Local_CS});               // [2]  WKT 1
        if (element == null) {
            return null;
        }
        final boolean isWKT1 = element.getKeywordIndex() == 2;                  // Index of "Local_CS" above.
        final String  name   = element.pullString("name");
        final Unit<?> unit   = parseUnit(element);
        /*
         * An EngineeringCRS can be either a "normal" one (with a non-null datum), or a DerivedCRS.
         * In the latter case, the datum is null and we have instead DerivingConversion element from a base CRS.
         */
        DatumEnsemble<EngineeringDatum> ensemble = null;
        EngineeringDatum datum    = null;
        SingleCRS        baseCRS  = null;
        Conversion       fromBase = null;
        if (!isWKT1 && !isBaseCRS) {
            /*
             * UNIT[…] in DerivedCRS parameters are mandatory according ISO 19162 and the specification does not said
             * what to do if they are missing.  In this code, we default to the contextual units in the same way as
             * what we do for ProjectedCRS parameters, in the hope to be consistent.
             *
             * An alternative would be to specify null units, in which case MathTransformParser.parseParameters(…)
             * defaults to the units specified in the parameter descriptor. But this would make the CRS parser more
             * implementation-dependent, because the parameter descriptors are provided by the MathTransformFactory
             * instead of inferred from the WKT.
             */
            fromBase = parseDerivingConversion(OPTIONAL, element, WKTKeywords.DerivingConversion, unit, null);
            if (fromBase != null) {
                /*
                 * The order of base types below is arbitrary. But no matter their type,
                 * they must be optional except the last one which should be mandatory.
                 * The last one determines the error message to be reported if we find none.
                 */
                baseCRS = parseEngineeringCRS(OPTIONAL, element, true);
                if (baseCRS == null) {
                    baseCRS = parseBaseCRS(OPTIONAL, element, fromBase.getMethod());
                    if (baseCRS == null) {
                        baseCRS = parseProjectedCRS(MANDATORY, element, true);
                    }
                }
            }
        }
        if (baseCRS == null) {      // The most usual case.
            ensemble = parseEnsemble(OPTIONAL, element, null, EngineeringDatum.class);
            datum = parseEngineeringDatum(ensemble == null ? MANDATORY : OPTIONAL, element, isWKT1);
        }
        final IdentifiedObject datumOrEnsemble = (datum != null) ? datum : ensemble;
        final CRSFactory crsFactory = factories.getCRSFactory();
        try {
            final CoordinateSystem cs = parseCoordinateSystem(element, null, 1, isWKT1, unit, false, null);
            final Map<String,Object> properties = parseMetadataAndClose(element, name, datumOrEnsemble);
            if (baseCRS != null) {
                properties.put(Legacy.DERIVED_TYPE_KEY, EngineeringCRS.class);
                return crsFactory.createDerivedCRS(properties, baseCRS, fromBase, cs);
            }
            return crsFactory.createEngineeringCRS(properties, datum, ensemble, cs);
        } catch (FactoryException exception) {
            throw element.parseFailed(exception);
        }
    }

    /**
     * Parses an {@code "ImageCRS"} (WKT 2) element.
     *
     * @param  mode    {@link #FIRST}, {@link #OPTIONAL} or {@link #MANDATORY}.
     * @param  parent  the parent element.
     * @return the {@code "ImageCRS"} element as an {@link ImageCRS} object.
     * @throws ParseException if the {@code "ImageCRS"} element cannot be parsed.
     */
    @SuppressWarnings("removal")
    private ImageCRS parseImageCRS(final int mode, final Element parent) throws ParseException {
        final Element element = parent.pullElement(mode, WKTKeywords.ImageCRS);
        if (element == null) {
            return null;
        }
        final String  name  = element.pullString("name");
        final var     datum = parseImageDatum(MANDATORY, element);
        final Unit<?> unit  = parseUnit(element);
        final CoordinateSystem cs;
        try {
            cs = parseCoordinateSystem(element, WKTKeywords.Cartesian, 2, false, unit, false, null);
            final Map<String,?> properties = parseMetadataAndClose(element, name, datum);
            if (cs instanceof AffineCS) {
                return factories.getCRSFactory().createImageCRS(properties, datum, (AffineCS) cs);
            }
        } catch (FactoryException exception) {
            throw element.parseFailed(exception);
        }
        throw element.illegalCS(cs);
    }

    /**
     * Parses a {@code "GeodeticCRS"} (WKT 2) element.
     *
     * The legacy WKT 1 specification had two elements for this:
     *
     * {@snippet lang="wkt" :
     *     GEOGCS["<name>", <datum>, <prime meridian>, <angular unit>  {,<twin axes>} {,<authority>}]
     *     }
     *
     * and
     *
     * {@snippet lang="wkt" :
     *     GEOCCS["<name>", <datum>, <prime meridian>, <linear unit> {,<axis> ,<axis> ,<axis>} {,<authority>}]
     *     }
     *
     * @param  mode       {@link #FIRST}, {@link #OPTIONAL} or {@link #MANDATORY}.
     * @param  parent     the parent element.
     * @param  dimension  the minimal number of dimensions (usually 2).
     * @param  csType     the default coordinate system type, or {@code null} if unknown.
     *                    Should be non-null only when parsing a {@link DerivedCRS#getBaseCRS()} component.
     * @return the {@code "GeodeticCRS"} element as a {@link GeographicCRS} or {@link GeocentricCRS} object.
     * @throws ParseException if the {@code "GeodeticCRS"} element cannot be parsed.
     *
     * @see org.apache.sis.referencing.crs.DefaultGeographicCRS#formatTo(Formatter)
     * @see org.apache.sis.referencing.crs.DefaultGeocentricCRS#formatTo(Formatter)
     */
    private SingleCRS parseGeodeticCRS(final int mode, final Element parent, int dimension, String csType)
            throws ParseException
    {
        final Element element = parent.pullElement(mode,
                (csType != null) ? new String[] {WKTKeywords.BaseGeodCRS,       // [0]  WKT 2 in ProjectedCRS or DerivedCRS
                                                 WKTKeywords.BaseGeogCRS,       // [1]  WKT 2 as a specialization of above
                                                 WKTKeywords.GeogCS}            // [2]  WKT 1 in ProjectedCRS
                                 : new String[] {WKTKeywords.GeodeticCRS,       // [0]  WKT 2
                                                 WKTKeywords.GeographicCRS,     // [1]  WKT 2 as a specialization of above
                                                 WKTKeywords.GeogCS,            // [2]  WKT 1
                                                 WKTKeywords.GeodCRS,           // [3]  WKT 2
                                                 WKTKeywords.GeogCRS,           // [4]  WKT 2 as a specialization of above
                                                 WKTKeywords.GeocCS});          // [5]  WKT 1
        if (element == null) {
            return null;
        }
        final boolean isWKT1;
        Unit<?> csUnit;
        final Unit<Angle> angularUnit;
        switch (element.getKeywordIndex()) {
            default: {
                /*
                 * WKT 2 "GeodeticCRS" element.
                 * The specification in §8.2.2 (ii) said:
                 *
                 *     "If the subtype of the geodetic CRS to which the prime meridian is an attribute
                 *     is geographic, the prime meridian’s <irm longitude> value shall be given in the
                 *     same angular units as those for the horizontal axes of the geographic CRS;
                 *     if the geodetic CRS subtype is geocentric the prime meridian’s <irm longitude>
                 *     value shall be given in degrees."
                 *
                 * An apparent ambiguity exists for Geocentric CRS using a Spherical CS instead of the more
                 * usual Cartesian CS: despite using angular units, we should not use the result of parseUnit
                 * for those CRS. However, this ambiguity should not happen in practice because such Spherical
                 * CS have a third axis in metre.  Since the unit is not the same for all axes, csUnit should
                 * be null if the WKT is well-formed.
                 */
                isWKT1 = false;
                csUnit = parseUnit(element);
                if (Units.isAngular(csUnit)) {
                    angularUnit = csUnit.asType(Angle.class);
                } else {
                    angularUnit = Units.DEGREE;
                    if (csUnit == null && csType != null) {
                        /*
                         * A UNIT[…] is mandatory either in the CoordinateSystem as a whole (csUnit != null),
                         * or inside each AXIS[…] component (csUnit == null). An exception to this rule is when
                         * parsing a BaseGeodCRS inside a ProjectedCRS or DerivedCRS, in which case axes are omitted.
                         * We recognize those cases by a non-null `csType` given in argument to this method.
                         */
                        switch (csType) {
                            case WKTKeywords.ellipsoidal: csUnit = Units.DEGREE; break;     // For BaseGeodCRS in ProjectedCRS.
                            case WKTKeywords.Cartesian:   csUnit = Units.METRE;  break;
                        }
                    }
                }
                break;
            }
            case 2: {
                /*
                 * WKT 1 "GeogCS" (Geographic) element.
                 */
                isWKT1      = true;
                csType      = WKTKeywords.ellipsoidal;
                angularUnit = parseScaledUnit(element, WKTKeywords.AngleUnit, Units.RADIAN);
                csUnit      = angularUnit;
                dimension   = 2;
                break;
            }
            case 5: {
                /*
                 * WKT 1 "GeocCS" (Geocentric) element.
                 */
                isWKT1      = true;
                csType      = WKTKeywords.Cartesian;
                angularUnit = Units.DEGREE;
                csUnit      = parseScaledUnit(element, WKTKeywords.LengthUnit, Units.METRE);
                dimension   = 3;
                break;
            }
        }
        final String name = element.pullString("name");
        /*
         * A GeodeticCRS can be either a "normal" one (with a non-null datum), or a DerivedCRS of kind GeodeticCRS.
         * In the latter case, the datum is null and we have instead DerivingConversion element from a BaseGeodCRS.
         */
        SingleCRS  baseCRS  = null;
        Conversion fromBase = null;
        if (!isWKT1 && csType == null) {
            /*
             * UNIT[…] in DerivedCRS parameters are mandatory according ISO 19162 and the specification does not said
             * what to do if they are missing.  In this code, we default to the contextual units in the same way as
             * what we do for ProjectedCRS parameters, in the hope to be consistent.
             *
             * An alternative would be to specify null units, in which case MathTransformParser.parseParameters(…)
             * defaults to the units specified in the parameter descriptor. But this would make the CRS parser more
             * implementation-dependent, because the parameter descriptors are provided by the MathTransformFactory
             * instead of inferred from the WKT.
             */
            fromBase = parseDerivingConversion(OPTIONAL, element, WKTKeywords.DerivingConversion, csUnit, angularUnit);
            if (fromBase != null) {
                baseCRS = parseBaseCRS(MANDATORY, element, fromBase.getMethod());
            }
        }
        /*
         * At this point, we have either a non-null `datum` or non-null `baseCRS` + `fromBase`.
         * The coordinate system is parsed in the same way for both cases, but the CRS is created differently.
         */
        final CRSFactory crsFactory = factories.getCRSFactory();
        final CoordinateSystem cs;
        try {
            cs = parseCoordinateSystem(element, csType, dimension, isWKT1, csUnit, true, null);
            if (baseCRS != null) {
                final Map<String,?> properties = parseMetadataAndClose(element, name, null);
                return crsFactory.createDerivedCRS(properties, baseCRS, fromBase, cs);
            }
            /*
             * The specification in §8.2.2 (ii) said:
             *
             *     "(snip) the prime meridian’s <irm longitude> value shall be given in the
             *     same angular units as those for the horizontal axes of the geographic CRS."
             *
             * This is a little bit different than using the `angularUnit` variable directly,
             * since the WKT could have overwritten the unit directly in the AXIS[…] element.
             * So we re-fetch the angular unit. Normally, we will get the same value (unless
             * the previous value was null).
             */
            final Unit<Angle> longitudeUnit = AxisDirections.getAngularUnit(cs, angularUnit);
            if (angularUnit != null && !angularUnit.equals(longitudeUnit)) {
                warning(element, WKTKeywords.AngleUnit, Errors.formatInternational(
                        Errors.Keys.InconsistentUnitsForCS_1, angularUnit), null);
            }
            PrimeMeridian meridian = parsePrimeMeridian(OPTIONAL, element, isWKT1, longitudeUnit);
            if (meridian == null) {
                meridian = greenwich();
            }
            final Temporal epoch = parseDynamic(element);
            final DatumEnsemble<GeodeticDatum> ensemble = parseEnsemble(OPTIONAL, element, meridian, GeodeticDatum.class);
            final GeodeticDatum datum = parseDatum(ensemble == null ? MANDATORY : OPTIONAL, element, meridian, epoch);
            final IdentifiedObject datumOrEnsemble = (datum != null) ? datum : ensemble;
            final Map<String,?> properties = parseMetadataAndClose(element, name, datumOrEnsemble);
            if (cs instanceof EllipsoidalCS) {                                  // By far the most frequent case.
                return crsFactory.createGeographicCRS(properties, datum, ensemble, (EllipsoidalCS) cs);
            }
            if (cs instanceof CartesianCS) {                                    // The second most frequent case.
                return crsFactory.createGeodeticCRS(properties, datum, ensemble,
                        Legacy.forGeocentricCRS((CartesianCS) cs, false));
            }
            if (cs instanceof SphericalCS) {                                    // Not very common case.
                return crsFactory.createGeodeticCRS(properties, datum, ensemble, (SphericalCS) cs);
            }
        } catch (FactoryException exception) {
            throw element.parseFailed(exception);
        }
        throw element.illegalCS(cs);
    }

    /**
     * Parses a {@code "VerticalCRS"} (WKT 2) element.
     *
     * The legacy WKT 1 pattern was:
     *
     * {@snippet lang="wkt" :
     *     VERT_CS["<name>", <vert datum>, <linear unit>, {<axis>,} {,<authority>}]
     *     }
     *
     * @param  mode       {@link #FIRST}, {@link #OPTIONAL} or {@link #MANDATORY}.
     * @param  parent     the parent element.
     * @param  isBaseCRS  {@code true} if parsing the CRS inside a {@code DerivedCRS}.
     * @return the {@code "VerticalCRS"} element as a {@link VerticalCRS} object.
     * @throws ParseException if the {@code "VerticalCRS"} element cannot be parsed.
     */
    private SingleCRS parseVerticalCRS(final int mode, final Element parent, final boolean isBaseCRS)
            throws ParseException
    {
        final Element element = parent.pullElement(mode,
                isBaseCRS ? new String[] {WKTKeywords.BaseVertCRS}              // WKT 2 in DerivedCRS
                          : new String[] {WKTKeywords.VerticalCRS,              // [0]  WKT 2
                                          WKTKeywords.VertCRS,                  // [1]  WKT 2
                                          WKTKeywords.Vert_CS});                // [2]  WKT 1
        if (element == null) {
            return null;
        }
        final boolean isWKT1 = element.getKeywordIndex() == 2;                  // Index of "Vert_CS" above.
        final String  name   = element.pullString("name");
        final Unit<?> unit   = parseUnit(element);
        /*
         * A VerticalCRS can be either a "normal" one (with a non-null datum), or a DerivedCRS of kind VerticalCRS.
         * In the latter case, the datum is null and we have instead DerivingConversion element from a BaseVertCRS.
         */
        DatumEnsemble<VerticalDatum> ensemble = null;
        VerticalDatum datum    = null;
        SingleCRS     baseCRS  = null;
        Conversion    fromBase = null;
        if (!isWKT1 && !isBaseCRS) {
            /*
             * UNIT[…] in DerivedCRS parameters are mandatory according ISO 19162 and the specification does not said
             * what to do if they are missing.  In this code, we default to the contextual units in the same way as
             * what we do for ProjectedCRS parameters, in the hope to be consistent.
             *
             * An alternative would be to specify null units, in which case MathTransformParser.parseParameters(…)
             * defaults to the units specified in the parameter descriptor. But this would make the CRS parser more
             * implementation-dependent, because the parameter descriptors are provided by the MathTransformFactory
             * instead of inferred from the WKT.
             */
            fromBase = parseDerivingConversion(OPTIONAL, element, WKTKeywords.DerivingConversion, unit, null);
            if (fromBase != null) {
                baseCRS = parseVerticalCRS(MANDATORY, element, true);
            }
        }
        if (baseCRS == null) {      // The most usual case.
            final Temporal epoch = parseDynamic(element);
            ensemble = parseEnsemble(OPTIONAL, element, null, VerticalDatum.class);
            datum = parseVerticalDatum(ensemble == null ? MANDATORY : OPTIONAL, element, epoch, isWKT1);
        }
        final IdentifiedObject datumOrEnsemble = (datum != null) ? datum : ensemble;
        final CoordinateSystem cs;
        try {
            final RealizationMethod method = (datumOrEnsemble instanceof VerticalDatum)
                    ? ((VerticalDatum) datumOrEnsemble).getRealizationMethod().orElse(null) : null;
            cs = parseCoordinateSystem(element, WKTKeywords.vertical, 1, isWKT1, unit, false, method);
            final Map<String,?> properties = parseMetadataAndClose(element, name, datumOrEnsemble);
            if (cs instanceof VerticalCS) {
                final CRSFactory crsFactory = factories.getCRSFactory();
                if (baseCRS != null) {
                    return crsFactory.createDerivedCRS(properties, baseCRS, fromBase, cs);
                }
                /*
                 * The `parseVerticalDatum(…)` method may have been unable to resolve the realization method.
                 * But sometimes the axis (which was not available when we created the datum) provides
                 * more information. Verify if we can have a better type now, and if so rebuild the datum.
                 *
                 * Note: we exclude the reconstruction of dynamic datum for simplicity in the use of the factory.
                 * This block is a dirty trick anyway (a workaround for a metadata excluded from the WKT standard).
                 */
                if (method == null && datum != null && !(datum instanceof DynamicReferenceFrame)) {
                    var type = VerticalDatumTypes.fromDatum(datum.getName().getCode(), datum.getAlias(), cs.getAxis(0));
                    if (type != null) {
                        final DatumFactory datumFactory = factories.getDatumFactory();
                        datum = datumFactory.createVerticalDatum(IdentifiedObjects.getProperties(datum), type);
                    }
                }
                verticalCRS = crsFactory.createVerticalCRS(properties, datum, ensemble, (VerticalCS) cs);
                /*
                 * Some DefaultVerticalExtent objects may be waiting for the VerticalCRS before to complete
                 * their construction. If this is the case, try to complete them now.
                 */
                if (verticalElements != null) {
                    verticalElements = verticalElements.resolve(verticalCRS);
                }
                return verticalCRS;
            }
        } catch (FactoryException exception) {
            throw element.parseFailed(exception);
        }
        throw element.illegalCS(cs);
    }

    /**
     * Parses {@code "TimeCRS"} element.
     *
     * @param  mode       {@link #FIRST}, {@link #OPTIONAL} or {@link #MANDATORY}.
     * @param  parent     the parent element.
     * @param  isBaseCRS  {@code true} if parsing the CRS inside a {@code DerivedCRS}.
     * @return the {@code "TimeCRS"} element as a {@link TemporalCRS} object.
     * @throws ParseException if the {@code "TimeCRS"} element cannot be parsed.
     */
    private SingleCRS parseTimeCRS(final int mode, final Element parent, final boolean isBaseCRS)
            throws ParseException
    {
        final Element element = parent.pullElement(mode, isBaseCRS ? WKTKeywords.BaseTimeCRS : WKTKeywords.TimeCRS);
        if (element == null) {
            return null;
        }
        final String     name = element.pullString("name");
        final Unit<Time> unit = parseScaledUnit(element, WKTKeywords.TimeUnit, Units.SECOND);
        /*
         * A TemporalCRS can be either a "normal" one (with a non-null datum), or a DerivedCRS of kind TemporalCRS.
         * In the latter case, the datum is null and we have instead DerivingConversion element from a BaseTimeCRS.
         */
        DatumEnsemble<TemporalDatum> ensemble = null;
        TemporalDatum datum    = null;
        SingleCRS     baseCRS  = null;
        Conversion    fromBase = null;
        if (!isBaseCRS) {
            /*
             * UNIT[…] in DerivedCRS parameters are mandatory according ISO 19162 and the specification does not said
             * what to do if they are missing.  In this code, we default to the contextual units in the same way as
             * what we do for ProjectedCRS parameters, in the hope to be consistent.
             *
             * An alternative would be to specify null units, in which case MathTransformParser.parseParameters(…)
             * defaults to the units specified in the parameter descriptor. But this would make the CRS parser more
             * implementation-dependent, because the parameter descriptors are provided by the MathTransformFactory
             * instead of inferred from the WKT.
             */
            fromBase = parseDerivingConversion(OPTIONAL, element, WKTKeywords.DerivingConversion, unit, null);
            if (fromBase != null) {
                baseCRS = parseTimeCRS(MANDATORY, element, true);
            }
        }
        if (baseCRS == null) {      // The most usual case.
            ensemble = parseEnsemble(OPTIONAL, element, null, TemporalDatum.class);
            datum = parseTimeDatum(ensemble == null ? MANDATORY : OPTIONAL, element);
        }
        final IdentifiedObject datumOrEnsemble = (datum != null) ? datum : ensemble;
        final CoordinateSystem cs;
        try {
            cs = parseCoordinateSystem(element, WKTKeywords.temporal, 1, false, unit, false, null);
            final Map<String,?> properties = parseMetadataAndClose(element, name, datumOrEnsemble);
            if (cs instanceof TimeCS) {
                final CRSFactory crsFactory = factories.getCRSFactory();
                if (baseCRS != null) {
                    return crsFactory.createDerivedCRS(properties, baseCRS, fromBase, cs);
                }
                return crsFactory.createTemporalCRS(properties, datum, ensemble, (TimeCS) cs);
            }
        } catch (FactoryException exception) {
            throw element.parseFailed(exception);
        }
        throw element.illegalCS(cs);
    }

    /**
     * Parses {@code "ParametricCRS"} element.
     *
     * @param  mode       {@link #FIRST}, {@link #OPTIONAL} or {@link #MANDATORY}.
     * @param  parent     the parent element.
     * @param  isBaseCRS  {@code true} if parsing the CRS inside a {@code DerivedCRS}.
     * @return the {@code "ParametricCRS"} object.
     * @throws ParseException if the {@code "ParametricCRS"} element cannot be parsed.
     */
    private SingleCRS parseParametricCRS(final int mode, final Element parent, final boolean isBaseCRS)
            throws ParseException
    {
        final Element element = parent.pullElement(mode, isBaseCRS ? WKTKeywords.BaseParamCRS : WKTKeywords.ParametricCRS);
        if (element == null) {
            return null;
        }
        final String  name = element.pullString("name");
        final Unit<?> unit = parseUnit(element);
        /*
         * A ParametricCRS can be either a "normal" one (with a non-null datum), or a DerivedCRS of kind ParametricCRS.
         * In the latter case, the datum is null and we have instead DerivingConversion element from a BaseParametricCRS.
         */
        DatumEnsemble<ParametricDatum> ensemble = null;
        ParametricDatum datum    = null;
        SingleCRS       baseCRS  = null;
        Conversion      fromBase = null;
        if (!isBaseCRS) {
            /*
             * UNIT[…] in DerivedCRS parameters are mandatory according ISO 19162 and the specification does not said
             * what to do if they are missing.  In this code, we default to the contextual units in the same way as
             * what we do for ProjectedCRS parameters, in the hope to be consistent.
             *
             * An alternative would be to specify null units, in which case MathTransformParser.parseParameters(…)
             * defaults to the units specified in the parameter descriptor. But this would make the CRS parser more
             * implementation-dependent, because the parameter descriptors are provided by the MathTransformFactory
             * instead of inferred from the WKT.
             */
            fromBase = parseDerivingConversion(OPTIONAL, element, WKTKeywords.DerivingConversion, unit, null);
            if (fromBase != null) {
                baseCRS = parseParametricCRS(MANDATORY, element, true);
            }
        }
        if (baseCRS == null) {      // The most usual case.
            ensemble = parseEnsemble(OPTIONAL, element, null, ParametricDatum.class);
            datum = parseParametricDatum(ensemble == null ? MANDATORY : OPTIONAL, element);
        }
        final IdentifiedObject datumOrEnsemble = (datum != null) ? datum : ensemble;
        final CoordinateSystem cs;
        try {
            cs = parseCoordinateSystem(element, WKTKeywords.parametric, 1, false, unit, false, null);
            final Map<String,?> properties = parseMetadataAndClose(element, name, datumOrEnsemble);
            if (cs instanceof ParametricCS) {
                final CRSFactory crsFactory = factories.getCRSFactory();
                if (baseCRS != null) {
                    return crsFactory.createDerivedCRS(properties, baseCRS, fromBase, cs);
                }
                return crsFactory.createParametricCRS(properties, datum, ensemble, (ParametricCS) cs);
            }
        } catch (FactoryException exception) {
            throw element.parseFailed(exception);
        }
        throw element.illegalCS(cs);
    }

    /**
     * Parses a {@code "ProjectedCRS"} (WKT 2) element.
     *
     * The legacy WKT 1 specification was:
     *
     * {@snippet lang="wkt" :
     *     PROJCS["<name>", <geographic cs>, <projection>, {<parameter>,}*,
     *            <linear unit> {,<twin axes>}{,<authority>}]
     *     }
     *
     * @param  mode       {@link #FIRST}, {@link #OPTIONAL} or {@link #MANDATORY}.
     * @param  parent     the parent element.
     * @param  isBaseCRS  {@code true} if parsing the CRS inside a {@code DerivedCRS}.
     * @return the {@code "ProjectedCRS"} element as a {@link ProjectedCRS} object.
     * @throws ParseException if the {@code "ProjectedCRS"} element cannot be parsed.
     */
    private ProjectedCRS parseProjectedCRS(final int mode, final Element parent, final boolean isBaseCRS)
            throws ParseException
    {
        final Element element = parent.pullElement(mode,
                isBaseCRS ? new String[] {WKTKeywords.BaseProjCRS}              // WKT 2 in DerivedCRS
                          : new String[] {WKTKeywords.ProjectedCRS,             // [0]  WKT 2
                                          WKTKeywords.ProjCRS,                  // [1]  WKT 2
                                          WKTKeywords.ProjCS});                 // [2]  WKT 1

        if (element == null) {
            return null;
        }
        final boolean isWKT1 = element.getKeywordIndex() == 2;                  // Index of "ProjCS" above.
        final String  name   = element.pullString("name");
        Unit<Length>  csUnit = parseScaledUnit(element, WKTKeywords.LengthUnit, Units.METRE);
        if (csUnit == null && isBaseCRS) {
            csUnit = Units.METRE;
            /*
             * Except when parsing a BaseProjCRS, the linear unit must be specified somewhere,
             * either explicitly in each axis or for the whole CRS with the `csUnit` value.
             * If `csUnit` is null, an exception will be thrown by `parseCoordinateSystem(…)`
             * with a message like "A LengthUnit component is missing in ProjectedCRS".
             */
        }
        final CoordinateSystem cs;
        try {
            cs = parseCoordinateSystem(element, WKTKeywords.Cartesian, 2, isWKT1, csUnit, true, null);
            if (cs instanceof CartesianCS) {
                final SingleCRS geoCRS = parseGeodeticCRS(MANDATORY, element, cs.getDimension(), WKTKeywords.ellipsoidal);
                if (!(geoCRS instanceof GeodeticCRS)) {
                    throw new UnparsableObjectException(errorLocale, Errors.Keys.IllegalCRSType_1,
                            new Object[] {geoCRS.getClass()}, element.offset);
                }
                /*
                 * Parse the projection parameters. If a default linear unit is specified, it will apply to
                 * all parameters that do not specify explicitly a LengthUnit. If no such crs-wide unit was
                 * specified, then the default will be degrees.
                 *
                 * More specifically §9.3.4 in the specification said about the default units:
                 *
                 *    - lengths shall be given in the unit for the projected CRS axes.
                 *    - angles shall be given in the unit for the base geographic CRS of the projected CRS.
                 */
                final Unit<Length> linearUnit;
                final Unit<Angle>  angularUnit;
                if (isWKT1 && usesCommonUnits) {
                    linearUnit  = Units.METRE;
                    angularUnit = Units.DEGREE;
                } else {
                    linearUnit  = csUnit;
                    angularUnit = AxisDirections.getAngularUnit(geoCRS.getCoordinateSystem(), Units.DEGREE);
                }
                final Conversion conversion = parseDerivingConversion(MANDATORY, element,
                        isWKT1 ? null : WKTKeywords.Conversion, linearUnit, angularUnit);
                final Map<String,?> properties = parseMetadataAndClose(element, name, conversion);
                final CRSFactory crsFactory = factories.getCRSFactory();
                return crsFactory.createProjectedCRS(properties, (GeographicCRS) geoCRS, conversion, (CartesianCS) cs);
            }
        } catch (FactoryException exception) {
            throw element.parseFailed(exception);
        }
        throw element.illegalCS(cs);
    }

    /**
     * Parses a {@code "CompoundCRS"} element.
     *
     * The legacy WKT 1 specification was:
     *
     * {@snippet lang="wkt" :
     *     COMPD_CS["<name>", <head cs>, <tail cs> {,<authority>}]
     *     }
     *
     * In the particular case where there is a geographic CRS and an ellipsoidal height,
     * this method rather build a three-dimensional geographic CRS.
     *
     * @param  mode    {@link #FIRST}, {@link #OPTIONAL} or {@link #MANDATORY}.
     * @param  parent  the parent element.
     * @return the {@code "CompoundCRS"} element as a {@link CompoundCRS} object.
     * @throws ParseException if the {@code "CompoundCRS"} element cannot be parsed.
     */
    private CoordinateReferenceSystem parseCompoundCRS(final int mode, final Element parent) throws ParseException {
        final Element element = parent.pullElement(mode, WKTKeywords.CompoundCRS, WKTKeywords.Compd_CS);
        if (element == null) {
            return null;
        }
        final String  name = element.pullString("name");
        CoordinateReferenceSystem crs;
        final var components = new ArrayList<CoordinateReferenceSystem>(4);
        while ((crs = parseCoordinateReferenceSystem(element, components.size() < 2)) != null) {
            components.add(crs);
        }
        try {
            return new EllipsoidalHeightCombiner(factories).createCompoundCRS(
                            parseMetadataAndClose(element, name, null),
                            components.toArray(CoordinateReferenceSystem[]::new));
        } catch (FactoryException exception) {
            throw element.parseFailed(exception);
        }
    }

    /**
     * Parses a {@code "FITTED_CS"} element.
     * This element has the following pattern:
     *
     * {@snippet lang="wkt" :
     *     FITTED_CS["<name>", <to base>, <base cs>]
     *     }
     *
     * @param  mode    {@link #FIRST}, {@link #OPTIONAL} or {@link #MANDATORY}.
     * @param  parent  the parent element.
     * @return the {@code "FITTED_CS"} element as a {@link CompoundCRS} object.
     * @throws ParseException if the {@code "COMPD_CS"} element cannot be parsed.
     */
    private DerivedCRS parseFittedCS(final int mode, final Element parent) throws ParseException {
        final Element element = parent.pullElement(mode, WKTKeywords.Fitted_CS);
        if (element == null) {
            return null;
        }
        final String                    name    = element.pullString("name");
        final MathTransform             toBase  = parseMathTransform(element, true);
        final OperationMethod           method  = getOperationMethod(element);
        final CoordinateReferenceSystem baseCRS = parseCoordinateReferenceSystem(element, true);
        if (!(baseCRS instanceof SingleCRS)) {
            throw new UnparsableObjectException(errorLocale, Errors.Keys.UnexpectedValueInElement_2,
                    new Object[] {WKTKeywords.Fitted_CS, baseCRS.getClass()}, element.offset);
        }
        /*
         * WKT 1 provides no information about the underlying CS of a derived CRS.
         * We have to guess some reasonable one with arbitrary units. We try to construct the one which
         * contains as few information as possible, in order to avoid providing wrong information.
         */
        final var axes = new CoordinateSystemAxis[toBase.getSourceDimensions()];
        final var buffer = new StringBuilder(name).append(" axis ");
        final int start = buffer.length();
        final CSFactory csFactory = factories.getCSFactory();
        try {
            for (int i=0; i<axes.length; i++) {
                final String number = String.valueOf(i);
                buffer.setLength(start);
                buffer.append(number);
                axes[i] = csFactory.createCoordinateSystemAxis(
                        singletonMap(CoordinateSystemAxis.NAME_KEY, buffer.toString()),
                        number, AxisDirection.UNSPECIFIED, Units.UNITY);
            }
            final Map<String,Object> properties = parseMetadataAndClose(element, name, baseCRS);
            final Map<String,Object> axisName = singletonMap(
                    CoordinateSystem.NAME_KEY,
                    AxisDirections.appendTo(new StringBuilder("CS"), axes));
            final var derivedCS = new AbstractCS(axisName, axes);
            /*
             * Creates a derived CRS from the information found in a WKT 1 {@code FITTED_CS} element.
             * This coordinate system cannot be easily constructed from the information provided by
             * the WKT 1 format, which block us from using the standard Coordinate System factory.
             * Note that we do not know which name to give to the conversion method; for now we use the CRS name.
             */
            properties.put("conversion.name", name);
            return DefaultDerivedCRS.create(properties, (SingleCRS) baseCRS, null, method, toBase.inverse(), derivedCS);
        } catch (FactoryException | NoninvertibleTransformException exception) {
            throw element.parseFailed(exception);
        }
    }

    /**
     * Parses a {@code "GeogTran"} element. This is specific to ESRI.
     *
     * @param  mode    {@link #FIRST}, {@link #OPTIONAL} or {@link #MANDATORY}.
     * @param  parent  the parent element.
     * @return the {@code "GeogTran"} element as a {@link CoordinateOperation} object.
     * @throws ParseException if the {@code "GeogTran"} element cannot be parsed.
     */
    private CoordinateOperation parseGeogTranslation(final int mode, final Element parent) throws ParseException {
        final Element element = parent.pullElement(mode, WKTKeywords.GeogTran);
        if (element == null) {
            return null;
        }
        final String name = element.pullString("name");
        final CoordinateReferenceSystem sourceCRS  = parseGeodeticCRS(MANDATORY, element, 2, null);
        final CoordinateReferenceSystem targetCRS  = parseGeodeticCRS(MANDATORY, element, 2, null);
        final OperationMethod           method     = parseMethod(element, WKTKeywords.Method);
        final Map<String,Object>        properties = parseParametersAndClose(element, name, method);
        try {
            final DefaultCoordinateOperationFactory df = getOperationFactory();
            return df.createSingleOperation(properties, sourceCRS, targetCRS, null, method, null);
        } catch (FactoryException e) {
            throw element.parseFailed(e);
        }
    }

    /**
     * Parses a {@code "CoordinateOperation"} or {@code "ConcatenatedOperation"} element.
     * This method accepts nested concatenated operations, even if not valid according
     * <abbr>ISO</abbr> standards. Those nested operations will be flattened.
     *
     * @param  mode    {@link #FIRST}, {@link #OPTIONAL} or {@link #MANDATORY}.
     * @param  parent  the parent element.
     * @return the {@code "CoordinateOperation"} or {@code "ConcatenatedOperation"} element.
     * @throws ParseException if the element cannot be parsed.
     */
    private CoordinateOperation parseOperation(final int mode, final Element parent) throws ParseException {
        final Element element = parent.pullElement(mode, WKTKeywords.CoordinateOperation, WKTKeywords.ConcatenatedOperation);
        if (element == null) {
            return null;
        }
        final boolean concat   = element.getKeywordIndex() != 0;
        final String  name     = element.pullString("name");
        final String  version  = pullElementAsString(element, WKTKeywords.Version);
        final double  accuracy = pullElementAsDouble(element, WKTKeywords.OperationAccuracy, OPTIONAL);
        final CoordinateReferenceSystem sourceCRS = parseCoordinateReferenceSystem(element, MANDATORY, WKTKeywords.SourceCRS);
        final CoordinateReferenceSystem targetCRS = parseCoordinateReferenceSystem(element, MANDATORY, WKTKeywords.TargetCRS);
        final DefaultCoordinateOperationFactory df = getOperationFactory();
        try {
            if (concat) {
                final var steps = new ArrayList<CoordinateOperation>();
                Element step;
                while ((step = element.pullElement(steps.isEmpty() ? MANDATORY : OPTIONAL, WKTKeywords.Step)) != null) {
                    steps.add(parseOperation(MANDATORY, step));
                    step.close(ignoredElements);
                }
                Map<String,Object> properties = parseMetadataAndClose(element, name, null);
                addOperationMetadata(properties, version, accuracy);
                return df.createConcatenatedOperation(properties, sourceCRS, targetCRS, steps.toArray(CoordinateOperation[]::new));
            } else {
                CoordinateReferenceSystem interpolationCRS = parseCoordinateReferenceSystem(element, OPTIONAL, WKTKeywords.InterpolationCRS);
                OperationMethod method = parseMethod(element, WKTKeywords.Method);
                Map<String,Object> properties = parseParametersAndClose(element, name, method);
                addOperationMetadata(properties, version, accuracy);
                return df.createSingleOperation(properties, sourceCRS, targetCRS, interpolationCRS, method, null);
            }
        } catch (FactoryException e) {
            throw element.parseFailed(e);
        }
    }

    /**
     * Stores in the given map some additional metadata that are specific to coordinate operations.
     *
     * @param properties  where to add the metadata.
     * @param version     the operation version, or {@code null} if none.
     * @param accuracy    the operation accuracy, or {@code null} if none.
     */
    private static void addOperationMetadata(final Map<String,Object> properties, final String version, final double accuracy) {
        if (version != null) {
            properties.put(CoordinateOperation.OPERATION_VERSION_KEY, version);
        }
        if (Double.isFinite(accuracy)) {
            properties.put(CoordinateOperation.COORDINATE_OPERATION_ACCURACY_KEY,
                           PositionalAccuracyConstant.transformation(accuracy));
        }
    }

    /**
     * Parses a sequence of {@code "PARAMETER"} elements, then parses optional metadata elements and close.
     *
     * @param  parent  the parent element.
     * @param  name    the name of the parent object being parsed.
     * @param  method  the operation method, also the fallback to use if {@code name} is empty.
     * @return a properties map with the parent name, the optional authority code and the parameters.
     * @throws ParseException if an element cannot be parsed.
     *
     * @see #parseMetadataAndClose(Element, String, IdentifiedObject)
     */
    private Map<String,Object> parseParametersAndClose(final Element parent, final String name,
            final OperationMethod method) throws ParseException
    {
        final ParameterValueGroup parameters = method.getParameters().createValue();
        parseParameters(parent, parameters, null, null);
        final Map<String,Object> properties = parseMetadataAndClose(parent, name, method);
        properties.put(CoordinateOperations.PARAMETERS_KEY, parameters);
        return properties;
    }

    /**
     * Returns the factory to use for creating coordinate operation.
     */
    private DefaultCoordinateOperationFactory getOperationFactory() {
        final CoordinateOperationFactory opFactory = factories.getCoordinateOperationFactory();
        if (opFactory instanceof DefaultCoordinateOperationFactory) {
            return (DefaultCoordinateOperationFactory) opFactory;
        } else {
            return DefaultCoordinateOperationFactory.provider();
        }
    }
}<|MERGE_RESOLUTION|>--- conflicted
+++ resolved
@@ -1524,11 +1524,7 @@
                     if (ellipsoid != null) {    // `memberType` may be `Datum` or `GeodeticDatum`
                         member = datumFactory.createGeodeticDatum(properties, ellipsoid, meridian);
                     } else if (vertical) {
-<<<<<<< HEAD
-                        member = datumFactory.createVerticalDatum(properties, (RealizationMethod) null);
-=======
                         member = datumFactory.createVerticalDatum(properties, VerticalDatumTypes.fromDatum(name, null, null));
->>>>>>> 38a53c45
                     } else if (datumType == TemporalDatum.class) {
                         member = datumFactory.createTemporalDatum(properties, (Temporal) null);
                     } else if (datumType == ParametricDatum.class) {
