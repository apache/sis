/*
 * Licensed to the Apache Software Foundation (ASF) under one or more
 * contributor license agreements.  See the NOTICE file distributed with
 * this work for additional information regarding copyright ownership.
 * The ASF licenses this file to You under the Apache License, Version 2.0
 * (the "License"); you may not use this file except in compliance with
 * the License.  You may obtain a copy of the License at
 *
 *     http://www.apache.org/licenses/LICENSE-2.0
 *
 * Unless required by applicable law or agreed to in writing, software
 * distributed under the License is distributed on an "AS IS" BASIS,
 * WITHOUT WARRANTIES OR CONDITIONS OF ANY KIND, either express or implied.
 * See the License for the specific language governing permissions and
 * limitations under the License.
 */
package org.apache.sis.io.wkt;

import java.net.URI;
import java.util.Map;
import java.util.Locale;
import java.util.HashMap;
import java.util.IdentityHashMap;
import java.util.ArrayList;
import java.util.Arrays;
import java.util.Collections;
import java.util.Comparator;
import java.util.logging.Level;
import java.util.logging.LogRecord;
import java.text.DateFormat;
import java.text.NumberFormat;
import java.text.ParsePosition;
import java.text.ParseException;
import java.time.LocalDate;
import java.time.temporal.Temporal;
import static java.util.Collections.singletonMap;
import javax.measure.Unit;
import javax.measure.Quantity;
import javax.measure.IncommensurableException;
import javax.measure.quantity.Angle;
import javax.measure.quantity.Length;
import javax.measure.quantity.Time;
import javax.measure.format.MeasurementParseException;
import org.opengis.metadata.Identifier;
import org.opengis.parameter.ParameterValueGroup;
import org.opengis.referencing.IdentifiedObject;
import org.opengis.referencing.ObjectFactory;
import org.opengis.util.FactoryException;
import org.opengis.referencing.cs.*;
import org.opengis.referencing.crs.*;
import org.opengis.referencing.datum.*;
import org.opengis.referencing.operation.*;
import org.apache.sis.measure.Units;
import org.apache.sis.measure.UnitFormat;
import org.apache.sis.referencing.CommonCRS;
import org.apache.sis.referencing.IdentifiedObjects;
import org.apache.sis.referencing.ImmutableIdentifier;
import org.apache.sis.referencing.DefaultObjectDomain;
import org.apache.sis.referencing.cs.AbstractCS;
import org.apache.sis.referencing.cs.CoordinateSystems;
import org.apache.sis.referencing.cs.DefaultCoordinateSystemAxis;
import org.apache.sis.referencing.crs.DefaultDerivedCRS;
import org.apache.sis.referencing.datum.BursaWolfParameters;
import org.apache.sis.referencing.datum.DefaultGeodeticDatum;
import org.apache.sis.referencing.operation.DefaultCoordinateOperationFactory;
import org.apache.sis.referencing.operation.provider.AbstractProvider;
import org.apache.sis.referencing.privy.CoordinateOperations;
import org.apache.sis.referencing.privy.ReferencingFactoryContainer;
import org.apache.sis.referencing.privy.EllipsoidalHeightCombiner;
import org.apache.sis.referencing.privy.AxisDirections;
import org.apache.sis.referencing.privy.WKTUtilities;
import org.apache.sis.referencing.privy.WKTKeywords;
import org.apache.sis.referencing.internal.Epoch;
import org.apache.sis.referencing.internal.Legacy;
import org.apache.sis.referencing.internal.VerticalDatumTypes;
import org.apache.sis.referencing.internal.PositionalAccuracyConstant;
import org.apache.sis.metadata.iso.citation.Citations;
import org.apache.sis.metadata.iso.extent.DefaultExtent;
import org.apache.sis.metadata.iso.extent.DefaultGeographicBoundingBox;
import org.apache.sis.metadata.iso.extent.DefaultGeographicDescription;
import org.apache.sis.metadata.iso.extent.DefaultVerticalExtent;
import org.apache.sis.metadata.iso.extent.DefaultTemporalExtent;
import org.apache.sis.metadata.privy.AxisNames;
import org.apache.sis.coordinate.DefaultCoordinateMetadata;
import org.apache.sis.util.ArraysExt;
import org.apache.sis.util.privy.Constants;
import org.apache.sis.util.privy.Numerics;
import org.apache.sis.util.privy.Strings;
import org.apache.sis.util.resources.Errors;
import org.apache.sis.util.iso.Types;

// Specific to the main and geoapi-3.1 branches:
import org.opengis.referencing.ReferenceIdentifier;

<<<<<<< HEAD
// Specific to the main branch:
import org.opengis.referencing.ReferenceSystem;
import org.apache.sis.pending.geoapi.referencing.MissingMethods;
import org.apache.sis.referencing.cs.DefaultParametricCS;
import org.apache.sis.referencing.datum.AbstractDatum;
import org.apache.sis.referencing.datum.DefaultDatumEnsemble;
import org.apache.sis.referencing.datum.DefaultVerticalDatum;
import org.apache.sis.referencing.datum.DefaultParametricDatum;
import org.apache.sis.referencing.factory.GeodeticObjectFactory;
import org.apache.sis.temporal.TemporalDate;
=======
// Specific to the geoapi-3.1 and geoapi-4.0 branches:
import org.opengis.coordinate.CoordinateMetadata;
import org.opengis.referencing.ObjectDomain;
>>>>>>> 14ecaa65


/**
 * Well Known Text (WKT) parser for referencing objects. This include, but is not limited too,
 * {@linkplain org.apache.sis.referencing.crs.AbstractCRS Coordinate Reference System} and
 * {@linkplain org.apache.sis.referencing.operation.transform.AbstractMathTransform Math Transform} objects.
 * Note that math transforms are part of the WKT 1 {@code "FITTED_CS"} element.
 *
 * @author  Rémi Eve (IRD)
 * @author  Martin Desruisseaux (IRD, Geomatys)
 * @author  Johann Sorel (Geomatys)
 */
@SuppressWarnings("LocalVariableHidesMemberVariable")       // We hide with the same value made final.
class GeodeticObjectParser extends MathTransformParser implements Comparator<CoordinateSystemAxis> {
    /*
     * Force class initialization of `AxisDirections` in order to have
     * its constants added to the list of know `AxisDirection` values.
     */
    static {
        AxisDirections.AWAY_FROM.toString();
    }

    /**
     * The names of the 7 parameters in a {@code TOWGS84[…]} element.
     * Those names are derived from the <cite>Well Known Text</cite> (WKT) version 1 specification.
     * They are not the same as the {@link org.apache.sis.referencing.datum.BursaWolfParameters}
     * field names, which are derived from the EPSG database.
     */
    private static final String[] ToWGS84 = {"dx", "dy", "dz", "ex", "ey", "ez", "ppm"};

    /**
     * During WKT 1 parsing, {@code true} means that {@code PRIMEM} and {@code PARAMETER} angular units
     * need to be forced to {@code Units.DEGREE} instead of inferred from the context.
     * Note that this rule does not apply to {@code AXIS} elements
     *
     * <p>This flag is ignored during WKT 2 parsing.</p>
     *
     * @see Convention#WKT1_COMMON_UNITS
     */
    private final boolean usesCommonUnits;

    /**
     * During WKT 1 parsing, {@code true} means that axes should be parsed only for verifying the syntax,
     * but otherwise parsing should behave as if axes were not declared.
     *
     * <p>This flag is ignored during WKT 2 parsing.</p>
     *
     * @see Convention#WKT1_IGNORE_AXES
     */
    private final boolean ignoreAxes;

    /**
     * The object to use for replacing WKT axis names and abbreviations by ISO 19111 names and abbreviations.
     */
    private final Transliterator transliterator;

    /**
     * A map of properties to be given to the factory constructor methods.
     * This map will be recycled for each object to be parsed.
     */
    private final Map<String,Object> properties = new HashMap<>(4);

    /**
     * Order of coordinate system axes. Used only if {@code AXIS[…]} elements contain {@code ORDER[…]} sub-element.
     */
    private final Map<CoordinateSystemAxis,Integer> axisOrder = new IdentityHashMap<>(4);

    /**
     * The last vertical CRS found during the parsing, or {@code null} if none.
     * This information is needed for creating {@link DefaultVerticalExtent} instances.
     *
     * <p>ISO 19162 said that we should have at most one vertical CRS per WKT. Apache SIS does
     * not enforce this constraint, but if a WKT contains more than one vertical CRS then the
     * instance used for completing the {@link DefaultVerticalExtent} instances is unspecified.</p>
     */
    private transient VerticalCRS verticalCRS;

    /**
     * A chained list of temporary information needed for completing the construction of {@link DefaultVerticalExtent}
     * instances. In particular, stores the unit of measurement until the {@link VerticalCRS} instance to associate to
     * the extents become known.
     */
    private transient VerticalInfo verticalElements;

    /**
     * Constructs a parser for the specified set of symbols using the specified set of factories.
     *
     * This constructor is for internal usage by Apache SIS only — <b>do not use!</b>
     *
     * <p><b>Maintenance note:</b> this constructor is invoked through reflection by
     * {@link org.apache.sis.referencing.factory.GeodeticObjectFactory#createFromWKT(String)}.
     * Do not change the method signature even if it doesn't break the compilation, unless the
     * reflection code is also updated.</p>
     *
     * @param  defaultProperties  default properties to give to the objects to create.
     * @param  factories  an object implementing {@link DatumFactory}, {@link CSFactory} and {@link CRSFactory}.
     * @param  mtFactory  the factory to use to create {@link MathTransform} objects.
     */
    public GeodeticObjectParser(final Map<String,?> defaultProperties,
            final ObjectFactory factories, final MathTransformFactory mtFactory)
    {
        super(null, Collections.emptyMap(), Symbols.getDefault(), null, null, null,
                new ReferencingFactoryContainer(defaultProperties,
                        (CRSFactory)   factories,
                        (CSFactory)    factories,
                        (DatumFactory) factories,
                        null, mtFactory),
                (Locale) defaultProperties.get(Errors.LOCALE_KEY));
        transliterator  = Transliterator.DEFAULT;
        usesCommonUnits = false;
        ignoreAxes      = false;
    }

    /**
     * Constructs a parser for the specified set of symbols using the specified set of factories.
     * This constructor is for {@link WKTFormat} usage only.
     *
     * @param  sourceFile    URI to declare as the source of the WKT definitions, or {@code null} if unknown.
     * @param  fragments     reference to the {@link WKTFormat#fragments} map, or an empty map if none.
     * @param  symbols       the set of symbols to use. Cannot be null.
     * @param  numberFormat  the number format provided by {@link WKTFormat}, or {@code null} for a default format.
     * @param  dateFormat    the date format provided by {@link WKTFormat}, or {@code null} for a default format.
     * @param  unitFormat    the unit format provided by {@link WKTFormat}, or {@code null} for a default format.
     * @param  convention    the WKT convention to use.
     * @param  errorLocale   the locale for error messages (not for parsing), or {@code null} for the system default.
     * @param  factories     on input, the factories to use. On output, the factories used. Can be null.
     */
    GeodeticObjectParser(final URI sourceFile, final Map<String,StoredTree> fragments, final Symbols symbols,
            final NumberFormat numberFormat, final DateFormat dateFormat, final UnitFormat unitFormat,
            final Convention convention, final Transliterator transliterator, final Locale errorLocale,
            final ReferencingFactoryContainer factories)
    {
        super(sourceFile, fragments, symbols, numberFormat, dateFormat, unitFormat, factories, errorLocale);
        this.transliterator = transliterator;
        usesCommonUnits = convention.usesCommonUnits();
        ignoreAxes      = convention == Convention.WKT1_IGNORE_AXES;
    }

    /**
     * Returns the name of the class providing the publicly-accessible {@code createFromWKT(String)} method.
     * This information is used for logging purpose only.
     */
    @Override
    String getPublicFacade() {
        return "org.apache.sis.referencing.factory.GeodeticObjectFactory";
    }

    /**
     * Completes or edits properties of the root {@link IdentifiedObject}. This method is invoked
     * before a {@code Factory.createFoo(Map, …)} method is invoked for creating the root object.
     * The {@code properties} map is filled with all information that this parser found in the WKT elements.
     * Subclasses can override this method for adding additional information if desired.
     *
     * <p>The most typical use case is to add a default {@link Identifier} when the WKT does not contain
     * an explicit {@code ID[…]} or {@code AUTHORITY[…]} element.</p>
     *
     * @param  properties  the properties to be given in a call to a {@code createFoo(Map, …)} method.
     *
     * @see org.apache.sis.referencing.factory.GeodeticObjectFactory#complete(Map)
     */
    void completeRoot(Map<String,Object> properties) {
    }

    /**
     * Parses a <i>Well-Know Text</i> from specified position as a geodetic object.
     * Caller should invoke {@link #getAndClearWarnings(Object)} in a {@code finally} block
     * after this method.
     *
     * @param  text       the Well-Known Text (WKT) to parse.
     * @param  position   index of the first character to parse (on input) or after last parsed character (on output).
     * @return the parsed object.
     * @throws ParseException if the string cannot be parsed.
     */
    @Override
    final Object createFromWKT(final String text, final ParsePosition position) throws ParseException {
        final Object object;
        try {
            object = super.createFromWKT(text, position);
            /*
             * After parsing the object, we may have been unable to set the VerticalCRS of VerticalExtent instances.
             * First, try to set a default VerticalCRS for Mean Sea Level Height in metres. In the majority of cases
             * that should be enough. If not (typically because the vertical extent uses other unit than metre), try
             * to create a new CRS using the unit declared in the WKT.
             */
            if (verticalElements != null) {
                Exception ex = null;
                try {
                    verticalElements = verticalElements.resolve(CommonCRS.Vertical.MEAN_SEA_LEVEL.crs());     // Optional operation.
                } catch (UnsupportedOperationException e) {
                    ex = e;
                }
                if (verticalElements != null) try {
                    verticalElements = verticalElements.complete(factories.getCRSFactory(), factories.getCSFactory());
                } catch (FactoryException e) {
                    if (ex == null) ex = e;
                    else ex.addSuppressed(e);
                }
                if (verticalElements != null) {
                    warning(null, (String) null, Errors.formatInternational(Errors.Keys.CanNotAssignUnitToDimension_2,
                            WKTKeywords.VerticalExtent, verticalElements.unit), ex);
                }
            }
        } finally {
            verticalElements = null;
            verticalCRS = null;
            axisOrder.clear();
            properties.clear();                             // for letting the garbage collector do its work.
        }
        return object;
    }

    /**
     * Returns the prime meridian to use by default when none is specified.
     */
    private static PrimeMeridian greenwich() {
        return CommonCRS.WGS84.primeMeridian();
    }

    /**
     * Parses the next element in the specified <i>Well Know Text</i> (WKT) tree.
     *
     * @param  element  the element to be parsed.
     * @return the parsed object.
     * @throws ParseException if the element cannot be parsed.
     */
    @Override
    final Object buildFromTree(final Element element) throws ParseException {
        Object object;
        if    (null == (object = parseCoordinateReferenceSystem(element, false))
            && null == (object = parseCoordinateMetadata(FIRST, element))
            && null == (object = parseOperation         (FIRST, element))
            && null == (object = parseMathTransform     (       element, false))
            && null == (object = parseEnsemble          (FIRST, element, greenwich(), Datum.class))
            && null == (object = parseDatum             (FIRST, element, greenwich(), null))
            && null == (object = parseVerticalDatum     (FIRST, element, null, false))
            && null == (object = parseTimeDatum         (FIRST, element))
            && null == (object = parseParametricDatum   (FIRST, element))
            && null == (object = parseEngineeringDatum  (FIRST, element, false))
            && null == (object = parseImageDatum        (FIRST, element))
            && null == (object = parseEllipsoid         (FIRST, element))
            && null == (object = parsePrimeMeridian     (FIRST, element, false, Units.DEGREE))
            && null == (object = parseAxis              (FIRST, element, null,  Units.METRE ))
            && null == (object = parseToWGS84           (FIRST, element))
            && null == (object = parseGeogTranslation   (FIRST, element)))
        {
            throw element.missingOrUnknownComponent(WKTKeywords.GeodeticCRS);
        }
        return object;
    }

    /**
     * Parses a coordinate reference system element.
     *
     * @param  element    the parent element.
     * @param  mandatory  {@code true} if a CRS must be present, or {@code false} if optional.
     * @return the next element as a {@code CoordinateReferenceSystem} object.
     * @throws ParseException if the next element cannot be parsed.
     */
    private CoordinateReferenceSystem parseCoordinateReferenceSystem(final Element element, final boolean mandatory)
            throws ParseException
    {
        CoordinateReferenceSystem crs;
        if ((crs = parseGeodeticCRS    (FIRST, element, 2, null)) == null &&
            (crs = parseProjectedCRS   (FIRST, element, false))   == null &&
            (crs = parseVerticalCRS    (FIRST, element, false))   == null &&
            (crs = parseTimeCRS        (FIRST, element, false))   == null &&
            (crs = parseParametricCRS  (FIRST, element, false))   == null &&
            (crs = parseEngineeringCRS (FIRST, element, false))   == null &&
            (crs = parseImageCRS       (FIRST, element))          == null &&
            (crs = parseCompoundCRS    (FIRST, element))          == null &&
            (crs = parseFittedCS       (FIRST, element))          == null)
        {
            if (mandatory) {
                throw element.missingOrUnknownComponent(WKTKeywords.GeodeticCRS);
            }
        }
        return crs;
    }

    /**
     * Parses a coordinate reference system wrapped in an element of the given name.
     *
     * @param  parent   the parent element containing the CRS to parse.
     * @param  mode     {@link #FIRST}, {@link #OPTIONAL} or {@link #MANDATORY}.
     * @param  keyword  "SourceCRS", "TargetCRS" or "InterpolationCRS".
     * @return the coordinate reference system, or {@code null} if none.
     * @throws ParseException if the CRS cannot be parsed.
     */
    private CoordinateReferenceSystem parseCoordinateReferenceSystem(final Element parent, final int mode,
            final String keyword) throws ParseException
    {
        final Element element = parent.pullElement(mode, keyword);
        if (element == null) {
            return null;
        }
        final CoordinateReferenceSystem crs = parseCoordinateReferenceSystem(element, true);
        element.close(ignoredElements);
        return crs;
    }

    /**
     * Parses a {@code "CoordinateMetadata"} element.
     *
     * @param  mode    {@link #FIRST}, {@link #OPTIONAL} or {@link #MANDATORY}.
     * @param  parent  the parent element.
     * @return the {@code "CoordinateMetadata"} element.
     * @throws ParseException if the {@code "CoordinateMetadata"} element cannot be parsed.
     */
    private CoordinateMetadata parseCoordinateMetadata(final int mode, final Element parent) throws ParseException {
        final Element element = parent.pullElement(mode, WKTKeywords.CoordinateMetadata);
        if (element == null) {
            return null;
        }
        final CoordinateReferenceSystem crs = parseCoordinateReferenceSystem(element, true);
        final Temporal epoch = parseEpoch(OPTIONAL, element, WKTKeywords.Epoch);
        element.close(ignoredElements);
        return new DefaultCoordinateMetadata(crs, epoch);
    }

    /**
     * Returns the value associated to {@link IdentifiedObject#IDENTIFIERS_KEY} as an {@code Identifier} object.
     * This method shall accept all value types that {@link #parseMetadataAndClose(Element, String, IdentifiedObject)}
     * may store.
     *
     * @param  identifier  the {@link #properties} value, or {@code null}.
     * @return the identifier, or {@code null} if the given value was null.
     */
    private static Identifier toIdentifier(final Object identifier) {
        return (identifier instanceof Identifier[]) ? ((Identifier[]) identifier)[0] : (Identifier) identifier;
    }

    /**
     * Parses an <strong>optional</strong> metadata elements and close.
     * This includes elements like {@code "SCOPE"}, {@code "ID"} (WKT 2) or {@code "AUTHORITY"} (WKT 1).
     * This WKT 1 element has the following pattern:
     *
     * {@snippet lang="wkt" :
     *     AUTHORITY["<name>", "<code>"]
     *     }
     *
     * <h4>Fallback</h4>
     * The name is a mandatory property, but some invalid WKT with an empty string exist. In such case,
     * we will use the name of the enclosed datum. Indeed, it is not uncommon to have the same name for
     * a geographic CRS and its geodetic reference frame.
     *
     * @param  parent    the parent element.
     * @param  name      the name of the parent object being parsed.
     * @param  fallback  the fallback to use if {@code name} is empty.
     * @return a properties map with the parent name and the optional authority code.
     * @throws ParseException if an element cannot be parsed.
     *
     * @see #parseAnchorAndClose(Element, String)
     * @see #parseParametersAndClose(Element, String, OperationMethod)
     */
    @SuppressWarnings("ReturnOfCollectionOrArrayField")
    private Map<String,Object> parseMetadataAndClose(final Element parent, final String name,
            final IdentifiedObject fallback) throws ParseException
    {
        properties.clear();
        properties.put(IdentifiedObject.NAME_KEY, (name.isEmpty() && fallback != null) ? fallback.getName() : name);
        Element element;
        while ((element = parent.pullElement(OPTIONAL, ID_KEYWORDS)) != null) {
            final String  codeSpace = element.pullString("codeSpace");
            final String  code      = element.pullObject("code").toString();        // Accepts Integer as well as String.
            final Object  version   = element.pullOptional(Object.class);           // Accepts Number as well as String.
            final Element citation  = element.pullElement(OPTIONAL, WKTKeywords.Citation);
            final String  authority;
            if (citation != null) {
                authority = citation.pullString("authority");
                citation.close(ignoredElements);
            } else {
                authority = codeSpace;
            }
            final Element uri = element.pullElement(OPTIONAL, WKTKeywords.URI);
            if (uri != null) {
                uri.pullString("URI");      // TODO: not yet stored, since often redundant with other information.
                uri.close(ignoredElements);
            }
            element.close(ignoredElements);
            /*
             * Note: we could be tempted to assign the authority to the name as well, like below:
             *
             *     if (name instanceof String) {
             *         name = new NamedIdentifier(authority, (String) name);
             *     }
             *     properties.put(IdentifiedObject.NAME_KEY, name);
             *
             * However, experience shows that it is often wrong in practice, because peoples often
             * declare EPSG codes but still use WKT names much shorter than the EPSG names
             * (for example "WGS84" for the datum instead of "World Geodetic System 1984"),
             * so the name in WKT is often not compliant with the name actually defined by the authority.
             */
            final var id = new ImmutableIdentifier(Citations.fromName(authority),
                    codeSpace, code, (version != null) ? version.toString() : null, null);
            properties.merge(IdentifiedObject.IDENTIFIERS_KEY, id, (previous, toAdd) -> {
                final var more = (ReferenceIdentifier) toAdd;
                if (previous instanceof ReferenceIdentifier) {
                    return new ReferenceIdentifier[] {(ReferenceIdentifier) previous, more};
                } else {
                    return ArraysExt.append((ReferenceIdentifier[]) previous, more);
                }
            });
            // REMINDER: values associated to IDENTIFIERS_KEY shall be recognized by `toIdentifier(Object)`.
        }
        /*
         * SCOPE, AREA, BBOX, VERTICALEXTENT and TIMEEXTENT. Since ISO 19162:2019,
         * all those properties are grouped inside an USAGE element. Example:
         *
         *     USAGE[
         *       SCOPE["Large scale mapping."],
         *       AREA["UK - Northern Ireland - onshore"]]
         */
        final var domains = new ArrayList<DefaultObjectDomain>();
        while ((element = parent.pullElement(OPTIONAL, WKTKeywords.Usage)) != null) {
            final String scope = pullElementAsString(element, WKTKeywords.Scope);
            final DefaultExtent extent = parseExtent(element);
            if (scope != null || extent != null) {
                domains.add(new DefaultObjectDomain(Types.toInternationalString(scope), extent));
            }
            element.close(ignoredElements);
        }
        if (domains.isEmpty()) {
            /*
             * Legacy (ISO 19162:2015) way to declare scope and extent:
             * directly inside de CRS element, without USAGE wrapper.
             */
            final String scope = pullElementAsString(parent, WKTKeywords.Scope);
            if (scope != null) {
                properties.put(ReferenceSystem.SCOPE_KEY, scope);
            }
            final DefaultExtent extent = parseExtent(parent);
            if (extent != null) {
                properties.put(ReferenceSystem.DOMAIN_OF_VALIDITY_KEY, extent);
            }
        } else {
            properties.put(AbstractDatum.DOMAINS_KEY, domains.toArray(DefaultObjectDomain[]::new));
        }
        /*
         * Example: REMARK["Замечание на русском языке"]
         */
        element = parent.pullElement(OPTIONAL, WKTKeywords.Remark);
        if (element != null) {
            properties.put(IdentifiedObject.REMARKS_KEY, element.pullString("remarks"));
            element.close(ignoredElements);
        }
        parent.close(ignoredElements);
        if (parent.isRoot) {
            completeRoot(properties);
        }
        return properties;
    }

    /**
<<<<<<< HEAD
     * Parses the datum {@code ANCHOR[]} element and pass the values to the {@link #parseMetadataAndClose(Element,
     * String, IdentifiedObject)} method. If an anchor has been found, its value is stored in the returned map.
     */
    private Map<String,Object> parseAnchorAndClose(final Element element, final String name) throws ParseException {
        String   anchor = pullElementAsString(element, WKTKeywords.Anchor);
        Temporal epoch  = Epoch.fromYear(pullElementAsDouble(element, WKTKeywords.AnchorEpoch, OPTIONAL), 0);
        final Map<String,Object> properties = parseMetadataAndClose(element, name, null);
        if (anchor != null) properties.put(AbstractDatum.ANCHOR_DEFINITION_KEY, anchor);
        if (epoch  != null) properties.put(AbstractDatum.ANCHOR_EPOCH_KEY, epoch);
        return properties;
    }

    /**
=======
>>>>>>> 14ecaa65
     * Parses the {@code AREA}, {@code BBOX}, {@code VERTICALEXTENT} and {@code TIMEEXTENT} elements if present.
     * These elements were directly inside the <abbr>CRS</abbr> element in <abbr>ISO</abbr> 19162:2015, but became
     * wrapped inside an {@code USAGE} element in <abbr>ISO</abbr> 19162:2019.
     *
     * <h4>Extension to <abbr>ISO</abbr> 19162 specification</h4>
     * The specification said that at most one extent of each type can appear in the same {@code USAGE}.
     * However, Apache <abbr>SIS</abbr> puts no limit on the number of occurrence of each extent type.
     *
     * <h4>Limitations</h4>
     * Temporal extents with a syntax such as {@code TIMEEXTENT[“Jurassic”, “Quaternary”]} are not yet supported.
     * See <a href="https://issues.apache.org/jira/browse/SIS-163">SIS-163</a>.
     *
     * @param  parent  the parent element.
     * @return an extent containing all the above-cited elements, or {@code null} if none.
     * @throws ParseException if an element cannot be parsed.
     */
    private DefaultExtent parseExtent(final Element parent) throws ParseException {
        DefaultExtent extent = null;
        Element element;
        /*
         * Example: AREA["Netherlands offshore."]
         */
        while ((element = parent.pullElement(OPTIONAL, WKTKeywords.Area)) != null) {
            final String area = element.pullString("area");
            element.close(ignoredElements);
            if (extent == null) {
                extent = new DefaultExtent(area, null, null, null);
            } else {
                extent.getGeographicElements().add(new DefaultGeographicDescription(area));
            }
        }
        /*
         * Example: BBOX[51.43, 2.54, 55.77, 6.40]
         */
        while ((element = parent.pullElement(OPTIONAL, WKTKeywords.BBox)) != null) {
            final double southBoundLatitude = element.pullDouble("southBoundLatitude");
            final double westBoundLongitude = element.pullDouble("westBoundLongitude");
            final double northBoundLatitude = element.pullDouble("northBoundLatitude");
            final double eastBoundLongitude = element.pullDouble("eastBoundLongitude");
            element.close(ignoredElements);
            if (extent == null) extent = new DefaultExtent();
            extent.getGeographicElements().add(new DefaultGeographicBoundingBox(
                    westBoundLongitude, eastBoundLongitude, southBoundLatitude, northBoundLatitude));
        }
        /*
         * Example: VERTICALEXTENT[-1000, 0, LENGTHUNIT[“metre”, 1]]
         *
         * Units are optional, default to metres (no "contextual units" here).
         */
        while ((element = parent.pullElement(OPTIONAL, WKTKeywords.VerticalExtent)) != null) {
            final double minimum = element.pullDouble("minimum");
            final double maximum = element.pullDouble("maximum");
            Unit<Length> unit = parseScaledUnit(element, WKTKeywords.LengthUnit, Units.METRE);
            element.close(ignoredElements);
            if (unit   == null) unit   = Units.METRE;
            if (extent == null) extent = new DefaultExtent();
            verticalElements = new VerticalInfo(verticalElements, extent, minimum, maximum, unit).resolve(verticalCRS);
        }
        /*
         * Example: TIMEEXTENT[2013-01-01, 2013-12-31]
         */
        while ((element = parent.pullElement(OPTIONAL, WKTKeywords.TimeExtent)) != null) {
            if (element.peekValue() instanceof String) {
                element.pullString("startTime");
                element.pullString("endTime");
                element.close(ignoredElements);
                warning(parent, element, Errors.formatInternational(Errors.Keys.UnsupportedType_1, "TimeExtent[String,String]"), null);
            } else {
                final Temporal startTime = element.pullTime("startTime");
                final Temporal endTime   = element.pullTime("endTime");
                element.close(ignoredElements);
                final var t = new DefaultTemporalExtent(startTime, endTime);
                if (extent == null) extent = new DefaultExtent();
                extent.getTemporalElements().add(t);
            }
        }
        return extent;
    }

    /**
     * Parses an optional {@code "UNIT"} element of a known dimension.
     * This element has the following pattern:
     *
     * {@snippet lang="wkt" :
     *     UNIT["<name>", <conversion factor> {,<authority>}]
     *     }
     *
     * Unit was a mandatory element in WKT 1, but became optional in WKT 2 because the unit may be specified
     * in each {@code AXIS[…]} element instead of for the whole coordinate system.
     *
     * @param  parent    the parent element.
     * @param  keyword   the unit keyword (e.g. {@code "LengthUnit"} or {@code "AngleUnit"}).
     * @param  baseUnit  the base unit, usually {@code Units.METRE} or {@code Units.RADIAN}.
     * @return the {@code "UNIT"} element as an {@link Unit} object, or {@code null} if none.
     * @throws ParseException if the {@code "UNIT"} cannot be parsed.
     *
     * @see #parseUnit(Element)
     *
     * @todo Authority code is currently discarded after parsing. We may consider to create a subclass of
     *       {@link Unit} which implements {@link IdentifiedObject} in a future version.
     */
    @SuppressWarnings("unchecked")
    private <Q extends Quantity<Q>> Unit<Q> parseScaledUnit(final Element parent,
            final String keyword, final Unit<Q> baseUnit) throws ParseException
    {
        final Element element = parent.pullElement(OPTIONAL, keyword, WKTKeywords.Unit);
        if (element == null) {
            return null;
        }
        final String name   = element.pullString("name");
        final double factor = element.pullDouble("factor");
        Unit<Q> unit   = baseUnit.multiply(completeUnitFactor(baseUnit, factor));
        Unit<?> verify = parseUnitID(element);
        element.close(ignoredElements);
        /*
         * Consider the following element: UNIT[“kilometre”, 1000, ID[“EPSG”, “9036”]]
         *
         *  - if the authority code (“9036”) refers to a unit incompatible with `baseUnit` (“metre”), log a warning.
         *  - otherwise: 1) unconditionally replace the parsed unit (“km”) by the unit referenced by the authority code.
         *               2) if the new unit is not equivalent to the old one (i.e. different scale factor), log a warning.
         */
        if (verify != null) {
            if (!baseUnit.getSystemUnit().equals(verify.getSystemUnit())) {
                warning(parent, element, Errors.formatInternational(Errors.Keys.InconsistentUnitsForCS_1, verify), null);
            } else if (Math.abs(unit.getConverterTo(unit = (Unit<Q>) verify).convert(1) - 1) > Numerics.COMPARISON_THRESHOLD) {
                warning(parent, element, Errors.formatInternational(Errors.Keys.UnexpectedScaleFactorForUnit_2, verify, factor), null);
            } else {
                verify = null;                                          // Means to perform additional verifications.
            }
        }
        /*
         * Above block verified the ID[“EPSG”, “9036”] authority code. Now verify the unit parsed from the “km” symbol.
         * This is only a verification; we will not replace the unit by the parsed one (i.e. authority code or scale
         * factor have precedence over the unit symbol).
         */
        if (verify == null) {
            try {
                verify = parseUnit(name);
            } catch (MeasurementParseException e) {
                log(new LogRecord(Level.FINE, e.toString()));
            }
            if (verify != null) try {
                if (Math.abs(verify.getConverterToAny(unit).convert(1) - 1) > Numerics.COMPARISON_THRESHOLD) {
                    warning(parent, element, Errors.formatInternational(Errors.Keys.UnexpectedScaleFactorForUnit_2, verify, factor), null);
                }
            } catch (IncommensurableException e) {
                throw new UnparsableObjectException(errorLocale, Errors.Keys.InconsistentUnitsForCS_1,
                        new Object[] {verify}, element.offset).initCause(e);
            }
        }
        return unit;
    }

    /**
     * Parses a {@code "CS"} element followed by all {@code "AXIS"} elements.
     * This element has the following pattern (simplified):
     *
     * {@snippet lang="wkt" :
     *     CS["<type>", dimension],
     *     AXIS["<name>", NORTH | SOUTH | EAST | WEST | UP | DOWN | OTHER],
     *     UNIT["<name>", <conversion factor>],
     *     etc.
     *     }
     *
     * This element is different from all other elements parsed by {@code GeodeticObjectParser}
     * in that its components are sibling elements rather than child elements of the CS element.
     *
     * <p>The optional {@code "UNIT[…]"} element shall be parsed by the caller. That element may appear after the
     * {@code "CS[…]"} element (not inside). The unit may be forced to some dimension (e.g. {@code "LengthUnit"})
     * or be any kind of unit, depending on the context in which this {@code parseCoordinateSystem(…)} method is
     * invoked.</p>
     *
     * <h4>Variants of Cartesian type</h4>
     * The {@link WKTKeywords#Cartesian} type may be used for projected, geocentric or other kinds of CRS.
     * However, while all those variants are of the same CS type, their axis names and directions differ.
     * Current implementation uses the following rules:
     *
     * <ul>
     *   <li>If the datum is not geodetic, then the axes of the Cartesian CS are unknown.</li>
     *   <li>Otherwise if {@code dimension is 2}, then the CS is assumed to be for a projected CRS.</li>
     *   <li>Otherwise if {@code dimension is 3}, then the CS is assumed to be for a geocentric CRS.</li>
     * </ul>
     *
     * @param  parent       the parent element.
     * @param  type         the expected type (Cartesian | ellipsoidal | vertical | etc…), or null if unknown.
     * @param  dimension    the minimal number of dimensions. Can be 1 if unknown.
     * @param  isWKT1       {@code true} if the parent element is an element from the WKT 1 standard.
     * @param  defaultUnit  the contextual unit (usually {@code Units.METRE} or {@code Units.RADIAN}), or {@code null} if unknown.
     * @param  geodetic     whether the datum of the enclosing <abbr>CRS</abbr> is geodetic.
     * @param  vertical     the realization method (formally known as vertical datum type), or {@code null} if unknown or not applicable.
     * @return the {@code "CS"}, {@code "UNIT"} and/or {@code "AXIS"} elements as a Coordinate System, or {@code null}.
     * @throws ParseException if an element cannot be parsed.
     * @throws FactoryException if the factory cannot create the coordinate system.
     */
    private CoordinateSystem parseCoordinateSystem(final Element parent, String type, int dimension,
                                                   final boolean isWKT1, final Unit<?> defaultUnit,
                                                   final boolean geodetic, final VerticalDatumType vertical)
            throws ParseException, FactoryException
    {
        axisOrder.clear();
        final boolean is3D = (dimension >= 3);
        Map<String,Object> csProperties = null;
        /*
         * Parse the CS[<type>, <dimension>] element.  This is specific to the WKT 2 format.
         * In principle the CS element is mandatory, but the Apache SIS parser is lenient on
         * this aspect:  if the CS element is not present, we will compute the same defaults
         * than what we do for WKT 1.
         */
        if (!isWKT1) {
            final Element element = parent.pullElement(OPTIONAL, WKTKeywords.CS);
            if (element != null) {
                final String expected = type;
                type         = element.pullVoidElement("type").keyword;
                dimension    = element.pullInteger("dimension");
                csProperties = new HashMap<>(parseMetadataAndClose(element, "CS", null));
                if (expected != null) {
                    if (!expected.equalsIgnoreCase(type)) {
                        throw new UnparsableObjectException(errorLocale, Errors.Keys.UnexpectedValueInElement_2,
                                new String[] {WKTKeywords.CS, type}, element.offset);
                    }
                }
                if (dimension <= 0 || dimension >= Numerics.MAXIMUM_MATRIX_SIZE) {
                    final short key;
                    final Object[] args;
                    if (dimension <= 0) {
                        key = Errors.Keys.ValueNotGreaterThanZero_2;
                        args = new Object[] {"dimension", dimension};
                    } else {
                        key = Errors.Keys.ExcessiveNumberOfDimensions_1;
                        args = new Object[] {dimension};
                    }
                    throw new UnparsableObjectException(errorLocale, key, args, element.offset);
                }
                type = type.equalsIgnoreCase(WKTKeywords.Cartesian) ?
                       WKTKeywords.Cartesian : type.toLowerCase(symbols.getLocale());
            }
        }
        /*
         * AXIS[…] elements are optional, but if we find one we will request that there is as many axes
         * as the number of dimensions. If there is more axes than expected, we may emit an error later
         * depending on the CS type.
         *
         * AXIS[…] elements will be parsed for verifying the syntax, but otherwise ignored if the parsing
         * convention is WKT1_IGNORE_AXES. This is for compatibility with the way some other libraries
         * parse WKT 1.
         */
        CoordinateSystemAxis[] axes = null;
        CoordinateSystemAxis axis = parseAxis(type == null ? MANDATORY : OPTIONAL, parent, type, defaultUnit);
        if (axis != null) {
            final var list = new ArrayList<CoordinateSystemAxis>(dimension + 2);
            do {
                list.add(axis);
                axis = parseAxis(list.size() < dimension ? MANDATORY : OPTIONAL, parent, type, defaultUnit);
            } while (axis != null);
            if (!isWKT1 || !ignoreAxes) {
                axes = list.toArray(CoordinateSystemAxis[]::new);
                Arrays.sort(axes, this);                    // Take ORDER[n] elements in account.
            }
        }
        /*
         * If there are no explicit AXIS[…] elements, or if the user asked to ignore them,
         * then we need to create default axes. This is possible only if we know the type
         * of the CS to create, and only for some of those CS types.
         */
        final CSFactory csFactory = factories.getCSFactory();
        if (axes == null) {
            if (type == null) {
                throw parent.missingComponent(WKTKeywords.Axis);
            }
            String nx = null, x = null;                     // Easting or Longitude axis name and abbreviation.
            String ny = null, y = null;                     // Northing or latitude axis name and abbreviation.
            String nz = null, z = null;                     // Depth, height or time axis name and abbreviation.
            AxisDirection dx = AxisDirection.EAST;
            AxisDirection dy = AxisDirection.NORTH;
            AxisDirection direction = null;                 // Depth, height or time axis direction.
            Unit<?> unit = defaultUnit;                     // Depth, height or time axis unit.
            switch (type) {
                /*
                 * Cartesian — we can create axes only if the datum is geodetic, in which case the axes
                 * are for two- or three-dimensional Projected or three-dimensional Geocentric CRS.
                 */
                case WKTKeywords.Cartesian: {
                    if (!geodetic) {
                        throw parent.missingComponent(WKTKeywords.Axis);
                    }
                    if (defaultUnit == null) {
                        throw parent.missingComponent(WKTKeywords.LengthUnit);
                    }
                    if (is3D) {  // If dimension cannot be 2, then CRS cannot be Projected.
                        return Legacy.standard(defaultUnit);
                    }
                    nx = AxisNames.EASTING;  x = "E";
                    ny = AxisNames.NORTHING; y = "N";
                    if (dimension >= 3) {   // Non-standard but SIS is tolerant to this case.
                        z    = "h";
                        nz   = AxisNames.ELLIPSOIDAL_HEIGHT;
                        unit = Units.METRE;
                    }
                    break;
                }
                /*
                 * Ellipsoidal — can be two- or three- dimensional, in which case the height can
                 * only be ellipsoidal height. The default axis order depends on the WKT version:
                 *
                 *   - WKT 1 said explicitly that the default order is (longitude, latitude).
                 *   - WKT 2 has no default, and allows only (latitude, longitude) order.
                 */
                case WKTKeywords.ellipsoidal: {
                    if (defaultUnit == null) {
                        throw parent.missingComponent(WKTKeywords.AngleUnit);
                    }
                    if (isWKT1) {
                        nx = AxisNames.GEODETIC_LONGITUDE; x = "λ";
                        ny = AxisNames.GEODETIC_LATITUDE;  y = "φ";
                    } else {
                        nx = AxisNames.GEODETIC_LATITUDE;  x = "φ"; dx = AxisDirection.NORTH;
                        ny = AxisNames.GEODETIC_LONGITUDE; y = "λ"; dy = AxisDirection.EAST;
                    }
                    if (dimension >= 3) {
                        direction = AxisDirection.UP;
                        z    = "h";
                        nz   = AxisNames.ELLIPSOIDAL_HEIGHT;
                        unit = Units.METRE;
                    }
                    break;
                }
                /*
                 * Vertical — the default name and symbol depends on whether this is depth,
                 * geoidal height, ellipsoidal height (non-standard) or other kind of heights.
                 */
                case WKTKeywords.vertical: {
                    if (defaultUnit == null) {
                        throw parent.missingComponent(WKTKeywords.Unit);
                    }
                    z         = "h";
                    nz        = "Height";
                    direction = AxisDirection.UP;
                    if (vertical == VerticalDatumType.GEOIDAL) {
                        nz = AxisNames.GRAVITY_RELATED_HEIGHT;
                        z  = "H";
                    } else if (vertical == VerticalDatumType.DEPTH) {
                        direction = AxisDirection.DOWN;
                        nz = AxisNames.DEPTH;
                        z  = "D";
                    } else if (VerticalDatumTypes.ellipsoidal(vertical)) {
                        // Not allowed by ISO 19111 as a standalone axis, but SIS is
                        // tolerant to this case since it is sometimes hard to avoid.
                        nz = AxisNames.ELLIPSOIDAL_HEIGHT;
                    }
                    break;
                }
                /*
                 * Temporal — axis name and abbreviation not yet specified by ISO 19111.
                 */
                case WKTKeywords.temporal: {
                    if (defaultUnit == null) {
                        throw parent.missingComponent(WKTKeywords.TimeUnit);
                    }
                    direction = AxisDirection.FUTURE;
                    nz = "Time";
                    z = "t";
                    break;
                }
                /*
                 * Parametric — axis name and abbreviation not yet specified by ISO 19111_2.
                 */
                case WKTKeywords.parametric: {
                    if (defaultUnit == null) {
                        throw parent.missingComponent(WKTKeywords.ParametricUnit);
                    }
                    direction = AxisDirections.UNSPECIFIED;
                    nz = "Parametric";
                    z = "p";
                    break;
                }
                /*
                 * Unknown CS type — we cannot guess which axes to create.
                 */
                default: {
                    throw parent.missingComponent(WKTKeywords.Axis);
                }
            }
            int i = 0;
            axes = new CoordinateSystemAxis[dimension];
            if (x != null && i < dimension) axes[i++] = csFactory.createCoordinateSystemAxis(singletonMap(CoordinateSystemAxis.NAME_KEY, nx), x, dx,  defaultUnit);
            if (y != null && i < dimension) axes[i++] = csFactory.createCoordinateSystemAxis(singletonMap(CoordinateSystemAxis.NAME_KEY, ny), y, dy, defaultUnit);
            if (z != null && i < dimension) axes[i++] = csFactory.createCoordinateSystemAxis(singletonMap(CoordinateSystemAxis.NAME_KEY, nz), z, direction, unit);
            // Not a problem if the array does not have the expected length for the CS type. This will be verified below in this method.
        }
        /*
         * Infer a CS name will be inferred from the axes if possible.
         * Example: "Compound CS: East (km), North (km), Up (m)."
         */
        final String name;
        {   // For keeping the `buffer` variable local to this block.
            final var buffer = new StringBuilder();
            if (type != null && !type.isEmpty()) {
                final int c = type.codePointAt(0);
                buffer.appendCodePoint(Character.toUpperCase(c))
                      .append(type, Character.charCount(c), type.length())
                      .append(' ');
            }
            name = AxisDirections.appendTo(buffer.append("CS"), axes);
        }
        if (csProperties == null) {
            csProperties = singletonMap(CoordinateSystem.NAME_KEY, name);
        } else {
            csProperties.put(CoordinateSystem.NAME_KEY, name);
        }
        if (type == null) {
            /*
             * Creates a coordinate system of unknown type. This block is executed during parsing of WKT version 1,
             * since that legacy format did not specify any information about the coordinate system in use.
             * This block should not be executed during parsing of WKT version 2.
             */
            return new AbstractCS(csProperties, axes);
        }
        /*
         * Finally, delegate to the factory method corresponding to the CS type and the number of axes.
         */
        switch (type) {
            case WKTKeywords.ellipsoidal: {
                switch (axes.length) {
                    case 2: return csFactory.createEllipsoidalCS(csProperties, axes[0], axes[1]);
                    case 3: return csFactory.createEllipsoidalCS(csProperties, axes[0], axes[1], axes[2]);
                }
                dimension = (axes.length < 2) ? 2 : 3;                      // For error message.
                break;
            }
            case WKTKeywords.spherical: {
                switch (axes.length) {
                    case 2: if (csFactory instanceof GeodeticObjectFactory) {
                                return ((GeodeticObjectFactory) csFactory).createSphericalCS(csProperties, axes[0], axes[1]);
                            }
                            break;
                    case 3: return csFactory.createSphericalCS(csProperties, axes[0], axes[1], axes[2]);
                }
                dimension = (axes.length < 2) ? 2 : 3;                      // For error message.
                break;
            }
            case WKTKeywords.Cartesian: {
                switch (axes.length) {
                    case 2: return csFactory.createCartesianCS(csProperties, axes[0], axes[1]);
                    case 3: return csFactory.createCartesianCS(csProperties, axes[0], axes[1], axes[2]);
                }
                dimension = (axes.length < 2) ? 2 : 3;                      // For error message.
                break;
            }
            case WKTKeywords.affine: {
                switch (axes.length) {
                    case 2: return csFactory.createAffineCS(csProperties, axes[0], axes[1]);
                    case 3: return csFactory.createAffineCS(csProperties, axes[0], axes[1], axes[2]);
                }
                dimension = (axes.length < 2) ? 2 : 3;                      // For error message.
                break;
            }
            case WKTKeywords.vertical: {
                if (axes.length != (dimension = 1)) break;
                return csFactory.createVerticalCS(csProperties, axes[0]);
            }
            case WKTKeywords.temporal: {
                if (axes.length != (dimension = 1)) break;
                return csFactory.createTimeCS(csProperties, axes[0]);
            }
            case WKTKeywords.linear: {
                if (axes.length != (dimension = 1)) break;
                return csFactory.createLinearCS(csProperties, axes[0]);
            }
            case WKTKeywords.polar: {
                if (axes.length != (dimension = 2)) break;
                return csFactory.createPolarCS(csProperties, axes[0], axes[1]);
            }
            case WKTKeywords.cylindrical: {
                if (axes.length != (dimension = 3)) break;
                return csFactory.createCylindricalCS(csProperties, axes[0], axes[1], axes[2]);
            }
            case WKTKeywords.parametric: {
                if (axes.length != (dimension = 1)) break;
                return MissingMethods.createParametricCS(csProperties, axes[0], csFactory);
            }
            default: {
                warning(parent, WKTKeywords.CS, Errors.formatInternational(Errors.Keys.UnknownType_1, type), null);
                return new AbstractCS(csProperties, axes);
            }
        }
        throw new UnparsableObjectException(errorLocale, (axes.length > dimension)
                ? Errors.Keys.TooManyOccurrences_2 : Errors.Keys.TooFewOccurrences_2,
                new Object[] {dimension, WKTKeywords.Axis}, parent.offset);
    }

    /**
     * Parses an {@code "AXIS"} element.
     * This element has the following pattern (simplified):
     *
     * {@snippet lang="wkt" :
     *     AXIS["<name (abbr.)>", NORTH | SOUTH | EAST | WEST | UP | DOWN | OTHER, ORDER[n], UNIT[…], ID[…]]
     *     }
     *
     * Abbreviation may be specified between parenthesis. Nested parenthesis are possible, as for example:
     *
     * {@snippet lang="wkt" :
     *     AXIS["Easting (E(X))", EAST]
     *     }
     *
     * @param  mode         {@link #FIRST}, {@link #OPTIONAL} or {@link #MANDATORY}.
     * @param  parent       the parent element.
     * @param  csType       the coordinate system type (Cartesian | ellipsoidal | vertical | etc…), or null if unknown.
     * @param  defaultUnit  the contextual unit (usually {@code Units.METRE} or {@code Units.RADIAN}), or {@code null} if unknown.
     * @return the {@code "AXIS"} element as a {@link CoordinateSystemAxis} object,
     *         or {@code null} if the axis was not required and there are no axis objects.
     * @throws ParseException if the {@code "AXIS"} element cannot be parsed.
     */
    private CoordinateSystemAxis parseAxis(final int mode, final Element parent, final String csType,
            final Unit<?> defaultUnit) throws ParseException
    {
        final Element element = parent.pullElement(mode, WKTKeywords.Axis);
        if (element == null) {
            return null;
        }
        /*
         * Name, orientation (usually NORTH, SOUTH, EAST or WEST) and units are the main components of AXIS[…].
         * The name may contain an abbreviation, which will be handle later in this method. In the special case
         * of coordinate system over a pole, the orientation may be of the form “South along 90°W”, which is
         * expressed by a syntax like AXIS[“South along 90°W”, SOUTH, MERIDIAN[-90, UNIT["deg"]]]. Note that
         * the meridian is relative to the prime meridian of the enclosing geodetic CRS.
         */
        String name = element.pullString("name");
        final Element orientation = element.pullVoidElement("orientation");
        Unit<?> unit = parseUnit(element);
        if (unit == null) {
            if (defaultUnit == null) {
                throw element.missingComponent(WKTKeywords.Unit);
            }
            unit = defaultUnit;
        }
        AxisDirection direction = Types.forCodeName(AxisDirection.class, orientation.keyword, AxisDirection::valueOf);
        final Element meridian = element.pullElement(OPTIONAL, WKTKeywords.Meridian);
        if (meridian != null) {
            double angle = meridian.pullDouble("meridian");
            final Unit<Angle> m = parseScaledUnit(meridian, WKTKeywords.AngleUnit, Units.RADIAN);
            meridian.close(ignoredElements);
            if (m != null) {
                angle = m.getConverterTo(Units.DEGREE).convert(angle);
            }
            direction = CoordinateSystems.directionAlongMeridian(direction, angle);
        }
        /*
         * According ISO 19162, the abbreviation should be inserted between parenthesis in the name.
         * Example: "Easting (E)", "Longitude (L)". If we do not find an abbreviation, then we will
         * have to guess one since abbreviation is a mandatory part of axis.
         */
        String abbreviation;
        int start, end = name.length() - 1;
        if (end > 1 && name.charAt(end) == ')' && (start = name.lastIndexOf('(', end-1)) >= 0) {
            // Abbreviation may have nested parenthesis (e.g. "Easting (E(X))").
            for (int np = end; (--np >= 0) && name.charAt(np) == ')';) {
                final int c = name.lastIndexOf('(', start - 1);
                if (c < 0) {
                    warning(parent, element, Errors.formatInternational(
                            Errors.Keys.NonEquilibratedParenthesis_2, '(', name), null);
                    break;
                }
                start = c;
            }
            abbreviation = name.substring(start + 1, end).strip();
            name = name.substring(0, start).strip();
            if (name.isEmpty()) {
                name = abbreviation;
            }
        } else {
            abbreviation = AxisDirections.suggestAbbreviation(name, direction, unit);
        }
        /*
         * The longitude and latitude axis names are explicitly fixed by ISO 19111:2007 to "Geodetic longitude"
         * and "Geodetic latitude". But ISO 19162:2015 §7.5.3(ii) said that the "Geodetic" part in those names
         * shall be omitted at WKT formatting time. SIS's DefaultCoordinateSystemAxis.formatTo(Formatter)
         * method performs this removal, so we apply the reverse operation here.
         */
        name         = transliterator.toLongAxisName       (csType, direction, name);
        abbreviation = transliterator.toUnicodeAbbreviation(csType, direction, abbreviation);
        /*
         * At this point, the mandatory properties are known. The next element is specified by ISO 19162
         * but not stored in Apache SIS representation of axis: ORDER[n], which specifies the axis ordering.
         * If present, we will store that value for processing by the `parseCoordinateSystem(…)` method.
         */
        final Integer order   = pullElementAsInteger(element, WKTKeywords.Order);
        final double  minimum = pullElementAsDouble (element, WKTKeywords.AxisMinValue, OPTIONAL);
        final double  maximum = pullElementAsDouble (element, WKTKeywords.AxisMaxValue, OPTIONAL);
        final String  meaning = pullElementAsEnum   (element, WKTKeywords.RangeMeaning);
        final Map<String, Object> properties = parseMetadataAndClose(element, name, null);
        if (Double.isFinite(minimum)) properties.put(DefaultCoordinateSystemAxis.MINIMUM_VALUE_KEY, minimum);
        if (Double.isFinite(maximum)) properties.put(DefaultCoordinateSystemAxis.MAXIMUM_VALUE_KEY, maximum);
        properties.put(DefaultCoordinateSystemAxis.RANGE_MEANING_KEY,
                Types.forCodeName(RangeMeaning.class, meaning, RangeMeaning::valueOf));
        /*
         * At this point, all mandatory and optional properties are known.
         */
        final CoordinateSystemAxis axis;
        final CSFactory csFactory = factories.getCSFactory();
        try {
            axis = csFactory.createCoordinateSystemAxis(properties, abbreviation, direction, unit);
        } catch (FactoryException exception) {
            throw element.parseFailed(exception);
        }
        if (axisOrder.put(axis, order) != null) {   // Opportunist check, effective for instances created by SIS factory.
            throw new UnparsableObjectException(errorLocale, Errors.Keys.DuplicatedElement_1,
                    new Object[] {Strings.bracket(WKTKeywords.Axis, name)}, element.offset);
        }
        return axis;
    }

    /**
     * Compares axes for order. This method is used for ordering axes according their {@code ORDER} element,
     * if present. If no {@code ORDER} element were present, then the axis order is left unchanged. If only
     * some axes have an {@code ORDER} element (which is illegal according ISO 19162), then those axes will
     * be sorted before the axes without {@code ORDER} element.
     *
     * @param  o1  the first axis to compare.
     * @param  o2  the second axis to compare.
     * @return -1 if {@code o1} should be before {@code o2},
     *         +1 if {@code o2} should be before {@code o1}, or
     *          0 if undetermined (no axis order change).
     */
    @Override
    public final int compare(final CoordinateSystemAxis o1, final CoordinateSystemAxis o2) {
        final Integer n1 = axisOrder.get(o1);
        final Integer n2 = axisOrder.get(o2);
        if (n1 != null) {
            if (n2 != null) {
                return n1 - n2;
            }
            return -1;                      // Axis 1 before Axis 2 since the latter has no `ORDER` element.
        } else if (n2 != null) {
            return +1;                      // Axis 2 before Axis 1 since the latter has no `ORDER` element.
        }
        return 0;
    }

    /**
     * Parses a {@code "PrimeMeridian"} element.
     *
     * The legacy WKT 1 pattern was:
     *
     * {@snippet lang="wkt" :
     *     PRIMEM["<name>", <longitude> {,<authority>}]
     *     }
     *
     * @param  mode         {@link #FIRST}, {@link #OPTIONAL} or {@link #MANDATORY}.
     * @param  parent       the parent element.
     * @param  isWKT1       {@code true} if this method is invoked while parsing a WKT 1 element.
     * @param  angularUnit  the contextual unit.
     * @return the {@code "PrimeMeridian"} element as a {@link PrimeMeridian} object.
     * @throws ParseException if the {@code "PrimeMeridian"} element cannot be parsed.
     *
     * @see org.apache.sis.referencing.datum.DefaultPrimeMeridian#formatTo(Formatter)
     */
    private PrimeMeridian parsePrimeMeridian(final int mode, final Element parent, final boolean isWKT1, Unit<Angle> angularUnit)
            throws ParseException
    {
        if (isWKT1 && usesCommonUnits) {
            angularUnit = Units.DEGREE;
        }
        final Element element = parent.pullElement(mode, WKTKeywords.PrimeMeridian, WKTKeywords.PrimeM);
        if (element == null) {
            return null;
        }
        final String name      = element.pullString("name");
        final double longitude = element.pullDouble("longitude");
        final Unit<Angle> unit = parseScaledUnit(element, WKTKeywords.AngleUnit, Units.RADIAN);
        if (unit != null) {
            angularUnit = unit;
        } else if (angularUnit == null) {
            throw parent.missingComponent(WKTKeywords.AngleUnit);
        }
        final DatumFactory datumFactory = factories.getDatumFactory();
        try {
            return datumFactory.createPrimeMeridian(parseMetadataAndClose(element, name, null), longitude, angularUnit);
        } catch (FactoryException exception) {
            throw element.parseFailed(exception);
        }
    }

    /**
     * Parses an <strong>optional</strong> {@code "TOWGS84"} element.
     * This element is specific to WKT 1 and has the following pattern:
     *
     * {@snippet lang="wkt" :
     *     TOWGS84[<dx>, <dy>, <dz>, <ex>, <ey>, <ez>, <ppm>]
     *     }
     *
     * @param  mode    {@link #FIRST}, {@link #OPTIONAL} or {@link #MANDATORY}.
     * @param  parent  the parent element.
     * @return the {@code "TOWGS84"} element as a {@link org.apache.sis.referencing.datum.BursaWolfParameters} object,
     *         or {@code null} if no {@code "TOWGS84"} has been found.
     * @throws ParseException if the {@code "TOWGS84"} cannot be parsed.
     */
    private Object parseToWGS84(final int mode, final Element parent) throws ParseException {
        final Element element = parent.pullElement(mode, WKTKeywords.ToWGS84);
        if (element == null) {
            return null;
        }
        final var values = new double[ToWGS84.length];
        for (int i=0; i<values.length;) {
            values[i] = element.pullDouble(ToWGS84[i]);
            if ((++i % 3) == 0 && element.isEmpty()) {
                break;                                              // It is legal to have only 3 or 6 elements.
            }
        }
        element.close(ignoredElements);
        final var info = new BursaWolfParameters(CommonCRS.WGS84.datum(true), null);
        info.setValues(values);
        return info;
    }

    /**
     * Parses an {@code "Ellipsoid"} element.
     *
     * The legacy WKT 1 pattern was:
     *
     * {@snippet lang="wkt" :
     *     SPHEROID["<name>", <semi-major axis>, <inverse flattening> {,<authority>}]
     *     }
     *
     * @param  mode    {@link #FIRST}, {@link #OPTIONAL} or {@link #MANDATORY}.
     * @param  parent  the parent element.
     * @return the {@code "Ellipsoid"} element as an {@link Ellipsoid} object.
     * @throws ParseException if the {@code "Ellipsoid"} element cannot be parsed.
     *
     * @see org.apache.sis.referencing.datum.DefaultEllipsoid#formatTo(Formatter)
     */
    private Ellipsoid parseEllipsoid(final int mode, final Element parent) throws ParseException {
        final Element element = parent.pullElement(mode, WKTKeywords.Ellipsoid, WKTKeywords.Spheroid);
        if (element == null) {
            return null;
        }
        final String name          = element.pullString("name");
        final double semiMajorAxis = element.pullDouble("semiMajorAxis");
        double inverseFlattening   = element.pullDouble("inverseFlattening");
        Unit<Length> unit = parseScaledUnit(element, WKTKeywords.LengthUnit, Units.METRE);
        if (unit == null) {
            unit = Units.METRE;
        }
        final Map<String,?> properties = parseMetadataAndClose(element, name, null);
        final DatumFactory datumFactory = factories.getDatumFactory();
        try {
            if (inverseFlattening == 0) {       // OGC and ISO 19162 convention for a sphere.
                return datumFactory.createEllipsoid(properties, semiMajorAxis, semiMajorAxis, unit);
            } else {
                return datumFactory.createFlattenedSphere(properties, semiMajorAxis, inverseFlattening, unit);
            }
        } catch (FactoryException exception) {
            throw element.parseFailed(exception);
        }
    }

    /**
     * Parses a {@code "GeodeticCRS"} (WKT 2) element where the number of dimensions and coordinate system type
     * are derived from the operation method. This is used for parsing the base CRS component of derived CRS.
     *
     * @param  mode       {@link #OPTIONAL} or {@link #MANDATORY}.
     * @param  parent     the parent element.
     * @param  method     the operation method, or {@code null} if unknown.
     * @throws ParseException if the {@code "GeodeticCRS"} element cannot be parsed.
     */
    private SingleCRS parseBaseCRS(final int mode, final Element parent, final OperationMethod method)
            throws ParseException
    {
        int dimension = 2;
        String csType = WKTKeywords.ellipsoidal;
        if (method instanceof AbstractProvider) {
            var p = (AbstractProvider) method;
            dimension = p.minSourceDimension;
            csType = WKTUtilities.toType(CoordinateSystem.class, p.sourceCSType);
            if (csType == null) csType = WKTKeywords.ellipsoidal;
        }
        return parseGeodeticCRS(mode, parent, dimension, csType);
    }

    /**
     * Parses a {@code "Method"} (WKT 2) element, without the parameters.
     *
     * @param  parent    the parent element.
     * @param  keywords  the element keywords.
     * @return the operation method.
     * @throws ParseException if the {@code "Method"} element cannot be parsed.
     */
    private OperationMethod parseMethod(final Element parent, final String... keywords) throws ParseException {
        final Element element    = parent.pullElement(MANDATORY, keywords);
        final String  name       = element.pullString("method");
        Map<String,?> properties = parseMetadataAndClose(element, name, null);
        final Identifier id      = toIdentifier(properties.remove(IdentifiedObject.IDENTIFIERS_KEY));  // See NOTE 2 in parseDerivingConversion.
        /*
         * The map projection method may be specified by an EPSG identifier (or any other authority),
         * which is preferred to the method name since the latter is potentially ambiguous. However, not
         * all CoordinateOperationFactory may accept identifier as an argument to `getOperationMethod(…)`.
         * So if an identifier is present, we will try to use it but fallback on the name if we can
         * not use the identifier.
         */
        FactoryException suppressed = null;
        if (id instanceof ReferenceIdentifier) try {
            // CodeSpace is a mandatory attribute in ID[…] elements, so we do not test for null values.
            final var rid = (ReferenceIdentifier) id;
            return factories.findOperationMethod(rid.getCodeSpace() + Constants.DEFAULT_SEPARATOR + rid.getCode());
        } catch (FactoryException e) {
            suppressed = e;
        }
        try {
            return factories.findOperationMethod(name);
        } catch (FactoryException e) {
            if (suppressed != null) {
                e.addSuppressed(suppressed);
            }
            throw element.parseFailed(e);
        }
    }

    /**
     * Parses a {@code "Method"} (WKT 2) element, followed by parameter values.
     *
     * The legacy WKT 1 specification was:
     *
     * {@snippet lang="wkt" :
     *     PROJECTION["<name>" {,<authority>}]
     *     }
     *
     * Note that in WKT 2, this element is wrapped inside a {@code Conversion} or {@code DerivingConversion}
     * element which is itself inside the {@code ProjectedCRS} element. This is different than WKT 1, which
     * puts this element right into the {@code ProjectedCRS} element without {@code Conversion} wrapper.
     *
     * @param  mode                {@link #FIRST}, {@link #OPTIONAL} or {@link #MANDATORY}.
     * @param  parent              the parent element.
     * @param  wrapper             "Conversion" or "DerivingConversion" wrapper name, or null if parsing a WKT 1.
     * @param  defaultUnit         the unit (usually linear) of the parent element, or {@code null}.
     * @param  defaultAngularUnit  the angular unit of the sibling {@code GeographicCRS} element, or {@code null}.
     * @return the {@code "Method"} element and its parameters as a defining conversion.
     * @throws ParseException if the {@code "Method"} element cannot be parsed.
     */
    private Conversion parseDerivingConversion(final int mode, Element parent, final String wrapper,
            Unit<?> defaultUnit, Unit<Angle> defaultAngularUnit) throws ParseException
    {
        /*
         * ISO 19162:2015 was not very specific about the default units of measurement for parameters.
         * ISO 19162:2019 clarified the policy by saying that default units should be metres or degrees.
         * This is different than our understanding of OGC 01-009, which seems to inherit the units from
         * the context.
         */
        if (wrapper != null) {
            defaultUnit = Units.METRE;
            defaultAngularUnit = Units.DEGREE;
        }
        final String name;
        if (wrapper == null) {
            name = null;  // Will actually be ignored. WKT 1 does not provide name for Conversion objects.
        } else {
            /*
             * If we are parsing WKT 2, then there is an additional "Conversion" element between
             * the parent (usually a ProjectedCRS) and the other elements parsed by this method.
             */
            parent = parent.pullElement(mode, wrapper);
            if (parent == null) {
                return null;
            }
            name = parent.pullString("name");
        }
        final OperationMethod method = parseMethod(parent, WKTKeywords.Method, WKTKeywords.Projection);
        Map<String,?> properties = this.properties;  // Same properties then OperationMethod, with ID removed.
        /*
         * Set the list of parameters.
         *
         * NOTE 1: Parameters are defined in the parent element (usually a "ProjectedCRS" element
         *         in WKT 1 or a "Conversion" element in WKT 2), not in this "Method" element.
         *
         * NOTE 2: We may inherit the OperationMethod name if there is no Conversion wrapper with its own name,
         *         but we shall not inherit the OperationMethod identifier. This is the reason why we invoked
         *         properties.remove(IdentifiedObject.IDENTIFIERS_KEY)) above.
         */
        final ParameterValueGroup parameters = method.getParameters().createValue();
        parseParameters(parent, parameters, defaultUnit, defaultAngularUnit);
        if (wrapper != null) {
            properties = parseMetadataAndClose(parent, name, method);
            /*
             * DEPARTURE FROM ISO 19162: the specification in §9.3.2 said:
             *
             *     "If an identifier is provided as an attribute within the <map projection conversion> object,
             *     because it is expected to describe a complete collection of zone name, method, parameters and
             *     parameter values, it shall override any identifiers given within the map projection method and
             *     map projection parameter objects."
             *
             * However, this would require this GeodeticObjectParser to hold a CoordinateOperationAuthorityFactory,
             * which we do not yet implement. See https://issues.apache.org/jira/browse/SIS-210
             */
        }
        final CoordinateOperationFactory opFactory = factories.getCoordinateOperationFactory();
        try {
            return opFactory.createDefiningConversion(properties, method, parameters);
        } catch (FactoryException exception) {
            throw parent.parseFailed(exception);
        }
    }

    /**
     * Parses an epoch.
     *
     * @param  mode     {@link #FIRST}, {@link #OPTIONAL} or {@link #MANDATORY}.
     * @param  parent   the parent element.
     * @param  keyword  {@code "Epoch"}, {@code "FrameEpoch"} or {@code "AnchorEpoch"}.
     * @return the epoch, or {@code null} if none.
     * @throws ParseException if the epoch cannot be parsed.
     */
    private Temporal parseEpoch(final int mode, final Element parent, final String keyword) throws ParseException {
        return Epoch.fromYear(pullElementAsDouble(parent, keyword, mode), 0);
    }

    /**
     * Parses a {@code "FrameEpoch"} (WKT 2) element.
     *
     * @param  parent  the parent element.
     * @return the frame epoch, or {@code null} if none.
     * @throws ParseException if the {@code "FrameEoch"} element cannot be parsed.
     */
    private Temporal parseDynamic(final Element parent) throws ParseException {
        final Element element = parent.pullElement(OPTIONAL, WKTKeywords.Dynamic);
        if (element == null) {
            return null;
        }
        Temporal epoch = parseEpoch(MANDATORY, element, WKTKeywords.FrameEpoch);
        element.close(ignoredElements);
        return epoch;
    }

    /**
     * Parses the datum {@code ANCHOR[]} element and pass the values to the {@link #parseMetadataAndClose(Element,
     * String, IdentifiedObject)} method. If an anchor has been found, its value is stored in the returned map.
     */
    private Map<String,Object> parseAnchorAndClose(final Element element, final String name) throws ParseException {
        String   anchor = pullElementAsString(element, WKTKeywords.Anchor);
        Temporal epoch  = parseEpoch(OPTIONAL, element, WKTKeywords.AnchorEpoch);
        final Map<String,Object> properties = parseMetadataAndClose(element, name, null);
        if (anchor != null) properties.put(Datum.ANCHOR_DEFINITION_KEY, anchor);
        if (epoch  != null) properties.put(Datum.ANCHOR_EPOCH_KEY, epoch);
        return properties;
    }

    /**
     * Parses an {@code "Ensemble"} (WKT 2) element.
     *
     * @param  mode       {@link #FIRST}, {@link #OPTIONAL} or {@link #MANDATORY}.
     * @param  parent     the parent element.
     * @param  meridian   the prime meridian, or {@code null} if the ensemble is not geodetic.
<<<<<<< HEAD
     * @return the {@code "Ensemble"} element as a {@code DatumEnsemble} object.
=======
     * @param  datumType  GeoAPI interface of the type of datum to create.
     * @return the {@code "Ensemble"} element as a {@link DatumEnsemble} object.
>>>>>>> 14ecaa65
     * @throws ParseException if the {@code "Ensemble"} element cannot be parsed.
     *
     * @see org.apache.sis.referencing.datum.DefaultDatumEnsemble#formatTo(Formatter)
     */
<<<<<<< HEAD
    private <D extends Datum> DefaultDatumEnsemble<D> parseEnsemble(final int mode, final Element parent,
            final Class<D> datumType, final PrimeMeridian meridian) throws ParseException
=======
    private <D extends Datum> DatumEnsemble<D> parseEnsemble(final int mode, final Element parent,
            final PrimeMeridian meridian, final Class<D> datumType) throws ParseException
>>>>>>> 14ecaa65
    {
        final Element ensemble = parent.pullElement(mode, WKTKeywords.Ensemble);
        if (ensemble == null) {
            return null;
        }
        final String ensembleName = ensemble.pullString("name");
        final Ellipsoid ellipsoid;
        final boolean vertical;
        if (datumType == GeodeticDatum.class) {
            ellipsoid = parseEllipsoid(MANDATORY, ensemble);
            vertical  = false;
        } else if (datumType == Datum.class) {
            // Unspecified datum type, use the presence of `ELLIPSOID` for detecting the geodetic case.
            ellipsoid = parseEllipsoid(OPTIONAL, ensemble);
            vertical  = (ellipsoid == null);
        } else {
            ellipsoid = null;
            vertical  = (datumType == VerticalDatum.class);
        }
        final DatumFactory datumFactory = factories.getDatumFactory();
        final var members = new ArrayList<D>();
        try {
            Element element = ensemble.pullElement(MANDATORY, WKTKeywords.Member);
            do {
                final Datum member;
                try {
                    final String name = element.pullString("name");
                    final Map<String,Object> properties = parseAnchorAndClose(element, name);
                    if (ellipsoid != null) {    // `memberType` may be `Datum` or `GeodeticDatum`
                        member = datumFactory.createGeodeticDatum(properties, ellipsoid, meridian);
                    } else if (vertical) {
                        member = datumFactory.createVerticalDatum(properties, VerticalDatumTypes.fromDatum(name, null, null));
                    } else if (datumType == TemporalDatum.class) {
                        member = datumFactory.createTemporalDatum(properties, null);
                    } else if (datumType == DefaultParametricDatum.class) {
                        member = MissingMethods.createParametricDatum(properties, datumFactory);
                    } else if (datumType == EngineeringDatum.class) {
                        member = datumFactory.createEngineeringDatum(properties);
                    } else {
                        // Should never happen because this method is private and we checked all calls.
                        throw new AssertionError(datumType);
                    }
                } catch (FactoryException exception) {
                    throw element.parseFailed(exception);
                }
                members.add(datumType.cast(member));
                element = ensemble.pullElement(OPTIONAL, WKTKeywords.Member);
            } while (element != null);
            var accuracy = PositionalAccuracyConstant.ensemble(pullElementAsDouble(ensemble, WKTKeywords.EnsembleAccuracy, MANDATORY));
            return MissingMethods.createDatumEnsemble(parseAnchorAndClose(ensemble, ensembleName), members, accuracy, datumFactory);
        } catch (FactoryException exception) {
            throw ensemble.parseFailed(exception);
        }
    }

    /**
     * Parses a {@code "Datum"} (WKT 2) element.
     *
     * The legacy WKT 1 pattern was:
     *
     * {@snippet lang="wkt" :
     *     DATUM["<name>", <spheroid> {,<to wgs84>} {,<authority>}]
     *     }
     *
     * @param  mode      {@link #FIRST}, {@link #OPTIONAL} or {@link #MANDATORY}.
     * @param  parent    the parent element.
     * @param  meridian  the prime meridian.
     * @param  epoch     the frame epoch if the datum is dynamic, or {@code null} if static.
     * @return the {@code "Datum"} element as a {@link GeodeticDatum} object.
     * @throws ParseException if the {@code "Datum"} element cannot be parsed.
     *
     * @see org.apache.sis.referencing.datum.DefaultGeodeticDatum#formatTo(Formatter)
     */
    private GeodeticDatum parseDatum(final int mode, final Element parent, final PrimeMeridian meridian, final Temporal epoch)
            throws ParseException
    {
        final Element element = parent.pullElement(mode,
                WKTKeywords.GeodeticDatum,
                WKTKeywords.Datum,
                WKTKeywords.TRF);
        if (element == null) {
            return null;
        }
        final String             name       = element.pullString("name");
        final Ellipsoid          ellipsoid  = parseEllipsoid(MANDATORY, element);
        final Object             toWGS84    = parseToWGS84(OPTIONAL, element);
        final Map<String,Object> properties = parseAnchorAndClose(element, name);
        if (toWGS84 != null) {
            properties.put(DefaultGeodeticDatum.BURSA_WOLF_KEY, toWGS84);
        }
        final DatumFactory datumFactory = factories.getDatumFactory();
        try {
            if (epoch == null) {
                return datumFactory.createGeodeticDatum(properties, ellipsoid, meridian);
            }
            return MissingMethods.createGeodeticDatum(properties, ellipsoid, meridian, epoch, datumFactory);
        } catch (FactoryException exception) {
            throw element.parseFailed(exception);
        }
    }

    /**
     * Parses a {@code "VerticalDatum"} (WKT 2) element.
     *
     * The legacy WKT 1 pattern was:
     *
     * {@snippet lang="wkt" :
     *     VERT_DATUM["<name>", <datum type> {,<authority>}]
     *     }
     *
     * @param  mode    {@link #FIRST}, {@link #OPTIONAL} or {@link #MANDATORY}.
     * @param  parent  the parent element.
     * @param  epoch   the frame epoch if the datum is dynamic, or {@code null} if static.
     * @param  isWKT1  {@code true} if the parent is a WKT 1 element.
     * @return the {@code "VerticalDatum"} element as a {@link VerticalDatum} object.
     * @throws ParseException if the {@code "VerticalDatum"} element cannot be parsed.
     */
    private VerticalDatum parseVerticalDatum(final int mode, final Element parent, final Temporal epoch, final boolean isWKT1)
            throws ParseException
    {
        final Element element = parent.pullElement(mode,
                WKTKeywords.VerticalDatum,
                WKTKeywords.VDatum,
                WKTKeywords.Vert_Datum,
                WKTKeywords.VRF);
        if (element == null) {
            return null;
        }
        final String name = element.pullString("name");
        VerticalDatumType method = null;
        if (isWKT1) {
            method = VerticalDatumTypes.fromLegacyCode(element.pullInteger("datum"));
        }
        if (method == null) {
            method = VerticalDatumTypes.fromDatum(name, null, null);
        }
        final Map<String, Object> properties = parseAnchorAndClose(element, name);
        final DatumFactory datumFactory = factories.getDatumFactory();
        try {
            if (epoch == null) {
                return datumFactory.createVerticalDatum(properties, method);
            }
            return MissingMethods.createVerticalDatum(properties, method, epoch, datumFactory);
        } catch (FactoryException exception) {
            throw element.parseFailed(exception);
        }
    }

    /**
     * Parses a {@code "TimeDatum"} element. This element has the following pattern:
     *
     * {@snippet lang="wkt" :
     *     TimeDatum["<name>", TimeOrigin[<time origin>] {,<authority>}]
     *     }
     *
     * @todo {@code CALANDAR[…]} element is not yet supported.
     *
     * @param  mode    {@link #FIRST}, {@link #OPTIONAL} or {@link #MANDATORY}.
     * @param  parent  the parent element.
     * @return the {@code "TimeDatum"} element as a {@link TemporalDatum} object.
     * @throws ParseException if the {@code "TimeDatum"} element cannot be parsed.
     */
    private TemporalDatum parseTimeDatum(final int mode, final Element parent) throws ParseException {
        final Element element = parent.pullElement(mode, WKTKeywords.TimeDatum, WKTKeywords.TDatum);
        if (element == null) {
            return null;
        }
        final String   name = element.pullString ("name");
        final Element  origin = element.pullElement(OPTIONAL, WKTKeywords.TimeOrigin);
        final Temporal epoch;
        if (origin != null) {
            epoch = origin .pullTime("origin");
            origin.close(ignoredElements);
        } else {
            // Default to the date of signing of the Convention du Mètre (from ISO 19162:2019 specification)
            epoch = LocalDate.of(1875, 5, 20);
        }
        final DatumFactory datumFactory = factories.getDatumFactory();
        try {
            return datumFactory.createTemporalDatum(parseAnchorAndClose(element, name), TemporalDate.toDate(epoch));
        } catch (FactoryException exception) {
            throw element.parseFailed(exception);
        }
    }

    /**
     * Parses a {@code "ParametricDatum"} element. This element has the following pattern:
     *
     * {@snippet lang="wkt" :
     *     ParametricDatum["<name>", Anchor[...] {,<authority>}]
     *     }
     *
     * @param  mode    {@link #FIRST}, {@link #OPTIONAL} or {@link #MANDATORY}.
     * @param  parent  the parent element.
     * @return the {@code "ParametricDatum"} element as a {@code ParametricDatum} object.
     * @throws ParseException if the {@code "ParametricDatum"} element cannot be parsed.
     */
    private DefaultParametricDatum parseParametricDatum(final int mode, final Element parent) throws ParseException {
        final Element element = parent.pullElement(mode, WKTKeywords.ParametricDatum, WKTKeywords.PDatum);
        if (element == null) {
            return null;
        }
        final String name = element.pullString("name");
        final DatumFactory datumFactory = factories.getDatumFactory();
        try {
            return MissingMethods.createParametricDatum(parseAnchorAndClose(element, name), datumFactory);
        } catch (FactoryException exception) {
            throw element.parseFailed(exception);
        }
    }

    /**
     * Parses a {@code "EngineeringDatum"} (WKT 2) element.
     *
     * The legacy WKT 1 pattern was:
     *
     * {@snippet lang="wkt" :
     *     LOCAL_DATUM["<name>", <datum type> {,<authority>}]
     *     }
     *
     * The datum type (WKT 1 only) is currently ignored.
     *
     * @param  mode    {@link #FIRST}, {@link #OPTIONAL} or {@link #MANDATORY}.
     * @param  parent  the parent element.
     * @param  isWKT1  {@code true} if the parent is a WKT 1 element.
     * @return the {@code "EngineeringDatum"} element as an {@link EngineeringDatum} object.
     * @throws ParseException if the {@code "EngineeringDatum"} element cannot be parsed.
     */
    private EngineeringDatum parseEngineeringDatum(final int mode, final Element parent, final boolean isWKT1) throws ParseException {
        final Element element = parent.pullElement(mode,
                WKTKeywords.EngineeringDatum,
                WKTKeywords.EDatum,
                WKTKeywords.Local_Datum);
        if (element == null) {
            return null;
        }
        final String name = element.pullString("name");
        if (isWKT1) {
            element.pullInteger("datum");                                       // Ignored for now.
        }
        final DatumFactory datumFactory = factories.getDatumFactory();
        try {
            return datumFactory.createEngineeringDatum(parseAnchorAndClose(element, name));
        } catch (FactoryException exception) {
            throw element.parseFailed(exception);
        }
    }

    /**
     * Parses an {@code "ImageDatum"} (WKT 2) element.
     *
     * @param  mode    {@link #FIRST}, {@link #OPTIONAL} or {@link #MANDATORY}.
     * @param  parent  the parent element.
     * @return the {@code "ImageDatum"} element.
     * @throws ParseException if the {@code "ImageDatum"} element cannot be parsed.
     */
    private ImageDatum parseImageDatum(final int mode, final Element parent) throws ParseException {
        final Element element = parent.pullElement(mode, WKTKeywords.ImageDatum, WKTKeywords.IDatum);
        if (element == null) {
            return null;
        }
        final String name = element.pullString("name");
        final PixelInCell pixelInCell = Types.forCodeName(PixelInCell.class,
                element.pullVoidElement("pixelInCell").keyword, PixelInCell::valueOf);
        final DatumFactory datumFactory = factories.getDatumFactory();
        try {
            return datumFactory.createImageDatum(parseAnchorAndClose(element, name), pixelInCell);
        } catch (FactoryException exception) {
            throw element.parseFailed(exception);
        }
    }

    /**
     * Parses a {@code "EngineeringCRS"} (WKT 2) element.
     *
     * The legacy WKT 1 pattern was:
     *
     * {@snippet lang="wkt" :
     *     LOCAL_CS["<name>", <local datum>, <unit>, <axis>, {,<axis>}* {,<authority>}]
     *     }
     *
     * @param  mode       {@link #FIRST}, {@link #OPTIONAL} or {@link #MANDATORY}.
     * @param  parent     the parent element.
     * @param  isBaseCRS  {@code true} if parsing the CRS inside a {@code DerivedCRS}.
     * @return the {@code "EngineeringCRS"} element as an {@link EngineeringCRS} object.
     * @throws ParseException if the {@code "EngineeringCRS"} element cannot be parsed.
     */
    private SingleCRS parseEngineeringCRS(final int mode, final Element parent, final boolean isBaseCRS)
            throws ParseException
    {
        final Element element = parent.pullElement(mode,
                isBaseCRS ? new String[] {WKTKeywords.BaseEngCRS}               // WKT 2 in DerivedCRS
                          : new String[] {WKTKeywords.EngineeringCRS,           // [0]  WKT 2
                                          WKTKeywords.EngCRS,                   // [1]  WKT 2
                                          WKTKeywords.Local_CS});               // [2]  WKT 1
        if (element == null) {
            return null;
        }
        final boolean isWKT1 = element.getKeywordIndex() == 2;                  // Index of "Local_CS" above.
        final String  name   = element.pullString("name");
        final Unit<?> unit   = parseUnit(element);
        /*
         * An EngineeringCRS can be either a "normal" one (with a non-null datum), or a DerivedCRS.
         * In the latter case, the datum is null and we have instead DerivingConversion element from a base CRS.
         */
        DefaultDatumEnsemble<EngineeringDatum> ensemble = null;
        EngineeringDatum datum    = null;
        SingleCRS        baseCRS  = null;
        Conversion       fromBase = null;
        if (!isWKT1 && !isBaseCRS) {
            /*
             * UNIT[…] in DerivedCRS parameters are mandatory according ISO 19162 and the specification does not said
             * what to do if they are missing.  In this code, we default to the contextual units in the same way as
             * what we do for ProjectedCRS parameters, in the hope to be consistent.
             *
             * An alternative would be to specify null units, in which case MathTransformParser.parseParameters(…)
             * defaults to the units specified in the parameter descriptor. But this would make the CRS parser more
             * implementation-dependent, because the parameter descriptors are provided by the MathTransformFactory
             * instead of inferred from the WKT.
             */
            fromBase = parseDerivingConversion(OPTIONAL, element, WKTKeywords.DerivingConversion, unit, null);
            if (fromBase != null) {
                /*
                 * The order of base types below is arbitrary. But no matter their type,
                 * they must be optional except the last one which should be mandatory.
                 * The last one determines the error message to be reported if we find none.
                 */
                baseCRS = parseEngineeringCRS(OPTIONAL, element, true);
                if (baseCRS == null) {
                    baseCRS = parseBaseCRS(OPTIONAL, element, fromBase.getMethod());
                    if (baseCRS == null) {
                        baseCRS = parseProjectedCRS(MANDATORY, element, true);
                    }
                }
            }
        }
        if (baseCRS == null) {      // The most usual case.
            ensemble = parseEnsemble(OPTIONAL, element, null, EngineeringDatum.class);
            datum = parseEngineeringDatum(ensemble == null ? MANDATORY : OPTIONAL, element, isWKT1);
        }
        final IdentifiedObject datumOrEnsemble = (datum != null) ? datum : ensemble;
        final CRSFactory crsFactory = factories.getCRSFactory();
        try {
            final CoordinateSystem cs = parseCoordinateSystem(element, null, 1, isWKT1, unit, false, null);
            final Map<String,Object> properties = parseMetadataAndClose(element, name, datumOrEnsemble);
            if (baseCRS != null) {
                properties.put(Legacy.DERIVED_TYPE_KEY, EngineeringCRS.class);
                return crsFactory.createDerivedCRS(properties, baseCRS, fromBase, cs);
            }
            return MissingMethods.createEngineeringCRS(properties, datum, ensemble, cs, crsFactory);
        } catch (FactoryException exception) {
            throw element.parseFailed(exception);
        }
    }

    /**
     * Parses an {@code "ImageCRS"} (WKT 2) element.
     *
     * @param  mode    {@link #FIRST}, {@link #OPTIONAL} or {@link #MANDATORY}.
     * @param  parent  the parent element.
     * @return the {@code "ImageCRS"} element as an {@link ImageCRS} object.
     * @throws ParseException if the {@code "ImageCRS"} element cannot be parsed.
     */
    private ImageCRS parseImageCRS(final int mode, final Element parent) throws ParseException {
        final Element element = parent.pullElement(mode, WKTKeywords.ImageCRS);
        if (element == null) {
            return null;
        }
        final String  name  = element.pullString("name");
        final var     datum = parseImageDatum(MANDATORY, element);
        final Unit<?> unit  = parseUnit(element);
        final CoordinateSystem cs;
        try {
            cs = parseCoordinateSystem(element, WKTKeywords.Cartesian, 2, false, unit, false, null);
            final Map<String,?> properties = parseMetadataAndClose(element, name, datum);
            if (cs instanceof AffineCS) {
                return factories.getCRSFactory().createImageCRS(properties, datum, (AffineCS) cs);
            }
        } catch (FactoryException exception) {
            throw element.parseFailed(exception);
        }
        throw element.illegalCS(cs);
    }

    /**
     * Parses a {@code "GeodeticCRS"} (WKT 2) element.
     *
     * The legacy WKT 1 specification had two elements for this:
     *
     * {@snippet lang="wkt" :
     *     GEOGCS["<name>", <datum>, <prime meridian>, <angular unit>  {,<twin axes>} {,<authority>}]
     *     }
     *
     * and
     *
     * {@snippet lang="wkt" :
     *     GEOCCS["<name>", <datum>, <prime meridian>, <linear unit> {,<axis> ,<axis> ,<axis>} {,<authority>}]
     *     }
     *
     * @param  mode       {@link #FIRST}, {@link #OPTIONAL} or {@link #MANDATORY}.
     * @param  parent     the parent element.
     * @param  dimension  the minimal number of dimensions (usually 2).
     * @param  csType     the default coordinate system type, or {@code null} if unknown.
     *                    Should be non-null only when parsing a {@link DerivedCRS#getBaseCRS()} component.
     * @return the {@code "GeodeticCRS"} element as a {@link GeographicCRS} or {@link GeocentricCRS} object.
     * @throws ParseException if the {@code "GeodeticCRS"} element cannot be parsed.
     *
     * @see org.apache.sis.referencing.crs.DefaultGeographicCRS#formatTo(Formatter)
     * @see org.apache.sis.referencing.crs.DefaultGeocentricCRS#formatTo(Formatter)
     */
    private SingleCRS parseGeodeticCRS(final int mode, final Element parent, int dimension, String csType)
            throws ParseException
    {
        final Element element = parent.pullElement(mode,
                (csType != null) ? new String[] {WKTKeywords.BaseGeodCRS,       // [0]  WKT 2 in ProjectedCRS or DerivedCRS
                                                 WKTKeywords.BaseGeogCRS,       // [1]  WKT 2 as a specialization of above
                                                 WKTKeywords.GeogCS}            // [2]  WKT 1 in ProjectedCRS
                                 : new String[] {WKTKeywords.GeodeticCRS,       // [0]  WKT 2
                                                 WKTKeywords.GeographicCRS,     // [1]  WKT 2 as a specialization of above
                                                 WKTKeywords.GeogCS,            // [2]  WKT 1
                                                 WKTKeywords.GeodCRS,           // [3]  WKT 2
                                                 WKTKeywords.GeogCRS,           // [4]  WKT 2 as a specialization of above
                                                 WKTKeywords.GeocCS});          // [5]  WKT 1
        if (element == null) {
            return null;
        }
        final boolean isWKT1;
        Unit<?> csUnit;
        final Unit<Angle> angularUnit;
        switch (element.getKeywordIndex()) {
            default: {
                /*
                 * WKT 2 "GeodeticCRS" element.
                 * The specification in §8.2.2 (ii) said:
                 *
                 *     "If the subtype of the geodetic CRS to which the prime meridian is an attribute
                 *     is geographic, the prime meridian’s <irm longitude> value shall be given in the
                 *     same angular units as those for the horizontal axes of the geographic CRS;
                 *     if the geodetic CRS subtype is geocentric the prime meridian’s <irm longitude>
                 *     value shall be given in degrees."
                 *
                 * An apparent ambiguity exists for Geocentric CRS using a Spherical CS instead of the more
                 * usual Cartesian CS: despite using angular units, we should not use the result of parseUnit
                 * for those CRS. However, this ambiguity should not happen in practice because such Spherical
                 * CS have a third axis in metre.  Since the unit is not the same for all axes, csUnit should
                 * be null if the WKT is well-formed.
                 */
                isWKT1 = false;
                csUnit = parseUnit(element);
                if (Units.isAngular(csUnit)) {
                    angularUnit = csUnit.asType(Angle.class);
                } else {
                    angularUnit = Units.DEGREE;
                    if (csUnit == null && csType != null) {
                        /*
                         * A UNIT[…] is mandatory either in the CoordinateSystem as a whole (csUnit != null),
                         * or inside each AXIS[…] component (csUnit == null). An exception to this rule is when
                         * parsing a BaseGeodCRS inside a ProjectedCRS or DerivedCRS, in which case axes are omitted.
                         * We recognize those cases by a non-null `csType` given in argument to this method.
                         */
                        switch (csType) {
                            case WKTKeywords.ellipsoidal: csUnit = Units.DEGREE; break;     // For BaseGeodCRS in ProjectedCRS.
                            case WKTKeywords.Cartesian:   csUnit = Units.METRE;  break;
                        }
                    }
                }
                break;
            }
            case 2: {
                /*
                 * WKT 1 "GeogCS" (Geographic) element.
                 */
                isWKT1      = true;
                csType      = WKTKeywords.ellipsoidal;
                angularUnit = parseScaledUnit(element, WKTKeywords.AngleUnit, Units.RADIAN);
                csUnit      = angularUnit;
                dimension   = 2;
                break;
            }
            case 5: {
                /*
                 * WKT 1 "GeocCS" (Geocentric) element.
                 */
                isWKT1      = true;
                csType      = WKTKeywords.Cartesian;
                angularUnit = Units.DEGREE;
                csUnit      = parseScaledUnit(element, WKTKeywords.LengthUnit, Units.METRE);
                dimension   = 3;
                break;
            }
        }
        final String name = element.pullString("name");
        /*
         * A GeodeticCRS can be either a "normal" one (with a non-null datum), or a DerivedCRS of kind GeodeticCRS.
         * In the latter case, the datum is null and we have instead DerivingConversion element from a BaseGeodCRS.
         */
        SingleCRS  baseCRS  = null;
        Conversion fromBase = null;
        if (!isWKT1 && csType == null) {
            /*
             * UNIT[…] in DerivedCRS parameters are mandatory according ISO 19162 and the specification does not said
             * what to do if they are missing.  In this code, we default to the contextual units in the same way as
             * what we do for ProjectedCRS parameters, in the hope to be consistent.
             *
             * An alternative would be to specify null units, in which case MathTransformParser.parseParameters(…)
             * defaults to the units specified in the parameter descriptor. But this would make the CRS parser more
             * implementation-dependent, because the parameter descriptors are provided by the MathTransformFactory
             * instead of inferred from the WKT.
             */
            fromBase = parseDerivingConversion(OPTIONAL, element, WKTKeywords.DerivingConversion, csUnit, angularUnit);
            if (fromBase != null) {
                baseCRS = parseBaseCRS(MANDATORY, element, fromBase.getMethod());
            }
        }
        /*
         * At this point, we have either a non-null `datum` or non-null `baseCRS` + `fromBase`.
         * The coordinate system is parsed in the same way for both cases, but the CRS is created differently.
         */
        final CRSFactory crsFactory = factories.getCRSFactory();
        final CoordinateSystem cs;
        try {
            cs = parseCoordinateSystem(element, csType, dimension, isWKT1, csUnit, true, null);
            if (baseCRS != null) {
                final Map<String,?> properties = parseMetadataAndClose(element, name, null);
                return crsFactory.createDerivedCRS(properties, baseCRS, fromBase, cs);
            }
            /*
             * The specification in §8.2.2 (ii) said:
             *
             *     "(snip) the prime meridian’s <irm longitude> value shall be given in the
             *     same angular units as those for the horizontal axes of the geographic CRS."
             *
             * This is a little bit different than using the `angularUnit` variable directly,
             * since the WKT could have overwritten the unit directly in the AXIS[…] element.
             * So we re-fetch the angular unit. Normally, we will get the same value (unless
             * the previous value was null).
             */
            final Unit<Angle> longitudeUnit = AxisDirections.getAngularUnit(cs, angularUnit);
            if (angularUnit != null && !angularUnit.equals(longitudeUnit)) {
                warning(element, WKTKeywords.AngleUnit, Errors.formatInternational(
                        Errors.Keys.InconsistentUnitsForCS_1, angularUnit), null);
            }
            PrimeMeridian meridian = parsePrimeMeridian(OPTIONAL, element, isWKT1, longitudeUnit);
            if (meridian == null) {
                meridian = greenwich();
            }
            final Temporal epoch = parseDynamic(element);
<<<<<<< HEAD
            final DefaultDatumEnsemble<GeodeticDatum> ensemble = parseEnsemble(OPTIONAL, element, GeodeticDatum.class, meridian);
=======
            final DatumEnsemble<GeodeticDatum> ensemble = parseEnsemble(OPTIONAL, element, meridian, GeodeticDatum.class);
>>>>>>> 14ecaa65
            final GeodeticDatum datum = parseDatum(ensemble == null ? MANDATORY : OPTIONAL, element, meridian, epoch);
            final IdentifiedObject datumOrEnsemble = (datum != null) ? datum : ensemble;
            final Map<String,?> properties = parseMetadataAndClose(element, name, datumOrEnsemble);
            if (cs instanceof EllipsoidalCS) {                                  // By far the most frequent case.
                return MissingMethods.createGeographicCRS(properties, datum, ensemble, (EllipsoidalCS) cs, crsFactory);
            }
            if (cs instanceof CartesianCS) {                                    // The second most frequent case.
                return MissingMethods.createGeodeticCRS(properties, datum, ensemble,
                        Legacy.forGeocentricCRS((CartesianCS) cs, false), crsFactory);
            }
            if (cs instanceof SphericalCS) {                                    // Not very common case.
                return MissingMethods.createGeodeticCRS(properties, datum, ensemble, (SphericalCS) cs, crsFactory);
            }
        } catch (FactoryException exception) {
            throw element.parseFailed(exception);
        }
        throw element.illegalCS(cs);
    }

    /**
     * Parses a {@code "VerticalCRS"} (WKT 2) element.
     *
     * The legacy WKT 1 pattern was:
     *
     * {@snippet lang="wkt" :
     *     VERT_CS["<name>", <vert datum>, <linear unit>, {<axis>,} {,<authority>}]
     *     }
     *
     * @param  mode       {@link #FIRST}, {@link #OPTIONAL} or {@link #MANDATORY}.
     * @param  parent     the parent element.
     * @param  isBaseCRS  {@code true} if parsing the CRS inside a {@code DerivedCRS}.
     * @return the {@code "VerticalCRS"} element as a {@link VerticalCRS} object.
     * @throws ParseException if the {@code "VerticalCRS"} element cannot be parsed.
     */
    private SingleCRS parseVerticalCRS(final int mode, final Element parent, final boolean isBaseCRS)
            throws ParseException
    {
        final Element element = parent.pullElement(mode,
                isBaseCRS ? new String[] {WKTKeywords.BaseVertCRS}              // WKT 2 in DerivedCRS
                          : new String[] {WKTKeywords.VerticalCRS,              // [0]  WKT 2
                                          WKTKeywords.VertCRS,                  // [1]  WKT 2
                                          WKTKeywords.Vert_CS});                // [2]  WKT 1
        if (element == null) {
            return null;
        }
        final boolean isWKT1 = element.getKeywordIndex() == 2;                  // Index of "Vert_CS" above.
        final String  name   = element.pullString("name");
        final Unit<?> unit   = parseUnit(element);
        /*
         * A VerticalCRS can be either a "normal" one (with a non-null datum), or a DerivedCRS of kind VerticalCRS.
         * In the latter case, the datum is null and we have instead DerivingConversion element from a BaseVertCRS.
         */
        DefaultDatumEnsemble<VerticalDatum> ensemble = null;
        VerticalDatum datum    = null;
        SingleCRS     baseCRS  = null;
        Conversion    fromBase = null;
        if (!isWKT1 && !isBaseCRS) {
            /*
             * UNIT[…] in DerivedCRS parameters are mandatory according ISO 19162 and the specification does not said
             * what to do if they are missing.  In this code, we default to the contextual units in the same way as
             * what we do for ProjectedCRS parameters, in the hope to be consistent.
             *
             * An alternative would be to specify null units, in which case MathTransformParser.parseParameters(…)
             * defaults to the units specified in the parameter descriptor. But this would make the CRS parser more
             * implementation-dependent, because the parameter descriptors are provided by the MathTransformFactory
             * instead of inferred from the WKT.
             */
            fromBase = parseDerivingConversion(OPTIONAL, element, WKTKeywords.DerivingConversion, unit, null);
            if (fromBase != null) {
                baseCRS = parseVerticalCRS(MANDATORY, element, true);
            }
        }
        if (baseCRS == null) {      // The most usual case.
            final Temporal epoch = parseDynamic(element);
            ensemble = parseEnsemble(OPTIONAL, element, null, VerticalDatum.class);
            datum = parseVerticalDatum(ensemble == null ? MANDATORY : OPTIONAL, element, epoch, isWKT1);
        }
        final IdentifiedObject datumOrEnsemble = (datum != null) ? datum : ensemble;
        final CoordinateSystem cs;
        try {
            final var method = ((VerticalDatum) datumOrEnsemble).getVerticalDatumType();
            cs = parseCoordinateSystem(element, WKTKeywords.vertical, 1, isWKT1, unit, false, method);
            final Map<String,?> properties = parseMetadataAndClose(element, name, datumOrEnsemble);
            if (cs instanceof VerticalCS) {
                final CRSFactory crsFactory = factories.getCRSFactory();
                if (baseCRS != null) {
                    return crsFactory.createDerivedCRS(properties, baseCRS, fromBase, cs);
                }
                /*
                 * The `parseVerticalDatum(…)` method may have been unable to resolve the realization method.
                 * But sometimes the axis (which was not available when we created the datum) provides
                 * more information. Verify if we can have a better type now, and if so rebuild the datum.
                 *
                 * Note: we exclude the reconstruction of dynamic datum for simplicity in the use of the factory.
                 * This block is a dirty trick anyway (a workaround for a metadata excluded from the WKT standard).
                 */
                if (method == VerticalDatumType.OTHER_SURFACE && datum != null && !(datum instanceof DefaultVerticalDatum.Dynamic)) {
                    var type = VerticalDatumTypes.fromDatum(datum.getName().getCode(), datum.getAlias(), cs.getAxis(0));
                    if (type != VerticalDatumType.OTHER_SURFACE) {
                        final DatumFactory datumFactory = factories.getDatumFactory();
                        datum = datumFactory.createVerticalDatum(IdentifiedObjects.getProperties(datum), type);
                    }
                }
                verticalCRS = MissingMethods.createVerticalCRS(properties, datum, ensemble, (VerticalCS) cs, crsFactory);
                /*
                 * Some DefaultVerticalExtent objects may be waiting for the VerticalCRS before to complete
                 * their construction. If this is the case, try to complete them now.
                 */
                if (verticalElements != null) {
                    verticalElements = verticalElements.resolve(verticalCRS);
                }
                return verticalCRS;
            }
        } catch (FactoryException exception) {
            throw element.parseFailed(exception);
        }
        throw element.illegalCS(cs);
    }

    /**
     * Parses {@code "TimeCRS"} element.
     *
     * @param  mode       {@link #FIRST}, {@link #OPTIONAL} or {@link #MANDATORY}.
     * @param  parent     the parent element.
     * @param  isBaseCRS  {@code true} if parsing the CRS inside a {@code DerivedCRS}.
     * @return the {@code "TimeCRS"} element as a {@link TemporalCRS} object.
     * @throws ParseException if the {@code "TimeCRS"} element cannot be parsed.
     */
    private SingleCRS parseTimeCRS(final int mode, final Element parent, final boolean isBaseCRS)
            throws ParseException
    {
        final Element element = parent.pullElement(mode, isBaseCRS ? WKTKeywords.BaseTimeCRS : WKTKeywords.TimeCRS);
        if (element == null) {
            return null;
        }
        final String     name = element.pullString("name");
        final Unit<Time> unit = parseScaledUnit(element, WKTKeywords.TimeUnit, Units.SECOND);
        /*
         * A TemporalCRS can be either a "normal" one (with a non-null datum), or a DerivedCRS of kind TemporalCRS.
         * In the latter case, the datum is null and we have instead DerivingConversion element from a BaseTimeCRS.
         */
        DefaultDatumEnsemble<TemporalDatum> ensemble = null;
        TemporalDatum datum    = null;
        SingleCRS     baseCRS  = null;
        Conversion    fromBase = null;
        if (!isBaseCRS) {
            /*
             * UNIT[…] in DerivedCRS parameters are mandatory according ISO 19162 and the specification does not said
             * what to do if they are missing.  In this code, we default to the contextual units in the same way as
             * what we do for ProjectedCRS parameters, in the hope to be consistent.
             *
             * An alternative would be to specify null units, in which case MathTransformParser.parseParameters(…)
             * defaults to the units specified in the parameter descriptor. But this would make the CRS parser more
             * implementation-dependent, because the parameter descriptors are provided by the MathTransformFactory
             * instead of inferred from the WKT.
             */
            fromBase = parseDerivingConversion(OPTIONAL, element, WKTKeywords.DerivingConversion, unit, null);
            if (fromBase != null) {
                baseCRS = parseTimeCRS(MANDATORY, element, true);
            }
        }
        if (baseCRS == null) {      // The most usual case.
            ensemble = parseEnsemble(OPTIONAL, element, null, TemporalDatum.class);
            datum = parseTimeDatum(ensemble == null ? MANDATORY : OPTIONAL, element);
        }
        final IdentifiedObject datumOrEnsemble = (datum != null) ? datum : ensemble;
        final CoordinateSystem cs;
        try {
            cs = parseCoordinateSystem(element, WKTKeywords.temporal, 1, false, unit, false, null);
            final Map<String,?> properties = parseMetadataAndClose(element, name, datumOrEnsemble);
            if (cs instanceof TimeCS) {
                final CRSFactory crsFactory = factories.getCRSFactory();
                if (baseCRS != null) {
                    return crsFactory.createDerivedCRS(properties, baseCRS, fromBase, cs);
                }
                return MissingMethods.createTemporalCRS(properties, datum, ensemble, (TimeCS) cs, crsFactory);
            }
        } catch (FactoryException exception) {
            throw element.parseFailed(exception);
        }
        throw element.illegalCS(cs);
    }

    /**
     * Parses {@code "ParametricCRS"} element.
     *
     * @param  mode       {@link #FIRST}, {@link #OPTIONAL} or {@link #MANDATORY}.
     * @param  parent     the parent element.
     * @param  isBaseCRS  {@code true} if parsing the CRS inside a {@code DerivedCRS}.
     * @return the {@code "ParametricCRS"} object.
     * @throws ParseException if the {@code "ParametricCRS"} element cannot be parsed.
     */
    private SingleCRS parseParametricCRS(final int mode, final Element parent, final boolean isBaseCRS)
            throws ParseException
    {
        final Element element = parent.pullElement(mode, isBaseCRS ? WKTKeywords.BaseParamCRS : WKTKeywords.ParametricCRS);
        if (element == null) {
            return null;
        }
        final String  name = element.pullString("name");
        final Unit<?> unit = parseUnit(element);
        /*
         * A ParametricCRS can be either a "normal" one (with a non-null datum), or a DerivedCRS of kind ParametricCRS.
         * In the latter case, the datum is null and we have instead DerivingConversion element from a BaseParametricCRS.
         */
        DefaultDatumEnsemble<DefaultParametricDatum> ensemble = null;
        DefaultParametricDatum datum = null;
        SingleCRS       baseCRS  = null;
        Conversion      fromBase = null;
        if (!isBaseCRS) {
            /*
             * UNIT[…] in DerivedCRS parameters are mandatory according ISO 19162 and the specification does not said
             * what to do if they are missing.  In this code, we default to the contextual units in the same way as
             * what we do for ProjectedCRS parameters, in the hope to be consistent.
             *
             * An alternative would be to specify null units, in which case MathTransformParser.parseParameters(…)
             * defaults to the units specified in the parameter descriptor. But this would make the CRS parser more
             * implementation-dependent, because the parameter descriptors are provided by the MathTransformFactory
             * instead of inferred from the WKT.
             */
            fromBase = parseDerivingConversion(OPTIONAL, element, WKTKeywords.DerivingConversion, unit, null);
            if (fromBase != null) {
                baseCRS = parseParametricCRS(MANDATORY, element, true);
            }
        }
        if (baseCRS == null) {      // The most usual case.
<<<<<<< HEAD
            ensemble = parseEnsemble(OPTIONAL, element, DefaultParametricDatum.class, null);
=======
            ensemble = parseEnsemble(OPTIONAL, element, null, ParametricDatum.class);
>>>>>>> 14ecaa65
            datum = parseParametricDatum(ensemble == null ? MANDATORY : OPTIONAL, element);
        }
        final IdentifiedObject datumOrEnsemble = (datum != null) ? datum : ensemble;
        final CoordinateSystem cs;
        try {
            cs = parseCoordinateSystem(element, WKTKeywords.parametric, 1, false, unit, false, null);
            final Map<String,?> properties = parseMetadataAndClose(element, name, datumOrEnsemble);
            if (cs instanceof DefaultParametricCS) {
                final CRSFactory crsFactory = factories.getCRSFactory();
                if (baseCRS != null) {
                    return crsFactory.createDerivedCRS(properties, baseCRS, fromBase, cs);
                }
                return MissingMethods.createParametricCRS(properties, datum, ensemble, (DefaultParametricCS) cs, crsFactory);
            }
        } catch (FactoryException exception) {
            throw element.parseFailed(exception);
        }
        throw element.illegalCS(cs);
    }

    /**
     * Parses a {@code "ProjectedCRS"} (WKT 2) element.
     *
     * The legacy WKT 1 specification was:
     *
     * {@snippet lang="wkt" :
     *     PROJCS["<name>", <geographic cs>, <projection>, {<parameter>,}*,
     *            <linear unit> {,<twin axes>}{,<authority>}]
     *     }
     *
     * @param  mode       {@link #FIRST}, {@link #OPTIONAL} or {@link #MANDATORY}.
     * @param  parent     the parent element.
     * @param  isBaseCRS  {@code true} if parsing the CRS inside a {@code DerivedCRS}.
     * @return the {@code "ProjectedCRS"} element as a {@link ProjectedCRS} object.
     * @throws ParseException if the {@code "ProjectedCRS"} element cannot be parsed.
     */
    private ProjectedCRS parseProjectedCRS(final int mode, final Element parent, final boolean isBaseCRS)
            throws ParseException
    {
        final Element element = parent.pullElement(mode,
                isBaseCRS ? new String[] {WKTKeywords.BaseProjCRS}              // WKT 2 in DerivedCRS
                          : new String[] {WKTKeywords.ProjectedCRS,             // [0]  WKT 2
                                          WKTKeywords.ProjCRS,                  // [1]  WKT 2
                                          WKTKeywords.ProjCS});                 // [2]  WKT 1

        if (element == null) {
            return null;
        }
        final boolean isWKT1 = element.getKeywordIndex() == 2;                  // Index of "ProjCS" above.
        final String  name   = element.pullString("name");
        Unit<Length>  csUnit = parseScaledUnit(element, WKTKeywords.LengthUnit, Units.METRE);
        if (csUnit == null && isBaseCRS) {
            csUnit = Units.METRE;
            /*
             * Except when parsing a BaseProjCRS, the linear unit must be specified somewhere,
             * either explicitly in each axis or for the whole CRS with the `csUnit` value.
             * If `csUnit` is null, an exception will be thrown by `parseCoordinateSystem(…)`
             * with a message like "A LengthUnit component is missing in ProjectedCRS".
             */
        }
        final CoordinateSystem cs;
        try {
            cs = parseCoordinateSystem(element, WKTKeywords.Cartesian, 2, isWKT1, csUnit, true, null);
            if (cs instanceof CartesianCS) {
                final SingleCRS geoCRS = parseGeodeticCRS(MANDATORY, element, cs.getDimension(), WKTKeywords.ellipsoidal);
                if (!(geoCRS instanceof GeodeticCRS)) {
                    throw new UnparsableObjectException(errorLocale, Errors.Keys.IllegalCRSType_1,
                            new Object[] {geoCRS.getClass()}, element.offset);
                }
                /*
                 * Parse the projection parameters. If a default linear unit is specified, it will apply to
                 * all parameters that do not specify explicitly a LengthUnit. If no such crs-wide unit was
                 * specified, then the default will be degrees.
                 *
                 * More specifically §9.3.4 in the specification said about the default units:
                 *
                 *    - lengths shall be given in the unit for the projected CRS axes.
                 *    - angles shall be given in the unit for the base geographic CRS of the projected CRS.
                 */
                final Unit<Length> linearUnit;
                final Unit<Angle>  angularUnit;
                if (isWKT1 && usesCommonUnits) {
                    linearUnit  = Units.METRE;
                    angularUnit = Units.DEGREE;
                } else {
                    linearUnit  = csUnit;
                    angularUnit = AxisDirections.getAngularUnit(geoCRS.getCoordinateSystem(), Units.DEGREE);
                }
                final Conversion conversion = parseDerivingConversion(MANDATORY, element,
                        isWKT1 ? null : WKTKeywords.Conversion, linearUnit, angularUnit);
                final Map<String,?> properties = parseMetadataAndClose(element, name, conversion);
                final CRSFactory crsFactory = factories.getCRSFactory();
                return crsFactory.createProjectedCRS(properties, (GeographicCRS) geoCRS, conversion, (CartesianCS) cs);
            }
        } catch (FactoryException exception) {
            throw element.parseFailed(exception);
        }
        throw element.illegalCS(cs);
    }

    /**
     * Parses a {@code "CompoundCRS"} element.
     *
     * The legacy WKT 1 specification was:
     *
     * {@snippet lang="wkt" :
     *     COMPD_CS["<name>", <head cs>, <tail cs> {,<authority>}]
     *     }
     *
     * In the particular case where there is a geographic CRS and an ellipsoidal height,
     * this method rather build a three-dimensional geographic CRS.
     *
     * @param  mode    {@link #FIRST}, {@link #OPTIONAL} or {@link #MANDATORY}.
     * @param  parent  the parent element.
     * @return the {@code "CompoundCRS"} element as a {@link CompoundCRS} object.
     * @throws ParseException if the {@code "CompoundCRS"} element cannot be parsed.
     */
    private CoordinateReferenceSystem parseCompoundCRS(final int mode, final Element parent) throws ParseException {
        final Element element = parent.pullElement(mode, WKTKeywords.CompoundCRS, WKTKeywords.Compd_CS);
        if (element == null) {
            return null;
        }
        final String  name = element.pullString("name");
        CoordinateReferenceSystem crs;
        final var components = new ArrayList<CoordinateReferenceSystem>(4);
        while ((crs = parseCoordinateReferenceSystem(element, components.size() < 2)) != null) {
            components.add(crs);
        }
        try {
            return new EllipsoidalHeightCombiner(factories).createCompoundCRS(
                            parseMetadataAndClose(element, name, null),
                            components.toArray(CoordinateReferenceSystem[]::new));
        } catch (FactoryException exception) {
            throw element.parseFailed(exception);
        }
    }

    /**
     * Parses a {@code "FITTED_CS"} element.
     * This element has the following pattern:
     *
     * {@snippet lang="wkt" :
     *     FITTED_CS["<name>", <to base>, <base cs>]
     *     }
     *
     * @param  mode    {@link #FIRST}, {@link #OPTIONAL} or {@link #MANDATORY}.
     * @param  parent  the parent element.
     * @return the {@code "FITTED_CS"} element as a {@link CompoundCRS} object.
     * @throws ParseException if the {@code "COMPD_CS"} element cannot be parsed.
     */
    private DerivedCRS parseFittedCS(final int mode, final Element parent) throws ParseException {
        final Element element = parent.pullElement(mode, WKTKeywords.Fitted_CS);
        if (element == null) {
            return null;
        }
        final String                    name    = element.pullString("name");
        final MathTransform             toBase  = parseMathTransform(element, true);
        final OperationMethod           method  = getOperationMethod(element);
        final CoordinateReferenceSystem baseCRS = parseCoordinateReferenceSystem(element, true);
        if (!(baseCRS instanceof SingleCRS)) {
            throw new UnparsableObjectException(errorLocale, Errors.Keys.UnexpectedValueInElement_2,
                    new Object[] {WKTKeywords.Fitted_CS, baseCRS.getClass()}, element.offset);
        }
        /*
         * WKT 1 provides no information about the underlying CS of a derived CRS.
         * We have to guess some reasonable one with arbitrary units. We try to construct the one which
         * contains as few information as possible, in order to avoid providing wrong information.
         */
        final var axes = new CoordinateSystemAxis[toBase.getSourceDimensions()];
        final var buffer = new StringBuilder(name).append(" axis ");
        final int start = buffer.length();
        final CSFactory csFactory = factories.getCSFactory();
        try {
            for (int i=0; i<axes.length; i++) {
                final String number = String.valueOf(i);
                buffer.setLength(start);
                buffer.append(number);
                axes[i] = csFactory.createCoordinateSystemAxis(
                        singletonMap(CoordinateSystemAxis.NAME_KEY, buffer.toString()),
                        number, AxisDirections.UNSPECIFIED, Units.UNITY);
            }
            final Map<String,Object> properties = parseMetadataAndClose(element, name, baseCRS);
            final Map<String,Object> axisName = singletonMap(
                    CoordinateSystem.NAME_KEY,
                    AxisDirections.appendTo(new StringBuilder("CS"), axes));
            final var derivedCS = new AbstractCS(axisName, axes);
            /*
             * Creates a derived CRS from the information found in a WKT 1 {@code FITTED_CS} element.
             * This coordinate system cannot be easily constructed from the information provided by
             * the WKT 1 format, which block us from using the standard Coordinate System factory.
             * Note that we do not know which name to give to the conversion method; for now we use the CRS name.
             */
            properties.put("conversion.name", name);
            return DefaultDerivedCRS.create(properties, (SingleCRS) baseCRS, null, method, toBase.inverse(), derivedCS);
        } catch (FactoryException | NoninvertibleTransformException exception) {
            throw element.parseFailed(exception);
        }
    }

    /**
     * Parses a {@code "GeogTran"} element. This is specific to ESRI.
     *
     * @param  mode    {@link #FIRST}, {@link #OPTIONAL} or {@link #MANDATORY}.
     * @param  parent  the parent element.
     * @return the {@code "GeogTran"} element as a {@link CoordinateOperation} object.
     * @throws ParseException if the {@code "GeogTran"} element cannot be parsed.
     */
    private CoordinateOperation parseGeogTranslation(final int mode, final Element parent) throws ParseException {
        final Element element = parent.pullElement(mode, WKTKeywords.GeogTran);
        if (element == null) {
            return null;
        }
        final String name = element.pullString("name");
        final CoordinateReferenceSystem sourceCRS  = parseGeodeticCRS(MANDATORY, element, 2, null);
        final CoordinateReferenceSystem targetCRS  = parseGeodeticCRS(MANDATORY, element, 2, null);
        final OperationMethod           method     = parseMethod(element, WKTKeywords.Method);
        final Map<String,Object>        properties = parseParametersAndClose(element, name, method);
        try {
            final DefaultCoordinateOperationFactory df = getOperationFactory();
            return df.createSingleOperation(properties, sourceCRS, targetCRS, null, method, null);
        } catch (FactoryException e) {
            throw element.parseFailed(e);
        }
    }

    /**
     * Parses a {@code "CoordinateOperation"} or {@code "ConcatenatedOperation"} element.
     * This method accepts nested concatenated operations, even if not valid according
     * <abbr>ISO</abbr> standards. Those nested operations will be flattened.
     *
     * @param  mode    {@link #FIRST}, {@link #OPTIONAL} or {@link #MANDATORY}.
     * @param  parent  the parent element.
     * @return the {@code "CoordinateOperation"} or {@code "ConcatenatedOperation"} element.
     * @throws ParseException if the element cannot be parsed.
     */
    private CoordinateOperation parseOperation(final int mode, final Element parent) throws ParseException {
        final Element element = parent.pullElement(mode, WKTKeywords.CoordinateOperation, WKTKeywords.ConcatenatedOperation);
        if (element == null) {
            return null;
        }
        final boolean concat   = element.getKeywordIndex() != 0;
        final String  name     = element.pullString("name");
        final String  version  = pullElementAsString(element, WKTKeywords.Version);
        final double  accuracy = pullElementAsDouble(element, WKTKeywords.OperationAccuracy, OPTIONAL);
        final CoordinateReferenceSystem sourceCRS = parseCoordinateReferenceSystem(element, MANDATORY, WKTKeywords.SourceCRS);
        final CoordinateReferenceSystem targetCRS = parseCoordinateReferenceSystem(element, MANDATORY, WKTKeywords.TargetCRS);
        final DefaultCoordinateOperationFactory df = getOperationFactory();
        try {
            if (concat) {
                final var steps = new ArrayList<CoordinateOperation>();
                Element step;
                while ((step = element.pullElement(steps.isEmpty() ? MANDATORY : OPTIONAL, WKTKeywords.Step)) != null) {
                    steps.add(parseOperation(MANDATORY, step));
                    step.close(ignoredElements);
                }
                Map<String,Object> properties = parseMetadataAndClose(element, name, null);
                addOperationMetadata(properties, version, accuracy);
                return df.createConcatenatedOperation(properties, sourceCRS, targetCRS, steps.toArray(CoordinateOperation[]::new));
            } else {
                CoordinateReferenceSystem interpolationCRS = parseCoordinateReferenceSystem(element, OPTIONAL, WKTKeywords.InterpolationCRS);
                OperationMethod method = parseMethod(element, WKTKeywords.Method);
                Map<String,Object> properties = parseParametersAndClose(element, name, method);
                addOperationMetadata(properties, version, accuracy);
                return df.createSingleOperation(properties, sourceCRS, targetCRS, interpolationCRS, method, null);
            }
        } catch (FactoryException e) {
            throw element.parseFailed(e);
        }
    }

    /**
     * Stores in the given map some additional metadata that are specific to coordinate operations.
     *
     * @param properties  where to add the metadata.
     * @param version     the operation version, or {@code null} if none.
     * @param accuracy    the operation accuracy, or {@code null} if none.
     */
    private static void addOperationMetadata(final Map<String,Object> properties, final String version, final double accuracy) {
        if (version != null) {
            properties.put(CoordinateOperation.OPERATION_VERSION_KEY, version);
        }
        if (Double.isFinite(accuracy)) {
            properties.put(CoordinateOperation.COORDINATE_OPERATION_ACCURACY_KEY,
                           PositionalAccuracyConstant.transformation(accuracy));
        }
    }

    /**
     * Parses a sequence of {@code "PARAMETER"} elements, then parses optional metadata elements and close.
     *
     * @param  parent  the parent element.
     * @param  name    the name of the parent object being parsed.
     * @param  method  the operation method, also the fallback to use if {@code name} is empty.
     * @return a properties map with the parent name, the optional authority code and the parameters.
     * @throws ParseException if an element cannot be parsed.
     *
     * @see #parseMetadataAndClose(Element, String, IdentifiedObject)
     */
    private Map<String,Object> parseParametersAndClose(final Element parent, final String name,
            final OperationMethod method) throws ParseException
    {
        final ParameterValueGroup parameters = method.getParameters().createValue();
        parseParameters(parent, parameters, null, null);
        final Map<String,Object> properties = parseMetadataAndClose(parent, name, method);
        properties.put(CoordinateOperations.PARAMETERS_KEY, parameters);
        return properties;
    }

    /**
     * Returns the factory to use for creating coordinate operation.
     */
    private DefaultCoordinateOperationFactory getOperationFactory() {
        final CoordinateOperationFactory opFactory = factories.getCoordinateOperationFactory();
        if (opFactory instanceof DefaultCoordinateOperationFactory) {
            return (DefaultCoordinateOperationFactory) opFactory;
        } else {
            return DefaultCoordinateOperationFactory.provider();
        }
    }
}<|MERGE_RESOLUTION|>--- conflicted
+++ resolved
@@ -92,7 +92,6 @@
 // Specific to the main and geoapi-3.1 branches:
 import org.opengis.referencing.ReferenceIdentifier;
 
-<<<<<<< HEAD
 // Specific to the main branch:
 import org.opengis.referencing.ReferenceSystem;
 import org.apache.sis.pending.geoapi.referencing.MissingMethods;
@@ -103,11 +102,6 @@
 import org.apache.sis.referencing.datum.DefaultParametricDatum;
 import org.apache.sis.referencing.factory.GeodeticObjectFactory;
 import org.apache.sis.temporal.TemporalDate;
-=======
-// Specific to the geoapi-3.1 and geoapi-4.0 branches:
-import org.opengis.coordinate.CoordinateMetadata;
-import org.opengis.referencing.ObjectDomain;
->>>>>>> 14ecaa65
 
 
 /**
@@ -416,7 +410,7 @@
      * @return the {@code "CoordinateMetadata"} element.
      * @throws ParseException if the {@code "CoordinateMetadata"} element cannot be parsed.
      */
-    private CoordinateMetadata parseCoordinateMetadata(final int mode, final Element parent) throws ParseException {
+    private DefaultCoordinateMetadata parseCoordinateMetadata(final int mode, final Element parent) throws ParseException {
         final Element element = parent.pullElement(mode, WKTKeywords.CoordinateMetadata);
         if (element == null) {
             return null;
@@ -561,22 +555,6 @@
     }
 
     /**
-<<<<<<< HEAD
-     * Parses the datum {@code ANCHOR[]} element and pass the values to the {@link #parseMetadataAndClose(Element,
-     * String, IdentifiedObject)} method. If an anchor has been found, its value is stored in the returned map.
-     */
-    private Map<String,Object> parseAnchorAndClose(final Element element, final String name) throws ParseException {
-        String   anchor = pullElementAsString(element, WKTKeywords.Anchor);
-        Temporal epoch  = Epoch.fromYear(pullElementAsDouble(element, WKTKeywords.AnchorEpoch, OPTIONAL), 0);
-        final Map<String,Object> properties = parseMetadataAndClose(element, name, null);
-        if (anchor != null) properties.put(AbstractDatum.ANCHOR_DEFINITION_KEY, anchor);
-        if (epoch  != null) properties.put(AbstractDatum.ANCHOR_EPOCH_KEY, epoch);
-        return properties;
-    }
-
-    /**
-=======
->>>>>>> 14ecaa65
      * Parses the {@code AREA}, {@code BBOX}, {@code VERTICALEXTENT} and {@code TIMEEXTENT} elements if present.
      * These elements were directly inside the <abbr>CRS</abbr> element in <abbr>ISO</abbr> 19162:2015, but became
      * wrapped inside an {@code USAGE} element in <abbr>ISO</abbr> 19162:2019.
@@ -1515,8 +1493,8 @@
         String   anchor = pullElementAsString(element, WKTKeywords.Anchor);
         Temporal epoch  = parseEpoch(OPTIONAL, element, WKTKeywords.AnchorEpoch);
         final Map<String,Object> properties = parseMetadataAndClose(element, name, null);
-        if (anchor != null) properties.put(Datum.ANCHOR_DEFINITION_KEY, anchor);
-        if (epoch  != null) properties.put(Datum.ANCHOR_EPOCH_KEY, epoch);
+        if (anchor != null) properties.put(AbstractDatum.ANCHOR_DEFINITION_KEY, anchor);
+        if (epoch  != null) properties.put(AbstractDatum.ANCHOR_EPOCH_KEY, epoch);
         return properties;
     }
 
@@ -1526,23 +1504,14 @@
      * @param  mode       {@link #FIRST}, {@link #OPTIONAL} or {@link #MANDATORY}.
      * @param  parent     the parent element.
      * @param  meridian   the prime meridian, or {@code null} if the ensemble is not geodetic.
-<<<<<<< HEAD
+     * @param  datumType  GeoAPI interface of the type of datum to create.
      * @return the {@code "Ensemble"} element as a {@code DatumEnsemble} object.
-=======
-     * @param  datumType  GeoAPI interface of the type of datum to create.
-     * @return the {@code "Ensemble"} element as a {@link DatumEnsemble} object.
->>>>>>> 14ecaa65
      * @throws ParseException if the {@code "Ensemble"} element cannot be parsed.
      *
      * @see org.apache.sis.referencing.datum.DefaultDatumEnsemble#formatTo(Formatter)
      */
-<<<<<<< HEAD
     private <D extends Datum> DefaultDatumEnsemble<D> parseEnsemble(final int mode, final Element parent,
-            final Class<D> datumType, final PrimeMeridian meridian) throws ParseException
-=======
-    private <D extends Datum> DatumEnsemble<D> parseEnsemble(final int mode, final Element parent,
             final PrimeMeridian meridian, final Class<D> datumType) throws ParseException
->>>>>>> 14ecaa65
     {
         final Element ensemble = parent.pullElement(mode, WKTKeywords.Ensemble);
         if (ensemble == null) {
@@ -2090,11 +2059,7 @@
                 meridian = greenwich();
             }
             final Temporal epoch = parseDynamic(element);
-<<<<<<< HEAD
-            final DefaultDatumEnsemble<GeodeticDatum> ensemble = parseEnsemble(OPTIONAL, element, GeodeticDatum.class, meridian);
-=======
-            final DatumEnsemble<GeodeticDatum> ensemble = parseEnsemble(OPTIONAL, element, meridian, GeodeticDatum.class);
->>>>>>> 14ecaa65
+            final DefaultDatumEnsemble<GeodeticDatum> ensemble = parseEnsemble(OPTIONAL, element, meridian, GeodeticDatum.class);
             final GeodeticDatum datum = parseDatum(ensemble == null ? MANDATORY : OPTIONAL, element, meridian, epoch);
             final IdentifiedObject datumOrEnsemble = (datum != null) ? datum : ensemble;
             final Map<String,?> properties = parseMetadataAndClose(element, name, datumOrEnsemble);
@@ -2321,11 +2286,7 @@
             }
         }
         if (baseCRS == null) {      // The most usual case.
-<<<<<<< HEAD
-            ensemble = parseEnsemble(OPTIONAL, element, DefaultParametricDatum.class, null);
-=======
-            ensemble = parseEnsemble(OPTIONAL, element, null, ParametricDatum.class);
->>>>>>> 14ecaa65
+            ensemble = parseEnsemble(OPTIONAL, element, null, DefaultParametricDatum.class);
             datum = parseParametricDatum(ensemble == null ? MANDATORY : OPTIONAL, element);
         }
         final IdentifiedObject datumOrEnsemble = (datum != null) ? datum : ensemble;
