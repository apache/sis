/*
 * Licensed to the Apache Software Foundation (ASF) under one or more
 * contributor license agreements.  See the NOTICE file distributed with
 * this work for additional information regarding copyright ownership.
 * The ASF licenses this file to You under the Apache License, Version 2.0
 * (the "License"); you may not use this file except in compliance with
 * the License.  You may obtain a copy of the License at
 *
 *     http://www.apache.org/licenses/LICENSE-2.0
 *
 * Unless required by applicable law or agreed to in writing, software
 * distributed under the License is distributed on an "AS IS" BASIS,
 * WITHOUT WARRANTIES OR CONDITIONS OF ANY KIND, either express or implied.
 * See the License for the specific language governing permissions and
 * limitations under the License.
 */
package org.apache.sis.io.wkt;

import java.net.URI;
import java.util.Map;
import java.util.List;
import java.util.Locale;
import java.util.HashMap;
import java.util.IdentityHashMap;
import java.util.ArrayList;
import java.util.Arrays;
import java.util.Collections;
import java.util.Comparator;
import java.util.Date;
import java.util.logging.Level;
import java.util.logging.LogRecord;
import java.text.DateFormat;
import java.text.NumberFormat;
import java.text.ParsePosition;
import java.text.ParseException;
import static java.util.Collections.singletonMap;
import javax.measure.Unit;
import javax.measure.Quantity;
import javax.measure.IncommensurableException;
import javax.measure.quantity.Angle;
import javax.measure.quantity.Length;
import javax.measure.quantity.Time;
import javax.measure.format.MeasurementParseException;
import org.opengis.metadata.Identifier;
import org.opengis.parameter.ParameterValueGroup;
import org.opengis.referencing.IdentifiedObject;
import org.opengis.referencing.ReferenceSystem;
import org.opengis.referencing.ObjectFactory;
import org.opengis.util.FactoryException;
import org.opengis.referencing.cs.*;
import org.opengis.referencing.crs.*;
import org.opengis.referencing.datum.*;
import org.opengis.referencing.operation.*;
import org.apache.sis.measure.Units;
import org.apache.sis.measure.UnitFormat;
import org.apache.sis.referencing.CommonCRS;
import org.apache.sis.referencing.IdentifiedObjects;
import org.apache.sis.referencing.ImmutableIdentifier;
import org.apache.sis.referencing.cs.AbstractCS;
import org.apache.sis.referencing.cs.CoordinateSystems;
import org.apache.sis.referencing.crs.DefaultDerivedCRS;
import org.apache.sis.referencing.datum.BursaWolfParameters;
import org.apache.sis.referencing.operation.DefaultCoordinateOperationFactory;
import org.apache.sis.referencing.util.CoordinateOperations;
import org.apache.sis.referencing.util.ReferencingFactoryContainer;
import org.apache.sis.referencing.util.EllipsoidalHeightCombiner;
import org.apache.sis.referencing.util.AxisDirections;
import org.apache.sis.referencing.util.WKTUtilities;
import org.apache.sis.referencing.util.WKTKeywords;
import org.apache.sis.referencing.internal.Legacy;
import org.apache.sis.referencing.internal.VerticalDatumTypes;
import org.apache.sis.metadata.iso.citation.Citations;
import org.apache.sis.metadata.iso.extent.DefaultExtent;
import org.apache.sis.metadata.iso.extent.DefaultGeographicBoundingBox;
import org.apache.sis.metadata.iso.extent.DefaultGeographicDescription;
import org.apache.sis.metadata.iso.extent.DefaultVerticalExtent;
import org.apache.sis.metadata.iso.extent.DefaultTemporalExtent;
import org.apache.sis.metadata.internal.AxisNames;
import org.apache.sis.metadata.internal.TransformationAccuracy;
import org.apache.sis.referencing.operation.provider.AbstractProvider;
import org.apache.sis.util.ArraysExt;
import org.apache.sis.util.internal.Constants;
import org.apache.sis.util.internal.Numerics;
import org.apache.sis.util.internal.Strings;
import org.apache.sis.util.resources.Errors;
import org.apache.sis.util.iso.Types;

// Specific to the main and geoapi-3.1 branches:
import org.opengis.referencing.ReferenceIdentifier;


/**
 * Well Known Text (WKT) parser for referencing objects. This include, but is not limited too,
 * {@linkplain org.apache.sis.referencing.crs.AbstractCRS Coordinate Reference System} and
 * {@linkplain org.apache.sis.referencing.operation.transform.AbstractMathTransform Math Transform} objects.
 * Note that math transforms are part of the WKT 1 {@code "FITTED_CS"} element.
 *
 * @author  Rémi Eve (IRD)
 * @author  Martin Desruisseaux (IRD, Geomatys)
 * @author  Johann Sorel (Geomatys)
 */
@SuppressWarnings("LocalVariableHidesMemberVariable")       // We hide with the same value made final.
class GeodeticObjectParser extends MathTransformParser implements Comparator<CoordinateSystemAxis> {
    /*
     * Force class initialization of `AxisDirections` in order to have
     * its constants added to the list of know `AxisDirection` values.
     */
    static {
        AxisDirections.AWAY_FROM.toString();
    }

    /**
     * The names of the 7 parameters in a {@code TOWGS84[…]} element.
     * Those names are derived from the <cite>Well Known Text</cite> (WKT) version 1 specification.
     * They are not the same as the {@link org.apache.sis.referencing.datum.BursaWolfParameters}
     * field names, which are derived from the EPSG database.
     */
    private static final String[] ToWGS84 = {"dx", "dy", "dz", "ex", "ey", "ez", "ppm"};

    /**
     * During WKT 1 parsing, {@code true} means that {@code PRIMEM} and {@code PARAMETER} angular units
     * need to be forced to {@code Units.DEGREE} instead of inferred from the context.
     * Note that this rule does not apply to {@code AXIS} elements
     *
     * <p>This flag is ignored during WKT 2 parsing.</p>
     *
     * @see Convention#WKT1_COMMON_UNITS
     */
    private final boolean usesCommonUnits;

    /**
     * During WKT 1 parsing, {@code true} means that axes should be parsed only for verifying the syntax,
     * but otherwise parsing should behave as if axes were not declared.
     *
     * <p>This flag is ignored during WKT 2 parsing.</p>
     *
     * @see Convention#WKT1_IGNORE_AXES
     */
    private final boolean ignoreAxes;

    /**
     * The object to use for replacing WKT axis names and abbreviations by ISO 19111 names and abbreviations.
     */
    private final Transliterator transliterator;

    /**
     * A map of properties to be given to the factory constructor methods.
     * This map will be recycled for each object to be parsed.
     */
    private final Map<String,Object> properties = new HashMap<>(4);

    /**
     * Order of coordinate system axes. Used only if {@code AXIS[…]} elements contain {@code ORDER[…]} sub-element.
     */
    private final Map<CoordinateSystemAxis,Integer> axisOrder = new IdentityHashMap<>(4);

    /**
     * The last vertical CRS found during the parsing, or {@code null} if none.
     * This information is needed for creating {@link DefaultVerticalExtent} instances.
     *
     * <p>ISO 19162 said that we should have at most one vertical CRS per WKT. Apache SIS does
     * not enforce this constraint, but if a WKT contains more than one vertical CRS then the
     * instance used for completing the {@link DefaultVerticalExtent} instances is unspecified.</p>
     */
    private transient VerticalCRS verticalCRS;

    /**
     * A chained list of temporary information needed for completing the construction of {@link DefaultVerticalExtent}
     * instances. In particular, stores the unit of measurement until the {@link VerticalCRS} instance to associate to
     * the extents become known.
     */
    private transient VerticalInfo verticalElements;

    /**
     * Constructs a parser for the specified set of symbols using the specified set of factories.
     *
     * This constructor is for internal usage by Apache SIS only — <b>do not use!</b>
     *
     * <p><b>Maintenance note:</b> this constructor is invoked through reflection by
     * {@link org.apache.sis.referencing.factory.GeodeticObjectFactory#createFromWKT(String)}.
     * Do not change the method signature even if it doesn't break the compilation, unless the
     * reflection code is also updated.</p>
     *
     * @param  defaultProperties  default properties to give to the objects to create.
     * @param  factories  an object implementing {@link DatumFactory}, {@link CSFactory} and {@link CRSFactory}.
     * @param  mtFactory  the factory to use to create {@link MathTransform} objects.
     */
    public GeodeticObjectParser(final Map<String,?> defaultProperties,
            final ObjectFactory factories, final MathTransformFactory mtFactory)
    {
        super(null, Collections.emptyMap(), Symbols.getDefault(), null, null, null,
                new ReferencingFactoryContainer(defaultProperties,
                        (CRSFactory)   factories,
                        (CSFactory)    factories,
                        (DatumFactory) factories,
                        null, mtFactory),
                (Locale) defaultProperties.get(Errors.LOCALE_KEY));
        transliterator  = Transliterator.DEFAULT;
        usesCommonUnits = false;
        ignoreAxes      = false;
    }

    /**
     * Constructs a parser for the specified set of symbols using the specified set of factories.
     * This constructor is for {@link WKTFormat} usage only.
     *
     * @param  sourceFile    URI to declare as the source of the WKT definitions, or {@code null} if unknown.
     * @param  fragments     reference to the {@link WKTFormat#fragments} map, or an empty map if none.
     * @param  symbols       the set of symbols to use. Cannot be null.
     * @param  numberFormat  the number format provided by {@link WKTFormat}, or {@code null} for a default format.
     * @param  dateFormat    the date format provided by {@link WKTFormat}, or {@code null} for a default format.
     * @param  unitFormat    the unit format provided by {@link WKTFormat}, or {@code null} for a default format.
     * @param  convention    the WKT convention to use.
     * @param  errorLocale   the locale for error messages (not for parsing), or {@code null} for the system default.
     * @param  factories     on input, the factories to use. On output, the factories used. Can be null.
     */
    GeodeticObjectParser(final URI sourceFile, final Map<String,StoredTree> fragments, final Symbols symbols,
            final NumberFormat numberFormat, final DateFormat dateFormat, final UnitFormat unitFormat,
            final Convention convention, final Transliterator transliterator, final Locale errorLocale,
            final ReferencingFactoryContainer factories)
    {
        super(sourceFile, fragments, symbols, numberFormat, dateFormat, unitFormat, factories, errorLocale);
        this.transliterator = transliterator;
        usesCommonUnits = convention.usesCommonUnits;
        ignoreAxes      = convention == Convention.WKT1_IGNORE_AXES;
    }

    /**
     * Returns the name of the class providing the publicly-accessible {@code createFromWKT(String)} method.
     * This information is used for logging purpose only.
     */
    @Override
    String getPublicFacade() {
        return "org.apache.sis.referencing.factory.GeodeticObjectFactory";
    }

    /**
     * Completes or edits properties of the root {@link IdentifiedObject}. This method is invoked
     * before a {@code Factory.createFoo(Map, …)} method is invoked for creating the root object.
     * The {@code properties} map is filled with all information that this parser found in the WKT elements.
     * Subclasses can override this method for adding additional information if desired.
     *
     * <p>The most typical use case is to add a default {@link Identifier} when the WKT does not contain
     * an explicit {@code ID[…]} or {@code AUTHORITY[…]} element.</p>
     *
     * @param  properties  the properties to be given in a call to a {@code createFoo(Map, …)} method.
     *
     * @see org.apache.sis.referencing.factory.GeodeticObjectFactory#complete(Map)
     */
    void completeRoot(Map<String,Object> properties) {
    }

    /**
     * Parses a <i>Well-Know Text</i> from specified position as a geodetic object.
     * Caller should invoke {@link #getAndClearWarnings(Object)} in a {@code finally} block
     * after this method.
     *
     * @param  text       the Well-Known Text (WKT) to parse.
     * @param  position   index of the first character to parse (on input) or after last parsed character (on output).
     * @return the parsed object.
     * @throws ParseException if the string cannot be parsed.
     */
    @Override
    final Object createFromWKT(final String text, final ParsePosition position) throws ParseException {
        final Object object;
        try {
            object = super.createFromWKT(text, position);
            /*
             * After parsing the object, we may have been unable to set the VerticalCRS of VerticalExtent instances.
             * First, try to set a default VerticalCRS for Mean Sea Level Height in metres. In the majority of cases
             * that should be enough. If not (typically because the vertical extent uses other unit than metre), try
             * to create a new CRS using the unit declared in the WKT.
             */
            if (verticalElements != null) {
                Exception ex = null;
                try {
                    verticalElements = verticalElements.resolve(CommonCRS.Vertical.MEAN_SEA_LEVEL.crs());     // Optional operation.
                } catch (UnsupportedOperationException e) {
                    ex = e;
                }
                if (verticalElements != null) try {
                    verticalElements = verticalElements.complete(factories.getCRSFactory(), factories.getCSFactory());
                } catch (FactoryException e) {
                    if (ex == null) ex = e;
                    else ex.addSuppressed(e);
                }
                if (verticalElements != null) {
                    warning(null, (String) null, Errors.formatInternational(Errors.Keys.CanNotAssignUnitToDimension_2,
                            WKTKeywords.VerticalExtent, verticalElements.unit), ex);
                }
            }
        } finally {
            verticalElements = null;
            verticalCRS = null;
            axisOrder.clear();
            properties.clear();                             // for letting the garbage collector do its work.
        }
        return object;
    }

    /**
     * Parses the next element in the specified <i>Well Know Text</i> (WKT) tree.
     *
     * @param  element  the element to be parsed.
     * @return the parsed object.
     * @throws ParseException if the element cannot be parsed.
     */
    @Override
    final Object buildFromTree(final Element element) throws ParseException {
        Object value = parseCoordinateReferenceSystem(element, false);
        if (value != null) {
            return value;
        }
        value = parseMathTransform(element, false);
        if (value != null) {
            return value;
        }
        Object object;
        if ((object = parseAxis             (FIRST, element, null,  Units.METRE )) == null &&
            (object = parsePrimeMeridian    (FIRST, element, false, Units.DEGREE)) == null &&
            (object = parseDatum            (FIRST, element, null )) == null &&
            (object = parseEllipsoid        (FIRST, element       )) == null &&
            (object = parseToWGS84          (FIRST, element       )) == null &&
            (object = parseVerticalDatum    (FIRST, element, false)) == null &&
            (object = parseTimeDatum        (FIRST, element       )) == null &&
            (object = parseParametricDatum  (FIRST, element       )) == null &&
            (object = parseEngineeringDatum (FIRST, element, false)) == null &&
            (object = parseImageDatum       (FIRST, element       )) == null &&
            (object = parseOperation        (FIRST, element))        == null &&
            (object = parseGeogTranslation  (FIRST, element))        == null)
        {
            throw element.missingOrUnknownComponent(WKTKeywords.GeodeticCRS);
        }
        return object;
    }

    /**
     * Parses a coordinate reference system element.
     *
     * @param  element    the parent element.
     * @param  mandatory  {@code true} if a CRS must be present, or {@code false} if optional.
     * @return the next element as a {@code CoordinateReferenceSystem} object.
     * @throws ParseException if the next element cannot be parsed.
     */
    private CoordinateReferenceSystem parseCoordinateReferenceSystem(final Element element, final boolean mandatory)
            throws ParseException
    {
        CoordinateReferenceSystem crs;
        if ((crs = parseGeodeticCRS    (FIRST, element, 2, null)) == null &&
            (crs = parseProjectedCRS   (FIRST, element, false))   == null &&
            (crs = parseVerticalCRS    (FIRST, element, false))   == null &&
            (crs = parseTimeCRS        (FIRST, element, false))   == null &&
            (crs = parseParametricCRS  (FIRST, element, false))   == null &&
            (crs = parseEngineeringCRS (FIRST, element, false))   == null &&
            (crs = parseImageCRS       (FIRST, element))          == null &&
            (crs = parseCompoundCRS    (FIRST, element))          == null &&
            (crs = parseFittedCS       (FIRST, element))          == null)
        {
            if (mandatory) {
                throw element.missingOrUnknownComponent(WKTKeywords.GeodeticCRS);
            }
        }
        return crs;
    }

    /**
     * Parses a coordinate reference system wrapped in an element of the given name.
     *
     * @param  parent   the parent element containing the CRS to parse.
     * @param  mode     {@link #FIRST}, {@link #OPTIONAL} or {@link #MANDATORY}.
     * @param  keyword  "SourceCRS", "TargetCRS" or "InterpolationCRS".
     * @return the coordinate reference system, or {@code null} if none.
     * @throws ParseException if the CRS cannot be parsed.
     */
    private CoordinateReferenceSystem parseCoordinateReferenceSystem(final Element parent, final int mode,
            final String keyword) throws ParseException
    {
        final Element element = parent.pullElement(mode, keyword);
        if (element == null) {
            return null;
        }
        final CoordinateReferenceSystem crs = parseCoordinateReferenceSystem(element, true);
        element.close(ignoredElements);
        return crs;
    }

    /**
     * Returns the value associated to {@link IdentifiedObject#IDENTIFIERS_KEY} as an {@code Identifier} object.
     * This method shall accept all value types that {@link #parseMetadataAndClose(Element, String, IdentifiedObject)}
     * may store.
     *
     * @param  identifier  the {@link #properties} value, or {@code null}.
     * @return the identifier, or {@code null} if the given value was null.
     */
    private static Identifier toIdentifier(final Object identifier) {
        return (identifier instanceof Identifier[]) ? ((Identifier[]) identifier)[0] : (Identifier) identifier;
    }

    /**
     * Parses an <strong>optional</strong> metadata elements and close.
     * This includes elements like {@code "SCOPE"}, {@code "ID"} (WKT 2) or {@code "AUTHORITY"} (WKT 1).
     * This WKT 1 element has the following pattern:
     *
     * {@snippet lang="wkt" :
     *     AUTHORITY["<name>", "<code>"]
     *     }
     *
     * <h4>Fallback</h4>
     * The name is a mandatory property, but some invalid WKT with an empty string exist. In such case,
     * we will use the name of the enclosed datum. Indeed, it is not uncommon to have the same name for
     * a geographic CRS and its geodetic datum.
     *
     * @param  parent    the parent element.
     * @param  name      the name of the parent object being parsed.
     * @param  fallback  the fallback to use if {@code name} is empty.
     * @return a properties map with the parent name and the optional authority code.
     * @throws ParseException if an element cannot be parsed.
     *
     * @see #parseParametersAndClose(Element, String, OperationMethod)
     */
    @SuppressWarnings("ReturnOfCollectionOrArrayField")
    private Map<String,Object> parseMetadataAndClose(final Element parent, final String name,
            final IdentifiedObject fallback) throws ParseException
    {
        properties.clear();
        properties.put(IdentifiedObject.NAME_KEY, (name.isEmpty() && fallback != null) ? fallback.getName() : name);
        Element element;
        while ((element = parent.pullElement(OPTIONAL, ID_KEYWORDS)) != null) {
            final String  codeSpace = element.pullString("codeSpace");
            final String  code      = element.pullObject("code").toString();        // Accepts Integer as well as String.
            final Object  version   = element.pullOptional(Object.class);           // Accepts Number as well as String.
            final Element citation  = element.pullElement(OPTIONAL, WKTKeywords.Citation);
            final String  authority;
            if (citation != null) {
                authority = citation.pullString("authority");
                citation.close(ignoredElements);
            } else {
                authority = codeSpace;
            }
            final Element uri = element.pullElement(OPTIONAL, WKTKeywords.URI);
            if (uri != null) {
                uri.pullString("URI");      // TODO: not yet stored, since often redundant with other information.
                uri.close(ignoredElements);
            }
            element.close(ignoredElements);
            /*
             * Note: we could be tempted to assign the authority to the name as well, like below:
             *
             *     if (name instanceof String) {
             *         name = new NamedIdentifier(authority, (String) name);
             *     }
             *     properties.put(IdentifiedObject.NAME_KEY, name);
             *
             * However, experience shows that it is often wrong in practice, because peoples often
             * declare EPSG codes but still use WKT names much shorter than the EPSG names
             * (for example "WGS84" for the datum instead of "World Geodetic System 1984"),
             * so the name in WKT is often not compliant with the name actually defined by the authority.
             */
            final var id = new ImmutableIdentifier(Citations.fromName(authority),
                    codeSpace, code, (version != null) ? version.toString() : null, null);
<<<<<<< HEAD
            final Object previous = properties.put(IdentifiedObject.IDENTIFIERS_KEY, id);
            if (previous != null) {
                ReferenceIdentifier[] identifiers;
                if (previous instanceof ReferenceIdentifier) {
                    identifiers = new ReferenceIdentifier[] {(ReferenceIdentifier) previous, id};
                } else {
                    identifiers = (ReferenceIdentifier[]) previous;
                    final int n = identifiers.length;
                    identifiers = Arrays.copyOf(identifiers, n + 1);
                    identifiers[n] = id;
=======
            properties.merge(IdentifiedObject.IDENTIFIERS_KEY, id, (previous, toAdd) -> {
                final var more = (Identifier) toAdd;
                if (previous instanceof Identifier) {
                    return new Identifier[] {(Identifier) previous, more};
                } else {
                    return ArraysExt.append((Identifier[]) previous, more);
>>>>>>> daa2c40e
                }
            });
            // REMINDER: values associated to IDENTIFIERS_KEY shall be recognized by `toIdentifier(Object)`.
        }
        /*
         * Other metadata (SCOPE, AREA, etc.).  ISO 19162 said that at most one of each type shall be present,
         * but our parser accepts an arbitrary number of some kinds of metadata. They can be recognized by the
         * `while` loop.
         *
         * Most WKT do not contain any of those metadata, so we perform an `isEmpty()` check as an optimization
         * for those common cases.
         */
        if (!parent.isEmpty()) {
            /*
             * Example: SCOPE["Large scale topographic mapping and cadastre."]
             */
            element = parent.pullElement(OPTIONAL, WKTKeywords.Scope);
            if (element != null) {
                properties.put(ReferenceSystem.SCOPE_KEY, element.pullString("scope"));  // Other types like Datum use the same key.
                element.close(ignoredElements);
            }
            /*
             * Example: AREA["Netherlands offshore."]
             */
            DefaultExtent extent = null;
            while ((element = parent.pullElement(OPTIONAL, WKTKeywords.Area)) != null) {
                final String area = element.pullString("area");
                element.close(ignoredElements);
                if (extent == null) {
                    extent = new DefaultExtent(area, null, null, null);
                } else {
                    extent.getGeographicElements().add(new DefaultGeographicDescription(area));
                }
            }
            /*
             * Example: BBOX[51.43, 2.54, 55.77, 6.40]
             */
            while ((element = parent.pullElement(OPTIONAL, WKTKeywords.BBox)) != null) {
                final double southBoundLatitude = element.pullDouble("southBoundLatitude");
                final double westBoundLongitude = element.pullDouble("westBoundLongitude");
                final double northBoundLatitude = element.pullDouble("northBoundLatitude");
                final double eastBoundLongitude = element.pullDouble("eastBoundLongitude");
                element.close(ignoredElements);
                if (extent == null) extent = new DefaultExtent();
                extent.getGeographicElements().add(new DefaultGeographicBoundingBox(
                        westBoundLongitude, eastBoundLongitude, southBoundLatitude, northBoundLatitude));
            }
            /*
             * Example: VERTICALEXTENT[-1000, 0, LENGTHUNIT[“metre”, 1]]
             *
             * Units are optional, default to metres (no "contextual units" here).
             */
            while ((element = parent.pullElement(OPTIONAL, WKTKeywords.VerticalExtent)) != null) {
                final double minimum = element.pullDouble("minimum");
                final double maximum = element.pullDouble("maximum");
                Unit<Length> unit = parseScaledUnit(element, WKTKeywords.LengthUnit, Units.METRE);
                element.close(ignoredElements);
                if (unit   == null) unit   = Units.METRE;
                if (extent == null) extent = new DefaultExtent();
                verticalElements = new VerticalInfo(verticalElements, extent, minimum, maximum, unit).resolve(verticalCRS);
            }
            /*
             * Example: TIMEEXTENT[2013-01-01, 2013-12-31]
             *
             * TODO: syntax like TIMEEXTENT[“Jurassic”, “Quaternary”] is not yet supported.
             * See https://issues.apache.org/jira/browse/SIS-163
             */
            while ((element = parent.pullElement(OPTIONAL, WKTKeywords.TimeExtent)) != null) {
                if (element.peekValue() instanceof String) {
                    element.pullString("startTime");
                    element.pullString("endTime");
                    element.close(ignoredElements);
                    warning(parent, element, Errors.formatInternational(Errors.Keys.UnsupportedType_1, "TimeExtent[String,String]"), null);
                } else {
                    final Date startTime = element.pullDate("startTime");
                    final Date endTime   = element.pullDate("endTime");
                    element.close(ignoredElements);
                    final DefaultTemporalExtent t = new DefaultTemporalExtent();
                    t.setBounds(startTime, endTime);
                    if (extent == null) extent = new DefaultExtent();
                    extent.getTemporalElements().add(t);
                }
            }
            if (extent != null) {
                properties.put(ReferenceSystem.DOMAIN_OF_VALIDITY_KEY, extent);
            }
            /*
             * Example: REMARK["Замечание на русском языке"]
             */
            element = parent.pullElement(OPTIONAL, WKTKeywords.Remark);
            if (element != null) {
                properties.put(IdentifiedObject.REMARKS_KEY, element.pullString("remarks"));
                element.close(ignoredElements);
            }
        }
        parent.close(ignoredElements);
        if (parent.isRoot) {
            completeRoot(properties);
        }
        return properties;
    }

    /**
     * Parses the datum {@code ANCHOR[]} element and pass the values to the {@link #parseMetadataAndClose(Element,
     * String, IdentifiedObject)} method. If an anchor has been found, its value is stored in the returned map.
     */
    private Map<String,Object> parseAnchorAndClose(final Element element, final String name) throws ParseException {
        final Element anchor = element.pullElement(OPTIONAL, WKTKeywords.Anchor);
        final Map<String,Object> properties = parseMetadataAndClose(element, name, null);
        if (anchor != null) {
            properties.put(Datum.ANCHOR_POINT_KEY, anchor.pullString("anchorDefinition"));
            anchor.close(ignoredElements);
        }
        return properties;
    }

    /**
     * Parses an optional {@code "UNIT"} element of a known dimension.
     * This element has the following pattern:
     *
     * {@snippet lang="wkt" :
     *     UNIT["<name>", <conversion factor> {,<authority>}]
     *     }
     *
     * Unit was a mandatory element in WKT 1, but became optional in WKT 2 because the unit may be specified
     * in each {@code AXIS[…]} element instead of for the whole coordinate system.
     *
     * @param  parent    the parent element.
     * @param  keyword   the unit keyword (e.g. {@code "LengthUnit"} or {@code "AngleUnit"}).
     * @param  baseUnit  the base unit, usually {@code Units.METRE} or {@code Units.RADIAN}.
     * @return the {@code "UNIT"} element as an {@link Unit} object, or {@code null} if none.
     * @throws ParseException if the {@code "UNIT"} cannot be parsed.
     *
     * @see #parseUnit(Element)
     *
     * @todo Authority code is currently discarded after parsing. We may consider to create a subclass of
     *       {@link Unit} which implements {@link IdentifiedObject} in a future version.
     */
    @SuppressWarnings("unchecked")
    private <Q extends Quantity<Q>> Unit<Q> parseScaledUnit(final Element parent,
            final String keyword, final Unit<Q> baseUnit) throws ParseException
    {
        final Element element = parent.pullElement(OPTIONAL, keyword, WKTKeywords.Unit);
        if (element == null) {
            return null;
        }
        final String name   = element.pullString("name");
        final double factor = element.pullDouble("factor");
        Unit<Q> unit   = baseUnit.multiply(completeUnitFactor(baseUnit, factor));
        Unit<?> verify = parseUnitID(element);
        element.close(ignoredElements);
        /*
         * Consider the following element: UNIT[“kilometre”, 1000, ID[“EPSG”, “9036”]]
         *
         *  - if the authority code (“9036”) refers to a unit incompatible with `baseUnit` (“metre”), log a warning.
         *  - otherwise: 1) unconditionally replace the parsed unit (“km”) by the unit referenced by the authority code.
         *               2) if the new unit is not equivalent to the old one (i.e. different scale factor), log a warning.
         */
        if (verify != null) {
            if (!baseUnit.getSystemUnit().equals(verify.getSystemUnit())) {
                warning(parent, element, Errors.formatInternational(Errors.Keys.InconsistentUnitsForCS_1, verify), null);
            } else if (Math.abs(unit.getConverterTo(unit = (Unit<Q>) verify).convert(1) - 1) > Numerics.COMPARISON_THRESHOLD) {
                warning(parent, element, Errors.formatInternational(Errors.Keys.UnexpectedScaleFactorForUnit_2, verify, factor), null);
            } else {
                verify = null;                                          // Means to perform additional verifications.
            }
        }
        /*
         * Above block verified the ID[“EPSG”, “9036”] authority code. Now verify the unit parsed from the “km” symbol.
         * This is only a verification; we will not replace the unit by the parsed one (i.e. authority code or scale
         * factor have precedence over the unit symbol).
         */
        if (verify == null) {
            try {
                verify = parseUnit(name);
            } catch (MeasurementParseException e) {
                log(new LogRecord(Level.FINE, e.toString()));
            }
            if (verify != null) try {
                if (Math.abs(verify.getConverterToAny(unit).convert(1) - 1) > Numerics.COMPARISON_THRESHOLD) {
                    warning(parent, element, Errors.formatInternational(Errors.Keys.UnexpectedScaleFactorForUnit_2, verify, factor), null);
                }
            } catch (IncommensurableException e) {
                throw new UnparsableObjectException(errorLocale, Errors.Keys.InconsistentUnitsForCS_1,
                        new Object[] {verify}, element.offset).initCause(e);
            }
        }
        return unit;
    }

    /**
     * Parses a {@code "CS"} element followed by all {@code "AXIS"} elements.
     * This element has the following pattern (simplified):
     *
     * {@snippet lang="wkt" :
     *     CS["<type>", dimension],
     *     AXIS["<name>", NORTH | SOUTH | EAST | WEST | UP | DOWN | OTHER],
     *     UNIT["<name>", <conversion factor>],
     *     etc.
     *     }
     *
     * This element is different from all other elements parsed by {@code GeodeticObjectParser}
     * in that its components are sibling elements rather than child elements of the CS element.
     *
     * <p>The optional {@code "UNIT[…]"} element shall be parsed by the caller. That element may appear after the
     * {@code "CS[…]"} element (not inside). The unit may be forced to some dimension (e.g. {@code "LengthUnit"})
     * or be any kind of unit, depending on the context in which this {@code parseCoordinateSystem(…)} method is
     * invoked.</p>
     *
     * <h4>Variants of Cartesian type</h4>
     * The {@link WKTKeywords#Cartesian} type may be used for projected, geocentric or other kinds of CRS.
     * However, while all those variants are of the same CS type, their axis names and directions differ.
     * Current implementation uses the following rules:
     *
     * <ul>
     *   <li>If the datum is not geodetic, then the axes of the Cartesian CS are unknown.</li>
     *   <li>Otherwise if {@code dimension is 2}, then the CS is assumed to be for a projected CRS.</li>
     *   <li>Otherwise if {@code dimension is 3}, then the CS is assumed to be for a geocentric CRS.</li>
     * </ul>
     *
     * @param  parent       the parent element.
     * @param  type         the expected type (Cartesian | ellipsoidal | vertical | etc…), or null if unknown.
     * @param  dimension    the minimal number of dimensions. Can be 1 if unknown.
     * @param  isWKT1       {@code true} if the parent element is an element from the WKT 1 standard.
     * @param  defaultUnit  the contextual unit (usually {@code Units.METRE} or {@code Units.RADIAN}), or {@code null} if unknown.
     * @param  datum        the datum of the enclosing CRS, or {@code null} if unknown.
     * @return the {@code "CS"}, {@code "UNIT"} and/or {@code "AXIS"} elements as a Coordinate System, or {@code null}.
     * @throws ParseException if an element cannot be parsed.
     * @throws FactoryException if the factory cannot create the coordinate system.
     */
    private CoordinateSystem parseCoordinateSystem(final Element parent, String type, int dimension,
            final boolean isWKT1, final Unit<?> defaultUnit, final Datum datum) throws ParseException, FactoryException
    {
        axisOrder.clear();
        final boolean is3D = (dimension >= 3);
        Map<String,Object> csProperties = null;
        /*
         * Parse the CS[<type>, <dimension>] element.  This is specific to the WKT 2 format.
         * In principle the CS element is mandatory, but the Apache SIS parser is lenient on
         * this aspect:  if the CS element is not present, we will compute the same defaults
         * than what we do for WKT 1.
         */
        if (!isWKT1) {
            final Element element = parent.pullElement(OPTIONAL, WKTKeywords.CS);
            if (element != null) {
                final String expected = type;
                type         = element.pullVoidElement("type").keyword;
                dimension    = element.pullInteger("dimension");
                csProperties = new HashMap<>(parseMetadataAndClose(element, "CS", null));
                if (expected != null) {
                    if (!expected.equalsIgnoreCase(type)) {
                        throw new UnparsableObjectException(errorLocale, Errors.Keys.UnexpectedValueInElement_2,
                                new String[] {WKTKeywords.CS, type}, element.offset);
                    }
                }
                if (dimension <= 0 || dimension >= Numerics.MAXIMUM_MATRIX_SIZE) {
                    final short key;
                    final Object[] args;
                    if (dimension <= 0) {
                        key = Errors.Keys.ValueNotGreaterThanZero_2;
                        args = new Object[] {"dimension", dimension};
                    } else {
                        key = Errors.Keys.ExcessiveNumberOfDimensions_1;
                        args = new Object[] {dimension};
                    }
                    throw new UnparsableObjectException(errorLocale, key, args, element.offset);
                }
                type = type.equalsIgnoreCase(WKTKeywords.Cartesian) ?
                       WKTKeywords.Cartesian : type.toLowerCase(symbols.getLocale());
            }
        }
        /*
         * AXIS[…] elements are optional, but if we find one we will request that there is as many axes
         * as the number of dimensions. If there is more axes than expected, we may emit an error later
         * depending on the CS type.
         *
         * AXIS[…] elements will be parsed for verifying the syntax, but otherwise ignored if the parsing
         * convention is WKT1_IGNORE_AXES. This is for compatibility with the way some other libraries
         * parse WKT 1.
         */
        CoordinateSystemAxis[] axes = null;
        CoordinateSystemAxis axis = parseAxis(type == null ? MANDATORY : OPTIONAL, parent, type, defaultUnit);
        if (axis != null) {
            final List<CoordinateSystemAxis> list = new ArrayList<>(dimension + 2);
            do {
                list.add(axis);
                axis = parseAxis(list.size() < dimension ? MANDATORY : OPTIONAL, parent, type, defaultUnit);
            } while (axis != null);
            if (!isWKT1 || !ignoreAxes) {
                axes = list.toArray(CoordinateSystemAxis[]::new);
                Arrays.sort(axes, this);                    // Take ORDER[n] elements in account.
            }
        }
        /*
         * If there are no explicit AXIS[…] elements, or if the user asked to ignore them,
         * then we need to create default axes. This is possible only if we know the type
         * of the CS to create, and only for some of those CS types.
         */
        final CSFactory csFactory = factories.getCSFactory();
        if (axes == null) {
            if (type == null) {
                throw parent.missingComponent(WKTKeywords.Axis);
            }
            String nx = null, x = null;                     // Easting or Longitude axis name and abbreviation.
            String ny = null, y = null;                     // Northing or latitude axis name and abbreviation.
            String nz = null, z = null;                     // Depth, height or time axis name and abbreviation.
            AxisDirection dx = AxisDirection.EAST;
            AxisDirection dy = AxisDirection.NORTH;
            AxisDirection direction = null;                 // Depth, height or time axis direction.
            Unit<?> unit = defaultUnit;                     // Depth, height or time axis unit.
            switch (type) {
                /*
                 * Cartesian — we can create axes only for geodetic datum, in which case the axes are for
                 * two-dimensional Projected or three-dimensional Geocentric CRS.
                 */
                case WKTKeywords.Cartesian: {
                    if (datum != null && !(datum instanceof GeodeticDatum)) {
                        throw parent.missingComponent(WKTKeywords.Axis);
                    }
                    if (defaultUnit == null) {
                        throw parent.missingComponent(WKTKeywords.LengthUnit);
                    }
                    if (is3D) {  // If dimension cannot be 2, then CRS cannot be Projected.
                        return Legacy.standard(defaultUnit);
                    }
                    nx = AxisNames.EASTING;  x = "E";
                    ny = AxisNames.NORTHING; y = "N";
                    if (dimension >= 3) {   // Non-standard but SIS is tolerant to this case.
                        z    = "h";
                        nz   = AxisNames.ELLIPSOIDAL_HEIGHT;
                        unit = Units.METRE;
                    }
                    break;
                }
                /*
                 * Ellipsoidal — can be two- or three- dimensional, in which case the height can
                 * only be ellipsoidal height. The default axis order depends on the WKT version:
                 *
                 *   - WKT 1 said explicitly that the default order is (longitude, latitude).
                 *   - WKT 2 has no default, and allows only (latitude, longitude) order.
                 */
                case WKTKeywords.ellipsoidal: {
                    if (defaultUnit == null) {
                        throw parent.missingComponent(WKTKeywords.AngleUnit);
                    }
                    if (isWKT1) {
                        nx = AxisNames.GEODETIC_LONGITUDE; x = "λ";
                        ny = AxisNames.GEODETIC_LATITUDE;  y = "φ";
                    } else {
                        nx = AxisNames.GEODETIC_LATITUDE;  x = "φ"; dx = AxisDirection.NORTH;
                        ny = AxisNames.GEODETIC_LONGITUDE; y = "λ"; dy = AxisDirection.EAST;
                    }
                    if (dimension >= 3) {
                        direction = AxisDirection.UP;
                        z    = "h";
                        nz   = AxisNames.ELLIPSOIDAL_HEIGHT;
                        unit = Units.METRE;
                    }
                    break;
                }
                /*
                 * Vertical — the default name and symbol depends on whether this is depth,
                 * geoidal height, ellipsoidal height (non-standard) or other kind of heights.
                 */
                case WKTKeywords.vertical: {
                    if (defaultUnit == null) {
                        throw parent.missingComponent(WKTKeywords.Unit);
                    }
                    z         = "h";
                    nz        = "Height";
                    direction = AxisDirection.UP;
                    if (datum instanceof VerticalDatum) {
                        final VerticalDatumType vt = ((VerticalDatum) datum).getVerticalDatumType();
                        if (vt == VerticalDatumType.GEOIDAL) {
                            nz = AxisNames.GRAVITY_RELATED_HEIGHT;
                            z  = "H";
                        } else if (vt == VerticalDatumType.DEPTH) {
                            direction = AxisDirection.DOWN;
                            nz = AxisNames.DEPTH;
                            z  = "D";
                        } else if (vt == VerticalDatumTypes.ELLIPSOIDAL) {
                            // Not allowed by ISO 19111 as a standalone axis, but SIS is
                            // tolerant to this case since it is sometimes hard to avoid.
                            nz = AxisNames.ELLIPSOIDAL_HEIGHT;
                        }
                    }
                    break;
                }
                /*
                 * Temporal — axis name and abbreviation not yet specified by ISO 19111.
                 */
                case WKTKeywords.temporal: {
                    if (defaultUnit == null) {
                        throw parent.missingComponent(WKTKeywords.TimeUnit);
                    }
                    direction = AxisDirection.FUTURE;
                    nz = "Time";
                    z = "t";
                    break;
                }
                /*
                 * Parametric — axis name and abbreviation not yet specified by ISO 19111_2.
                 */
                case WKTKeywords.parametric: {
                    if (defaultUnit == null) {
                        throw parent.missingComponent(WKTKeywords.ParametricUnit);
                    }
                    direction = AxisDirection.OTHER;
                    nz = "Parametric";
                    z = "p";
                    break;
                }
                /*
                 * Unknown CS type — we cannot guess which axes to create.
                 */
                default: {
                    throw parent.missingComponent(WKTKeywords.Axis);
                }
            }
            int i = 0;
            axes = new CoordinateSystemAxis[dimension];
            if (x != null && i < dimension) axes[i++] = csFactory.createCoordinateSystemAxis(singletonMap(CoordinateSystemAxis.NAME_KEY, nx), x, dx,  defaultUnit);
            if (y != null && i < dimension) axes[i++] = csFactory.createCoordinateSystemAxis(singletonMap(CoordinateSystemAxis.NAME_KEY, ny), y, dy, defaultUnit);
            if (z != null && i < dimension) axes[i++] = csFactory.createCoordinateSystemAxis(singletonMap(CoordinateSystemAxis.NAME_KEY, nz), z, direction, unit);
            // Not a problem if the array does not have the expected length for the CS type. This will be verified below in this method.
        }
        /*
         * Infer a CS name will be inferred from the axes if possible.
         * Example: "Compound CS: East (km), North (km), Up (m)."
         */
        final String name;
        {   // For keeping the `buffer` variable local to this block.
            final StringBuilder buffer = new StringBuilder();
            if (type != null && !type.isEmpty()) {
                final int c = type.codePointAt(0);
                buffer.appendCodePoint(Character.toUpperCase(c))
                        .append(type, Character.charCount(c), type.length()).append(' ');
            }
            name = AxisDirections.appendTo(buffer.append("CS"), axes);
        }
        if (csProperties == null) {
            csProperties = singletonMap(CoordinateSystem.NAME_KEY, name);
        } else {
            csProperties.put(CoordinateSystem.NAME_KEY, name);
        }
        if (type == null) {
            /*
             * Creates a coordinate system of unknown type. This block is executed during parsing of WKT version 1,
             * since that legacy format did not specified any information about the coordinate system in use.
             * This block should not be executed during parsing of WKT version 2.
             */
            return new AbstractCS(csProperties, axes);
        }
        /*
         * Finally, delegate to the factory method corresponding to the CS type and the number of axes.
         */
        switch (type) {
            case WKTKeywords.ellipsoidal: {
                switch (axes.length) {
                    case 2: return csFactory.createEllipsoidalCS(csProperties, axes[0], axes[1]);
                    case 3: return csFactory.createEllipsoidalCS(csProperties, axes[0], axes[1], axes[2]);
                }
                dimension = (axes.length < 2) ? 2 : 3;                      // For error message.
                break;
            }
            case WKTKeywords.spherical: {
                switch (axes.length) {
                    case 2: return csFactory.createSphericalCS(csProperties, axes[0], axes[1]);
                    case 3: return csFactory.createSphericalCS(csProperties, axes[0], axes[1], axes[2]);
                }
                dimension = (axes.length < 2) ? 2 : 3;                      // For error message.
                break;
            }
            case WKTKeywords.Cartesian: {
                switch (axes.length) {
                    case 2: return csFactory.createCartesianCS(csProperties, axes[0], axes[1]);
                    case 3: return csFactory.createCartesianCS(csProperties, axes[0], axes[1], axes[2]);
                }
                dimension = (axes.length < 2) ? 2 : 3;                      // For error message.
                break;
            }
            case WKTKeywords.affine: {
                switch (axes.length) {
                    case 2: return csFactory.createAffineCS(csProperties, axes[0], axes[1]);
                    case 3: return csFactory.createAffineCS(csProperties, axes[0], axes[1], axes[2]);
                }
                dimension = (axes.length < 2) ? 2 : 3;                      // For error message.
                break;
            }
            case WKTKeywords.vertical: {
                if (axes.length != (dimension = 1)) break;
                return csFactory.createVerticalCS(csProperties, axes[0]);
            }
            case WKTKeywords.temporal: {
                if (axes.length != (dimension = 1)) break;
                return csFactory.createTimeCS(csProperties, axes[0]);
            }
            case WKTKeywords.linear: {
                if (axes.length != (dimension = 1)) break;
                return csFactory.createLinearCS(csProperties, axes[0]);
            }
            case WKTKeywords.polar: {
                if (axes.length != (dimension = 2)) break;
                return csFactory.createPolarCS(csProperties, axes[0], axes[1]);
            }
            case WKTKeywords.cylindrical: {
                if (axes.length != (dimension = 3)) break;
                return csFactory.createCylindricalCS(csProperties, axes[0], axes[1], axes[2]);
            }
            case WKTKeywords.parametric: {
                if (axes.length != (dimension = 1)) break;
                return csFactory.createParametricCS(csProperties, axes[0]);
            }
            default: {
                warning(parent, WKTKeywords.CS, Errors.formatInternational(Errors.Keys.UnknownType_1, type), null);
                return new AbstractCS(csProperties, axes);
            }
        }
        throw new UnparsableObjectException(errorLocale, (axes.length > dimension)
                ? Errors.Keys.TooManyOccurrences_2 : Errors.Keys.TooFewOccurrences_2,
                new Object[] {dimension, WKTKeywords.Axis}, parent.offset);
    }

    /**
     * Parses an {@code "AXIS"} element.
     * This element has the following pattern (simplified):
     *
     * {@snippet lang="wkt" :
     *     AXIS["<name (abbr.)>", NORTH | SOUTH | EAST | WEST | UP | DOWN | OTHER, ORDER[n], UNIT[…], ID[…]]
     *     }
     *
     * Abbreviation may be specified between parenthesis. Nested parenthesis are possible, as for example:
     *
     * {@snippet lang="wkt" :
     *     AXIS["Easting (E(X))", EAST]
     *     }
     *
     * @param  mode         {@link #FIRST}, {@link #OPTIONAL} or {@link #MANDATORY}.
     * @param  parent       the parent element.
     * @param  csType       the coordinate system type (Cartesian | ellipsoidal | vertical | etc…), or null if unknown.
     * @param  defaultUnit  the contextual unit (usually {@code Units.METRE} or {@code Units.RADIAN}), or {@code null} if unknown.
     * @return the {@code "AXIS"} element as a {@link CoordinateSystemAxis} object,
     *         or {@code null} if the axis was not required and there are no axis objects.
     * @throws ParseException if the {@code "AXIS"} element cannot be parsed.
     */
    private CoordinateSystemAxis parseAxis(final int mode, final Element parent, final String csType,
            final Unit<?> defaultUnit) throws ParseException
    {
        final Element element = parent.pullElement(mode, WKTKeywords.Axis);
        if (element == null) {
            return null;
        }
        /*
         * Name, orientation (usually NORTH, SOUTH, EAST or WEST) and units are the main components of AXIS[…].
         * The name may contain an abbreviation, which will be handle later in this method. In the special case
         * of coordinate system over a pole, the orientation may be of the form “South along 90°W”, which is
         * expressed by a syntax like AXIS[“South along 90°W”, SOUTH, MERIDIAN[-90, UNIT["deg"]]]. Note that
         * the meridian is relative to the prime meridian of the enclosing geodetic CRS.
         */
        String name = element.pullString("name");
        final Element orientation = element.pullVoidElement("orientation");
        Unit<?> unit = parseUnit(element);
        if (unit == null) {
            if (defaultUnit == null) {
                throw element.missingComponent(WKTKeywords.Unit);
            }
            unit = defaultUnit;
        }
        AxisDirection direction = Types.forCodeName(AxisDirection.class, orientation.keyword, true);
        final Element meridian = element.pullElement(OPTIONAL, WKTKeywords.Meridian);
        if (meridian != null) {
            double angle = meridian.pullDouble("meridian");
            final Unit<Angle> m = parseScaledUnit(meridian, WKTKeywords.AngleUnit, Units.RADIAN);
            meridian.close(ignoredElements);
            if (m != null) {
                angle = m.getConverterTo(Units.DEGREE).convert(angle);
            }
            direction = CoordinateSystems.directionAlongMeridian(direction, angle);
        }
        /*
         * According ISO 19162, the abbreviation should be inserted between parenthesis in the name.
         * Example: "Easting (E)", "Longitude (L)". If we do not find an abbreviation, then we will
         * have to guess one since abbreviation is a mandatory part of axis.
         */
        String abbreviation;
        int start, end = name.length() - 1;
        if (end > 1 && name.charAt(end) == ')' && (start = name.lastIndexOf('(', end-1)) >= 0) {
            // Abbreviation may have nested parenthesis (e.g. "Easting (E(X))").
            for (int np = end; (--np >= 0) && name.charAt(np) == ')';) {
                final int c = name.lastIndexOf('(', start - 1);
                if (c < 0) {
                    warning(parent, element, Errors.formatInternational(
                            Errors.Keys.NonEquilibratedParenthesis_2, '(', name), null);
                    break;
                }
                start = c;
            }
            abbreviation = name.substring(start + 1, end).strip();
            name = name.substring(0, start).strip();
            if (name.isEmpty()) {
                name = abbreviation;
            }
        } else {
            abbreviation = AxisDirections.suggestAbbreviation(name, direction, unit);
        }
        /*
         * The longitude and latitude axis names are explicitly fixed by ISO 19111:2007 to "Geodetic longitude"
         * and "Geodetic latitude". But ISO 19162:2015 §7.5.3(ii) said that the "Geodetic" part in those names
         * shall be omitted at WKT formatting time. SIS's DefaultCoordinateSystemAxis.formatTo(Formatter)
         * method performs this removal, so we apply the reverse operation here.
         */
        name         = transliterator.toLongAxisName       (csType, direction, name);
        abbreviation = transliterator.toUnicodeAbbreviation(csType, direction, abbreviation);
        /*
         * At this point we are done and ready to create the CoordinateSystemAxis. But there is one last element
         * specified by ISO 19162 but not in Apache SIS representation of axis: ORDER[n], which specify the axis
         * ordering. If present we will store that value for processing by the `parseCoordinateSystem(…)` method.
         */
        final Element order = element.pullElement(OPTIONAL, WKTKeywords.Order);
        Integer n = null;
        if (order != null) {
            n = order.pullInteger("order");
            order.close(ignoredElements);
        }
        final CoordinateSystemAxis axis;
        final CSFactory csFactory = factories.getCSFactory();
        try {
            axis = csFactory.createCoordinateSystemAxis(parseMetadataAndClose(element, name, null), abbreviation, direction, unit);
        } catch (FactoryException exception) {
            throw element.parseFailed(exception);
        }
        if (axisOrder.put(axis, n) != null) {   // Opportunist check, effective for instances created by SIS factory.
            throw new UnparsableObjectException(errorLocale, Errors.Keys.DuplicatedElement_1,
                    new Object[] {Strings.bracket(WKTKeywords.Axis, name)}, element.offset);
        }
        return axis;
    }

    /**
     * Compares axes for order. This method is used for ordering axes according their {@code ORDER} element,
     * if present. If no {@code ORDER} element were present, then the axis order is left unchanged. If only
     * some axes have an {@code ORDER} element (which is illegal according ISO 19162), then those axes will
     * be sorted before the axes without {@code ORDER} element.
     *
     * @param  o1  the first axis to compare.
     * @param  o2  the second axis to compare.
     * @return -1 if {@code o1} should be before {@code o2},
     *         +1 if {@code o2} should be before {@code o1}, or
     *          0 if undetermined (no axis order change).
     */
    @Override
    public final int compare(final CoordinateSystemAxis o1, final CoordinateSystemAxis o2) {
        final Integer n1 = axisOrder.get(o1);
        final Integer n2 = axisOrder.get(o2);
        if (n1 != null) {
            if (n2 != null) {
                return n1 - n2;
            }
            return -1;                      // Axis 1 before Axis 2 since the latter has no `ORDER` element.
        } else if (n2 != null) {
            return +1;                      // Axis 2 before Axis 1 since the latter has no `ORDER` element.
        }
        return 0;
    }

    /**
     * Parses a {@code "PrimeMeridian"} element. The syntax is given by
     * <a href="http://docs.opengeospatial.org/is/12-063r5/12-063r5.html#53">WKT 2 specification §8.2.2</a>.
     *
     * The legacy WKT 1 pattern was:
     *
     * {@snippet lang="wkt" :
     *     PRIMEM["<name>", <longitude> {,<authority>}]
     *     }
     *
     * @param  mode         {@link #FIRST}, {@link #OPTIONAL} or {@link #MANDATORY}.
     * @param  parent       the parent element.
     * @param  isWKT1       {@code true} if this method is invoked while parsing a WKT 1 element.
     * @param  angularUnit  the contextual unit.
     * @return the {@code "PrimeMeridian"} element as a {@link PrimeMeridian} object.
     * @throws ParseException if the {@code "PrimeMeridian"} element cannot be parsed.
     *
     * @see org.apache.sis.referencing.datum.DefaultPrimeMeridian#formatTo(Formatter)
     */
    private PrimeMeridian parsePrimeMeridian(final int mode, final Element parent, final boolean isWKT1, Unit<Angle> angularUnit)
            throws ParseException
    {
        if (isWKT1 && usesCommonUnits) {
            angularUnit = Units.DEGREE;
        }
        final Element element = parent.pullElement(mode, WKTKeywords.PrimeMeridian, WKTKeywords.PrimeM);
        if (element == null) {
            return null;
        }
        final String name      = element.pullString("name");
        final double longitude = element.pullDouble("longitude");
        final Unit<Angle> unit = parseScaledUnit(element, WKTKeywords.AngleUnit, Units.RADIAN);
        if (unit != null) {
            angularUnit = unit;
        } else if (angularUnit == null) {
            throw parent.missingComponent(WKTKeywords.AngleUnit);
        }
        final DatumFactory datumFactory = factories.getDatumFactory();
        try {
            return datumFactory.createPrimeMeridian(parseMetadataAndClose(element, name, null), longitude, angularUnit);
        } catch (FactoryException exception) {
            throw element.parseFailed(exception);
        }
    }

    /**
     * Parses an <strong>optional</strong> {@code "TOWGS84"} element.
     * This element is specific to WKT 1 and has the following pattern:
     *
     * {@snippet lang="wkt" :
     *     TOWGS84[<dx>, <dy>, <dz>, <ex>, <ey>, <ez>, <ppm>]
     *     }
     *
     * @param  mode    {@link #FIRST}, {@link #OPTIONAL} or {@link #MANDATORY}.
     * @param  parent  the parent element.
     * @return the {@code "TOWGS84"} element as a {@link org.apache.sis.referencing.datum.BursaWolfParameters} object,
     *         or {@code null} if no {@code "TOWGS84"} has been found.
     * @throws ParseException if the {@code "TOWGS84"} cannot be parsed.
     */
    private Object parseToWGS84(final int mode, final Element parent) throws ParseException {
        final Element element = parent.pullElement(mode, WKTKeywords.ToWGS84);
        if (element == null) {
            return null;
        }
        final double[] values = new double[ToWGS84.length];
        for (int i=0; i<values.length;) {
            values[i] = element.pullDouble(ToWGS84[i]);
            if ((++i % 3) == 0 && element.isEmpty()) {
                break;                                              // It is legal to have only 3 or 6 elements.
            }
        }
        element.close(ignoredElements);
        final BursaWolfParameters info = new BursaWolfParameters(CommonCRS.WGS84.datum(), null);
        info.setValues(values);
        return info;
    }

    /**
     * Parses an {@code "Ellipsoid"} element. The syntax is given by
     * <a href="http://docs.opengeospatial.org/is/12-063r5/12-063r5.html#52">WKT 2 specification §8.2.1</a>.
     *
     * The legacy WKT 1 pattern was:
     *
     * {@snippet lang="wkt" :
     *     SPHEROID["<name>", <semi-major axis>, <inverse flattening> {,<authority>}]
     *     }
     *
     * @param  mode    {@link #FIRST}, {@link #OPTIONAL} or {@link #MANDATORY}.
     * @param  parent  the parent element.
     * @return the {@code "Ellipsoid"} element as an {@link Ellipsoid} object.
     * @throws ParseException if the {@code "Ellipsoid"} element cannot be parsed.
     *
     * @see org.apache.sis.referencing.datum.DefaultEllipsoid#formatTo(Formatter)
     */
    private Ellipsoid parseEllipsoid(final int mode, final Element parent) throws ParseException {
        final Element element = parent.pullElement(mode, WKTKeywords.Ellipsoid, WKTKeywords.Spheroid);
        if (element == null) {
            return null;
        }
        final String name          = element.pullString("name");
        final double semiMajorAxis = element.pullDouble("semiMajorAxis");
        double inverseFlattening   = element.pullDouble("inverseFlattening");
        Unit<Length> unit = parseScaledUnit(element, WKTKeywords.LengthUnit, Units.METRE);
        if (unit == null) {
            unit = Units.METRE;
        }
        final Map<String,?> properties = parseMetadataAndClose(element, name, null);
        final DatumFactory datumFactory = factories.getDatumFactory();
        try {
            if (inverseFlattening == 0) {                           // OGC convention for a sphere.
                return datumFactory.createEllipsoid(properties, semiMajorAxis, semiMajorAxis, unit);
            } else {
                return datumFactory.createFlattenedSphere(properties, semiMajorAxis, inverseFlattening, unit);
            }
        } catch (FactoryException exception) {
            throw element.parseFailed(exception);
        }
    }

    /**
     * Parses a {@code "GeodeticCRS"} (WKT 2) element where the number of dimensions and coordinate system type
     * are derived from the operation method. This is used for parsing the base CRS component of derived CRS.
     *
     * @param  mode       {@link #OPTIONAL} or {@link #MANDATORY}.
     * @param  parent     the parent element.
     * @param  method     the operation method, or {@code null} if unknown.
     * @throws ParseException if the {@code "GeodeticCRS"} element cannot be parsed.
     */
    private SingleCRS parseBaseCRS(final int mode, final Element parent, final OperationMethod method)
            throws ParseException
    {
        int dimension = 2;
        String csType = WKTKeywords.ellipsoidal;
        if (method != null) {
            @SuppressWarnings("deprecation")
            final Integer d = method.getSourceDimensions();
            if (d != null) dimension = d;
            if (method instanceof AbstractProvider) {
                csType = WKTUtilities.toType(CoordinateSystem.class, ((AbstractProvider) method).sourceCSType);
                if (csType == null) csType = WKTKeywords.ellipsoidal;
            }
        }
        return parseGeodeticCRS(mode, parent, dimension, csType);
    }

    /**
     * Parses a {@code "Method"} (WKT 2) element, without the parameters.
     *
     * @param  parent    the parent element.
     * @param  keywords  the element keywords.
     * @return the operation method.
     * @throws ParseException if the {@code "Method"} element cannot be parsed.
     */
    private OperationMethod parseMethod(final Element parent, final String... keywords) throws ParseException {
        final Element element    = parent.pullElement(MANDATORY, keywords);
        final String  name       = element.pullString("method");
        Map<String,?> properties = parseMetadataAndClose(element, name, null);
        final Identifier id      = toIdentifier(properties.remove(IdentifiedObject.IDENTIFIERS_KEY));  // See NOTE 2 in parseDerivingConversion.
        /*
         * The map projection method may be specified by an EPSG identifier (or any other authority),
         * which is preferred to the method name since the latter is potentially ambiguous. However, not
         * all CoordinateOperationFactory may accept identifier as an argument to `getOperationMethod(…)`.
         * So if an identifier is present, we will try to use it but fallback on the name if we can
         * not use the identifier.
         */
        FactoryException suppressed = null;
        final CoordinateOperationFactory opFactory = factories.getCoordinateOperationFactory();
        if (id != null) try {
            // CodeSpace is a mandatory attribute in ID[…] elements, so we do not test for null values.
            return opFactory.getOperationMethod(id.getCodeSpace() + Constants.DEFAULT_SEPARATOR + id.getCode());
        } catch (FactoryException e) {
            suppressed = e;
        }
        try {
            return opFactory.getOperationMethod(name);
        } catch (FactoryException e) {
            if (suppressed != null) {
                e.addSuppressed(suppressed);
            }
            throw element.parseFailed(e);
        }
    }

    /**
     * Parses a {@code "Method"} (WKT 2) element, followed by parameter values. The syntax is given by
     * <a href="http://docs.opengeospatial.org/is/12-063r5/12-063r5.html#62">WKT 2 specification §9.3</a>.
     *
     * The legacy WKT 1 specification was:
     *
     * {@snippet lang="wkt" :
     *     PROJECTION["<name>" {,<authority>}]
     *     }
     *
     * Note that in WKT 2, this element is wrapped inside a {@code Conversion} or {@code DerivingConversion}
     * element which is itself inside the {@code ProjectedCRS} element. This is different than WKT 1, which
     * puts this element right into the {@code ProjectedCRS} element without {@code Conversion} wrapper.
     *
     * @param  mode                {@link #FIRST}, {@link #OPTIONAL} or {@link #MANDATORY}.
     * @param  parent              the parent element.
     * @param  wrapper             "Conversion" or "DerivingConversion" wrapper name, or null if parsing a WKT 1.
     * @param  defaultUnit         the unit (usually linear) of the parent element, or {@code null}.
     * @param  defaultAngularUnit  the angular unit of the sibling {@code GeographicCRS} element, or {@code null}.
     * @return the {@code "Method"} element and its parameters as a defining conversion.
     * @throws ParseException if the {@code "Method"} element cannot be parsed.
     */
    private Conversion parseDerivingConversion(final int mode, Element parent, final String wrapper,
            final Unit<?> defaultUnit, final Unit<Angle> defaultAngularUnit) throws ParseException
    {
        final String name;
        if (wrapper == null) {
            name = null;  // Will actually be ignored. WKT 1 does not provide name for Conversion objects.
        } else {
            /*
             * If we are parsing WKT 2, then there is an additional "Conversion" element between
             * the parent (usually a ProjectedCRS) and the other elements parsed by this method.
             */
            parent = parent.pullElement(mode, wrapper);
            if (parent == null) {
                return null;
            }
            name = parent.pullString("name");
        }
        final OperationMethod method = parseMethod(parent, WKTKeywords.Method, WKTKeywords.Projection);
        Map<String,?> properties = this.properties;  // Same properties then OperationMethod, with ID removed.
        /*
         * Set the list of parameters.
         *
         * NOTE 1: Parameters are defined in the parent element (usually a "ProjectedCRS" element
         *         in WKT 1 or a "Conversion" element in WKT 2), not in this "Method" element.
         *
         * NOTE 2: We may inherit the OperationMethod name if there is no Conversion wrapper with its own name,
         *         but we shall not inherit the OperationMethod identifier. This is the reason why we invoked
         *         properties.remove(IdentifiedObject.IDENTIFIERS_KEY)) above.
         */
        final ParameterValueGroup parameters = method.getParameters().createValue();
        parseParameters(parent, parameters, defaultUnit, defaultAngularUnit);
        if (wrapper != null) {
            properties = parseMetadataAndClose(parent, name, method);
            /*
             * DEPARTURE FROM ISO 19162: the specification in §9.3.2 said:
             *
             *     "If an identifier is provided as an attribute within the <map projection conversion> object,
             *     because it is expected to describe a complete collection of zone name, method, parameters and
             *     parameter values, it shall override any identifiers given within the map projection method and
             *     map projection parameter objects."
             *
             * However, this would require this GeodeticObjectParser to hold a CoordinateOperationAuthorityFactory,
             * which we do not yet implement. See https://issues.apache.org/jira/browse/SIS-210
             */
        }
        final CoordinateOperationFactory opFactory = factories.getCoordinateOperationFactory();
        try {
            return opFactory.createDefiningConversion(properties, method, parameters);
        } catch (FactoryException exception) {
            throw parent.parseFailed(exception);
        }
    }

    /**
     * Parses a {@code "Datum"} (WKT 2) element. The syntax is given by
     * <a href="http://docs.opengeospatial.org/is/12-063r5/12-063r5.html#54">WKT 2 specification §8.2.4</a>.
     *
     * The legacy WKT 1 pattern was:
     *
     * {@snippet lang="wkt" :
     *     DATUM["<name>", <spheroid> {,<to wgs84>} {,<authority>}]
     *     }
     *
     * @param  mode      {@link #FIRST}, {@link #OPTIONAL} or {@link #MANDATORY}.
     * @param  parent    the parent element.
     * @param  meridian  the prime meridian, or {@code null} for Greenwich.
     * @return the {@code "Datum"} element as a {@link GeodeticDatum} object.
     * @throws ParseException if the {@code "Datum"} element cannot be parsed.
     *
     * @see org.apache.sis.referencing.datum.DefaultGeodeticDatum#formatTo(Formatter)
     */
    private GeodeticDatum parseDatum(final int mode, final Element parent, PrimeMeridian meridian) throws ParseException {
        final Element element = parent.pullElement(mode, WKTKeywords.Datum, WKTKeywords.GeodeticDatum);
        if (element == null) {
            return null;
        }
        final String             name       = element.pullString("name");
        final Ellipsoid          ellipsoid  = parseEllipsoid(MANDATORY, element);
        final Object             toWGS84    = parseToWGS84(OPTIONAL, element);
        final Map<String,Object> properties = parseAnchorAndClose(element, name);
        if (meridian == null) {
            meridian = CommonCRS.WGS84.primeMeridian();
        }
        if (toWGS84 != null) {
            properties.put(CoordinateOperations.BURSA_WOLF_KEY, toWGS84);
        }
        final DatumFactory datumFactory = factories.getDatumFactory();
        try {
            return datumFactory.createGeodeticDatum(properties, ellipsoid, meridian);
        } catch (FactoryException exception) {
            throw element.parseFailed(exception);
        }
    }

    /**
     * Parses a {@code "VerticalDatum"} (WKT 2) element. The syntax is given by
     * <a href="http://docs.opengeospatial.org/is/12-063r5/12-063r5.html#71">WKT 2 specification §10.2</a>.
     *
     * The legacy WKT 1 pattern was:
     *
     * {@snippet lang="wkt" :
     *     VERT_DATUM["<name>", <datum type> {,<authority>}]
     *     }
     *
     * @param  mode    {@link #FIRST}, {@link #OPTIONAL} or {@link #MANDATORY}.
     * @param  parent  the parent element.
     * @param  isWKT1  {@code true} if the parent is a WKT 1 element.
     * @return the {@code "VerticalDatum"} element as a {@link VerticalDatum} object.
     * @throws ParseException if the {@code "VerticalDatum"} element cannot be parsed.
     */
    private VerticalDatum parseVerticalDatum(final int mode, final Element parent, final boolean isWKT1)
            throws ParseException
    {
        final Element element = parent.pullElement(mode,
                WKTKeywords.VerticalDatum,
                WKTKeywords.VDatum,
                WKTKeywords.Vert_Datum);
        if (element == null) {
            return null;
        }
        final String name = element.pullString("name");
        VerticalDatumType type = null;
        if (isWKT1) {
            type = VerticalDatumTypes.fromLegacy(element.pullInteger("datum"));
        }
        if (type == null) {
            type = VerticalDatumTypes.guess(name, null, null);
        }
        final DatumFactory datumFactory = factories.getDatumFactory();
        try {
            return datumFactory.createVerticalDatum(parseAnchorAndClose(element, name), type);
        } catch (FactoryException exception) {
            throw element.parseFailed(exception);
        }
    }

    /**
     * Parses a {@code "TimeDatum"} element. This element has the following pattern:
     *
     * {@snippet lang="wkt" :
     *     TimeDatum["<name>", TimeOrigin[<time origin>] {,<authority>}]
     *     }
     *
     * @param  mode    {@link #FIRST}, {@link #OPTIONAL} or {@link #MANDATORY}.
     * @param  parent  the parent element.
     * @return the {@code "TimeDatum"} element as a {@link TemporalDatum} object.
     * @throws ParseException if the {@code "TimeDatum"} element cannot be parsed.
     */
    private TemporalDatum parseTimeDatum(final int mode, final Element parent) throws ParseException {
        final Element element = parent.pullElement(mode, WKTKeywords.TimeDatum, WKTKeywords.TDatum);
        if (element == null) {
            return null;
        }
        final String  name   = element.pullString ("name");
        final Element origin = element.pullElement(MANDATORY, WKTKeywords.TimeOrigin);
        final Date    epoch  = origin .pullDate("origin");
        origin.close(ignoredElements);
        final DatumFactory datumFactory = factories.getDatumFactory();
        try {
            return datumFactory.createTemporalDatum(parseAnchorAndClose(element, name), epoch);
        } catch (FactoryException exception) {
            throw element.parseFailed(exception);
        }
    }

    /**
     * Parses a {@code "ParametricDatum"} element. This element has the following pattern:
     *
     * {@snippet lang="wkt" :
     *     ParametricDatum["<name>", Anchor[...] {,<authority>}]
     *     }
     *
     * @param  mode    {@link #FIRST}, {@link #OPTIONAL} or {@link #MANDATORY}.
     * @param  parent  the parent element.
     * @return the {@code "ParametricDatum"} element as a {@link ParametricDatum} object.
     * @throws ParseException if the {@code "ParametricDatum"} element cannot be parsed.
     */
    private ParametricDatum parseParametricDatum(final int mode, final Element parent) throws ParseException {
        final Element element = parent.pullElement(mode, WKTKeywords.ParametricDatum, WKTKeywords.PDatum);
        if (element == null) {
            return null;
        }
        final String name = element.pullString("name");
        final DatumFactory datumFactory = factories.getDatumFactory();
        try {
            return datumFactory.createParametricDatum(parseAnchorAndClose(element, name));
        } catch (FactoryException exception) {
            throw element.parseFailed(exception);
        }
    }

    /**
     * Parses a {@code "EngineeringDatum"} (WKT 2) element. The syntax is given by
     * <a href="http://docs.opengeospatial.org/is/12-063r5/12-063r5.html#76">WKT 2 specification §11.2</a>.
     *
     * The legacy WKT 1 pattern was:
     *
     * {@snippet lang="wkt" :
     *     LOCAL_DATUM["<name>", <datum type> {,<authority>}]
     *     }
     *
     * The datum type (WKT 1 only) is currently ignored.
     *
     * @param  mode    {@link #FIRST}, {@link #OPTIONAL} or {@link #MANDATORY}.
     * @param  parent  the parent element.
     * @param  isWKT1  {@code true} if the parent is a WKT 1 element.
     * @return the {@code "EngineeringDatum"} element as an {@link EngineeringDatum} object.
     * @throws ParseException if the {@code "EngineeringDatum"} element cannot be parsed.
     */
    private EngineeringDatum parseEngineeringDatum(final int mode, final Element parent, final boolean isWKT1) throws ParseException {
        final Element element = parent.pullElement(mode,
                WKTKeywords.EngineeringDatum,
                WKTKeywords.EDatum,
                WKTKeywords.Local_Datum);
        if (element == null) {
            return null;
        }
        final String name = element.pullString("name");
        if (isWKT1) {
            element.pullInteger("datum");                                       // Ignored for now.
        }
        final DatumFactory datumFactory = factories.getDatumFactory();
        try {
            return datumFactory.createEngineeringDatum(parseAnchorAndClose(element, name));
        } catch (FactoryException exception) {
            throw element.parseFailed(exception);
        }
    }

    /**
     * Parses an {@code "ImageDatum"} (WKT 2) element. The syntax is given by
     * <a href="http://docs.opengeospatial.org/is/12-063r5/12-063r5.html#81">WKT 2 specification §12.2</a>.
     *
     * @param  mode    {@link #FIRST}, {@link #OPTIONAL} or {@link #MANDATORY}.
     * @param  parent  the parent element.
     * @return the {@code "ImageDatum"} element as an {@link ImageDatum} object.
     * @throws ParseException if the {@code "ImageDatum"} element cannot be parsed.
     */
    private ImageDatum parseImageDatum(final int mode, final Element parent) throws ParseException {
        final Element element = parent.pullElement(mode, WKTKeywords.ImageDatum, WKTKeywords.IDatum);
        if (element == null) {
            return null;
        }
        final String name = element.pullString("name");
        final PixelInCell pixelInCell = Types.forCodeName(PixelInCell.class,
                element.pullVoidElement("pixelInCell").keyword, true);
        final DatumFactory datumFactory = factories.getDatumFactory();
        try {
            return datumFactory.createImageDatum(parseAnchorAndClose(element, name), pixelInCell);
        } catch (FactoryException exception) {
            throw element.parseFailed(exception);
        }
    }

    /**
     * Parses a {@code "EngineeringCRS"} (WKT 2) element. The syntax is given by
     * <a href="http://docs.opengeospatial.org/is/12-063r5/12-063r5.html#74">WKT 2 specification §11</a>.
     *
     * The legacy WKT 1 pattern was:
     *
     * {@snippet lang="wkt" :
     *     LOCAL_CS["<name>", <local datum>, <unit>, <axis>, {,<axis>}* {,<authority>}]
     *     }
     *
     * @param  mode       {@link #FIRST}, {@link #OPTIONAL} or {@link #MANDATORY}.
     * @param  parent     the parent element.
     * @param  isBaseCRS  {@code true} if parsing the CRS inside a {@code DerivedCRS}.
     * @return the {@code "EngineeringCRS"} element as an {@link EngineeringCRS} object.
     * @throws ParseException if the {@code "EngineeringCRS"} element cannot be parsed.
     */
    private SingleCRS parseEngineeringCRS(final int mode, final Element parent, final boolean isBaseCRS)
            throws ParseException
    {
        final Element element = parent.pullElement(mode,
                isBaseCRS ? new String[] {WKTKeywords.BaseEngCRS}               // WKT 2 in DerivedCRS
                          : new String[] {WKTKeywords.EngineeringCRS,           // [0]  WKT 2
                                          WKTKeywords.EngCRS,                   // [1]  WKT 2
                                          WKTKeywords.Local_CS});               // [2]  WKT 1
        if (element == null) {
            return null;
        }
        final boolean isWKT1 = element.getKeywordIndex() == 2;                  // Index of "Local_CS" above.
        final String  name   = element.pullString("name");
        final Unit<?> unit   = parseUnit(element);
        /*
         * An EngineeringCRS can be either a "normal" one (with a non-null datum), or a DerivedCRS.
         * In the latter case, the datum is null and we have instead DerivingConversion element from a base CRS.
         */
        EngineeringDatum datum    = null;
        SingleCRS        baseCRS  = null;
        Conversion       fromBase = null;
        if (!isWKT1 && !isBaseCRS) {
            /*
             * UNIT[…] in DerivedCRS parameters are mandatory according ISO 19162 and the specification does not said
             * what to do if they are missing.  In this code, we default to the contextual units in the same way as
             * what we do for ProjectedCRS parameters, in the hope to be consistent.
             *
             * An alternative would be to specify null units, in which case MathTransformParser.parseParameters(…)
             * defaults to the units specified in the parameter descriptor. But this would make the CRS parser more
             * implementation-dependent, because the parameter descriptors are provided by the MathTransformFactory
             * instead of inferred from the WKT.
             */
            fromBase = parseDerivingConversion(OPTIONAL, element, WKTKeywords.DerivingConversion, unit, null);
            if (fromBase != null) {
                /*
                 * The order of base types below is arbitrary. But no matter their type,
                 * they must be optional except the last one which should be mandatory.
                 * The last one determines the error message to be reported if we find none.
                 */
                baseCRS = parseEngineeringCRS(OPTIONAL, element, true);
                if (baseCRS == null) {
                    baseCRS = parseBaseCRS(OPTIONAL, element, fromBase.getMethod());
                    if (baseCRS == null) {
                        baseCRS = parseProjectedCRS(MANDATORY, element, true);
                    }
                }
            }
        }
        if (baseCRS == null) {                                                  // The most usual case.
            datum = parseEngineeringDatum(MANDATORY, element, isWKT1);
        }
        final CRSFactory crsFactory = factories.getCRSFactory();
        try {
            final CoordinateSystem cs = parseCoordinateSystem(element, null, 1, isWKT1, unit, datum);
            final Map<String,?> properties = parseMetadataAndClose(element, name, datum);
            if (baseCRS != null) {
                return crsFactory.createDerivedCRS(properties, baseCRS, fromBase, cs);
            }
            return crsFactory.createEngineeringCRS(properties, datum, cs);
        } catch (FactoryException exception) {
            throw element.parseFailed(exception);
        }
    }

    /**
     * Parses an {@code "ImageCRS"} (WKT 2) element. The syntax is given by
     * <a href="http://docs.opengeospatial.org/is/12-063r5/12-063r5.html#79">WKT 2 specification §12</a>.
     *
     * @param  mode    {@link #FIRST}, {@link #OPTIONAL} or {@link #MANDATORY}.
     * @param  parent  the parent element.
     * @return the {@code "ImageCRS"} element as an {@link ImageCRS} object.
     * @throws ParseException if the {@code "ImageCRS"} element cannot be parsed.
     */
    private ImageCRS parseImageCRS(final int mode, final Element parent) throws ParseException {
        final Element element = parent.pullElement(mode, WKTKeywords.ImageCRS);
        if (element == null) {
            return null;
        }
        final String     name  = element.pullString("name");
        final ImageDatum datum = parseImageDatum(MANDATORY, element);
        final Unit<?>    unit  = parseUnit(element);
        final CoordinateSystem cs;
        try {
            cs = parseCoordinateSystem(element, WKTKeywords.Cartesian, 2, false, unit, datum);
            final Map<String,?> properties = parseMetadataAndClose(element, name, datum);
            if (cs instanceof AffineCS) {
                return factories.getCRSFactory().createImageCRS(properties, datum, (AffineCS) cs);
            }
        } catch (FactoryException exception) {
            throw element.parseFailed(exception);
        }
        throw element.illegalCS(cs);
    }

    /**
     * Parses a {@code "GeodeticCRS"} (WKT 2) element. The syntax is given by
     * <a href="http://docs.opengeospatial.org/is/12-063r5/12-063r5.html#49">WKT 2 specification §8</a>.
     *
     * The legacy WKT 1 specification had two elements for this:
     *
     * {@snippet lang="wkt" :
     *     GEOGCS["<name>", <datum>, <prime meridian>, <angular unit>  {,<twin axes>} {,<authority>}]
     *     }
     *
     * and
     *
     * {@snippet lang="wkt" :
     *     GEOCCS["<name>", <datum>, <prime meridian>, <linear unit> {,<axis> ,<axis> ,<axis>} {,<authority>}]
     *     }
     *
     * @param  mode       {@link #FIRST}, {@link #OPTIONAL} or {@link #MANDATORY}.
     * @param  parent     the parent element.
     * @param  dimension  the minimal number of dimensions (usually 2).
     * @param  csType     the default coordinate system type, or {@code null} if unknown.
     *                    Should be non-null only when parsing a {@link GeneralDerivedCRS#getBaseCRS()} component.
     * @return the {@code "GeodeticCRS"} element as a {@link GeographicCRS} or {@link GeocentricCRS} object.
     * @throws ParseException if the {@code "GeodeticCRS"} element cannot be parsed.
     *
     * @see org.apache.sis.referencing.crs.DefaultGeographicCRS#formatTo(Formatter)
     * @see org.apache.sis.referencing.crs.DefaultGeocentricCRS#formatTo(Formatter)
     */
    private SingleCRS parseGeodeticCRS(final int mode, final Element parent, int dimension, String csType)
            throws ParseException
    {
        final Element element = parent.pullElement(mode,
                (csType != null) ? new String[] {WKTKeywords.BaseGeodCRS,       // [0]  WKT 2 in ProjectedCRS or DerivedCRS
                                                 WKTKeywords.GeogCS}            // [1]  WKT 1 in ProjectedCRS
                                 : new String[] {WKTKeywords.GeodeticCRS,       // [0]  WKT 2
                                                 WKTKeywords.GeogCS,            // [1]  WKT 1
                                                 WKTKeywords.GeodCRS,           // [2]  WKT 2
                                                 WKTKeywords.GeocCS});          // [3]  WKT 1
        if (element == null) {
            return null;
        }
        final boolean isWKT1;
        Unit<?> csUnit;
        final Unit<Angle> angularUnit;
        switch (element.getKeywordIndex()) {
            default: {
                /*
                 * WKT 2 "GeodeticCRS" element.
                 * The specification in §8.2.2 (ii) said:
                 *
                 *     "If the subtype of the geodetic CRS to which the prime meridian is an attribute
                 *     is geographic, the prime meridian’s <irm longitude> value shall be given in the
                 *     same angular units as those for the horizontal axes of the geographic CRS;
                 *     if the geodetic CRS subtype is geocentric the prime meridian’s <irm longitude>
                 *     value shall be given in degrees."
                 *
                 * An apparent ambiguity exists for Geocentric CRS using a Spherical CS instead of the more
                 * usual Cartesian CS: despite using angular units, we should not use the result of parseUnit
                 * for those CRS. However, this ambiguity should not happen in practice because such Spherical
                 * CS have a third axis in metre.  Since the unit is not the same for all axes, csUnit should
                 * be null if the WKT is well-formed.
                 */
                isWKT1 = false;
                csUnit = parseUnit(element);
                if (Units.isAngular(csUnit)) {
                    angularUnit = csUnit.asType(Angle.class);
                } else {
                    angularUnit = Units.DEGREE;
                    if (csUnit == null && csType != null) {
                        /*
                         * A UNIT[…] is mandatory either in the CoordinateSystem as a whole (csUnit != null),
                         * or inside each AXIS[…] component (csUnit == null). An exception to this rule is when
                         * parsing a BaseGeodCRS inside a ProjectedCRS or DerivedCRS, in which case axes are omitted.
                         * We recognize those cases by a non-null `csType` given in argument to this method.
                         */
                        switch (csType) {
                            case WKTKeywords.ellipsoidal: csUnit = Units.DEGREE; break;     // For BaseGeodCRS in ProjectedCRS.
                            case WKTKeywords.Cartesian:   csUnit = Units.METRE;  break;
                        }
                    }
                }
                break;
            }
            case 1: {
                /*
                 * WKT 1 "GeogCS" (Geographic) element.
                 */
                isWKT1      = true;
                csType      = WKTKeywords.ellipsoidal;
                angularUnit = parseScaledUnit(element, WKTKeywords.AngleUnit, Units.RADIAN);
                csUnit      = angularUnit;
                dimension   = 2;
                break;
            }
            case 3: {
                /*
                 * WKT 1 "GeocCS" (Geocentric) element.
                 */
                isWKT1      = true;
                csType      = WKTKeywords.Cartesian;
                angularUnit = Units.DEGREE;
                csUnit      = parseScaledUnit(element, WKTKeywords.LengthUnit, Units.METRE);
                dimension   = 3;
                break;
            }
        }
        final String name = element.pullString("name");
        /*
         * A GeodeticCRS can be either a "normal" one (with a non-null datum), or a DerivedCRS of kind GeodeticCRS.
         * In the latter case, the datum is null and we have instead DerivingConversion element from a BaseGeodCRS.
         */
        SingleCRS  baseCRS  = null;
        Conversion fromBase = null;
        if (!isWKT1 && csType == null) {
            /*
             * UNIT[…] in DerivedCRS parameters are mandatory according ISO 19162 and the specification does not said
             * what to do if they are missing.  In this code, we default to the contextual units in the same way as
             * what we do for ProjectedCRS parameters, in the hope to be consistent.
             *
             * An alternative would be to specify null units, in which case MathTransformParser.parseParameters(…)
             * defaults to the units specified in the parameter descriptor. But this would make the CRS parser more
             * implementation-dependent, because the parameter descriptors are provided by the MathTransformFactory
             * instead of inferred from the WKT.
             */
            fromBase = parseDerivingConversion(OPTIONAL, element, WKTKeywords.DerivingConversion, csUnit, angularUnit);
            if (fromBase != null) {
                baseCRS = parseBaseCRS(MANDATORY, element, fromBase.getMethod());
            }
        }
        /*
         * At this point, we have either a non-null `datum` or non-null `baseCRS` + `fromBase`.
         * The coordinate system is parsed in the same way for both cases, but the CRS is created differently.
         */
        final CRSFactory crsFactory = factories.getCRSFactory();
        final CoordinateSystem cs;
        try {
            cs = parseCoordinateSystem(element, csType, dimension, isWKT1, csUnit, null);
            if (baseCRS != null) {
                final Map<String,?> properties = parseMetadataAndClose(element, name, null);
                return crsFactory.createDerivedCRS(properties, baseCRS, fromBase, cs);
            }
            /*
             * The specification in §8.2.2 (ii) said:
             *
             *     "(snip) the prime meridian’s <irm longitude> value shall be given in the
             *     same angular units as those for the horizontal axes of the geographic CRS."
             *
             * This is a little bit different than using the `angularUnit` variable directly,
             * since the WKT could have overwritten the unit directly in the AXIS[…] element.
             * So we re-fetch the angular unit. Normally, we will get the same value (unless
             * the previous value was null).
             */
            final Unit<Angle> longitudeUnit = AxisDirections.getAngularUnit(cs, angularUnit);
            if (angularUnit != null && !angularUnit.equals(longitudeUnit)) {
                warning(element, WKTKeywords.AngleUnit, Errors.formatInternational(
                        Errors.Keys.InconsistentUnitsForCS_1, angularUnit), null);
            }
            final PrimeMeridian meridian = parsePrimeMeridian(OPTIONAL, element, isWKT1, longitudeUnit);
            final GeodeticDatum datum = parseDatum(MANDATORY, element, meridian);
            final Map<String,?> properties = parseMetadataAndClose(element, name, datum);
            if (cs instanceof EllipsoidalCS) {                                  // By far the most frequent case.
                return crsFactory.createGeographicCRS(properties, datum, (EllipsoidalCS) cs);
            }
            if (cs instanceof CartesianCS) {                                    // The second most frequent case.
                return crsFactory.createGeocentricCRS(properties, datum,
                        Legacy.forGeocentricCRS((CartesianCS) cs, false));
            }
            if (cs instanceof SphericalCS) {                                    // Not very common case.
                return crsFactory.createGeocentricCRS(properties, datum, (SphericalCS) cs);
            }
        } catch (FactoryException exception) {
            throw element.parseFailed(exception);
        }
        throw element.illegalCS(cs);
    }

    /**
     * Parses a {@code "VerticalCRS"} (WKT 2) element. The syntax is given by
     * <a href="http://docs.opengeospatial.org/is/12-063r5/12-063r5.html#69">WKT 2 specification §10</a>.
     *
     * The legacy WKT 1 pattern was:
     *
     * {@snippet lang="wkt" :
     *     VERT_CS["<name>", <vert datum>, <linear unit>, {<axis>,} {,<authority>}]
     *     }
     *
     * @param  mode       {@link #FIRST}, {@link #OPTIONAL} or {@link #MANDATORY}.
     * @param  parent     the parent element.
     * @param  isBaseCRS  {@code true} if parsing the CRS inside a {@code DerivedCRS}.
     * @return the {@code "VerticalCRS"} element as a {@link VerticalCRS} object.
     * @throws ParseException if the {@code "VerticalCRS"} element cannot be parsed.
     */
    private SingleCRS parseVerticalCRS(final int mode, final Element parent, final boolean isBaseCRS)
            throws ParseException
    {
        final Element element = parent.pullElement(mode,
                isBaseCRS ? new String[] {WKTKeywords.BaseVertCRS}              // WKT 2 in DerivedCRS
                          : new String[] {WKTKeywords.VerticalCRS,              // [0]  WKT 2
                                          WKTKeywords.VertCRS,                  // [1]  WKT 2
                                          WKTKeywords.Vert_CS});                // [2]  WKT 1
        if (element == null) {
            return null;
        }
        final boolean isWKT1 = element.getKeywordIndex() == 2;                  // Index of "Vert_CS" above.
        final String  name   = element.pullString("name");
        final Unit<?> unit   = parseUnit(element);
        /*
         * A VerticalCRS can be either a "normal" one (with a non-null datum), or a DerivedCRS of kind VerticalCRS.
         * In the latter case, the datum is null and we have instead DerivingConversion element from a BaseVertCRS.
         */
        VerticalDatum datum    = null;
        SingleCRS     baseCRS  = null;
        Conversion    fromBase = null;
        if (!isWKT1 && !isBaseCRS) {
            /*
             * UNIT[…] in DerivedCRS parameters are mandatory according ISO 19162 and the specification does not said
             * what to do if they are missing.  In this code, we default to the contextual units in the same way as
             * what we do for ProjectedCRS parameters, in the hope to be consistent.
             *
             * An alternative would be to specify null units, in which case MathTransformParser.parseParameters(…)
             * defaults to the units specified in the parameter descriptor. But this would make the CRS parser more
             * implementation-dependent, because the parameter descriptors are provided by the MathTransformFactory
             * instead of inferred from the WKT.
             */
            fromBase = parseDerivingConversion(OPTIONAL, element, WKTKeywords.DerivingConversion, unit, null);
            if (fromBase != null) {
                baseCRS = parseVerticalCRS(MANDATORY, element, true);
            }
        }
        if (baseCRS == null) {                                                  // The most usual case.
            datum = parseVerticalDatum(MANDATORY, element, isWKT1);
        }
        final CoordinateSystem cs;
        try {
            cs = parseCoordinateSystem(element, WKTKeywords.vertical, 1, isWKT1, unit, datum);
            final Map<String,?> properties = parseMetadataAndClose(element, name, datum);
            if (cs instanceof VerticalCS) {
                final CRSFactory crsFactory = factories.getCRSFactory();
                if (baseCRS != null) {
                    return crsFactory.createDerivedCRS(properties, baseCRS, fromBase, cs);
                }
                /*
                 * The `parseVerticalDatum(…)` method may have been unable to resolve the datum type.
                 * But sometimes the axis (which was not available when we created the datum) provides
                 * more information. Verify if we can have a better type now, and if so rebuild the datum.
                 */
                if (datum.getVerticalDatumType() == VerticalDatumType.OTHER_SURFACE) {
                    var type = VerticalDatumTypes.guess(datum.getName().getCode(), datum.getAlias(), cs.getAxis(0));
                    if (type != VerticalDatumType.OTHER_SURFACE) {
                        final DatumFactory datumFactory = factories.getDatumFactory();
                        datum = datumFactory.createVerticalDatum(IdentifiedObjects.getProperties(datum), type);
                    }
                }
                verticalCRS = crsFactory.createVerticalCRS(properties, datum, (VerticalCS) cs);
                /*
                 * Some DefaultVerticalExtent objects may be waiting for the VerticalCRS before to complete
                 * their construction. If this is the case, try to complete them now.
                 */
                if (verticalElements != null) {
                    verticalElements = verticalElements.resolve(verticalCRS);
                }
                return verticalCRS;
            }
        } catch (FactoryException exception) {
            throw element.parseFailed(exception);
        }
        throw element.illegalCS(cs);
    }

    /**
     * Parses {@code "TimeCRS"} element.
     *
     * @param  mode       {@link #FIRST}, {@link #OPTIONAL} or {@link #MANDATORY}.
     * @param  parent     the parent element.
     * @param  isBaseCRS  {@code true} if parsing the CRS inside a {@code DerivedCRS}.
     * @return the {@code "TimeCRS"} element as a {@link TemporalCRS} object.
     * @throws ParseException if the {@code "TimeCRS"} element cannot be parsed.
     */
    private SingleCRS parseTimeCRS(final int mode, final Element parent, final boolean isBaseCRS)
            throws ParseException
    {
        final Element element = parent.pullElement(mode, isBaseCRS ? WKTKeywords.BaseTimeCRS : WKTKeywords.TimeCRS);
        if (element == null) {
            return null;
        }
        final String     name = element.pullString("name");
        final Unit<Time> unit = parseScaledUnit(element, WKTKeywords.TimeUnit, Units.SECOND);
        /*
         * A TemporalCRS can be either a "normal" one (with a non-null datum), or a DerivedCRS of kind TemporalCRS.
         * In the latter case, the datum is null and we have instead DerivingConversion element from a BaseTimeCRS.
         */
        TemporalDatum datum    = null;
        SingleCRS     baseCRS  = null;
        Conversion    fromBase = null;
        if (!isBaseCRS) {
            /*
             * UNIT[…] in DerivedCRS parameters are mandatory according ISO 19162 and the specification does not said
             * what to do if they are missing.  In this code, we default to the contextual units in the same way as
             * what we do for ProjectedCRS parameters, in the hope to be consistent.
             *
             * An alternative would be to specify null units, in which case MathTransformParser.parseParameters(…)
             * defaults to the units specified in the parameter descriptor. But this would make the CRS parser more
             * implementation-dependent, because the parameter descriptors are provided by the MathTransformFactory
             * instead of inferred from the WKT.
             */
            fromBase = parseDerivingConversion(OPTIONAL, element, WKTKeywords.DerivingConversion, unit, null);
            if (fromBase != null) {
                baseCRS = parseTimeCRS(MANDATORY, element, true);
            }
        }
        if (baseCRS == null) {                                                  // The most usual case.
            datum = parseTimeDatum(MANDATORY, element);
        }
        final CoordinateSystem cs;
        try {
            cs = parseCoordinateSystem(element, WKTKeywords.temporal, 1, false, unit, datum);
            final Map<String,?> properties = parseMetadataAndClose(element, name, datum);
            if (cs instanceof TimeCS) {
                final CRSFactory crsFactory = factories.getCRSFactory();
                if (baseCRS != null) {
                    return crsFactory.createDerivedCRS(properties, baseCRS, fromBase, cs);
                }
                return crsFactory.createTemporalCRS(properties, datum, (TimeCS) cs);
            }
        } catch (FactoryException exception) {
            throw element.parseFailed(exception);
        }
        throw element.illegalCS(cs);
    }

    /**
     * Parses {@code "ParametricCRS"} element.
     *
     * @param  mode       {@link #FIRST}, {@link #OPTIONAL} or {@link #MANDATORY}.
     * @param  parent     the parent element.
     * @param  isBaseCRS  {@code true} if parsing the CRS inside a {@code DerivedCRS}.
     * @return the {@code "ParametricCRS"} object.
     * @throws ParseException if the {@code "ParametricCRS"} element cannot be parsed.
     */
    private SingleCRS parseParametricCRS(final int mode, final Element parent, final boolean isBaseCRS)
            throws ParseException
    {
        final Element element = parent.pullElement(mode, isBaseCRS ? WKTKeywords.BaseParamCRS : WKTKeywords.ParametricCRS);
        if (element == null) {
            return null;
        }
        final String  name = element.pullString("name");
        final Unit<?> unit = parseUnit(element);
        /*
         * A ParametricCRS can be either a "normal" one (with a non-null datum), or a DerivedCRS of kind ParametricCRS.
         * In the latter case, the datum is null and we have instead DerivingConversion element from a BaseParametricCRS.
         */
        ParametricDatum datum    = null;
        SingleCRS       baseCRS  = null;
        Conversion      fromBase = null;
        if (!isBaseCRS) {
            /*
             * UNIT[…] in DerivedCRS parameters are mandatory according ISO 19162 and the specification does not said
             * what to do if they are missing.  In this code, we default to the contextual units in the same way as
             * what we do for ProjectedCRS parameters, in the hope to be consistent.
             *
             * An alternative would be to specify null units, in which case MathTransformParser.parseParameters(…)
             * defaults to the units specified in the parameter descriptor. But this would make the CRS parser more
             * implementation-dependent, because the parameter descriptors are provided by the MathTransformFactory
             * instead of inferred from the WKT.
             */
            fromBase = parseDerivingConversion(OPTIONAL, element, WKTKeywords.DerivingConversion, unit, null);
            if (fromBase != null) {
                baseCRS = parseParametricCRS(MANDATORY, element, true);
            }
        }
        if (baseCRS == null) {                                                  // The most usual case.
            datum = parseParametricDatum(MANDATORY, element);
        }
        final CoordinateSystem cs;
        try {
            cs = parseCoordinateSystem(element, WKTKeywords.parametric, 1, false, unit, datum);
            final Map<String,?> properties = parseMetadataAndClose(element, name, datum);
            if (cs instanceof ParametricCS) {
                final CRSFactory crsFactory = factories.getCRSFactory();
                if (baseCRS != null) {
                    return crsFactory.createDerivedCRS(properties, baseCRS, fromBase, cs);
                }
                return crsFactory.createParametricCRS(properties, datum, (ParametricCS) cs);
            }
        } catch (FactoryException exception) {
            throw element.parseFailed(exception);
        }
        throw element.illegalCS(cs);
    }

    /**
     * Parses a {@code "ProjectedCRS"} (WKT 2) element. The syntax is given by
     * <a href="http://docs.opengeospatial.org/is/12-063r5/12-063r5.html#57">WKT 2 specification §9</a>.
     *
     * The legacy WKT 1 specification was:
     *
     * {@snippet lang="wkt" :
     *     PROJCS["<name>", <geographic cs>, <projection>, {<parameter>,}*,
     *            <linear unit> {,<twin axes>}{,<authority>}]
     *     }
     *
     * @param  mode       {@link #FIRST}, {@link #OPTIONAL} or {@link #MANDATORY}.
     * @param  parent     the parent element.
     * @param  isBaseCRS  {@code true} if parsing the CRS inside a {@code DerivedCRS}.
     * @return the {@code "ProjectedCRS"} element as a {@link ProjectedCRS} object.
     * @throws ParseException if the {@code "ProjectedCRS"} element cannot be parsed.
     */
    private ProjectedCRS parseProjectedCRS(final int mode, final Element parent, final boolean isBaseCRS)
            throws ParseException
    {
        final Element element = parent.pullElement(mode,
                isBaseCRS ? new String[] {WKTKeywords.BaseProjCRS}              // WKT 2 in DerivedCRS
                          : new String[] {WKTKeywords.ProjectedCRS,             // [0]  WKT 2
                                          WKTKeywords.ProjCRS,                  // [1]  WKT 2
                                          WKTKeywords.ProjCS});                 // [2]  WKT 1

        if (element == null) {
            return null;
        }
        final boolean   isWKT1 = element.getKeywordIndex() == 2;                // Index of "ProjCS" above.
        final String    name   = element.pullString("name");
        final SingleCRS geoCRS = parseGeodeticCRS(MANDATORY, element, 2, WKTKeywords.ellipsoidal);
        if (!(geoCRS instanceof GeographicCRS)) {
            throw new UnparsableObjectException(errorLocale, Errors.Keys.IllegalCRSType_1,
                    new Object[] {geoCRS.getClass()}, element.offset);
        }
        /*
         * Parse the projection parameters. If a default linear unit is specified, it will apply to
         * all parameters that do not specify explicitly a LengthUnit. If no such crs-wide unit was
         * specified, then the default will be degrees.
         *
         * More specifically §9.3.4 in the specification said about the default units:
         *
         *    - lengths shall be given in the unit for the projected CRS axes.
         *    - angles shall be given in the unit for the base geographic CRS of the projected CRS.
         */
        Unit<Length> csUnit = parseScaledUnit(element, WKTKeywords.LengthUnit, Units.METRE);
        final Unit<Length> linearUnit;
        final Unit<Angle>  angularUnit;
        if (isWKT1 && usesCommonUnits) {
            linearUnit  = Units.METRE;
            angularUnit = Units.DEGREE;
        } else {
            linearUnit  = csUnit;
            angularUnit = AxisDirections.getAngularUnit(geoCRS.getCoordinateSystem(), Units.DEGREE);
        }
        final Conversion conversion = parseDerivingConversion(MANDATORY, element,
                isWKT1 ? null : WKTKeywords.Conversion, linearUnit, angularUnit);
        /*
         * Parse the coordinate system. The linear unit must be specified somewhere, either explicitly in each axis
         * or for the whole CRS with the above `csUnit` value. If `csUnit` is null, then an exception will be thrown
         * with a message like "A LengthUnit component is missing in ProjectedCRS".
         *
         * However, we make an exception if we are parsing a BaseProjCRS, since the coordinate system is unspecified
         * in the WKT of base CRS. In this case only, we will default to metre.
         */
        if (csUnit == null && isBaseCRS) {
            csUnit = Units.METRE;
        }
        final CoordinateSystem cs;
        try {
            cs = parseCoordinateSystem(element, WKTKeywords.Cartesian, 2, isWKT1, csUnit, geoCRS.getDatum());
            final Map<String,?> properties = parseMetadataAndClose(element, name, conversion);
            if (cs instanceof CartesianCS) {
                final CRSFactory crsFactory = factories.getCRSFactory();
                return crsFactory.createProjectedCRS(properties, (GeographicCRS) geoCRS, conversion, (CartesianCS) cs);
            }
        } catch (FactoryException exception) {
            throw element.parseFailed(exception);
        }
        throw element.illegalCS(cs);
    }

    /**
     * Parses a {@code "CompoundCRS"} element. The syntax is given by
     * <a href="http://docs.opengeospatial.org/is/12-063r5/12-063r5.html#110">WKT 2 specification §16</a>.
     *
     * The legacy WKT 1 specification was:
     *
     * {@snippet lang="wkt" :
     *     COMPD_CS["<name>", <head cs>, <tail cs> {,<authority>}]
     *     }
     *
     * In the particular case where there is a geographic CRS and an ellipsoidal height,
     * this method rather build a three-dimensional geographic CRS.
     *
     * @param  mode    {@link #FIRST}, {@link #OPTIONAL} or {@link #MANDATORY}.
     * @param  parent  the parent element.
     * @return the {@code "CompoundCRS"} element as a {@link CompoundCRS} object.
     * @throws ParseException if the {@code "CompoundCRS"} element cannot be parsed.
     */
    private CoordinateReferenceSystem parseCompoundCRS(final int mode, final Element parent) throws ParseException {
        final Element element = parent.pullElement(mode, WKTKeywords.CompoundCRS, WKTKeywords.Compd_CS);
        if (element == null) {
            return null;
        }
        final String  name = element.pullString("name");
        CoordinateReferenceSystem crs;
        final List<CoordinateReferenceSystem> components = new ArrayList<>(4);
        while ((crs = parseCoordinateReferenceSystem(element, components.size() < 2)) != null) {
            components.add(crs);
        }
        try {
            return new EllipsoidalHeightCombiner(factories).createCompoundCRS(
                            parseMetadataAndClose(element, name, null),
                            components.toArray(CoordinateReferenceSystem[]::new));
        } catch (FactoryException exception) {
            throw element.parseFailed(exception);
        }
    }

    /**
     * Parses a {@code "FITTED_CS"} element.
     * This element has the following pattern:
     *
     * {@snippet lang="wkt" :
     *     FITTED_CS["<name>", <to base>, <base cs>]
     *     }
     *
     * @param  mode    {@link #FIRST}, {@link #OPTIONAL} or {@link #MANDATORY}.
     * @param  parent  the parent element.
     * @return the {@code "FITTED_CS"} element as a {@link CompoundCRS} object.
     * @throws ParseException if the {@code "COMPD_CS"} element cannot be parsed.
     */
    private DerivedCRS parseFittedCS(final int mode, final Element parent) throws ParseException {
        final Element element = parent.pullElement(mode, WKTKeywords.Fitted_CS);
        if (element == null) {
            return null;
        }
        final String                    name    = element.pullString("name");
        final MathTransform             toBase  = parseMathTransform(element, true);
        final OperationMethod           method  = getOperationMethod();
        final CoordinateReferenceSystem baseCRS = parseCoordinateReferenceSystem(element, true);
        if (!(baseCRS instanceof SingleCRS)) {
            throw new UnparsableObjectException(errorLocale, Errors.Keys.UnexpectedValueInElement_2,
                    new Object[] {WKTKeywords.Fitted_CS, baseCRS.getClass()}, element.offset);
        }
        /*
         * WKT 1 provides no information about the underlying CS of a derived CRS.
         * We have to guess some reasonable one with arbitrary units. We try to construct the one which
         * contains as few information as possible, in order to avoid providing wrong information.
         */
        final CoordinateSystemAxis[] axes = new CoordinateSystemAxis[toBase.getSourceDimensions()];
        final StringBuilder buffer = new StringBuilder(name).append(" axis ");
        final int start = buffer.length();
        final CSFactory csFactory = factories.getCSFactory();
        try {
            for (int i=0; i<axes.length; i++) {
                final String number = String.valueOf(i);
                buffer.setLength(start);
                buffer.append(number);
                axes[i] = csFactory.createCoordinateSystemAxis(
                        singletonMap(CoordinateSystemAxis.NAME_KEY, buffer.toString()),
                        number, AxisDirection.OTHER, Units.UNITY);
            }
            final Map<String,Object> properties = parseMetadataAndClose(element, name, baseCRS);
            final Map<String,Object> axisName = singletonMap(CoordinateSystem.NAME_KEY, AxisDirections.appendTo(new StringBuilder("CS"), axes));
            final CoordinateSystem derivedCS = new AbstractCS(axisName, axes);
            /*
             * Creates a derived CRS from the information found in a WKT 1 {@code FITTED_CS} element.
             * This coordinate system cannot be easily constructed from the information provided by
             * the WKT 1 format, which block us from using the standard Coordinate System factory.
             * Note that we do not know which name to give to the conversion method; for now we use the CRS name.
             */
            properties.put("conversion.name", name);
            return DefaultDerivedCRS.create(properties, (SingleCRS) baseCRS, null, method, toBase.inverse(), derivedCS);
        } catch (FactoryException | NoninvertibleTransformException exception) {
            throw element.parseFailed(exception);
        }
    }

    /**
     * Parses a {@code "GeogTran"} element. This is specific to ESRI.
     *
     * @param  mode    {@link #FIRST}, {@link #OPTIONAL} or {@link #MANDATORY}.
     * @param  parent  the parent element.
     * @return the {@code "GeogTran"} element as a {@link CoordinateOperation} object.
     * @throws ParseException if the {@code "GeogTran"} element cannot be parsed.
     */
    private CoordinateOperation parseGeogTranslation(final int mode, final Element parent) throws ParseException {
        final Element element = parent.pullElement(mode, WKTKeywords.GeogTran);
        if (element == null) {
            return null;
        }
        final String name = element.pullString("name");
        final CoordinateReferenceSystem sourceCRS  = parseGeodeticCRS(MANDATORY, element, 2, null);
        final CoordinateReferenceSystem targetCRS  = parseGeodeticCRS(MANDATORY, element, 2, null);
        final OperationMethod           method     = parseMethod(element, WKTKeywords.Method);
        final Map<String,Object>        properties = parseParametersAndClose(element, name, method);
        try {
            final DefaultCoordinateOperationFactory df = getOperationFactory();
            return df.createSingleOperation(properties, sourceCRS, targetCRS, null, method, null);
        } catch (FactoryException e) {
            throw element.parseFailed(e);
        }
    }

    /**
     * Parses a {@code "CoordinateOperation"} element. The syntax is given by
     * <a href="http://docs.opengeospatial.org/is/12-063r5/12-063r5.html#113">WKT 2 specification §17</a>.
     *
     * @param  mode    {@link #FIRST}, {@link #OPTIONAL} or {@link #MANDATORY}.
     * @param  parent  the parent element.
     * @return the {@code "CoordinateOperation"} element as a {@link CoordinateOperation} object.
     * @throws ParseException if the {@code "CoordinateOperation"} element cannot be parsed.
     */
    private CoordinateOperation parseOperation(final int mode, final Element parent) throws ParseException {
        final Element element = parent.pullElement(mode, WKTKeywords.CoordinateOperation);
        if (element == null) {
            return null;
        }
        final String name = element.pullString("name");
        final CoordinateReferenceSystem sourceCRS        = parseCoordinateReferenceSystem(element, MANDATORY, WKTKeywords.SourceCRS);
        final CoordinateReferenceSystem targetCRS        = parseCoordinateReferenceSystem(element, MANDATORY, WKTKeywords.TargetCRS);
        final CoordinateReferenceSystem interpolationCRS = parseCoordinateReferenceSystem(element, OPTIONAL,  WKTKeywords.InterpolationCRS);
        final OperationMethod           method           = parseMethod(element, WKTKeywords.Method);
        final Element                   accuracy         = element.pullElement(OPTIONAL, WKTKeywords.OperationAccuracy);
        final Map<String,Object>        properties       = parseParametersAndClose(element, name, method);
        if (accuracy != null) {
            properties.put(CoordinateOperation.COORDINATE_OPERATION_ACCURACY_KEY,
                    TransformationAccuracy.create(accuracy.pullDouble("accuracy")));
            accuracy.close(ignoredElements);
        }
        try {
            final DefaultCoordinateOperationFactory df = getOperationFactory();
            return df.createSingleOperation(properties, sourceCRS, targetCRS, interpolationCRS, method, null);
        } catch (FactoryException e) {
            throw element.parseFailed(e);
        }
    }

    /**
     * Parses a sequence of {@code "PARAMETER"} elements, then parses optional metadata elements and close.
     *
     * @param  parent  the parent element.
     * @param  name    the name of the parent object being parsed.
     * @param  method  the operation method, also the fallback to use if {@code name} is empty.
     * @return a properties map with the parent name, the optional authority code and the parameters.
     * @throws ParseException if an element cannot be parsed.
     *
     * @see #parseMetadataAndClose(Element, String, IdentifiedObject)
     */
    private Map<String,Object> parseParametersAndClose(final Element parent, final String name,
            final OperationMethod method) throws ParseException
    {
        final ParameterValueGroup parameters = method.getParameters().createValue();
        parseParameters(parent, parameters, null, null);
        final Map<String,Object> properties = parseMetadataAndClose(parent, name, method);
        properties.put(CoordinateOperations.PARAMETERS_KEY, parameters);
        return properties;
    }

    /**
     * Returns the factory to use for creating coordinate operation.
     */
    private DefaultCoordinateOperationFactory getOperationFactory() {
        final CoordinateOperationFactory opFactory = factories.getCoordinateOperationFactory();
        if (opFactory instanceof DefaultCoordinateOperationFactory) {
            return (DefaultCoordinateOperationFactory) opFactory;
        } else {
            return DefaultCoordinateOperationFactory.provider();
        }
    }
}<|MERGE_RESOLUTION|>--- conflicted
+++ resolved
@@ -458,25 +458,12 @@
              */
             final var id = new ImmutableIdentifier(Citations.fromName(authority),
                     codeSpace, code, (version != null) ? version.toString() : null, null);
-<<<<<<< HEAD
-            final Object previous = properties.put(IdentifiedObject.IDENTIFIERS_KEY, id);
-            if (previous != null) {
-                ReferenceIdentifier[] identifiers;
+            properties.merge(IdentifiedObject.IDENTIFIERS_KEY, id, (previous, toAdd) -> {
+                final var more = (ReferenceIdentifier) toAdd;
                 if (previous instanceof ReferenceIdentifier) {
-                    identifiers = new ReferenceIdentifier[] {(ReferenceIdentifier) previous, id};
+                    return new ReferenceIdentifier[] {(ReferenceIdentifier) previous, more};
                 } else {
-                    identifiers = (ReferenceIdentifier[]) previous;
-                    final int n = identifiers.length;
-                    identifiers = Arrays.copyOf(identifiers, n + 1);
-                    identifiers[n] = id;
-=======
-            properties.merge(IdentifiedObject.IDENTIFIERS_KEY, id, (previous, toAdd) -> {
-                final var more = (Identifier) toAdd;
-                if (previous instanceof Identifier) {
-                    return new Identifier[] {(Identifier) previous, more};
-                } else {
-                    return ArraysExt.append((Identifier[]) previous, more);
->>>>>>> daa2c40e
+                    return ArraysExt.append((ReferenceIdentifier[]) previous, more);
                 }
             });
             // REMINDER: values associated to IDENTIFIERS_KEY shall be recognized by `toIdentifier(Object)`.
