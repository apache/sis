--- conflicted
+++ resolved
@@ -1620,16 +1620,8 @@
             } else {
                 append(number.doubleValue());
             }
-<<<<<<< HEAD
-        }
-        else if (value instanceof CodeList<?>) append((CodeList<?>) value);
-        else if (value instanceof Date)        append((Date)        value);
-        else if (value instanceof Temporal)    append((Temporal)    value);
-        else if (value instanceof Boolean)     append((Boolean)     value);
-        else if (value instanceof CharSequence) {
-=======
-        } else if (value instanceof ControlledVocabulary) {
-            append((ControlledVocabulary) value);
+        } else if (value instanceof CodeList<?>) {
+            append((CodeList<?>) value);
         } else if (value instanceof Temporal) {
             append((Temporal) value);
         } else if (value instanceof Date) {
@@ -1638,7 +1630,6 @@
         } else if (value instanceof Boolean) {
             append((Boolean) value);
         } else if (value instanceof CharSequence) {
->>>>>>> 90b66dd6
             append((value instanceof InternationalString) ?
                     ((InternationalString) value).toString(locale) : value.toString(), null);
         } else if (value.getClass().isArray()) {
