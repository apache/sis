--- conflicted
+++ resolved
@@ -96,7 +96,6 @@
     }
 
     /**
-<<<<<<< HEAD
      * Returns the coordinate reference system in which the coordinate tuple is given.
      * May be {@code null} if this particular {@code DirectPosition} is included in a larger object
      * with such a reference to a {@linkplain CoordinateReferenceSystem coordinate reference system}.
@@ -183,8 +182,6 @@
     }
 
     /**
-=======
->>>>>>> 9ca908d7
      * Sets the coordinate value along the specified dimension.
      *
      * <p>The default implementation throws {@link UnsupportedOperationException}.
@@ -511,7 +508,7 @@
             final int dimension = getDimension();
             if (dimension == that.getDimension()) {
                 for (int i=0; i<dimension; i++) {
-                    if (!Numerics.equals(getCoordinate(i), that.getCoordinate(i))) {
+                    if (!Numerics.equals(getCoordinate(i), that.getOrdinate(i))) {
                         return false;
                     }
                 }
