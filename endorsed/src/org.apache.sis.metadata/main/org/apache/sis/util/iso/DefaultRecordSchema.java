--- conflicted
+++ resolved
@@ -68,17 +68,6 @@
 @SuppressWarnings("deprecation")
 public final class DefaultRecordSchema implements RecordSchema, Serializable {
     /**
-<<<<<<< HEAD
-     * The factory to use for creating names.
-     * This is the factory given at construction time.
-     *
-     * <div class="warning"><b>Upcoming API change</b> — generalization<br>
-     * This field type will be changed to the {@link NameFactory} interface when that interface
-     * will provide a {@code createMemberName(…)} method (tentatively in GeoAPI 3.1).
-     * </div>
-     */
-    protected final DefaultNameFactory nameFactory;
-=======
      * For cross-version compatibility.
      */
     private static final long serialVersionUID = -4381124182735566127L;
@@ -98,7 +87,6 @@
         final String schemaName = getSchemaName().toString();
         return Constants.SIS.equals(schemaName) ? SIS : new DefaultRecordSchema(schemaName);
     }
->>>>>>> 90b66dd6
 
     /**
      * The namespace of {@link RecordType} to be created by this class.
@@ -131,24 +119,6 @@
     /**
      * Creates a new schema of the given name.
      *
-<<<<<<< HEAD
-     * <div class="warning"><b>Upcoming API change</b> — generalization<br>
-     * This type of the first argument will be changed to the {@link NameFactory} interface when
-     * that interface will provide a {@code createMemberName(…)} method (tentatively in GeoAPI 3.1).
-     * </div>
-     *
-     * @param nameFactory  the factory to use for creating names, or {@code null} for the default factory.
-     * @param parent       the parent namespace, or {@code null} if none.
-     * @param schemaName   the name of the new schema.
-     */
-    public DefaultRecordSchema(DefaultNameFactory nameFactory, final NameSpace parent, final CharSequence schemaName) {
-        ArgumentChecks.ensureNonNull("schemaName", schemaName);
-        if (nameFactory == null) {
-            nameFactory = DefaultNameFactory.provider();
-        }
-        this.nameFactory    = nameFactory;
-        this.namespace      = nameFactory.createNameSpace(nameFactory.createLocalName(parent, schemaName), null);
-=======
      * @param schemaName  the name of the new schema.
      *
      * @since 1.6
@@ -156,7 +126,6 @@
     public DefaultRecordSchema(final CharSequence schemaName) {
         final DefaultNameFactory nameFactory = DefaultNameFactory.provider();
         this.namespace      = nameFactory.createNameSpace(nameFactory.createLocalName(null, schemaName), null);
->>>>>>> 90b66dd6
         this.description    = new WeakValueHashMap<>(TypeName.class);
         this.attributeTypes = new ConcurrentHashMap<>();
     }
@@ -248,13 +217,8 @@
             if (valueClass == Void.TYPE) {
                 throw new IllegalArgumentException(Errors.format(Errors.Keys.IllegalArgumentValue_2, "valueClass", "void"));
             }
-<<<<<<< HEAD
-            final TypeName name = nameFactory.toTypeName(valueClass);
-            type = new SimpleAttributeType<>(name, valueClass);
-=======
             final DefaultNameFactory nameFactory = DefaultNameFactory.provider();
             type = new SimpleAttributeType<>(nameFactory.toTypeName(valueClass), valueClass);
->>>>>>> 90b66dd6
             final Type old = attributeTypes.putIfAbsent(valueClass, type);
             if (old != null) {      // May happen if the type has been computed concurrently.
                 return old;
