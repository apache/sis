/*
 * Licensed to the Apache Software Foundation (ASF) under one or more
 * contributor license agreements.  See the NOTICE file distributed with
 * this work for additional information regarding copyright ownership.
 * The ASF licenses this file to You under the Apache License, Version 2.0
 * (the "License"); you may not use this file except in compliance with
 * the License.  You may obtain a copy of the License at
 *
 *     http://www.apache.org/licenses/LICENSE-2.0
 *
 * Unless required by applicable law or agreed to in writing, software
 * distributed under the License is distributed on an "AS IS" BASIS,
 * WITHOUT WARRANTIES OR CONDITIONS OF ANY KIND, either express or implied.
 * See the License for the specific language governing permissions and
 * limitations under the License.
 */
package org.apache.sis.util.iso;

import java.util.Map;
import java.util.SortedMap;
import java.util.Locale;
import java.util.Properties;
import java.util.ResourceBundle;
import java.util.MissingResourceException;
import java.util.IllformedLocaleException;
import java.util.logging.Level;
import java.util.logging.Logger;
import java.util.logging.LogRecord;
import java.util.function.Function;
import java.io.IOException;
import java.lang.reflect.Array;
import org.opengis.annotation.UML;
import org.opengis.util.CodeList;
import org.opengis.util.InternationalString;
import org.apache.sis.util.SimpleInternationalString;
import org.apache.sis.util.DefaultInternationalString;
import org.apache.sis.util.ResourceInternationalString;
import org.apache.sis.util.Static;
import org.apache.sis.util.Locales;
import org.apache.sis.util.CharSequences;
import org.apache.sis.util.ArgumentChecks;
import org.apache.sis.util.OptionalCandidate;
import org.apache.sis.util.logging.Logging;
import org.apache.sis.util.resources.Errors;
import org.apache.sis.util.resources.Messages;
import org.apache.sis.util.collection.BackingStoreException;
import org.apache.sis.util.privy.CodeLists;
import org.apache.sis.util.privy.Strings;
import org.apache.sis.pending.jdk.JDK19;
import org.apache.sis.system.Modules;

// Specific to the main branch:
import java.io.InputStream;


/**
 * Static methods working on GeoAPI types and {@link CodeList} values.
 * This class provides:
 *
 * <ul>
 *   <li>Methods for fetching the ISO name or description of a code list:<ul>
 *     <li>{@link #getStandardName(Class)}   for ISO name</li>
 *     <li>{@link #getListName(CodeList)}    for ISO name</li>
 *     <li>{@link #getDescription(Class)}    for a description</li>
 *   </ul></li>
 *   <li>Methods for fetching the ISO name or description of a code value:<ul>
 *     <li>{@link #getCodeName(CodeList)}    for ISO name,</li>
 *     <li>{@link #getCodeTitle(CodeList)}   for a label or title</li>
 *     <li>{@link #getDescription(CodeList)} for a more verbose description</li>
 *   </ul></li>
 *   <li>Methods for fetching an instance from a name (converse of above {@code get} methods):<ul>
 *     <li>{@link #forCodeName(Class, String, boolean)}</li>
 *     <li>{@link #forEnumName(Class, String)}</li>
 *   </ul></li>
 * </ul>
 *
 * <h2>Substituting a free text by a code list</h2>
 * The ISO standard allows to substitute some character strings in the <q>free text</q> domain
 * by a {@link CodeList} value. Such substitution can be done with:
 *
 * <ul>
 *   <li>{@link #getCodeTitle(CodeList)} for getting the {@link InternationalString} instance
 *       to store in a metadata property.</li>
 *   <li>{@link #forCodeTitle(CharSequence)} for retrieving the {@link CodeList} previously stored as an
 *       {@code InternationalString}.</li>
 * </ul>
 *
 * <h2>Example</h2>
 * In the following XML fragment, the {@code <mac:type>} value is normally a {@code <gco:CharacterString>}
 * but has been replaced by a {@code SensorType} code below:
 *
 * {@snippet lang="xml" :
 *   <mac:MI_Instrument>
 *     <mac:type>
 *       <gmi:MI_SensorTypeCode
 *           codeList="http://standards.iso.org/…snip…/codelists.xml#CI_SensorTypeCode"
 *           codeListValue="RADIOMETER">Radiometer</gmi:MI_SensorTypeCode>
 *     </mac:type>
 *   </mac:MI_Instrument>
 *   }
 *
 * @author  Martin Desruisseaux (IRD, Geomatys)
 * @version 1.5
 * @since   0.3
 */
public final class Types extends Static {
    /**
     * The separator character between class name and attribute name in resource files.
     */
    private static final char SEPARATOR = '.';

    /**
     * The logger for metadata.
     */
    private static final Logger LOGGER = Logger.getLogger(Modules.METADATA);

    /**
     * The types for ISO 19115 UML identifiers. The keys are UML identifiers.
     * Values are either class names as {@link String} objects, or the {@link Class} instances.
     * This map will be built only when first needed.
     *
     * @see #forStandardName(String)
     */
    private static Map<String,Object> typeForNames;

    /**
     * Do not allow instantiation of this class.
     */
    private Types() {
    }

    /**
     * Returns the ISO name for the given class, or {@code null} if none.
     * This method can be used for GeoAPI interfaces or {@link CodeList}.
     *
     * <h4>Examples</h4>
     * <ul>
     *   <li><code>getStandardName({@linkplain org.opengis.metadata.citation.Citation}.class)</code>
     *       (an interface) returns {@code "CI_Citation"}.</li>
     *   <li><code>getStandardName({@linkplain org.opengis.referencing.cs.AxisDirection}.class)</code>
     *       (a code list) returns {@code "CS_AxisDirection"}.</li>
     * </ul>
     *
     * <h4>Implementation note</h4>
     * This method looks for the {@link UML} annotation on the given type. It does not search for
     * parent classes or interfaces if the given type is not directly annotated (i.e. {@code @UML}
     * annotations are not inherited). If no annotation is found, then this method does not fallback
     * on the Java name since, as the name implies, this method is about standard names.
     *
     * @param  type  the GeoAPI interface or code list from which to get the ISO name, or {@code null}.
     * @return the ISO name for the given type, or {@code null} if none or if the given type is {@code null}.
     *
     * @see #forStandardName(String)
     */
    @OptionalCandidate
    public static String getStandardName(final Class<?> type) {
        if (type != null) {
            final UML uml = type.getAnnotation(UML.class);
            if (uml != null) {
                final String id = uml.identifier();
                if (id != null && !id.isEmpty()) {
                    /*
                     * Workaround: I though that annotation strings were interned like any other constants,
                     * but it does not seem to be the case as of JDK7.  To verify if this explicit call to
                     * String.intern() is still needed in a future JDK release, see the workaround comment
                     * in the org.apache.sis.metadata.PropertyAccessor.name(…) method.
                     */
                    return id.intern();
                }
            }
        }
        return null;
    }

    /**
     * Returns the ISO classname (if available) or the Java classname (as a fallback) of the given
     * enumeration or code list value. This method uses the {@link UML} annotation if it exists, or
     * fallback on the {@linkplain Class#getSimpleName() simple class name} otherwise.
     *
     * <h4>Examples</h4>
     * <ul>
     *   <li>{@code getListName(ParameterDirection.IN_OUT)}      returns {@code "SV_ParameterDirection"}.</li>
     *   <li>{@code getListName(AxisDirection.NORTH)}            returns {@code "CS_AxisDirection"}.</li>
     *   <li>{@code getListName(TopicCategory.INLAND_WATERS)}    returns {@code "MD_TopicCategoryCode"}.</li>
     *   <li>{@code getListName(ImagingCondition.BLURRED_IMAGE)} returns {@code "MD_ImagingConditionCode"}.</li>
     * </ul>
     *
     * @param  code  the code for which to get the class name, or {@code null}.
     * @return the ISO (preferred) or Java (fallback) class name, or {@code null} if the given code is null.
     */
    public static String getListName(final CodeList<?> code) {
        if (code == null) {
            return null;
        }
        final Class<?> type = code.getClass();
        final String id = getStandardName(type);
        return (id != null) ? id : type.getSimpleName();
    }

    /**
     * Returns the ISO name (if available) or the Java name (as a fallback) of the given enumeration or code list
     * value. If the value has no {@link UML} identifier, then the programmatic name is used as a fallback.
     *
     * <h4>Examples</h4>
     * <ul>
     *   <li>{@code getCodeName(ParameterDirection.IN_OUT)}      returns {@code "in/out"}.</li>
     *   <li>{@code getCodeName(AxisDirection.NORTH)}            returns {@code "north"}.</li>
     *   <li>{@code getCodeName(TopicCategory.INLAND_WATERS)}    returns {@code "inlandWaters"}.</li>
     *   <li>{@code getCodeName(ImagingCondition.BLURRED_IMAGE)} returns {@code "blurredImage"}.</li>
     * </ul>
     *
     * @param  code  the code for which to get the name, or {@code null}.
     * @return the UML identifiers or programmatic name for the given code, or {@code null} if the given code is null.
     *
     * @see #getCodeLabel(CodeList)
     * @see #getCodeTitle(CodeList)
     * @see #getDescription(CodeList)
     * @see #forCodeName(Class, String, boolean)
     */
    public static String getCodeName(final CodeList<?> code) {
        if (code == null) {
            return null;
        }
        final String id = code.identifier();
        return (id != null && !id.isEmpty()) ? id : code.name();
    }

    /**
     * Returns a unlocalized title for the given enumeration or code list value.
     * This method builds a title using heuristics rules, which should give reasonable
     * results without the need of resource bundles. For better results, consider using
     * {@link #getCodeTitle(CodeList)} instead.
     *
     * <p>The current heuristic implementation iterates over {@linkplain CodeList#names() all code names},
     * selects the longest one excluding the {@linkplain CodeList#name() field name} if possible, then
     * {@linkplain CharSequences#camelCaseToSentence(CharSequence) makes a sentence} from that name.</p>
     *
     * <h4>Examples</h4>
     * <ul>
     *   <li>{@code getCodeLabel(AxisDirection.NORTH)} returns {@code "North"}.</li>
     *   <li>{@code getCodeLabel(TopicCategory.INLAND_WATERS)} returns {@code "Inland waters"}.</li>
     *   <li>{@code getCodeLabel(ImagingCondition.BLURRED_IMAGE)} returns {@code "Blurred image"}.</li>
     * </ul>
     *
     * @param  code  the code from which to get a title, or {@code null}.
     * @return a unlocalized title for the given code, or {@code null} if the given code is null.
     *
     * @see #getCodeName(CodeList)
     * @see #getCodeTitle(CodeList)
     * @see #getDescription(CodeList)
     */
    public static String getCodeLabel(final CodeList<?> code) {
        if (code == null) {
            return null;
        }
        String id = code.identifier();
        final String name = code.name();
        if (id == null) {
            id = name;
        }
        for (final String candidate : code.names()) {
            if (!candidate.equals(name) && candidate.length() >= id.length()) {
                id = candidate;
            }
        }
        return CharSequences.camelCaseToSentence(id).toString();
    }

    /**
     * Returns the title of the given enumeration or code list value. Title are usually much shorter than descriptions.
     * English titles are often the same as the {@linkplain #getCodeLabel(CodeList) code labels}.
     *
     * <p>The code or enumeration value given in argument to this method can be retrieved from the returned title
     * with the {@link #forCodeTitle(CharSequence)} method. See <cite>Substituting a free text by a code list</cite>
     * in this class javadoc for more information.</p>
     *
     * @param  code  the code for which to get the title, or {@code null}.
     * @return the title, or {@code null} if the given code is null.
     *
     * @see #getDescription(CodeList)
     * @see #forCodeTitle(CharSequence)
     */
    public static InternationalString getCodeTitle(final CodeList<?> code) {
        return (code != null) ? new CodeTitle(code) : null;
    }

    /**
     * Returns the description of the given enumeration or code list value, or {@code null} if none.
     * For a description of the code list as a whole instead of a particular code,
     * see {@link Types#getDescription(Class)}.
     *
     * @param  code  the code for which to get the localized description, or {@code null}.
     * @return the description, or {@code null} if none or if the given code is null.
     *
     * @see #getCodeTitle(CodeList)
     * @see #getDescription(Class)
     */
    @OptionalCandidate
    public static InternationalString getDescription(final CodeList<?> code) {
        if (code != null && hasResources(code.getClass())) {
            return new Description(Description.resourceKey(code));
        }
        return null;
    }

    /**
     * Returns a description for the given class, or {@code null} if none.
     * This method can be used for GeoAPI interfaces or {@link CodeList}.
     *
     * @param  type  the GeoAPI interface or code list from which to get the description, or {@code null}.
     * @return the description, or {@code null} if none or if the given type is {@code null}.
     *
     * @see #getDescription(CodeList)
     */
    @OptionalCandidate
    public static InternationalString getDescription(final Class<?> type) {
        final String name = getStandardName(type);
        if (name != null && hasResources(type)) {
            return new Description(name);
        }
        return null;
    }

    /**
     * Returns a description for the given property, or {@code null} if none.
     * The given type shall be a GeoAPI interface, and the given property shall
     * be a UML identifier. If any of the input argument is {@code null}, then
     * this method returns {@code null}.
     *
     * @param  type      the GeoAPI interface from which to get the description of a property, or {@code null}.
     * @param  property  the ISO name of the property for which to get the description, or {@code null}.
     * @return the description, or {@code null} if none or if the given type or property name is {@code null}.
     */
    public static InternationalString getDescription(final Class<?> type, final String property) {
        if (property != null) {
            final String name = getStandardName(type);
            if (name != null && hasResources(type)) {
                return new Description(name + SEPARATOR + property);
            }
        }
        return null;
    }

    /**
     * The {@link InternationalString} returned by the {@code Types.getDescription(…)} methods.
     *
     * @author  Martin Desruisseaux (Geomatys)
     */
    private static class Description extends ResourceInternationalString {
        /**
         * For cross-version compatibility.
         */
        private static final long serialVersionUID = -6202647167398898834L;

        /**
         * The class loader to use for fetching GeoAPI resources.
         */
        private static final ClassLoader CLASSLOADER = Types.class.getClassLoader();

        /**
         * Creates a new international string from the specified resource bundle and key.
         *
         * @param key  the key for the resource to fetch.
         */
        Description(final String key) {
            super(key);
        }

        /**
         * Loads the GeoAPI resources. A cache is managed by {@link ResourceBundle}.
         */
        @Override
        protected ResourceBundle getBundle(final Locale locale) {
            return ResourceBundle.getBundle("org.opengis.metadata.Descriptions", locale, CLASSLOADER);
        }

        /**
         * Returns the description for the given locale, or fallback on a default description
         * if no resources exist for that locale.
         */
        @Override
        public final String toString(final Locale locale) {
            try {
                return super.toString(locale);
            } catch (MissingResourceException e) {
                Logging.ignorableException(Messages.LOGGER, ResourceInternationalString.class, "toString", e);
                return fallback();
            }
        }

        /**
         * Returns a fallback if no resource is found.
         */
        String fallback() {
            return CharSequences.camelCaseToSentence(key.substring(key.lastIndexOf(SEPARATOR) + 1)).toString();
        }

        /**
         * Returns the resource key for the given code list.
         */
        static String resourceKey(final CodeList<?> code) {
            String key = getCodeName(code);
            if (key.indexOf(SEPARATOR) < 0) {
                key = getListName(code) + SEPARATOR + key;
            }
            return key;
        }
    }

    /**
     * The {@link InternationalString} returned by the {@code Types.getCodeTitle(…)} method.
     * The code below is a duplicated - in a different way - of {@code CodeListUID(CodeList)} constructor.
     * This duplication exists because {@code CodeListUID} constructor stores more information in an opportunist way.
     * If this class is updated, please update {@code CodeListUID(CodeList)} accordingly.
     *
     * @author  Martin Desruisseaux (Geomatys)
     */
    private static final class CodeTitle extends Description {
        /**
         * For cross-version compatibility.
         */
        private static final long serialVersionUID = 3306532357801489365L;

        /**
         * The code list for which to create a title.
         */
        final CodeList<?> code;

        /**
         * Creates a new international string for the given code list element.
         *
         * @param  code  the code list for which to create a title.
         */
        CodeTitle(final CodeList<?> code) {
            super(resourceKey(code));
            this.code = code;
        }

        /**
         * Loads the GeoAPI resources. A cache is managed by {@link ResourceBundle}.
         */
        @Override
        protected ResourceBundle getBundle(final Locale locale) {
            return ResourceBundle.getBundle(CodeLists.RESOURCES, locale);
        }

        /**
         * Returns a fallback if no resource is found.
         */
        @Override
        String fallback() {
            return getCodeLabel(code);
        }
    }

    /**
     * Returns whether the specified class is expected to have GeoAPI resources.
     *
     * @param  type  the type to test.
     * @return whether the given class is expected to have resources.
     */
    private static boolean hasResources(final Class<?> type) {
        return type.getName().startsWith("org.opengis.metadata.");
    }

    /**
     * Returns all known values for the given type of code list.
     * Note that the size of the returned array may growth between different invocations of this method,
     * since users can add their own codes to an existing list.
     *
     * @param  <T>       the compile-time type given as the {@code codeType} parameter.
     * @param  codeType  the type of code list.
     * @return the list of values for the given code list, or an empty array if none.
     *
     * @see Class#getEnumConstants()
     *
     * @deprecated This method depends on reflection, which is restricted in the context of Java Module System.
     *             Instead, {@code T.values()} static methods should be invoked directly as much as possible.
     */
<<<<<<< HEAD
    public static <T extends CodeList<?>> T[] getCodeValues(final Class<T> codeType) {
        return CodeLists.values(codeType);
=======
    @SuppressWarnings("unchecked")
    @Deprecated(since="1.5", forRemoval=true)
    public static <T extends ControlledVocabulary> T[] getCodeValues(final Class<T> codeType) {
        if (CodeList.class.isAssignableFrom(codeType)) {
            return (T[]) CodeList.values((Class) codeType);
        }
        final T[] codes = codeType.getEnumConstants();
        if (codes != null) {
            return codes;
        }
        return (T[]) Array.newInstance(codeType, 0);
>>>>>>> b8b49e9b
    }

    /**
     * Returns the Java type (usually a GeoAPI interface) for the given ISO name, or {@code null} if none.
     * The identifier argument shall be the value documented in the {@link UML#identifier()} annotation on
     * the Java type.
     *
     * <h4>Examples</h4>
     * <ul>
     *   <li>{@code forStandardName("CI_Citation")}      returns <code>{@linkplain org.opengis.metadata.citation.Citation}.class</code></li>
     *   <li>{@code forStandardName("CS_AxisDirection")} returns <code>{@linkplain org.opengis.referencing.cs.AxisDirection}.class</code></li>
     * </ul>
     *
     * <h4>Implementation note</h4>
     * The package prefix (e.g. {@code "CI_"} in {@code "CI_Citation"}) can be omitted.
     * The flexibility is provided for allowing transition to newer ISO standards,
     * which are dropping the package prefixes.
     * For example, {@code "CS_AxisDirection"} in ISO 19111:2007
     * has been renamed {@code "AxisDirection"} in ISO 19111:2018.
     *
     * <p>Only identifiers for the stable part of GeoAPI or for some Apache SIS classes are recognized.
     * This method does not handle the identifiers for interfaces in the {@code geoapi-pending} module.</p>
     *
     * <h4>Future evolution</h4>
     * When a new ISO type does not yet have a corresponding GeoAPI interface,
     * this method may temporarily return an Apache SIS class instead, until a future version can use the interface.
     * For example, {@code forStandardName("CI_Individual")} returns
     * <code>{@linkplain org.apache.sis.metadata.iso.citation.DefaultIndividual}.class</code> in Apache SIS versions
     * that depend on GeoAPI 3.0, but the return type may be changed to {@code Individual.class} when Apache SIS will
     * be upgraded to GeoAPI 3.1.
     *
     * @param  identifier  the ISO {@linkplain UML} identifier, or {@code null}.
     * @return the GeoAPI interface, or {@code null} if the given identifier is {@code null} or unknown.
     */
    public static synchronized Class<?> forStandardName(final String identifier) {
        if (identifier == null) {
            return null;
        }
        if (typeForNames == null) {
            final Class<Types> c = Types.class;
            final InputStream in = c.getResourceAsStream("class-index.properties");
            if (in == null) {
                throw new MissingResourceException("class-index.properties", c.getName(), identifier);
            }
            final Properties props = new Properties();
            try {
                props.load(in);
                in.close();
            } catch (IOException e) {
                throw new BackingStoreException(e);
            }
            /*
             * Copy all map entries from Properties to a new HashMap for avoiding Properties synchronization.
             * Also use internized strings because those Strings are programmatic names or annotation values
             * which are expected to be internized anyway when the corresponding classes are loaded.
             */
            typeForNames = JDK19.newHashMap(2 * props.size());
            for (final Map.Entry<Object,Object> e : props.entrySet()) {
                final String key   = ((String) e.getKey()).intern();
                final String value = ((String) e.getValue()).intern();
                typeForNames.put(key, value);

                // Heuristic rule for omitting the prefix (e.g. "CI_" in "CI_Citation").
                if (key.length() > 3 && key.charAt(2) == '_' && Character.isUpperCase(key.charAt(1))) {
                    typeForNames.putIfAbsent(key.substring(3).intern(), value);
                }
            }
            // Following code list is not defined in ISO 19115-2 but appears in XML schemas.
            typeForNames.putIfAbsent("MI_SensorTypeCode", "org.apache.sis.xml.bind.metadata.replace.SensorType");
        }
        /*
         * Get the interface class for the given identifier, loading the class when first needed.
         */
        final Object value = typeForNames.get(identifier);
        if (value == null || value instanceof Class<?>) {
            return (Class<?>) value;
        }
        final Class<?> type;
        try {
            type = Class.forName((String) value);
        } catch (ClassNotFoundException e) {
            throw new TypeNotPresentException((String) value, e);
        }
        typeForNames.put(identifier.intern(), type);
        return type;
    }

    /**
     * Returns the enumeration value of the given type that matches the given name, or {@code null} if none.
     * This method is similar to the standard {@code Enum.valueOf(…)} method, except that this method is more
     * tolerant on string comparisons:
     *
     * <ul>
     *   <li>Name comparisons are case-insensitive.</li>
     *   <li>Only {@linkplain Character#isLetterOrDigit(int) letter and digit} characters are compared.
     *       Spaces and punctuation characters like {@code '_'} and {@code '-'} are ignored.</li>
     * </ul>
     *
     * If there is no match, this method returns {@code null} — it does not thrown an exception,
     * unless the given class is not an enumeration.
     *
     * @param  <T>       the compile-time type given as the {@code enumType} parameter.
     * @param  enumType  the type of enumeration.
     * @param  name      the name of the enumeration value to obtain, or {@code null}.
     * @return a value matching the given name, or {@code null} if the name is null
     *         or if no matching enumeration is found.
     *
     * @see Enum#valueOf(Class, String)
     *
     * @since 0.5
     */
    @OptionalCandidate
    public static <T extends Enum<T>> T forEnumName(final Class<T> enumType, String name) {
        try {
            return CodeLists.forEnumName(enumType, name);
        } catch (IllegalArgumentException e) {
            return null;
        }
    }

    /**
     * Returns the code of the given type that matches the given name, or optionally returns a new one if none
     * match the name. This method performs the same work as the GeoAPI {@code CodeList.valueOf(…)} method,
     * except that this method is more tolerant on string comparisons when looking for an existing code:
     *
     * <ul>
     *   <li>Name comparisons are case-insensitive.</li>
     *   <li>Only {@linkplain Character#isLetterOrDigit(int) letter and digit} characters are compared.
     *       Spaces and punctuation characters like {@code '_'} and {@code '-'} are ignored.</li>
     * </ul>
     *
     * If no match is found, then a new code is created only if the {@code creator} argument is non-null.
     * That argument should be a lambda function to the {@code valueOf(String)} method of the code list class.
     * Example:
     *
     * {@snippet lang="java" :
     *   AxisDirection dir = Types.forCodeName(AxisDirection.class, name, AxisDirection::valueOf);
     *   }
     *
     * If the {@code constructor} is null and no existing code matches the given name,
     * then this method returns {@code null}.
     *
     * @param  <T>          the compile-time type given as the {@code codeType} parameter.
     * @param  codeType     the type of code list.
     * @param  name         the name of the code to obtain, or {@code null}.
     * @param  constructor  the constructor to use if a new code needs to be created,
     *                      or {@code null} for not creating any new code.
     * @return a code matching the given name, or {@code null} if the name is null
     *         or if no matching code is found and {@code constructor} is {@code null}.
     *
     * @see #getCodeName(ControlledVocabulary)
     * @see CodeList#valueOf(Class, String, Function)
     *
     * @since 1.5
     */
    @OptionalCandidate
    public static <T extends CodeList<T>> T forCodeName(final Class<T> codeType, String name,
            final Function<? super String, ? extends T> constructor)
    {
        name = Strings.trimOrNull(name);
        if (name == null) {
            return null;        // Avoid initialization of the <T> class.
        }
        T code = CodeLists.forCodeName(codeType, name);
        if (code == null && constructor != null) {
            code = constructor.apply(name);
        }
        return code;
    }

    /**
     * Returns the code of the given type that matches the given name, or optionally returns a new one.
     * If no match is found, then a new code is created only if the {@code canCreate} argument is {@code true}.
     * Otherwise this method returns {@code null}.
     *
     * @param  <T>        the compile-time type given as the {@code codeType} parameter.
     * @param  codeType   the type of code list.
     * @param  name       the name of the code to obtain, or {@code null}.
     * @param  canCreate  {@code true} if this method is allowed to create new code.
     * @return a code matching the given name, or {@code null} if the name is null
     *         or if no matching code is found and {@code canCreate} is {@code false}.
     *
<<<<<<< HEAD
     * @see #getCodeName(CodeList)
     * @see CodeList#valueOf(Class, String)
=======
     * @deprecated This method depends on reflection, which is restricted in the context of Java Module System.
     *             Replaced by {@link #forCodeName(Class, String, Function)}.
>>>>>>> b8b49e9b
     */
    @Deprecated(since="1.5", forRemoval=true)
    public static <T extends CodeList<T>> T forCodeName(final Class<T> codeType, String name, final boolean canCreate) {
        if (canCreate) {
            return CodeLists.getOrCreate(codeType, name);
        } else {
            return forCodeName(codeType, name, null);
        }
    }

    /**
     * Returns the code list or enumeration value for the given title, or {@code null} if none.
     * The current implementation performs the following choice:
     *
     * <ul>
     *   <li>If the given title is a value returned by a previous call to {@link #getCodeTitle(CodeList)},
     *       returns the code or enumeration value used for creating that title.</li>
     *   <li>Otherwise returns {@code null}.</li>
     * </ul>
     *
     * @param  title  the title for which to get a code or enumeration value, or {@code null}.
     * @return the code or enumeration value associated with the given title, or {@code null}.
     *
     * @see #getCodeTitle(CodeList)
     *
     * @since 0.7
     */
    public static CodeList<?> forCodeTitle(final CharSequence title) {
        return (title instanceof CodeTitle) ? ((CodeTitle) title).code : null;
    }

    /**
     * Returns an international string for the values in the given properties map, or {@code null} if none.
     * This method is used when a property in a {@link java.util.Map} may have many localized variants.
     * For example, the given map may contains a {@code "remarks"} property defined by values associated to
     * the {@code "remarks_en"} and {@code "remarks_fr"} keys, for English and French locales respectively.
     *
     * <p>If the given map is {@code null}, then this method returns {@code null}.
     * Otherwise this method iterates over the entries having a key that starts with the specified prefix,
     * followed by the {@code '_'} character. For each such key:</p>
     *
     * <ul>
     *   <li>If the key is exactly equals to {@code prefix}, selects {@link Locale#ROOT}.</li>
     *   <li>Otherwise the characters after {@code '_'} are parsed as an ISO language and country code
     *       by the {@link Locales#parse(String, int)} method. Note that 3-letters codes are replaced
     *       by their 2-letters counterparts on a <em>best effort</em> basis.</li>
     *   <li>The value for the decoded locale is added in the international string to be returned.</li>
     * </ul>
     *
     * @param  properties  the map from which to get the string values for an international string, or {@code null}.
     * @param  prefix      the prefix of keys to use for creating the international string.
     * @return the international string, or {@code null} if the given map is null or does not contain values
     *         associated to keys starting with the given prefix.
     * @throws IllegalArgumentException if a key starts by the given prefix and:
     *         <ul>
     *           <li>The key suffix is an illegal {@link Locale} code,</li>
     *           <li>or the value associated to that key is a not a {@link CharSequence}.</li>
     *         </ul>
     *
     * @see Locales#parse(String, int)
     * @see DefaultInternationalString#DefaultInternationalString(Map)
     *
     * @since 0.4
     */
    @OptionalCandidate
    public static InternationalString toInternationalString(Map<String,?> properties, final String prefix)
            throws IllegalArgumentException
    {
        ArgumentChecks.ensureNonEmpty("prefix", prefix);
        if (properties == null) {
            return null;
        }
        /*
         * If the given map is an instance of SortedMap using the natural ordering of keys,
         * we can skip all keys that lexicographically precedes the given prefix.
         */
        boolean isSorted = false;
        if (properties instanceof SortedMap<?,?>) {
            final SortedMap<String,?> sorted = (SortedMap<String,?>) properties;
            if (sorted.comparator() == null) {                                      // We want natural ordering.
                properties = sorted.tailMap(prefix);
                isSorted = true;
            }
        }
        /*
         * Now iterates over the map entry and lazily create the InternationalString
         * only when first needed. In most cases, we have 0 or 1 matching entry.
         */
        CharSequence i18n = null;
        Locale firstLocale = null;
        DefaultInternationalString dis = null;
        final int offset = prefix.length();
        for (final Map.Entry<String,?> entry : properties.entrySet()) {
            final String key = entry.getKey();
            if (key == null) {
                continue;                       // Tolerance for Map that accept null keys.
            }
            if (!key.startsWith(prefix)) {
                if (isSorted) break;            // If the map is sorted, there is no need to check next entries.
                continue;
            }
            final Locale locale;
            if (key.length() == offset) {
                locale = Locale.ROOT;
            } else {
                final char c = key.charAt(offset);
                if (c != '_') {
                    if (isSorted && c > '_') break;
                    continue;
                }
                final int s = offset + 1;
                try {
                    locale = Locales.parse(key, s);
                } catch (IllformedLocaleException e) {
                    throw new IllegalArgumentException(Errors.forProperties(properties).getString(
                            Errors.Keys.IllegalLanguageCode_1, '(' + key.substring(0, s) + '）' + key.substring(s), e));
                }
            }
            final Object value = entry.getValue();
            if (value != null) {
                if (!(value instanceof CharSequence)) {
                    throw new IllegalArgumentException(Errors.forProperties(properties)
                            .getString(Errors.Keys.IllegalPropertyValueClass_2, key, value.getClass()));
                }
                if (i18n == null) {
                    i18n = (CharSequence) value;
                    firstLocale = locale;
                } else {
                    if (dis == null) {
                        dis = new DefaultInternationalString();
                        add(dis, firstLocale, i18n);
                        i18n = dis;
                    }
                    add(dis, locale, (CharSequence) value);
                }
            }
        }
        return toInternationalString(i18n);
    }

    /**
     * Adds the given character sequence. If the given sequence is another {@link InternationalString} instance,
     * then only the string for the given locale is added.
     *
     * @param  locale  the locale for the {@code string} value.
     * @param  string  the character sequence to add.
     * @throws IllegalArgumentException if a different string value was already set for the given locale.
     */
    private static void add(final DefaultInternationalString dis, final Locale locale, final CharSequence string) {
        final boolean i18n = (string instanceof InternationalString);
        dis.add(locale, i18n ? ((InternationalString) string).toString(locale) : string.toString());
        if (i18n && !(string instanceof SimpleInternationalString)) {
            /*
             * If the string may have more than one locale, log a warning telling that some locales
             * may have been ignored. We declare Types.toInternationalString(…) as the source since
             * it is the public facade invoking this method.
             */
            final LogRecord record = Messages.forLocale(null).getLogRecord(Level.WARNING, Messages.Keys.LocalesDiscarded);
            Logging.completeAndLog(LOGGER, Types.class, "toInternationalString", record);
        }
    }

    /**
     * Returns the given characters sequence as an international string. If the given sequence is
     * null or an instance of {@link InternationalString}, then this method returns it unchanged.
     * Otherwise, this method copies the {@link InternationalString#toString()} value in a new
     * {@link SimpleInternationalString} instance and returns it.
     *
     * @param  string  the characters sequence to convert, or {@code null}.
     * @return the given sequence as an international string, or {@code null} if the given sequence was null.
     *
     * @see DefaultNameFactory#createInternationalString(Map)
     */
    public static InternationalString toInternationalString(final CharSequence string) {
        if (string == null || string instanceof InternationalString) {
            return (InternationalString) string;
        }
        return new SimpleInternationalString(string.toString());
    }

    /**
     * Returns the given array of {@code CharSequence}s as an array of {@code InternationalString}s.
     * If the given array is null or an instance of {@code InternationalString[]}, then this method
     * returns it unchanged. Otherwise a new array of type {@code InternationalString[]} is created
     * and every elements from the given array is copied or
     * {@linkplain #toInternationalString(CharSequence) casted} in the new array.
     *
     * <p>If a defensive copy of the {@code strings} array is wanted, then the caller needs to check
     * if the returned array is the same instance as the one given in argument to this method.</p>
     *
     * @param  strings  the characters sequences to convert, or {@code null}.
     * @return the given array as an array of type {@code InternationalString[]},
     *         or {@code null} if the given array was null.
     */
    public static InternationalString[] toInternationalStrings(final CharSequence... strings) {
        if (strings == null || strings instanceof InternationalString[]) {
            return (InternationalString[]) strings;
        }
        final InternationalString[] copy = new InternationalString[strings.length];
        for (int i=0; i<strings.length; i++) {
            copy[i] = toInternationalString(strings[i]);
        }
        return copy;
    }

    /**
     * Returns the given international string in the given locale, or {@code null} if the given string is null.
     * If the given locale is {@code null}, then the {@code i18n} default locale is used.
     *
     * @param  i18n    the international string to get as a localized string, or {@code null} if none.
     * @param  locale  the desired locale, or {@code null} for the {@code i18n} default locale.
     * @return the localized string, or {@code null} if {@code i18n} is {@code null}.
     *
     * @since 0.8
     */
    public static String toString(final InternationalString i18n, final Locale locale) {
        return (i18n == null) ? null : (locale == null) ? i18n.toString() : i18n.toString(locale);
    }
}<|MERGE_RESOLUTION|>--- conflicted
+++ resolved
@@ -477,22 +477,9 @@
      * @deprecated This method depends on reflection, which is restricted in the context of Java Module System.
      *             Instead, {@code T.values()} static methods should be invoked directly as much as possible.
      */
-<<<<<<< HEAD
+    @Deprecated(since="1.5", forRemoval=true)
     public static <T extends CodeList<?>> T[] getCodeValues(final Class<T> codeType) {
         return CodeLists.values(codeType);
-=======
-    @SuppressWarnings("unchecked")
-    @Deprecated(since="1.5", forRemoval=true)
-    public static <T extends ControlledVocabulary> T[] getCodeValues(final Class<T> codeType) {
-        if (CodeList.class.isAssignableFrom(codeType)) {
-            return (T[]) CodeList.values((Class) codeType);
-        }
-        final T[] codes = codeType.getEnumConstants();
-        if (codes != null) {
-            return codes;
-        }
-        return (T[]) Array.newInstance(codeType, 0);
->>>>>>> b8b49e9b
     }
 
     /**
@@ -675,13 +662,8 @@
      * @return a code matching the given name, or {@code null} if the name is null
      *         or if no matching code is found and {@code canCreate} is {@code false}.
      *
-<<<<<<< HEAD
-     * @see #getCodeName(CodeList)
-     * @see CodeList#valueOf(Class, String)
-=======
      * @deprecated This method depends on reflection, which is restricted in the context of Java Module System.
      *             Replaced by {@link #forCodeName(Class, String, Function)}.
->>>>>>> b8b49e9b
      */
     @Deprecated(since="1.5", forRemoval=true)
     public static <T extends CodeList<T>> T forCodeName(final Class<T> codeType, String name, final boolean canCreate) {
