--- conflicted
+++ resolved
@@ -17,13 +17,9 @@
 package org.apache.sis.metadata.simple;
 
 import org.apache.sis.util.internal.Numerics;
-<<<<<<< HEAD
+
+// Specific to the main branch:
 import org.apache.sis.pending.geoapi.temporal.Duration;
-=======
-
-// Specific to the geoapi-3.1 and geoapi-4.0 branches:
-import org.opengis.temporal.Duration;
->>>>>>> efcd672a
 
 
 /**
