--- conflicted
+++ resolved
@@ -355,26 +355,6 @@
      * @param dateStamp           date that the metadata was created.
      * @param identificationInfo  basic information about the resource to which the metadata applies.
      *
-<<<<<<< HEAD
-     * @deprecated Replaced by {@link #DefaultMetadata(ResponsibleParty, Temporal, Identification)}.
-     */
-    @Deprecated(since="1.5", forRemoval=true)
-    public DefaultMetadata(final ResponsibleParty contact,
-                           final Date           dateStamp,
-                           final Identification identificationInfo)
-    {
-        this(contact, TemporalDate.toTemporal(dateStamp), identificationInfo);
-    }
-
-    /**
-     * Creates a meta data initialized to the specified values.
-     *
-     * @param contact             party responsible for the metadata information.
-     * @param dateStamp           date that the metadata was created.
-     * @param identificationInfo  basic information about the resource to which the metadata applies.
-     *
-=======
->>>>>>> 7997e9f0
      * @since 1.5
      */
     public DefaultMetadata(final ResponsibleParty contact,
