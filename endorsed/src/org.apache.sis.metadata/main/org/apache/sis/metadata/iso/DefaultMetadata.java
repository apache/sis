/*
 * Licensed to the Apache Software Foundation (ASF) under one or more
 * contributor license agreements.  See the NOTICE file distributed with
 * this work for additional information regarding copyright ownership.
 * The ASF licenses this file to You under the Apache License, Version 2.0
 * (the "License"); you may not use this file except in compliance with
 * the License.  You may obtain a copy of the License at
 *
 *     http://www.apache.org/licenses/LICENSE-2.0
 *
 * Unless required by applicable law or agreed to in writing, software
 * distributed under the License is distributed on an "AS IS" BASIS,
 * WITHOUT WARRANTIES OR CONDITIONS OF ANY KIND, either express or implied.
 * See the License for the specific language governing permissions and
 * limitations under the License.
 */
package org.apache.sis.metadata.iso;

import java.util.Date;
import java.util.Locale;
import java.util.Set;
import java.util.EnumSet;
import java.util.Map;
import java.util.List;
import java.util.ArrayList;
import java.util.Collection;
import java.util.Iterator;
import java.net.URI;
import java.net.URISyntaxException;
import java.nio.charset.Charset;
import java.time.temporal.Temporal;
import jakarta.xml.bind.Marshaller;
import jakarta.xml.bind.annotation.XmlType;
import jakarta.xml.bind.annotation.XmlSeeAlso;
import jakarta.xml.bind.annotation.XmlElement;
import jakarta.xml.bind.annotation.XmlRootElement;
import jakarta.xml.bind.annotation.adapters.XmlJavaTypeAdapter;
import org.opengis.metadata.Identifier;
import org.opengis.metadata.Metadata;
import org.opengis.metadata.ApplicationSchemaInformation;
import org.opengis.metadata.MetadataExtensionInformation;
import org.opengis.metadata.PortrayalCatalogueReference;
import org.opengis.metadata.acquisition.AcquisitionInformation;
import org.opengis.metadata.citation.Citation;
import org.opengis.metadata.citation.CitationDate;
import org.opengis.metadata.citation.DateType;
import org.opengis.metadata.citation.OnlineResource;
import org.opengis.metadata.constraint.Constraints;
import org.opengis.metadata.content.ContentInformation;
import org.opengis.metadata.distribution.Distribution;
import org.opengis.metadata.identification.CharacterSet;
import org.opengis.metadata.identification.Identification;
import org.opengis.metadata.maintenance.MaintenanceInformation;
import org.opengis.metadata.maintenance.ScopeCode;
import org.opengis.metadata.lineage.Lineage;
import org.opengis.metadata.quality.DataQuality;
import org.opengis.metadata.spatial.SpatialRepresentation;
import org.opengis.referencing.ReferenceSystem;
import org.opengis.util.InternationalString;
import org.apache.sis.util.SimpleInternationalString;
import org.apache.sis.util.Emptiable;
import org.apache.sis.util.ObjectConverter;
import org.apache.sis.util.collection.Containers;
import org.apache.sis.util.privy.CollectionsExt;
import org.apache.sis.temporal.TemporalDate;
import org.apache.sis.metadata.MetadataCopier;
import org.apache.sis.metadata.MetadataStandard;
import org.apache.sis.metadata.iso.citation.DefaultCitation;
import org.apache.sis.metadata.iso.citation.DefaultCitationDate;
import org.apache.sis.metadata.iso.citation.DefaultOnlineResource;
import org.apache.sis.metadata.iso.identification.AbstractIdentification;
import org.apache.sis.metadata.iso.identification.DefaultDataIdentification;
import org.apache.sis.metadata.iso.legacy.LegacyPropertyAdapter;
import org.apache.sis.metadata.privy.ImplementationHelper;
import org.apache.sis.metadata.internal.Dependencies;
import org.apache.sis.xml.bind.FilterByVersion;
import org.apache.sis.xml.bind.Context;
import org.apache.sis.xml.bind.lan.LocaleAndCharset;
import org.apache.sis.xml.bind.lan.LocaleAdapter;
import org.apache.sis.xml.bind.lan.OtherLocales;
import org.apache.sis.xml.bind.lan.PT_Locale;
import org.apache.sis.xml.bind.metadata.CI_Citation;
import org.apache.sis.xml.bind.metadata.MD_Identifier;
import org.apache.sis.xml.privy.LegacyNamespaces;
import org.apache.sis.converter.SurjectiveConverter;
import org.apache.sis.math.FunctionProperty;

// Specific to the main and geoapi-3.1 branches:
import org.opengis.metadata.citation.ResponsibleParty;

// Specific to the geoapi-3.1 and geoapi-4.0 branches:
import org.opengis.metadata.MetadataScope;


/**
 * Root entity which defines metadata about a resource or resources.
 * The following properties are mandatory or conditional (i.e. mandatory under some circumstances)
 * in a well-formed metadata according ISO 19115:
 *
 * <div class="preformat">{@code MD_Metadata}
 * {@code   ├─language…………………………………………………} Language used for documenting metadata.
 * {@code   ├─characterSet………………………………………} Full name of the character coding standard used for the metadata set.
 * {@code   ├─contact……………………………………………………} Parties responsible for the metadata information.
 * {@code   │   ├─party………………………………………………} Information about the parties.
 * {@code   │   │   └─name………………………………………} Name of the party.
 * {@code   │   └─role…………………………………………………} Function performed by the responsible party.
 * {@code   ├─identificationInfo………………………} Basic information about the resource(s) to which the metadata applies.
 * {@code   │   ├─citation………………………………………} Citation data for the resource(s).
 * {@code   │   │   ├─title……………………………………} Name by which the cited resource is known.
 * {@code   │   │   └─date………………………………………} Reference date for the cited resource.
 * {@code   │   ├─abstract………………………………………} Brief narrative summary of the content of the resource(s).
 * {@code   │   ├─extent……………………………………………} Bounding polygon, vertical, and temporal extent of the dataset.
 * {@code   │   │   ├─description……………………} The spatial and temporal extent for the referring object.
 * {@code   │   │   ├─geographicElement……} Geographic component of the extent of the referring object.
 * {@code   │   │   ├─temporalElement…………} Temporal component of the extent of the referring object.
 * {@code   │   │   └─verticalElement…………} Vertical component of the extent of the referring object.
 * {@code   │   └─topicCategory…………………………} Main theme(s) of the dataset.
 * {@code   ├─dateInfo…………………………………………………} Date(s) associated with the metadata.
 * {@code   ├─metadataScope……………………………………} The scope or type of resource for which metadata is provided.
 * {@code   │   └─resourceScope…………………………} Resource scope
 * {@code   └─parentMetadata…………………………………} Identification of the parent metadata record.
 * {@code       ├─title………………………………………………} Name by which the cited resource is known.
 * {@code       └─date…………………………………………………} Reference date for the cited resource.</div>
 *
 * <h2>Localization</h2>
 * When this object is marshalled as an ISO 19139 compliant XML document, the value
 * given to the {@link #setLanguage(Locale)} method will be used for the localization
 * of {@link org.opengis.util.InternationalString} and {@link org.opengis.util.CodeList}
 * instances of in this {@code DefaultMetadata} object and every children, as required by
 * INSPIRE rules. If no language were specified, then the default locale will be the one
 * defined in the {@link org.apache.sis.xml.XML#LOCALE} marshaller property, if any.
 *
 * <h2>Limitations</h2>
 * <ul>
 *   <li>Instances of this class are not synchronized for multi-threading.
 *       Synchronization, if needed, is caller's responsibility.</li>
 *   <li>Serialized objects of this class are not guaranteed to be compatible with future Apache SIS releases.
 *       Serialization support is appropriate for short term storage or RMI between applications running the
 *       same version of Apache SIS. For long term storage, use {@link org.apache.sis.xml.XML} instead.</li>
 * </ul>
 *
 * @author  Martin Desruisseaux (IRD, Geomatys)
 * @author  Touraïvane (IRD)
 * @author  Cédric Briançon (Geomatys)
 * @author  Cullen Rombach (Image Matters)
 * @version 1.5
 *
 * @see org.apache.sis.storage.Resource#getMetadata()
 *
 * @since 0.3
 */
@XmlType(name = "MD_Metadata_Type", propOrder = {
    // Attributes new in ISO 19115:2014
    "metadataIdentifier",
    "defaultLocale",
    "parentMetadata",

    // Legacy ISO 19115:2003 attributes
    "fileIdentifier",
    "language",
    "charset",
    "parentIdentifier",
    "hierarchyLevels",
    "hierarchyLevelNames",

    // Common to both versions
    "contacts",

    // Attributes new in ISO 19115:2014
    "dates",                            // actually "dateInfo"
    "metadataStandard",
    "metadataProfile",
    "alternativeMetadataReference",
    "otherLocales",
    "metadataLinkage",

    // Legacy ISO 19115:2003 attributes
    "dateStamp",
    "metadataStandardName",
    "metadataStandardVersion",
    "dataSetUri",
    "locales",

    // Common to both metadata models
    "spatialRepresentationInfo",
    "referenceSystemInfo",
    "metadataExtensionInfo",
    "identificationInfo",
    "contentInfo",
    "distributionInfo",
    "dataQualityInfo",
    "portrayalCatalogueInfo",
    "metadataConstraints",
    "applicationSchemaInfo",
    "metadataMaintenance",
    "resourceLineage",

    // Attributes new in ISO 19115:2014
    "metadataScope",

    // GMI extension
    "acquisitionInformation"
})
@XmlRootElement(name = "MD_Metadata")
@XmlSeeAlso(org.apache.sis.xml.bind.gmi.MI_Metadata.class)
public class DefaultMetadata extends ISOMetadata implements Metadata {
    /**
     * Serial number for inter-operability with different versions.
     */
    private static final long serialVersionUID = -76483485174667242L;

    /**
     * Language(s) and character set(s) used within the dataset.
     */
    @SuppressWarnings("serial")
    private Map<Locale,Charset> locales;

    /**
     * Identification of the parent metadata record.
     */
    @SuppressWarnings("serial")
    private Citation parentMetadata;

    /**
     * Scope to which the metadata applies.
     */
    @SuppressWarnings("serial")
    private Collection<MetadataScope> metadataScopes;

    /**
     * Parties responsible for the metadata information.
     */
    @SuppressWarnings("serial")
    private Collection<ResponsibleParty> contacts;

    /**
     * Date(s) associated with the metadata.
     */
    @SuppressWarnings("serial")
    private Collection<CitationDate> dateInfo;

    /**
     * Citation(s) for the standard(s) to which the metadata conform.
     */
    @SuppressWarnings("serial")
    private Collection<Citation> metadataStandards;

    /**
     * Citation(s) for the profile(s) of the metadata standard to which the metadata conform.
     */
    @SuppressWarnings("serial")
    private Collection<Citation> metadataProfiles;

    /**
     * Reference(s) to alternative metadata or metadata in a non-ISO standard for the same resource.
     */
    @SuppressWarnings("serial")
    private Collection<Citation> alternativeMetadataReferences;

    /**
     * Online location(s) where the metadata is available.
     */
    @SuppressWarnings("serial")
    private Collection<OnlineResource> metadataLinkages;

    /**
     * Digital representation of spatial information in the dataset.
     */
    @SuppressWarnings("serial")
    private Collection<SpatialRepresentation> spatialRepresentationInfo;

    /**
     * Description of the spatial and temporal reference systems used in the dataset.
     */
    @SuppressWarnings("serial")
    private Collection<ReferenceSystem> referenceSystemInfo;

    /**
     * Information describing metadata extensions.
     */
    @SuppressWarnings("serial")
    private Collection<MetadataExtensionInformation> metadataExtensionInfo;

    /**
     * Basic information about the resource(s) to which the metadata applies.
     */
    @SuppressWarnings("serial")
    private Collection<Identification> identificationInfo;

    /**
     * Provides information about the feature catalogue and describes the coverage and
     * image data characteristics.
     */
    @SuppressWarnings("serial")
    private Collection<ContentInformation> contentInfo;

    /**
     * Provides information about the distributor of and options for obtaining the resource(s).
     */
    @SuppressWarnings("serial")
    private Distribution distributionInfo;

    /**
     * Provides overall assessment of quality of a resource(s).
     */
    @SuppressWarnings("serial")
    private Collection<DataQuality> dataQualityInfo;

    /**
     * Provides information about the catalogue of rules defined for the portrayal of a resource(s).
     */
    @SuppressWarnings("serial")
    private Collection<PortrayalCatalogueReference> portrayalCatalogueInfo;

    /**
     * Provides restrictions on the access and use of metadata.
     */
    @SuppressWarnings("serial")
    private Collection<Constraints> metadataConstraints;

    /**
     * Provides information about the conceptual schema of a dataset.
     */
    @SuppressWarnings("serial")
    private Collection<ApplicationSchemaInformation> applicationSchemaInfo;

    /**
     * Provides information about the frequency of metadata updates, and the scope of those updates.
     */
    @SuppressWarnings("serial")
    private MaintenanceInformation metadataMaintenance;

    /**
     * Provides information about the acquisition of the data.
     */
    @SuppressWarnings("serial")
    private Collection<AcquisitionInformation> acquisitionInformation;

    /**
     * Information about the provenance, sources and/or the production processes applied to the resource.
     */
    @SuppressWarnings("serial")
    private Collection<Lineage> resourceLineages;

    /**
     * Creates an initially empty metadata.
     */
    public DefaultMetadata() {
    }

    /**
     * Creates a meta data initialized to the specified values.
     *
     * @param contact             party responsible for the metadata information.
     * @param dateStamp           date that the metadata was created.
     * @param identificationInfo  basic information about the resource to which the metadata applies.
     *
     * @deprecated Replaced by {@link #DefaultMetadata(ResponsibleParty, Temporal, Identification)}.
     */
    @Deprecated(since="1.5", forRemoval=true)
    public DefaultMetadata(final ResponsibleParty contact,
                           final Date           dateStamp,
                           final Identification identificationInfo)
    {
        this(contact, TemporalDate.toTemporal(dateStamp), identificationInfo);
    }

    /**
     * Creates a meta data initialized to the specified values.
     *
     * @param contact             party responsible for the metadata information.
     * @param dateStamp           date that the metadata was created.
     * @param identificationInfo  basic information about the resource to which the metadata applies.
     *
     * @since 1.5
     */
<<<<<<< HEAD
    @SuppressWarnings("this-escape")
    public DefaultMetadata(final ResponsibleParty contact,
=======
    public DefaultMetadata(final Responsibility contact,
>>>>>>> c4bda9ba
                           final Temporal       dateStamp,
                           final Identification identificationInfo)
    {
        this.contacts  = singleton(contact, ResponsibleParty.class);
        this.identificationInfo = singleton(identificationInfo, Identification.class);
        if (dateStamp != null) {
            dateInfo = singleton(new DefaultCitationDate(dateStamp, DateType.CREATION), CitationDate.class);
        }
    }

    /**
     * Constructs a new instance initialized with the values from the specified metadata object.
     * This is a <em>shallow</em> copy constructor, because the other metadata contained in the
     * given object are not recursively copied.
     *
     * @param  object  the metadata to copy values from, or {@code null} if none.
     *
     * @see #castOrCopy(Metadata)
     */
    public DefaultMetadata(final Metadata object) {
        super(object);
        if (object != null) {
            identifiers                   = singleton(object.getMetadataIdentifier(), Identifier.class);
            parentMetadata                = object.getParentMetadata();
            locales                       = copyMap       (object.getLocalesAndCharsets(),            Locale.class);
            metadataScopes                = copyCollection(object.getMetadataScopes(),                MetadataScope.class);
            contacts                      = copyCollection(object.getContacts(),                      ResponsibleParty.class);
            dateInfo                      = copyCollection(object.getDateInfo(),                      CitationDate.class);
            metadataStandards             = copyCollection(object.getMetadataStandards(),             Citation.class);
            metadataProfiles              = copyCollection(object.getMetadataProfiles(),              Citation.class);
            alternativeMetadataReferences = copyCollection(object.getAlternativeMetadataReferences(), Citation.class);
            metadataLinkages              = copyCollection(object.getMetadataLinkages(),              OnlineResource.class);
            spatialRepresentationInfo     = copyCollection(object.getSpatialRepresentationInfo(),     SpatialRepresentation.class);
            referenceSystemInfo           = copyCollection(object.getReferenceSystemInfo(),           ReferenceSystem.class);
            metadataExtensionInfo         = copyCollection(object.getMetadataExtensionInfo(),         MetadataExtensionInformation.class);
            identificationInfo            = copyCollection(object.getIdentificationInfo(),            Identification.class);
            contentInfo                   = copyCollection(object.getContentInfo(),                   ContentInformation.class);
            distributionInfo              = object.getDistributionInfo();
            dataQualityInfo               = copyCollection(object.getDataQualityInfo(),               DataQuality.class);
            portrayalCatalogueInfo        = copyCollection(object.getPortrayalCatalogueInfo(),        PortrayalCatalogueReference.class);
            metadataConstraints           = copyCollection(object.getMetadataConstraints(),           Constraints.class);
            applicationSchemaInfo         = copyCollection(object.getApplicationSchemaInfo(),         ApplicationSchemaInformation.class);
            metadataMaintenance           = object.getMetadataMaintenance();
            acquisitionInformation        = copyCollection(object.getAcquisitionInformation(),        AcquisitionInformation.class);
            resourceLineages              = copyCollection(object.getResourceLineages(),              Lineage.class);
        }
    }

    /**
     * Returns a SIS metadata implementation with the values of the given arbitrary implementation.
     * This method performs the first applicable action in the following choices:
     *
     * <ul>
     *   <li>If the given object is {@code null}, then this method returns {@code null}.</li>
     *   <li>Otherwise if the given object is already an instance of
     *       {@code DefaultMetadata}, then it is returned unchanged.</li>
     *   <li>Otherwise a new {@code DefaultMetadata} instance is created using the
     *       {@linkplain #DefaultMetadata(Metadata) copy constructor} and returned.
     *       Note that this is a <em>shallow</em> copy operation, because the other
     *       metadata contained in the given object are not recursively copied.</li>
     * </ul>
     *
     * <h4>Use case</h4>
     * This method is useful before {@linkplain org.apache.sis.xml.XML#marshal(Object) XML marshalling}
     * or serialization, which may not be supported by all implementations.
     * However, the returned metadata is not guaranteed to be {@linkplain State#EDITABLE editable}.
     * For editable metadata, see {@link #deepCopy(Metadata)}.
     *
     * @param  object  the object to get as a SIS implementation, or {@code null} if none.
     * @return a SIS implementation containing the values of the given object (may be the
     *         given object itself), or {@code null} if the argument was null.
     */
    public static DefaultMetadata castOrCopy(final Metadata object) {
        if (object == null || object instanceof DefaultMetadata) {
            return (DefaultMetadata) object;
        }
        return new DefaultMetadata(object);
    }

    /**
     * Returns an editable copy of the given metadata. All children are also copied.
     * This method is more expensive than {@link #castOrCopy(Metadata)} because the
     * copy is unconditional and much deeper.
     * However, the result is guaranteed to be editable.
     *
     * <h4>Use case</h4>
     * Metadata returned by {@link org.apache.sis.storage.Resource#getMetadata()} are typically unmodifiable.
     * This {@code deepCopy(…)} method is useful for completing those metadata with new elements, for example
     * before insertion in a catalog.
     *
     * @param  object  the metadata to copy, or {@code null} if none.
     * @return a deep copy of the given object, or {@code null} if the argument was null.
     *
     * @see #deepCopy(State)
     * @see State#EDITABLE
     *
     * @since 1.1
     */
    public static DefaultMetadata deepCopy(final Metadata object) {
        if (object == null) {
            return null;
        }
        return (DefaultMetadata) new MetadataCopier(MetadataStandard.ISO_19115).copy(Metadata.class, object);
    }

    /*
     * Note about deprecated methods implementation: as a general guideline in our metadata implementation,
     * the deprecated getter methods invoke only the non-deprecated getter replacement, and the deprecated
     * setter methods invoke only the non-deprecated setter replacement (unless the invoked methods are final).
     * This means that if a deprecated setter methods need the old value, it will read the field directly.
     * The intent is to avoid surprising code paths for user who override some methods.
     */

    /**
     * Returns a unique identifier for this metadata record.
     *
     * <h4>Standard usage</h4>
     * OGC 07-045 (Catalog Service Specification — ISO metadata application profile) recommends usage
     * of a UUID (Universal Unique Identifier) as specified by <a href="http://www.ietf.org">IETF</a>
     * to ensure identifier’s uniqueness.
     *
     * @return unique identifier for this metadata record, or {@code null}.
     *
     * @since 0.5
     */
    @Override
    @XmlElement(name = "metadataIdentifier")
    @XmlJavaTypeAdapter(MD_Identifier.Since2014.class)
    public Identifier getMetadataIdentifier() {
        return super.getIdentifier();
    }

    /**
     * Sets the unique identifier for this metadata record.
     *
     * @param  newValue  the new identifier, or {@code null} if none.
     *
     * @since 0.5
     */
    public void setMetadataIdentifier(final Identifier newValue) {
        super.setIdentifier(newValue);
    }

    /**
     * Returns the unique identifier for this metadata file.
     *
     * @return unique identifier for this metadata file, or {@code null}.
     *
     * @deprecated As of ISO 19115:2014, replaced by {@link #getMetadataIdentifier()}
     *   in order to include the codespace attribute.
     */
    @Override
    @Deprecated(since="1.0")
    @Dependencies("getMetadataIdentifier")
    @XmlElement(name = "fileIdentifier", namespace = LegacyNamespaces.GMD)
    public String getFileIdentifier() {
        if (FilterByVersion.LEGACY_METADATA.accept()) {
            final Identifier identifier = getMetadataIdentifier();
            if (identifier != null) return identifier.getCode();
        }
        return null;
    }

    /**
     * Sets the unique identifier for this metadata file.
     *
     * @param  newValue  the new identifier, or {@code null} if none.
     *
     * @deprecated As of ISO 19115:2014, replaced by {@link #setMetadataIdentifier(Identifier)}
     */
    @Deprecated(since="1.0")
    public void setFileIdentifier(final String newValue) {
        // See "Note about deprecated methods implementation"
        DefaultIdentifier identifier = DefaultIdentifier.castOrCopy(super.getIdentifier());
        if (identifier == null) {
            if (newValue == null) return;
            identifier = new DefaultIdentifier();
        }
        identifier.setCode(newValue);
        if (newValue == null && (identifier instanceof Emptiable) && ((Emptiable) identifier).isEmpty()) {
            identifier = null;
        }
        setMetadataIdentifier(identifier);
    }

    /**
     * Returns the language(s) and character set(s) used for documenting metadata.
     * The first entry in iteration order is the default language and its character set.
     * All other entries, if any, are alternate language(s) and character set(s) used within the resource.
     *
     * <p>Unless another locale has been specified with the {@link org.apache.sis.xml.XML#LOCALE} property,
     * this {@code DefaultMetadata} instance and its children will use the first locale returned by this method
     * for marshalling {@link org.opengis.util.InternationalString} and {@link org.opengis.util.CodeList} instances
     * in ISO 19115-2 compliant XML documents.</p>
     *
     * <p>Each ({@link Locale}, {@link Charset}) entry is equivalent to an instance of ISO 19115 {@code PT_Locale}
     * class. The language code and the character set are mandatory elements in ISO standard. Consequently, this map
     * should not contain null key or null values, but Apache SIS implementations is tolerant for historical reasons.
     * The same character set may be associated to many languages.</p>
     *
     * @return language(s) and character set(s) used for documenting metadata.
     *
     * @since 1.0
     */
    @Override
    // @XmlElement at the end of this class.
    public Map<Locale,Charset> getLocalesAndCharsets() {
        return locales = nonNullMap(locales, Locale.class);
    }

    /**
     * Sets the language(s) and character set(s) used within the dataset.
     * The first element in iteration order should be the default language.
     * All other elements, if any, are alternate language(s) used within the resource.
     *
     * @param  newValues  the new language(s) and character set(s) used for documenting metadata.
     *
     * @see org.apache.sis.xml.XML#LOCALE
     *
     * @since 1.0
     */
    public void setLocalesAndCharsets(final Map<? extends Locale, ? extends Charset> newValues) {
        locales = writeMap(newValues, locales, Locale.class);
        /*
         * The "magic" applying this language to every children
         * is performed by the 'beforeMarshal(Marshaller)' method.
         */
    }

    /**
     * Returns the default language used for documenting metadata.
     *
     * @return language used for documenting metadata, or {@code null}.
     *
     * @deprecated Replaced by <code>{@linkplain #getLocalesAndCharsets()}.keySet()</code>.
     */
    @Override
    @Deprecated(since="1.0")
    @Dependencies("getLocalesAndCharsets")
    @XmlElement(name = "language", namespace = LegacyNamespaces.GMD)
    public Locale getLanguage() {
        if (FilterByVersion.LEGACY_METADATA.accept()) {
            return CollectionsExt.first(LocaleAndCharset.getLanguages(getLocalesAndCharsets()));
            /*
             * No warning if the collection contains more than one locale, because
             * this is allowed by the "getLanguage() + getLocales()" contract.
             */
        }
        return null;
    }

    /**
     * Sets the language used for documenting metadata.
     * This method modifies the collection returned by {@link #getLanguages()} as below:
     *
     * <ul>
     *   <li>If the languages collection is empty, then this method sets the collection to the given {@code newValue}.</li>
     *   <li>Otherwise the first element in the languages collection is replaced by the given {@code newValue}.</li>
     * </ul>
     *
     * @param  newValue  the new language.
     *
     * @deprecated Replaced by <code>{@linkplain #getLocalesAndCharsets()}.put(newValue, …)</code>.
     */
    @Deprecated(since="1.0")
    public void setLanguage(final Locale newValue) {
        setLocalesAndCharsets(OtherLocales.setFirst(locales, new PT_Locale(newValue)));
    }

    /**
     * Provides information about an alternatively used localized character string for a linguistic extension.
     *
     * @return alternatively used localized character string for a linguistic extension.
     *
     * @deprecated Replaced by <code>{@linkplain #getLocalesAndCharsets()}.keySet()</code>.
     */
    @Override
    @Deprecated(since="1.0")
    @Dependencies("getLocalesAndCharsets")
    @XmlElement(name = "locale", namespace = LegacyNamespaces.GMD)
    @XmlJavaTypeAdapter(LocaleAdapter.Wrapped.class)
    public Collection<Locale> getLocales() {
        if (FilterByVersion.LEGACY_METADATA.accept()) {
            return Containers.derivedSet(OtherLocales.filter(getLocalesAndCharsets()), ToLocale.INSTANCE);
        }
        return null;
    }

    /**
     * Converter from {@link PT_Locale} and {@link Locale}.
     */
    private static final class ToLocale extends SurjectiveConverter<PT_Locale,Locale> {
        static final ToLocale INSTANCE = new ToLocale();
        private ToLocale() {}
        @Override public Class<PT_Locale> getSourceClass()   {return PT_Locale.class;}
        @Override public Class<Locale>    getTargetClass()   {return    Locale.class;}
        @Override public Locale           apply(PT_Locale p) {return p.getLocale();}
        @Override public ObjectConverter<Locale, PT_Locale> inverse() {return FromLocale.INSTANCE;}
    }

    /**
     * Converter from {@link Locale} and {@link PT_Locale}.
     */
    private static final class FromLocale implements ObjectConverter<Locale,PT_Locale> {
        static final FromLocale INSTANCE = new FromLocale();
        private FromLocale() {}
        @Override public Set<FunctionProperty> properties()     {return EnumSet.of(FunctionProperty.INJECTIVE);}
        @Override public Class<Locale>         getSourceClass() {return Locale.class;}
        @Override public Class<PT_Locale>      getTargetClass() {return PT_Locale.class;}
        @Override public PT_Locale             apply(Locale o)  {return (o != null) ? new PT_Locale(o) : null;}
        @Override public ObjectConverter<PT_Locale, Locale> inverse() {return ToLocale.INSTANCE;}
    }

    /**
     * Returns the character coding standard used for the metadata set.
     *
     * @return character coding standards used for the metadata.
     */
    private Charset getCharacterSets() {
        return LegacyPropertyAdapter.getSingleton(
                (LocaleAndCharset.getCharacterSets(getLocalesAndCharsets())),
                Charset.class, null, DefaultMetadata.class, "getCharacterSet");
    }

    /**
     * Returns the character coding standard used for the metadata set.
     *
     * @return character coding standard used for the metadata, or {@code null}.
     *
     * @deprecated Replaced by <code>{@linkplain #getLocalesAndCharsets()}.values()</code>.
     */
    @Override
    @Deprecated(since="1.0")
    @Dependencies("getLocalesAndCharsets")
    // @XmlElement at the end of this class.
    public CharacterSet getCharacterSet() {
        return CharacterSet.fromCharset(getCharacterSets());
    }

    /**
     * Sets the character coding standard used for the metadata set.
     *
     * @param  newValue  the new character set.
     *
     * @deprecated Replaced by <code>{@linkplain #getLocalesAndCharsets()}.put(…, newValue)</code>.
     */
    @Deprecated(since="1.0")
    public void setCharacterSet(final CharacterSet newValue) {
        setCharset((newValue != null) ? newValue.toCharset() : null);
    }

    /**
     * Returns an identification of the parent metadata record.
     * This is non-null if this metadata is a subset (child) of another metadata that is described elsewhere.
     *
     * @return identification of the parent metadata record, or {@code null} if none.
     *
     * @since 0.5
     */
    @Override
    @XmlElement(name = "parentMetadata")
    @XmlJavaTypeAdapter(CI_Citation.Since2014.class)
    public Citation getParentMetadata() {
        return parentMetadata;
    }

    /**
     * Sets an identification of the parent metadata record.
     *
     * @param  newValue  the new identification of the parent metadata record.
     *
     * @since 0.5
     */
    public void setParentMetadata(final Citation newValue) {
        checkWritePermission(parentMetadata);
        parentMetadata = newValue;
    }

    /**
     * Returns the file identifier of the metadata to which this metadata is a subset (child).
     *
     * @return identifier of the metadata to which this metadata is a subset, or {@code null}.
     *
     * @deprecated As of ISO 19115:2014, replaced by {@link #getParentMetadata()}.
     */
    @Override
    @Deprecated(since="1.0")
    @Dependencies("getParentMetadata")
    @XmlElement(name = "parentIdentifier", namespace = LegacyNamespaces.GMD)
    public String getParentIdentifier() {
        if (FilterByVersion.LEGACY_METADATA.accept()) {
            @SuppressWarnings("LocalVariableHidesMemberVariable")
            final Citation parentMetadata = getParentMetadata();
            if (parentMetadata != null) {
                final InternationalString title = parentMetadata.getTitle();
                if (title != null) {
                    return title.toString();
                }
            }
        }
        return null;
    }

    /**
     * Sets the file identifier of the metadata to which this metadata is a subset (child).
     *
     * @param  newValue  the new parent identifier.
     *
     * @deprecated As of ISO 19115:2014, replaced by {@link #getParentMetadata()}.
     */
    @Deprecated(since="1.0")
    public void setParentIdentifier(final String newValue) {
        checkWritePermission(parentMetadata);
        // See "Note about deprecated methods implementation"
        DefaultCitation parent = DefaultCitation.castOrCopy(parentMetadata);
        if (newValue != null) {
            if (parent == null) {
                parent = new DefaultCitation();
            }
            parent.setTitle(new SimpleInternationalString(newValue));
            setParentMetadata(parent);
        } else if (parent != null) {
            parent.setTitle(null);
        }
    }

    /**
     * Returns the scope or type of resource for which metadata is provided.
     *
     * @return scope or type of resource for which metadata is provided.
     *
     * @since 0.5
     */
    @Override
    // @XmlElement at the end of this class.
    public Collection<MetadataScope> getMetadataScopes() {
        return metadataScopes = nonNullCollection(metadataScopes, MetadataScope.class);
    }

    /**
     * Sets the scope or type of resource for which metadata is provided.
     *
     * @param  newValues  the new scope or type of resource.
     *
     * @since 0.5
     */
    public void setMetadataScopes(final Collection<? extends MetadataScope> newValues) {
        metadataScopes = writeCollection(newValues, metadataScopes, MetadataScope.class);
    }

    /**
     * Returns the scope to which the metadata applies.
     *
     * @return scope to which the metadata applies.
     *
     * @deprecated As of ISO 19115:2014, replaced by {@link #getMetadataScopes()}
     *   followed by {@link DefaultMetadataScope#getResourceScope()}.
     */
    @Override
    @Deprecated(since="1.0")
    @Dependencies("getMetadataScopes")
    @XmlElement(name = "hierarchyLevel", namespace = LegacyNamespaces.GMD)
    public final Collection<ScopeCode> getHierarchyLevels() {
        if (!FilterByVersion.LEGACY_METADATA.accept()) return null;
        return new MetadataScopeAdapter<ScopeCode>(getMetadataScopes()) {
            /** Stores a legacy value into the new kind of value. */
            @Override protected MetadataScope wrap(final ScopeCode value) {
                return new DefaultMetadataScope(value, null);
            }

            /** Extracts the legacy value from the new kind of value. */
            @Override protected ScopeCode unwrap(final MetadataScope container) {
                return container.getResourceScope();
            }

            /** Updates the legacy value in an existing instance of the new kind of value. */
            @Override protected boolean update(final MetadataScope container, final ScopeCode value) {
                if (container instanceof DefaultMetadataScope) {
                    ((DefaultMetadataScope) container).setResourceScope(value);
                    return true;
                }
                return false;
            }
        }.validOrNull();
    }

    /**
     * Sets the scope to which the metadata applies.
     *
     * @param  newValues  the new hierarchy levels.
     *
     * @deprecated As of ISO 19115:2014, replaced by {@link #setMetadataScopes(Collection)}
     *   and {@link DefaultMetadataScope#setResourceScope(ScopeCode)}.
     */
    @Deprecated(since="1.0")
    public void setHierarchyLevels(final Collection<? extends ScopeCode> newValues) {
        checkWritePermission(ImplementationHelper.valueIfDefined(metadataScopes));
        ((LegacyPropertyAdapter<ScopeCode,?>) getHierarchyLevels()).setValues(newValues);
    }

    /**
     * Returns the name of the hierarchy levels for which the metadata is provided.
     *
     * @return hierarchy levels for which the metadata is provided.
     *
     * @deprecated As of ISO 19115:2014, replaced by {@link #getMetadataScopes()}
     *   followed by {@link DefaultMetadataScope#getName()}.
     */
    @Override
    @Deprecated(since="1.0")
    @Dependencies("getMetadataScopes")
    @XmlElement(name = "hierarchyLevelName", namespace = LegacyNamespaces.GMD)
    public final Collection<String> getHierarchyLevelNames() {
        if (!FilterByVersion.LEGACY_METADATA.accept()) return null;
        return new MetadataScopeAdapter<String>(getMetadataScopes()) {
            /** Stores a legacy value into the new kind of value. */
            @Override protected MetadataScope wrap(final String value) {
                return new DefaultMetadataScope(null, value);
            }

            /** Extracts the legacy value from the new kind of value. */
            @Override protected String unwrap(final MetadataScope container) {
                final InternationalString name = container.getName();
                return (name != null) ? name.toString() : null;
            }

            /** Updates the legacy value in an existing instance of the new kind of value. */
            @Override protected boolean update(final MetadataScope container, final String value) {
                if (container instanceof DefaultMetadataScope) {
                    ((DefaultMetadataScope) container).setName(value != null ? new SimpleInternationalString(value) : null);
                    return true;
                }
                return false;
            }
        }.validOrNull();
    }

    /**
     * Sets the name of the hierarchy levels for which the metadata is provided.
     *
     * @param  newValues  the new hierarchy level names.
     *
     * @deprecated As of ISO 19115:2014, replaced by {@link #setMetadataScopes(Collection)}
     *   and {@link DefaultMetadataScope#setName(InternationalString)}.
     */
    @Deprecated(since="1.0")
    public void setHierarchyLevelNames(final Collection<? extends String> newValues) {
        checkWritePermission(ImplementationHelper.valueIfDefined(metadataScopes));
        ((LegacyPropertyAdapter<String,?>) getHierarchyLevelNames()).setValues(newValues);
    }

    /**
     * Returns the parties responsible for the metadata information.
     *
     * <div class="warning"><b>Upcoming API change — generalization</b><br>
     * As of ISO 19115:2014, {@code ResponsibleParty} is replaced by the {@code Responsibility} parent interface.
     * This change will be tentatively applied in GeoAPI 4.0.
     * </div>
     *
     * @return parties responsible for the metadata information.
     */
    @Override
    @XmlElement(name = "contact", required = true)
    public Collection<ResponsibleParty> getContacts() {
        return contacts = nonNullCollection(contacts, ResponsibleParty.class);
    }

    /**
     * Sets the parties responsible for the metadata information.
     *
     * @param  newValues  the new contacts.
     */
    public void setContacts(final Collection<? extends ResponsibleParty> newValues) {
        contacts = writeCollection(newValues, contacts, ResponsibleParty.class);
    }

    /**
     * Returns the date(s) associated with the metadata.
     *
     * @return date(s) associated with the metadata.
     *
     * @see Citation#getDates()
     *
     * @since 0.5
     */
    @Override
    // @XmlElement at the end of this class.
    public Collection<CitationDate> getDateInfo() {
        return dateInfo = nonNullCollection(dateInfo, CitationDate.class);
    }

    /**
     * Sets the date(s) associated with the metadata.
     * The collection should contain at least an element for {@link DateType#CREATION}.
     *
     * @param  newValues  new dates associated with the metadata.
     *
     * @since 0.5
     */
    public void setDateInfo(final Collection<? extends CitationDate> newValues) {
        dateInfo = writeCollection(newValues, dateInfo, CitationDate.class);
    }

    /**
     * Returns the date that the metadata was created.
     *
     * @return date that the metadata was created, or {@code null}.
     *
     * @deprecated As of ISO 19115:2014, replaced by {@link #getDateInfo()}.
     */
    @Override
    @Deprecated(since="1.0")
    @Dependencies("getDateInfo")
    @XmlElement(name = "dateStamp", namespace = LegacyNamespaces.GMD)
    public Date getDateStamp() {
        if (FilterByVersion.LEGACY_METADATA.accept()) {
            final Collection<CitationDate> dates = getDateInfo();
            if (dates != null) {
                for (final CitationDate date : dates) {
                    if (date.getDateType() == DateType.CREATION) {
                        return date.getDate();
                    }
                }
            }
        }
        return null;
    }

    /**
     * Sets the date that the metadata was created.
     *
     * @param  newValue  the new date stamp.
     *
     * @deprecated As of ISO 19115:2014, replaced by {@link #setDateInfo(Collection)}.
     */
    @Deprecated(since="1.0")
    public void setDateStamp(final Date newValue) {
        checkWritePermission(ImplementationHelper.valueIfDefined(dateInfo));
        Collection<CitationDate> newValues = dateInfo;      // See "Note about deprecated methods implementation"
        if (newValues == null) {
            if (newValue == null) {
                return;
            }
            newValues = new ArrayList<>(1);
        } else {
            final Iterator<CitationDate> it = newValues.iterator();
            while (it.hasNext()) {
                final CitationDate date = it.next();
                if (date.getDateType() == DateType.CREATION) {
                    if (newValue == null) {
                        it.remove();
                        return;
                    }
                    if (date instanceof DefaultCitationDate) {
                        ((DefaultCitationDate) date).setDate(newValue);
                        return;
                    }
                    it.remove();
                    break;
                }
            }
        }
        newValues.add(new DefaultCitationDate(TemporalDate.toTemporal(newValue), DateType.CREATION));
        setDateInfo(newValues);
    }

    /**
     * Returns the citation(s) for the standard(s) to which the metadata conform.
     * The collection returned by this method typically contains elements from the
     * {@link org.apache.sis.metadata.iso.citation.Citations#ISO_19115} list.
     *
     * @return the standard(s) to which the metadata conform.
     *
     * @see #getMetadataProfiles()
     *
     * @since 0.5
     */
    @Override
    // @XmlElement at the end of this class.
    public Collection<Citation> getMetadataStandards() {
        return metadataStandards = nonNullCollection(metadataStandards, Citation.class);
    }

    /**
     * Sets the citation(s) for the standard(s) to which the metadata conform.
     * Metadata standard citations should include an identifier.
     *
     * @param  newValues  the new standard(s) to which the metadata conform.
     *
     * @since 0.5
     */
    public void setMetadataStandards(final Collection<? extends Citation> newValues) {
        metadataStandards = writeCollection(newValues, metadataStandards, Citation.class);
    }

    /**
     * Returns the citation(s) for the profile(s) of the metadata standard to which the metadata conform.
     *
     * @return the profile(s) to which the metadata conform.
     *
     * @see #getMetadataStandards()
     * @see #getMetadataExtensionInfo()
     *
     * @since 0.5
     */
    @Override
    // @XmlElement at the end of this class.
    public Collection<Citation> getMetadataProfiles() {
        return metadataProfiles = nonNullCollection(metadataProfiles, Citation.class);
    }

    /**
     * Set the citation(s) for the profile(s) of the metadata standard to which the metadata conform.
     * Metadata profile standard citations should include an identifier.
     *
     * @param  newValues  the new profile(s) to which the metadata conform.
     *
     * @since 0.5
     */
    public void setMetadataProfiles(final Collection<? extends Citation> newValues) {
        metadataProfiles = writeCollection(newValues, metadataProfiles, Citation.class);
    }

    /**
     * Returns reference(s) to alternative metadata or metadata in a non-ISO standard for the same resource.
     *
     * @return reference(s) to alternative metadata (e.g. Dublin core, FGDC).
     *
     * @since 0.5
     */
    @Override
    // @XmlElement at the end of this class.
    public Collection<Citation> getAlternativeMetadataReferences() {
        return alternativeMetadataReferences = nonNullCollection(alternativeMetadataReferences, Citation.class);
    }

    /**
     * Set reference(s) to alternative metadata or metadata in a non-ISO standard for the same resource.
     *
     * @param  newValues  the new reference(s) to alternative metadata (e.g. Dublin core, FGDC).
     *
     * @since 0.5
     */
    public void setAlternativeMetadataReferences(final Collection<? extends Citation> newValues) {
        alternativeMetadataReferences = writeCollection(newValues, alternativeMetadataReferences, Citation.class);
    }

    /**
     * Implementation of legacy {@link #getMetadataStandardName()} and {@link #getMetadataStandardVersion()} methods.
     */
    private String getMetadataStandard(final boolean version) {
        if (FilterByVersion.LEGACY_METADATA.accept()) {
            final Citation standard = LegacyPropertyAdapter.getSingleton(getMetadataStandards(),
                    Citation.class, null, DefaultMetadata.class,
                    version ? "getMetadataStandardName" : "getMetadataStandardVersion");
            if (standard != null) {
                final InternationalString title = version ? standard.getEdition() : standard.getTitle();
                if (title != null) {
                    return title.toString();
                }
            }
        }
        return null;
    }

    /**
     * Implementation of legacy {@link #setMetadataStandardName(String)} and
     * {@link #setMetadataStandardVersion(String)} methods.
     */
    private void setMetadataStandard(final boolean version, final String newValue) {
        checkWritePermission(ImplementationHelper.valueIfDefined(metadataStandards));
        final InternationalString i18n = (newValue != null) ? new SimpleInternationalString(newValue) : null;
        final List<Citation> newValues = (metadataStandards != null)
                ? new ArrayList<>(metadataStandards)
                : new ArrayList<>(1);
        DefaultCitation citation = newValues.isEmpty() ? null : DefaultCitation.castOrCopy(newValues.get(0));
        if (citation == null) {
            citation = new DefaultCitation();
        }
        if (version) {
            citation.setEdition(i18n);
        } else {
            citation.setTitle(i18n);
        }
        if (newValues.isEmpty()) {
            newValues.add(citation);
        } else {
            newValues.set(0, citation);
        }
        setMetadataStandards(newValues);
    }

    /**
     * Returns the name of the metadata standard (including profile name) used.
     *
     * @return name of the metadata standard used, or {@code null}.
     *
     * @deprecated As of ISO 19115:2014, replaced by {@link #getMetadataStandards()}
     *   followed by {@link DefaultCitation#getTitle()}.
     */
    @Override
    @Deprecated(since="1.0")
    @Dependencies("getMetadataStandards")
    @XmlElement(name = "metadataStandardName", namespace = LegacyNamespaces.GMD)
    public String getMetadataStandardName() {
        return getMetadataStandard(false);
    }

    /**
     * Name of the metadata standard (including profile name) used.
     *
     * @param  newValue  the new metadata standard name.
     *
     * @deprecated As of ISO 19115:2014, replaced by {@link #getMetadataStandards()}
     *   followed by {@link DefaultCitation#setTitle(InternationalString)}.
     */
    @Deprecated(since="1.0")
    public void setMetadataStandardName(final String newValue) {
        setMetadataStandard(false, newValue);
    }

    /**
     * Returns the version (profile) of the metadata standard used.
     *
     * @return version of the metadata standard used, or {@code null}.
     *
     * @deprecated As of ISO 19115:2014, replaced by {@link #getMetadataStandards()}
     *   followed by {@link DefaultCitation#getEdition()}.
     */
    @Override
    @Deprecated(since="1.0")
    @Dependencies("getMetadataStandards")
    @XmlElement(name = "metadataStandardVersion", namespace = LegacyNamespaces.GMD)
    public String getMetadataStandardVersion() {
        return getMetadataStandard(true);
    }

    /**
     * Sets the version (profile) of the metadata standard used.
     *
     * @param  newValue  the new metadata standard version.
     *
     * @deprecated As of ISO 19115:2014, replaced by {@link #getMetadataStandards()}
     *   followed by {@link DefaultCitation#setEdition(InternationalString)}.
     */
    @Deprecated(since="1.0")
    public void setMetadataStandardVersion(final String newValue) {
        setMetadataStandard(true, newValue);
    }

    /**
     * Returns the online location(s) where the metadata is available.
     *
     * @return online location(s) where the metadata is available.
     *
     * @since 0.5
     */
    @Override
    // @XmlElement at the end of this class.
    public Collection<OnlineResource> getMetadataLinkages() {
        return metadataLinkages = nonNullCollection(metadataLinkages, OnlineResource.class);
    }

    /**
     * Sets the online location(s) where the metadata is available.
     *
     * @param  newValues  the new online location(s).
     *
     * @since 0.5
     */
    public void setMetadataLinkages(final Collection<? extends OnlineResource> newValues) {
        metadataLinkages = writeCollection(newValues, metadataLinkages, OnlineResource.class);
    }

    /**
     * Provides the URI of the dataset to which the metadata applies.
     *
     * @return Uniform Resource Identifier of the dataset, or {@code null}.
     *
     * @deprecated As of ISO 19115:2014, replaced by {@link #getIdentificationInfo()} followed by
     *    {@link DefaultDataIdentification#getCitation()} followed by {@link DefaultCitation#getOnlineResources()}.
     */
    @Override
    @Deprecated(since="1.0")
    @Dependencies("getIdentificationInfo")
    @XmlElement(name = "dataSetURI", namespace = LegacyNamespaces.GMD)
    public String getDataSetUri() {
        String linkage = null;
        final Collection<Identification> info;
        if (FilterByVersion.LEGACY_METADATA.accept() && (info = getIdentificationInfo()) != null) {
            for (final Identification identification : info) {
                final Citation citation = identification.getCitation();
                if (citation != null) {
                    final Collection<? extends OnlineResource> onlineResources = citation.getOnlineResources();
                    if (onlineResources != null) {
                        for (final OnlineResource link : onlineResources) {
                            final URI uri = link.getLinkage();
                            if (uri != null) {
                                if (linkage == null) {
                                    linkage = uri.toString();
                                } else {
                                    LegacyPropertyAdapter.warnIgnoredExtraneous(
                                            OnlineResource.class, DefaultMetadata.class, "getDataSetUri");
                                    break;
                                }
                            }
                        }
                    }
                }
            }
        }
        return linkage;
    }

    /**
     * Sets the URI of the dataset to which the metadata applies.
     * This method sets the linkage of the first online resource in the citation of the first identification info.
     *
     * @param  newValue  the new data set URI.
     * @throws URISyntaxException if the given value cannot be parsed as a URI.
     *
     * @deprecated As of ISO 19115:2014, replaced by {@link #getIdentificationInfo()}
     *    followed by {@link DefaultDataIdentification#getCitation()}
     *    followed by {@link DefaultCitation#setOnlineResources(Collection)}.
     */
    @Deprecated(since="1.0")
    public void setDataSetUri(final String newValue) throws URISyntaxException {
        final URI uri = (newValue != null) ? new URI(newValue) : null;
        Collection<Identification> info = identificationInfo;   // See "Note about deprecated methods implementation"
        checkWritePermission(ImplementationHelper.valueIfDefined(info));
        AbstractIdentification firstId = AbstractIdentification.castOrCopy(CollectionsExt.first(info));
        if (firstId == null) {
            if (uri == null) return;
            firstId = new DefaultDataIdentification();
        }
        DefaultCitation citation = DefaultCitation.castOrCopy(firstId.getCitation());
        if (citation == null) {
            if (uri == null) return;
            citation = new DefaultCitation();
        }
        Collection<OnlineResource> onlineResources = citation.getOnlineResources();
        DefaultOnlineResource firstOnline = DefaultOnlineResource.castOrCopy(CollectionsExt.first(onlineResources));
        if (firstOnline == null) {
            if (uri == null) return;
            firstOnline = new DefaultOnlineResource();
        }
        firstOnline.setLinkage(uri);
        onlineResources = ImplementationHelper.setFirst(onlineResources, firstOnline);
        citation.setOnlineResources(onlineResources);
        firstId.setCitation(citation);
        info = ImplementationHelper.setFirst(info, firstId);
        setIdentificationInfo(info);
    }

    /**
     * Returns the digital representation of spatial information in the dataset.
     *
     * @return digital representation of spatial information in the dataset.
     */
    @Override
    @XmlElement(name = "spatialRepresentationInfo")
    public Collection<SpatialRepresentation> getSpatialRepresentationInfo() {
        return spatialRepresentationInfo = nonNullCollection(spatialRepresentationInfo, SpatialRepresentation.class);
    }

    /**
     * Sets the digital representation of spatial information in the dataset.
     *
     * @param  newValues  the new spatial representation info.
     */
    public void setSpatialRepresentationInfo(final Collection<? extends SpatialRepresentation> newValues) {
        spatialRepresentationInfo = writeCollection(newValues, spatialRepresentationInfo, SpatialRepresentation.class);
    }

    /**
     * Returns the description of the spatial and temporal reference systems used in the dataset.
     *
     * @return spatial and temporal reference systems used in the dataset.
     */
    @Override
    @XmlElement(name = "referenceSystemInfo")
    public Collection<ReferenceSystem> getReferenceSystemInfo() {
        return referenceSystemInfo = nonNullCollection(referenceSystemInfo, ReferenceSystem.class);
    }

    /**
     * Sets the description of the spatial and temporal reference systems used in the dataset.
     *
     * @param  newValues  the new reference system info.
     */
    public void setReferenceSystemInfo(final Collection<? extends ReferenceSystem> newValues) {
        referenceSystemInfo = writeCollection(newValues, referenceSystemInfo, ReferenceSystem.class);
    }

    /**
     * Returns information describing metadata extensions.
     *
     * @return metadata extensions.
     */
    @Override
    @XmlElement(name = "metadataExtensionInfo")
    public Collection<MetadataExtensionInformation> getMetadataExtensionInfo() {
        return metadataExtensionInfo = nonNullCollection(metadataExtensionInfo, MetadataExtensionInformation.class);
    }

    /**
     * Sets information describing metadata extensions.
     *
     * @param  newValues  the new metadata extension info.
     */
    public void setMetadataExtensionInfo(final Collection<? extends MetadataExtensionInformation> newValues) {
        metadataExtensionInfo = writeCollection(newValues, metadataExtensionInfo, MetadataExtensionInformation.class);
    }

    /**
     * Returns basic information about the resource(s) to which the metadata applies.
     *
     * @return the resource(s) to which the metadata applies.
     */
    @Override
    @XmlElement(name = "identificationInfo", required = true)
    public Collection<Identification> getIdentificationInfo() {
        return identificationInfo = nonNullCollection(identificationInfo, Identification.class);
    }

    /**
     * Sets basic information about the resource(s) to which the metadata applies.
     *
     * @param  newValues  the new identification info.
     */
    public void setIdentificationInfo(final Collection<? extends Identification> newValues) {
        identificationInfo = writeCollection(newValues, identificationInfo, Identification.class);
    }

    /**
     * Returns information about the feature catalogue and describes the coverage and
     * image data characteristics.
     *
     * @return the feature catalogue, coverage descriptions and image data characteristics.
     */
    @Override
    @XmlElement(name = "contentInfo")
    public Collection<ContentInformation> getContentInfo() {
        return contentInfo = nonNullCollection(contentInfo, ContentInformation.class);
    }

    /**
     * Sets information about the feature catalogue and describes the coverage and
     * image data characteristics.
     *
     * @param  newValues  the new content info.
     */
    public void setContentInfo(final Collection<? extends ContentInformation> newValues) {
        contentInfo = writeCollection(newValues, contentInfo, ContentInformation.class);
    }

    /**
     * Returns information about the distributor of and options for obtaining the resource(s).
     *
     * <div class="warning"><b>Upcoming API change — multiplicity</b><br>
     * As of ISO 19115:2014, this singleton has been replaced by a collection.
     * This change will tentatively be applied in GeoAPI 4.0.
     * </div>
     *
     * @return the distributor of and options for obtaining the resource(s).
     */
    @Override
    @XmlElement(name = "distributionInfo")
    public Distribution getDistributionInfo() {
        return distributionInfo;
    }

    /**
     * Sets information about the distributor of and options for obtaining the resource(s).
     *
     * <div class="warning"><b>Upcoming API change — multiplicity</b><br>
     * As of ISO 19115:2014, this singleton has been replaced by a collection.
     * This change will tentatively be applied in GeoAPI 4.0.
     * </div>
     *
     * @param  newValue  the new distribution info.
     */
    public void setDistributionInfo(final Distribution newValue) {
        checkWritePermission(distributionInfo);
        distributionInfo = newValue;
    }

    /**
     * Returns overall assessment of quality of a resource(s).
     *
     * @return overall assessment of quality of a resource(s).
     */
    @Override
    @XmlElement(name = "dataQualityInfo")
    public Collection<DataQuality> getDataQualityInfo() {
        return dataQualityInfo = nonNullCollection(dataQualityInfo, DataQuality.class);
    }

    /**
     * Sets overall assessment of quality of a resource(s).
     *
     * @param  newValues  the new data quality info.
     */
    public void setDataQualityInfo(final Collection<? extends DataQuality> newValues) {
        dataQualityInfo = writeCollection(newValues, dataQualityInfo, DataQuality.class);
    }

    /**
     * Returns information about the catalogue of rules defined for the portrayal of a resource(s).
     *
     * @return the catalogue of rules defined for the portrayal of a resource(s).
     */
    @Override
    @XmlElement(name = "portrayalCatalogueInfo")
    public Collection<PortrayalCatalogueReference> getPortrayalCatalogueInfo() {
        return portrayalCatalogueInfo = nonNullCollection(portrayalCatalogueInfo, PortrayalCatalogueReference.class);
    }

    /**
     * Sets information about the catalogue of rules defined for the portrayal of a resource(s).
     *
     * @param  newValues  the new portrayal catalog info.
     */
    public void setPortrayalCatalogueInfo(final Collection<? extends PortrayalCatalogueReference> newValues) {
        portrayalCatalogueInfo = writeCollection(newValues, portrayalCatalogueInfo, PortrayalCatalogueReference.class);
    }

    /**
     * Returns restrictions on the access and use of metadata.
     *
     * @return restrictions on the access and use of metadata.
     *
     * @see org.apache.sis.metadata.iso.identification.AbstractIdentification#getResourceConstraints()
     */
    @Override
    @XmlElement(name = "metadataConstraints")
    public Collection<Constraints> getMetadataConstraints() {
        return metadataConstraints = nonNullCollection(metadataConstraints, Constraints.class);
    }

    /**
     * Sets restrictions on the access and use of metadata.
     *
     * @param  newValues  the new metadata constraints.
     *
     * @see org.apache.sis.metadata.iso.identification.AbstractIdentification#setResourceConstraints(Collection)
     */
    public void setMetadataConstraints(final Collection<? extends Constraints> newValues) {
        metadataConstraints = writeCollection(newValues, metadataConstraints, Constraints.class);
    }

    /**
     * Returns information about the conceptual schema of a dataset.
     *
     * @return the conceptual schema of a dataset.
     */
    @Override
    @XmlElement(name = "applicationSchemaInfo")
    public Collection<ApplicationSchemaInformation> getApplicationSchemaInfo() {
        return applicationSchemaInfo = nonNullCollection(applicationSchemaInfo, ApplicationSchemaInformation.class);
    }

    /**
     * Returns information about the conceptual schema of a dataset.
     *
     * @param  newValues  the new application schema info.
     */
    public void setApplicationSchemaInfo(final Collection<? extends ApplicationSchemaInformation> newValues) {
        applicationSchemaInfo = writeCollection(newValues, applicationSchemaInfo, ApplicationSchemaInformation.class);
    }

    /**
     * Returns information about the acquisition of the data.
     *
     * @return the acquisition of data.
     */
    @Override
    @XmlElement(name = "acquisitionInformation")
    public Collection<AcquisitionInformation> getAcquisitionInformation() {
        return acquisitionInformation = nonNullCollection(acquisitionInformation, AcquisitionInformation.class);
    }

    /**
     * Sets information about the acquisition of the data.
     *
     * @param  newValues  the new acquisition information.
     */
    public void setAcquisitionInformation(final Collection<? extends AcquisitionInformation> newValues) {
        acquisitionInformation = writeCollection(newValues, acquisitionInformation, AcquisitionInformation.class);
    }

    /**
     * Returns information about the frequency of metadata updates, and the scope of those updates.
     *
     * @return the frequency of metadata updates and their scope, or {@code null}.
     *
     * @see org.apache.sis.metadata.iso.identification.AbstractIdentification#getResourceMaintenances()
     */
    @Override
    @XmlElement(name = "metadataMaintenance")
    public MaintenanceInformation getMetadataMaintenance() {
        return metadataMaintenance;
    }

    /**
     * Sets information about the frequency of metadata updates, and the scope of those updates.
     *
     * @param  newValue  the new metadata maintenance.
     *
     * @see org.apache.sis.metadata.iso.identification.AbstractIdentification#setResourceMaintenances(Collection)
     */
    public void setMetadataMaintenance(final MaintenanceInformation newValue) {
        checkWritePermission(metadataMaintenance);
        metadataMaintenance = newValue;
    }

    /**
     * Returns information about the provenance, sources and/or the production processes applied to the resource.
     *
     * @return information about the provenance, sources and/or the production processes.
     *
     * @since 0.5
     */
    @Override
    // @XmlElement at the end of this class.
    public Collection<Lineage> getResourceLineages() {
        return resourceLineages = nonNullCollection(resourceLineages, Lineage.class);
    }

    /**
     * Sets information about the provenance, sources and/or the production processes applied to the resource.
     *
     * @param newValues new information about the provenance, sources and/or the production processes.
     *
     * @since 0.5
     */
    public void setResourceLineages(final Collection<? extends Lineage> newValues) {
        resourceLineages = writeCollection(newValues, resourceLineages, Lineage.class);
    }




    /*
     ┏━━━━━━━━━━━━━━━━━━━━━━━━━━━━━━━━━━━━━━━━━━━━━━━━━━━━━━━━━━━━━━━━━━━━━━━━━━━━━━━━━━┓
     ┃                                                                                  ┃
     ┃                               XML support with JAXB                              ┃
     ┃                                                                                  ┃
     ┃        The following methods are invoked by JAXB using reflection (even if       ┃
     ┃        they are private) or are helpers for other methods invoked by JAXB.       ┃
     ┃        Those methods can be safely removed if Geographic Markup Language         ┃
     ┃        (GML) support is not needed.                                              ┃
     ┃                                                                                  ┃
     ┗━━━━━━━━━━━━━━━━━━━━━━━━━━━━━━━━━━━━━━━━━━━━━━━━━━━━━━━━━━━━━━━━━━━━━━━━━━━━━━━━━━┛
     */

    /**
     * Invoked by JAXB {@link jakarta.xml.bind.Marshaller} before this object is marshalled to XML.
     * This method sets the locale to be used for XML marshalling to the metadata language.
     */
    @SuppressWarnings("unused")
    private void beforeMarshal(final Marshaller marshaller) {
        Context.push(CollectionsExt.first(LocaleAndCharset.getLanguages(getLocalesAndCharsets())));
    }

    /**
     * Invoked by JAXB {@link jakarta.xml.bind.Marshaller} after this object has been marshalled to XML.
     * This method restores the locale to be used for XML marshalling to its previous value.
     */
    @SuppressWarnings("unused")
    private void afterMarshal(final Marshaller marshaller) {
        Context.pull();
    }

    /**
     * Gets the default locale for this record (used in ISO 19115-3:2016 format).
     */
    @XmlElement(name = "defaultLocale")
    private PT_Locale getDefaultLocale() {
        return FilterByVersion.CURRENT_METADATA.accept() ? PT_Locale.first(getLocalesAndCharsets()) : null;
    }

    /**
     * Sets the default locale for this record (used in ISO 19115-3:2016 format).
     */
    private void setDefaultLocale(final PT_Locale newValue) {
        setLocalesAndCharsets(OtherLocales.setFirst(locales, newValue));
    }

    /**
     * Gets the other locales for this record (used in ISO 19115-3:2016 format).
     */
    @XmlElement(name = "otherLocale")
    private Collection<PT_Locale> getOtherLocales() {
        return FilterByVersion.CURRENT_METADATA.accept() ? OtherLocales.filter(getLocalesAndCharsets()) : null;
    }

    /**
     * Returns the character coding for the metadata set (used in legacy ISO 19157 format).
     */
    @XmlElement(name = "characterSet", namespace = LegacyNamespaces.GMD)
    private Charset getCharset() {
        if (FilterByVersion.LEGACY_METADATA.accept()) {
            return getCharacterSets();
        }
        return null;
    }

    /**
     * Sets the character coding standard for the metadata set (used in legacy ISO 19157 format).
     */
    private void setCharset(final Charset newValue) {
        setLocalesAndCharsets(LocaleAndCharset.setCharacterSets(getLocalesAndCharsets(), CollectionsExt.singletonOrEmpty(newValue)));
    }

    /**
     * Invoked by JAXB at both marshalling and unmarshalling time.
     * This attribute has been added by ISO 19115:2014 standard.
     * If (and only if) marshalling an older standard version, we omit this attribute.
     */
    @XmlElement(name = "dateInfo", required = true)
    private Collection<CitationDate> getDates() {
        return FilterByVersion.CURRENT_METADATA.accept() ? getDateInfo() : null;
    }

    @XmlElement(name = "metadataStandard")
    private Collection<Citation> getMetadataStandard() {
        return FilterByVersion.CURRENT_METADATA.accept() ? getMetadataStandards() : null;
    }

    @XmlElement(name = "metadataProfile")
    private Collection<Citation> getMetadataProfile() {
        return FilterByVersion.CURRENT_METADATA.accept() ? getMetadataProfiles() : null;
    }

    @XmlElement(name = "alternativeMetadataReference")
    private Collection<Citation> getAlternativeMetadataReference() {
        return FilterByVersion.CURRENT_METADATA.accept() ? getAlternativeMetadataReferences() : null;
    }

    @XmlElement(name = "metadataLinkage")
    private Collection<OnlineResource> getMetadataLinkage() {
        return FilterByVersion.CURRENT_METADATA.accept() ? getMetadataLinkages() : null;
    }

    @XmlElement(name = "resourceLineage")
    private Collection<Lineage> getResourceLineage() {
        return FilterByVersion.CURRENT_METADATA.accept() ? getResourceLineages() : null;
    }

    @XmlElement(name = "metadataScope")
    private Collection<MetadataScope> getMetadataScope() {
        return FilterByVersion.CURRENT_METADATA.accept() ? getMetadataScopes() : null;
    }
}<|MERGE_RESOLUTION|>--- conflicted
+++ resolved
@@ -374,12 +374,7 @@
      *
      * @since 1.5
      */
-<<<<<<< HEAD
-    @SuppressWarnings("this-escape")
     public DefaultMetadata(final ResponsibleParty contact,
-=======
-    public DefaultMetadata(final Responsibility contact,
->>>>>>> c4bda9ba
                            final Temporal       dateStamp,
                            final Identification identificationInfo)
     {
