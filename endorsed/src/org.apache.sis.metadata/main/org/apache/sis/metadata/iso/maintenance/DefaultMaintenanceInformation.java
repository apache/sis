--- conflicted
+++ resolved
@@ -306,12 +306,7 @@
             }
         }
         if (newValue != null) {
-<<<<<<< HEAD
-            @SuppressWarnings("removal")
-            final var date = new DefaultCitationDate(newValue, NEXT_UPDATE);
-=======
-            final var date = new DefaultCitationDate(TemporalDate.toTemporal(newValue), DateType.NEXT_UPDATE);
->>>>>>> 90b66dd6
+            final var date = new DefaultCitationDate(TemporalDate.toTemporal(newValue), NEXT_UPDATE);
             if (dates != null) {
                 dates.add(date);
             } else {
