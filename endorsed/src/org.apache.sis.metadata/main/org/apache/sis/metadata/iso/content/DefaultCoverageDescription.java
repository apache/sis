--- conflicted
+++ resolved
@@ -298,13 +298,8 @@
     @Deprecated(since="1.0")
     public void setContentType(final CoverageContentType newValue) {
         checkWritePermission(valueIfDefined(attributeGroups));
-<<<<<<< HEAD
-        final Collection<CoverageContentType> newValues = CollectionsExt.singletonOrEmpty(newValue);
+        final Collection<CoverageContentType> newValues = Containers.singletonOrEmpty(newValue);
         Collection<DefaultAttributeGroup> groups = attributeGroups;
-=======
-        final Collection<CoverageContentType> newValues = Containers.singletonOrEmpty(newValue);
-        Collection<AttributeGroup> groups = attributeGroups;
->>>>>>> a2c13a94
         if (groups != null) {
             for (final DefaultAttributeGroup group : groups) {
                 group.setContentTypes(newValues);
@@ -352,11 +347,7 @@
             /** Updates the legacy value in an existing instance of the new kind of value. */
             @Override protected boolean update(final DefaultAttributeGroup container, final RangeDimension value) {
                 if (container instanceof DefaultAttributeGroup) {
-<<<<<<< HEAD
-                    container.setAttributes(CollectionsExt.singletonOrEmpty(value));
-=======
-                    ((DefaultAttributeGroup) container).setAttributes(Containers.singletonOrEmpty(value));
->>>>>>> a2c13a94
+                    container.setAttributes(Containers.singletonOrEmpty(value));
                     return true;
                 }
                 return false;
