/*
 * Licensed to the Apache Software Foundation (ASF) under one or more
 * contributor license agreements.  See the NOTICE file distributed with
 * this work for additional information regarding copyright ownership.
 * The ASF licenses this file to You under the Apache License, Version 2.0
 * (the "License"); you may not use this file except in compliance with
 * the License.  You may obtain a copy of the License at
 *
 *     http://www.apache.org/licenses/LICENSE-2.0
 *
 * Unless required by applicable law or agreed to in writing, software
 * distributed under the License is distributed on an "AS IS" BASIS,
 * WITHOUT WARRANTIES OR CONDITIONS OF ANY KIND, either express or implied.
 * See the License for the specific language governing permissions and
 * limitations under the License.
 */
package org.apache.sis.metadata.simple;

import java.util.Objects;
import java.io.Serializable;
import org.opengis.util.InternationalString;
import org.opengis.metadata.Identifier;
import org.opengis.metadata.citation.Citation;
import org.opengis.referencing.IdentifiedObject;
import org.apache.sis.metadata.privy.Identifiers;
import org.apache.sis.util.LenientComparable;
import org.apache.sis.util.ComparisonMode;
import org.apache.sis.util.privy.Constants;
import static org.apache.sis.util.collection.Containers.isNullOrEmpty;

// Specific to the main and geoapi-3.1 branches:
import org.opengis.metadata.extent.Extent;
import org.opengis.referencing.ReferenceIdentifier;

// Specific to the main branch:
import java.util.Set;
import java.util.Collection;
import java.util.Collections;
import org.opengis.util.GenericName;


/**
 * A trivial implementation of {@link IdentifiedObject} containing only a primary name.
 *
 * @author  Guilhem Legal (Geomatys)
 * @author  Martin Desruisseaux (Geomatys)
 *
 * @see org.apache.sis.referencing.AbstractIdentifiedObject
 */
public class SimpleIdentifiedObject implements IdentifiedObject, LenientComparable, Serializable {
    /**
     * For cross-version compatibility.
     */
    private static final long serialVersionUID = 5297493321524903545L;

    /**
     * The primary name by which this object is identified.
     */
    @SuppressWarnings("serial")         // Most SIS implementations are serializable.
    protected ReferenceIdentifier name;

    /**
     * Creates an identified object without identifier.
     * This constructor is mainly for JAXB.
     */
    protected SimpleIdentifiedObject() {
    }

    /**
     * Creates an identified object with the same identifier as the given one.
     *
     * @param  object  the identified object to partially copy.
     */
    public SimpleIdentifiedObject(final IdentifiedObject object) {
        name = object.getName();
    }

    /**
     * Creates an identified object with the given identifier.
     *
     * @param  name  the primary name by which this object is identified.
     */
    public SimpleIdentifiedObject(final ReferenceIdentifier name) {
        this.name = name;
    }

    /**
     * Returns the primary name by which this object is identified.
     *
     * @return the identifier given at construction time.
     */
    @Override
    public ReferenceIdentifier getName() {
        return name;
    }

    /**
     * Method required by the {@link IdentifiedObject} interface.
     * Current implementation returns an empty set.
     *
     * <p>If a future version allows this method to returns a non-empty set,
     * revisit {@link #equals(Object, ComparisonMode)}.</p>
     *
     * @return the identifiers, or an empty set if none.
     */
    @Override
    public final Set<ReferenceIdentifier> getIdentifiers() {
        return Collections.emptySet();
    }

    /**
     * Method required by the {@link IdentifiedObject} interface.
     * Current implementation returns an empty set.
     *
     * <p>If a future version allows this method to returns a non-empty set,
     * revisit {@link #equals(Object, ComparisonMode)}.</p>
     *
     * @return the aliases, or an empty set if none.
     */
    @Override
    public final Collection<GenericName> getAlias() {
        return Collections.emptySet();
    }

    /**
     * Method required by most {@link IdentifiedObject} sub-interfaces.
     * Current implementation returns {@code null}.
     *
     * <p>If a future version allows this method to return a non-null value,
     * revisit {@link #equals(Object, ComparisonMode)} in subclasses.</p>
     *
     * @return the domain of validity, or {@code null} if none.
     *
     * @deprecated Removed from ISO 19111:2019 (moved to {@code ObjectDomain}).
     */
    @Deprecated
    public final Extent getDomainOfValidity() {
        return null;
    }

    /**
     * Method required by most {@link IdentifiedObject} sub-interfaces.
     * Current implementation returns {@code null}.
     *
     * <p>If a future version allows this method to return a non-null value,
     * revisit {@link #equals(Object, ComparisonMode)} in subclasses.</p>
     *
     * @return the scope, or {@code null} if none.
     *
     * @deprecated Removed from ISO 19111:2019 (moved to {@code ObjectDomain}).
     */
    @Deprecated
    public final InternationalString getScope() {
        return null;
    }

    /**
     * Method required by the {@link IdentifiedObject} interface.
     * Current implementation returns {@code null}.
     *
     * <p>If a future version allows this method to returns a non-null value,
     * revisit {@link #equals(Object, ComparisonMode)}.</p>
     *
     * @return the remarks, or {@code null} if none.
     */
    @Override
    public final InternationalString getRemarks() {
        return null;
    }

    /**
     * Returns a hash code value for this object.
     */
    @Override
    public int hashCode() {
        @SuppressWarnings("LocalVariableHidesMemberVariable")
        final Identifier name = this.name;
        int code = (int) serialVersionUID;
        if (name != null) {
            code ^= name.hashCode();
        }
        return code;
    }

    /**
     * Compares this object with the given one for equality.
     *
     * @param  object  the object to compare with this reference system.
     * @return {@code true} if both objects are equal.
     */
    @Override
    public final boolean equals(final Object object) {
        return equals(object, ComparisonMode.STRICT);
    }

    /**
     * Compares this object with the given one for equality.
     * This method compares the {@linkplain #name} only in "strict" or "by contract" modes.
     * If name is a critical component of this object, then it shall be compared by the subclass.
     * This behavior is consistent with {@link org.apache.sis.referencing.AbstractIdentifiedObject}.
     *
     * @param  object  the object to compare with this identified object.
     * @param  mode    the strictness level of the comparison.
     * @return {@code true} if both objects are equal.
     */
    @Override
    public boolean equals(final Object object, final ComparisonMode mode) {
        if (object == this) {
            return true;
        }
        if (object instanceof IdentifiedObject) {
            if (mode != ComparisonMode.STRICT || object.getClass() == getClass()) {
                if (mode.isIgnoringMetadata()) {
                    return true;
                }
                final IdentifiedObject that = (IdentifiedObject) object;
                return Objects.equals(getName(), that.getName()) &&
                        isNullOrEmpty(that.getIdentifiers()) &&
                        isNullOrEmpty(that.getAlias()) &&
                        that.getRemarks() == null;
            }
        }
        return false;
    }

    /**
     * Throws an exception in all cases, since this object can't be formatted in a valid WKT.
     *
     * @return the Well Known Text.
     * @throws UnsupportedOperationException always thrown.
     */
    @Override
    public String toWKT() throws UnsupportedOperationException {
        throw new UnsupportedOperationException();
    }

    /**
     * Returns a pseudo-WKT representation for debugging purpose.
     */
    @Override
    public String toString() {
        @SuppressWarnings("LocalVariableHidesMemberVariable")
        final Identifier name = this.name;
        final String code, codespace;
        final Citation authority;
<<<<<<< HEAD
        final ReferenceIdentifier name = this.name;
=======
>>>>>>> 9696bd8b
        if (name != null) {
            code      = name.getCode();
            codespace = name.getCodeSpace();
            authority = name.getAuthority();
        } else {
            code      = null;
            codespace = null;
            authority = null;
        }
        final StringBuilder buffer = new StringBuilder("IdentifiedObject[\"");
        if (codespace != null) {
            buffer.append(codespace).append(Constants.DEFAULT_SEPARATOR);
        }
        buffer.append(code).append('"');
        final String identifier = Identifiers.getIdentifier(authority, true);
        if (identifier != null) {
            buffer.append(", Id[\"").append(identifier).append("\"]");   // "Id" should be consistent with WKTKeywords.Id.
        }
        return buffer.append(']').toString();
    }
}<|MERGE_RESOLUTION|>--- conflicted
+++ resolved
@@ -240,13 +240,9 @@
     @Override
     public String toString() {
         @SuppressWarnings("LocalVariableHidesMemberVariable")
-        final Identifier name = this.name;
+        final ReferenceIdentifier name = this.name;
         final String code, codespace;
         final Citation authority;
-<<<<<<< HEAD
-        final ReferenceIdentifier name = this.name;
-=======
->>>>>>> 9696bd8b
         if (name != null) {
             code      = name.getCode();
             codespace = name.getCodeSpace();
