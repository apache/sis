--- conflicted
+++ resolved
@@ -72,7 +72,6 @@
     }
 
     /**
-<<<<<<< HEAD
      * Returns {@code null} since this class does not hold version information.
      *
      * @return {@code null}.
@@ -83,10 +82,7 @@
     }
 
     /**
-     * Same than the above, but as an immutable entry. We use this implementation when the
-=======
      * Same as the above, but as an immutable entry. We use this implementation when the
->>>>>>> cdfb5327
      * entry has been created on-the-fly at iteration time rather than being stored in the
      * identifier collection.
      */
