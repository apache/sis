/*
 * Licensed to the Apache Software Foundation (ASF) under one or more
 * contributor license agreements.  See the NOTICE file distributed with
 * this work for additional information regarding copyright ownership.
 * The ASF licenses this file to You under the Apache License, Version 2.0
 * (the "License"); you may not use this file except in compliance with
 * the License.  You may obtain a copy of the License at
 *
 *     http://www.apache.org/licenses/LICENSE-2.0
 *
 * Unless required by applicable law or agreed to in writing, software
 * distributed under the License is distributed on an "AS IS" BASIS,
 * WITHOUT WARRANTIES OR CONDITIONS OF ANY KIND, either express or implied.
 * See the License for the specific language governing permissions and
 * limitations under the License.
 */
package org.apache.sis.xml.bind.metadata.replace;

import java.util.Optional;
import jakarta.xml.bind.annotation.XmlType;
import jakarta.xml.bind.annotation.XmlElement;
import jakarta.xml.bind.annotation.XmlRootElement;
import jakarta.xml.bind.annotation.adapters.XmlJavaTypeAdapter;
import org.opengis.util.TypeName;
import org.opengis.util.MemberName;
import org.opengis.util.GenericName;
import org.opengis.util.InternationalString;
import org.opengis.parameter.ParameterDescriptor;
import org.apache.sis.xml.Namespaces;
import org.apache.sis.xml.bind.FilterByVersion;
import org.apache.sis.xml.privy.LegacyNamespaces;
import org.apache.sis.xml.bind.gco.GO_GenericName;
import org.apache.sis.metadata.privy.NameToIdentifier;
import org.apache.sis.util.iso.DefaultMemberName;
import org.apache.sis.util.iso.Names;
import static org.apache.sis.util.privy.CollectionsExt.nonNull;

// Specific to the main and geoapi-3.1 branches:
import org.opengis.referencing.ReferenceIdentifier;

// Specific to the main branch:
import org.apache.sis.metadata.privy.ReferencingServices;


/**
 * Parameter information conform to the ISO 19115:2014 specification.
 * GeoAPI tries to provides a single API for the parameter classes defined in various specifications
 * (ISO 19111, ISO 19115, ISO 19157, Web Processing Service).
 * But we still need separated representations at XML (un)marshalling time.
 * This class is for the ISO 19115:2014 case.
 *
 * <p>Note that this implementation is simple and serves no other purpose than being a container for XML
 * parsing and formatting. For real parameter framework, consider using {@link org.apache.sis.parameter}
 * package instead.</p>
 *
 * <h2>Note about raw-type usage</h2>
 * We use raw type (i.e. we implement {@code ParameterDescriptor} instead of {@code ParameterDescriptor<T>})
 * because there is no way we can know {@code <T>} for sure at unmarshalling time. This is not a recommended
 * practice, so <strong>this class shall not be in public API</strong>. However, it should be okay to create
 * {@code ServiceParameter} instances in Apache SIS internal code if all methods creating such instances
 * declare {@code ParameterDescriptor<?>} as their return type.
 *
 * @author  Rémi Maréchal (Geomatys)
 * @author  Martin Desruisseaux (Geomatys)
 */
@SuppressWarnings("rawtypes")   // For the omission of <T> in Parameter<T> - see javadoc.
@XmlType(name = "SV_Parameter_Type", namespace = Namespaces.SRV, propOrder = {
    "memberName",           // The  ISO 19115-3:2016 way to marshal name.
    "legacyName",           // Legacy ISO 19139:2007 way to marshal name.
    "description",
    "optionality",
    "optionalityLabel",     // Legacy ISO 19139:2007 way to marshal optionality.
    "repeatability",
    "legacyValueType"
})
@XmlRootElement(name = "SV_Parameter", namespace = Namespaces.SRV)
public final class ServiceParameter extends Parameter {
    /**
     * For cross-version compatibility.
     */
    private static final long serialVersionUID = 8979265876109276877L;

    /**
     * The name, as used by the service for this parameter. Note that in ISO 19115-3:2016, this element is
     * inside a {@code <gco:MemberName>} element  (i.e. ISO inserts the same kind of {@code Property_Type}
     * element as it does for all other attributes) while in ISO 19139:2007 it was not (i.e. name attributes
     * like {@code <gco:aName>} were marshalled directly, without wrapper). Example:
     *
     * {@snippet lang="xml" :
     *   <srv:name>
     *     <gco:MemberName>
     *       <gco:aName>
     *         <gco:CharacterString>A parameter name</gco:CharacterString>
     *       </gco:aName>
     *     </gco:MemberName>
     *   </srv:name>
     * }
     *
     * @see #getName()
     * @see #getLegacyName()
     * @see #getValueType()
     */
    @XmlElement(required=true, name="name")
    @XmlJavaTypeAdapter(GO_GenericName.Since2014.class)
    @SuppressWarnings("serial")                 // Most Apache SIS implementations are serializable.
    public MemberName memberName;

    /**
     * A narrative explanation of the role of the parameter.
     *
     * @see #getDescription()
     */
    @XmlElement
    @SuppressWarnings("serial")                 // Most Apache SIS implementations are serializable.
    public InternationalString description;

    /**
     * Indication if the parameter is required.
     *
     * <ul>
     *   <li>In ISO 19115-3:2016, this is represented by "{@code true}" or "{@code false}".</li>
     *   <li>In ISO 19139:2007, this was marshalled as "{@code Optional}" or "{@code Mandatory}".</li>
     * </ul>
     *
     * @see #getOptionality()
     * @see #setOptionality(Boolean)
     * @see #getMinimumOccurs()
     */
    boolean optionality;

    /**
     * Indication if more than one value of the parameter may be provided.
     *
     * @see #getMaximumOccurs()
     */
    @XmlElement(required = true)
    public boolean repeatability;

    /**
     * Creates an initially empty parameter.
     * This constructor is needed by JAXB at unmarshalling time.
     */
    public ServiceParameter() {
    }

    /**
     * Creates a parameter initialized to the values of the given one.
     * This is used for marshalling an arbitrary parameter as an ISO 19115 parameter.
     *
     * @see #castOrCopy(ParameterDescriptor)
     */
    @SuppressWarnings("unchecked")
    private ServiceParameter(final ParameterDescriptor<?> parameter) {
        super(parameter);
        memberName    = getMemberName(parameter);
<<<<<<< HEAD
=======
        direction     = parameter.getDirection();
        description   = parameter.getDescription().orElse(null);
>>>>>>> 01b0b23c
        optionality   = parameter.getMinimumOccurs() > 0;
        repeatability = parameter.getMaximumOccurs() > 1;
    }

    /**
     * Returns the given parameter as an instance of {@code ServiceParameter}.
     *
     * @param  parameter  the parameter (may be {@code null}).
     * @return the service parameter, or {@code null} if the given argument was null.
     */
    public static ServiceParameter castOrCopy(final ParameterDescriptor<?> parameter) {
        if (parameter == null || parameter instanceof ServiceParameter) {
            return (ServiceParameter) parameter;
        }
        return new ServiceParameter(parameter);
    }

    /**
     * Gets the parameter name as an instance of {@code MemberName}.
     * This method performs the following checks:
     *
     * <ul>
     *   <li>If the {@linkplain ParameterDescriptor#getName() primary name} is an instance of {@code MemberName},
     *       returns that primary name.</li>
     *   <li>Otherwise this method searches for the first {@linkplain ParameterDescriptor#getAlias() alias}
     *       which is an instance of {@code MemberName}. If found, that alias is returned.</li>
     *   <li>If no alias is found, then this method tries to build a member name from the primary name and the
     *       {@linkplain org.apache.sis.parameter.DefaultParameterDescriptor#getValueType() value type} (if available) or the
     *       {@linkplain ParameterDescriptor#getValueClass() value class}.</li>
     * </ul>
     *
     * This method can be used as a bridge between the parameter object
     * defined by ISO 19111 (namely {@code CC_OperationParameter}) and the one
     * defined by ISO 19115 (namely {@code SV_Parameter}).
     *
     * @param  parameter  the parameter from which to get the name (may be {@code null}).
     * @return the member name, or {@code null} if none.
     */
    public static MemberName getMemberName(final ParameterDescriptor<?> parameter) {
        if (parameter != null) {
            final ReferenceIdentifier id = parameter.getName();
            if (id instanceof MemberName) {
                return (MemberName) id;
            }
            for (final GenericName alias : nonNull(parameter.getAlias())) {
                if (alias instanceof MemberName) {
                    return (MemberName) alias;
                }
            }
            if (id != null) {
                final String code = id.getCode();
                if (code != null) {
                    final String namespace = id.getCodeSpace();
                    final TypeName type = ReferencingServices.getInstance().getValueType(parameter);
                    if (type != null) {
                        return Names.createMemberName(namespace, null, code, type);
                    } else {
                        final Class<?> valueClass = parameter.getValueClass();
                        if (valueClass != null) {
                            return Names.createMemberName(namespace, null, code, valueClass);
                        }
                    }
                }
            }
        }
        return null;
    }

    /**
     * Returns the name as an {@code Identifier}, which is the type requested by ISO 19111.
     * Note that this is different than the type requested by ISO 19115, which is {@link MemberName}.
     *
     * This method is the converse of {@link #getMemberName(ParameterDescriptor)}.
     *
     * @return the parameter name as an identifier (the type specified by ISO 19111).
     */
    @Override
    public synchronized ReferenceIdentifier getName() {
        if (name == null && memberName != null) {
            if (memberName instanceof ReferenceIdentifier) {
                name = (ReferenceIdentifier) memberName;
            } else {
                name = new NameToIdentifier(memberName);
            }
        }
        return name;
    }

    /**
     * Returns the name to be marshalled in the ISO 19139:2007 way. Example:
     *
     * {@snippet lang="xml" :
     *   <srv:name>
     *     <gco:aName>
     *       <gco:CharacterString>A parameter name</gco:CharacterString>
     *     </gco:aName>
     *   </srv:name>
     * }
     *
     * @return the name if marshalling legacy ISO 19139:2007 format, or {@code null} otherwise.
     */
    @XmlElement(name = "name", namespace = LegacyNamespaces.SRV)
    public DefaultMemberName getLegacyName() {
        return FilterByVersion.LEGACY_METADATA.accept() ? DefaultMemberName.castOrCopy(memberName) : null;
    }

    /**
     * Sets the value from the {@code <gco:aName>} (legacy ISO 19139:2007 format).
     * This method is called at unmarshalling-time by JAXB.
     *
     * @param  value  the new name.
     * @throws IllegalStateException if a name is already defined.
     */
    public void setLegacyName(final DefaultMemberName value) {
        if (memberName == null) {
            memberName = value;
        }
    }

    /**
     * For JAXB marshalling of ISO 19139:2007 document only.
     * Note that there is not setter method, because we expect that
     * the same information is provided in the {@link #memberName} attribute type.
     *
     * @return the type name of value component(s) in this parameter.
     */
    @XmlElement(name = "valueType", namespace = LegacyNamespaces.SRV)
    @XmlJavaTypeAdapter(GO_GenericName.class)    // Not in package-info because shall not be applied to getLegacyName().
    public TypeName getLegacyValueType() {
        return FilterByVersion.LEGACY_METADATA.accept() ? getValueType() : null;
    }

    /**
     * Returns the name that describes the type of parameter values.
     *
     * @return the type name of value component(s) in this parameter.
     */
    @Override
    public TypeName getValueType() {
        TypeName type = super.getValueType();
        if (type == null && memberName != null) {
            type = memberName.getAttributeType();
        }
        return type;
    }

    /**
     * Infers the value class from the attribute type.
     * This method is the reason why we cannot parameterize this {@code ServiceParameter} class
     * (see <cite>Note about raw-type usage</cite> in class javadoc), because there is no way we
     * can ensure that the class inferred from {@link MemberName#getAttributeType()} is really
     * for type {@code <T>}.
     *
     * @return the value class inferred from the attribute type, or {@code null} if unknown.
     */
    @Override
    public Class<?> getValueClass() {
        final Class<?> type = super.getValueClass();
        return (type != null) ? type : Names.toClass(getValueType());
    }

    /**
     * Returns a narrative explanation of the role of the parameter.
     *
     * @return a narrative explanation of the role of the parameter.
     */
<<<<<<< HEAD
    public InternationalString getDescription() {
        return description;
=======
    @Override
    public Optional<InternationalString> getDescription() {
        return Optional.ofNullable(description);
>>>>>>> 01b0b23c
    }

    /**
     * Returns the optionality as a boolean (ISO 19115-3:2016 way).
     *
     * @return optionality of this parameter.
     */
    @XmlElement(name = "optionality", required = true)
    public Boolean getOptionality() {
        return FilterByVersion.CURRENT_METADATA.accept() ? optionality : null;
    }

    /**
     * Sets whether this parameter is optional.
     *
     * @param  optional  optionality of this parameter.
     */
    public void setOptionality(final Boolean optional) {
        if (optional != null) optionality = optional;
    }

    /**
     * Returns {@code "Optional"} if {@link #optionality} is {@code true} or {@code "Mandatory"} otherwise.
     * This is the legacy ISO 19139:2007 way to marshal optionality.
     *
     * @return optionality of this parameter.
     */
    @XmlElement(name = "optionality", namespace = LegacyNamespaces.SRV)
    public String getOptionalityLabel() {
        return FilterByVersion.LEGACY_METADATA.accept() ? (optionality ? "Optional" : "Mandatory") : null;
    }

    /**
     * Sets whether this parameter is optional.
     *
     * @param  optional  optionality of this parameter.
     */
    public void setOptionalityLabel(final String optional) {
        if (optional != null) {
            optionality = Boolean.parseBoolean(optional) || optional.equalsIgnoreCase("Optional");
        }
    }

    /**
     * The minimum number of times that values for this parameter group or parameter are required.
     *
     * @return the minimum occurrence.
     */
    @Override
    public int getMinimumOccurs() {
        return optionality ? 0 : 1;
    }

    /**
     * The maximum number of times that values for this parameter group or parameter can be included.
     *
     * @return the maximum occurrence.
     */
    @Override
    public int getMaximumOccurs() {
        return repeatability ? Integer.MAX_VALUE : 1;
    }
}<|MERGE_RESOLUTION|>--- conflicted
+++ resolved
@@ -153,11 +153,6 @@
     private ServiceParameter(final ParameterDescriptor<?> parameter) {
         super(parameter);
         memberName    = getMemberName(parameter);
-<<<<<<< HEAD
-=======
-        direction     = parameter.getDirection();
-        description   = parameter.getDescription().orElse(null);
->>>>>>> 01b0b23c
         optionality   = parameter.getMinimumOccurs() > 0;
         repeatability = parameter.getMaximumOccurs() > 1;
     }
@@ -324,14 +319,8 @@
      *
      * @return a narrative explanation of the role of the parameter.
      */
-<<<<<<< HEAD
-    public InternationalString getDescription() {
-        return description;
-=======
-    @Override
     public Optional<InternationalString> getDescription() {
         return Optional.ofNullable(description);
->>>>>>> 01b0b23c
     }
 
     /**
