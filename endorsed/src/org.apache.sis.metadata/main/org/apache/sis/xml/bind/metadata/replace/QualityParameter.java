/*
 * Licensed to the Apache Software Foundation (ASF) under one or more
 * contributor license agreements.  See the NOTICE file distributed with
 * this work for additional information regarding copyright ownership.
 * The ASF licenses this file to You under the Apache License, Version 2.0
 * (the "License"); you may not use this file except in compliance with
 * the License.  You may obtain a copy of the License at
 *
 *     http://www.apache.org/licenses/LICENSE-2.0
 *
 * Unless required by applicable law or agreed to in writing, software
 * distributed under the License is distributed on an "AS IS" BASIS,
 * WITHOUT WARRANTIES OR CONDITIONS OF ANY KIND, either express or implied.
 * See the License for the specific language governing permissions and
 * limitations under the License.
 */
package org.apache.sis.xml.bind.metadata.replace;

import java.util.Map;
import jakarta.xml.bind.annotation.XmlType;
import jakarta.xml.bind.annotation.XmlElement;
import jakarta.xml.bind.annotation.XmlRootElement;
import jakarta.xml.bind.annotation.adapters.XmlJavaTypeAdapter;
import org.opengis.util.TypeName;
import org.opengis.util.InternationalString;
import org.opengis.metadata.Identifier;
import org.opengis.parameter.ParameterDescriptor;
import org.opengis.referencing.operation.Matrix;
import org.apache.sis.metadata.iso.DefaultIdentifier;
import org.apache.sis.metadata.iso.quality.DefaultMeasureDescription;
import org.apache.sis.xml.Namespaces;
import org.apache.sis.xml.bind.gco.GO_GenericName;
import org.apache.sis.util.Classes;
import org.apache.sis.util.iso.Names;

// Specific to the main and geoapi-3.1 branches:
import org.opengis.referencing.ReferenceIdentifier;

// Specific to the main branch:
import org.apache.sis.metadata.internal.ReferencingServices;


/**
 * Parameter information conform to the ISO 19157:2013 specification.
 * GeoAPI tries to provides a single API for the parameter classes defined in various specifications
 * (ISO 19111, ISO 19115, ISO 19157, Web Processing Service).
 * But we still need separated representations at XML (un)marshalling time.
 * This class is for the ISO 19157:2013 case.
 *
 * <p>Note that this implementation is simple and serves no other purpose than being a container for XML
 * parsing and formatting. For real parameter framework, consider using {@link org.apache.sis.parameter}
 * package instead.</p>
 *
 * <h2>Note about raw-type usage</h2>
 * We use raw type (i.e. we implement {@code ParameterDescriptor} instead of {@code ParameterDescriptor<T>})
 * because there is no way we can know {@code <T>} for sure at unmarshalling time. This is not a recommended
 * practice, so <strong>this class shall not be in public API</strong>. However, it should be okay to create
 * {@code QualityParameter} instances in Apache SIS internal code if all methods creating such instances
 * declare {@code ParameterDescriptor<?>} as their return type.
 *
 * @author  Martin Desruisseaux (Geomatys)
 */
@SuppressWarnings("rawtypes")   // For the omission of <T> in Parameter<T> - see javadoc.
@XmlType(name = "DQM_Parameter_Type", namespace = Namespaces.DQM, propOrder = {
    "code",
    "definition",
    "description",
    "valueType"
})
@XmlRootElement(name = "DQM_Parameter", namespace = Namespaces.DQM)
public final class QualityParameter extends Parameter {
    /**
     * For cross-version compatibility.
     */
    private static final long serialVersionUID = 4333632866772665659L;

    /**
     * Name of the data quality parameter, to be represented as identifier code.
     *
     * @see #getName()
     */
    @XmlElement(name="name", required=true)
    public String code;

    /**
     * Definition of the data quality parameter.
     * Stored in {@link ReferenceIdentifier#getDescription()}.
     *
     * @see #getName()
     */
    @XmlElement(required = true)
    @SuppressWarnings("serial")                 // Most Apache SIS implementations are serializable.
    public InternationalString definition;

    /**
     * Description of the data quality parameter.
     */
    @XmlElement
    public DefaultMeasureDescription description;

    /**
     * Value type of the data quality parameter (shall be one of the data types defined in ISO/TS 19103:2005).
     *
     * @see #getValueType()
     * @see #getValueClass()
     */
    @XmlElement(required = true)
    @XmlJavaTypeAdapter(GO_GenericName.class)   // Not in package-info because shall not be applied to getLegacyName().
    @SuppressWarnings("serial")                 // Most Apache SIS implementations are serializable.
    public TypeName valueType;

    /**
     * Creates an initially empty parameter.
     * This constructor is needed by JAXB at unmarshalling time.
     */
    public QualityParameter() {
    }

    /**
     * Creates a parameter initialized to the values of the given one.
     * This is used for marshalling an arbitrary parameter as an ISO 19157 parameter.
     */
    @SuppressWarnings("unchecked")
    private QualityParameter(final ParameterDescriptor<?> parameter) {
        super(parameter);
        final Identifier id = parameter.getName();
        if (id != null) {
            code = id.getCode();
        }
        valueType = ReferencingServices.getInstance().getValueType(parameter);
    }

    /**
     * Returns the given parameter as an instance of {@code QualityParameter}.
     *
     * @param  parameter  the parameter (may be {@code null}).
     * @return the service parameter, or {@code null} if the given argument was null.
     */
    public static QualityParameter castOrCopy(final ParameterDescriptor<?> parameter) {
        if (parameter == null || parameter instanceof QualityParameter) {
            return (QualityParameter) parameter;
        }
        return new QualityParameter(parameter);
    }

    @Override public int getMinimumOccurs() {return 0;}
    @Override public int getMaximumOccurs() {return 1;}

    /**
     * Returns the name as an {@code Identifier}, which is the type requested by ISO 19111.
     * Note that this is different than the type requested by ISO 19157, which is {@link String}.
     *
     * @return the parameter name as an identifier (the type specified by ISO 19111).
     */
    @Override
    public synchronized ReferenceIdentifier getName() {
        if (name == null && code != null) {
            final RS_Identifier id = new RS_Identifier(null, code, null);
            id.setDescription(definition);
            id.transitionTo(DefaultIdentifier.State.FINAL);
            name = id;
        }
        return name;
    }

    /**
     * Infers the value class from the type name.
     * This method is the reason why we cannot parameterize this {@code QualityParameter} class
     * (see <cite>Note about raw-type usage</cite> in class javadoc), because there is no way we
     * can ensure that the class inferred from {@link #valueType} is really for type {@code <T>}.
     *
     * @return the value class inferred from the attribute type, or {@code null} if unknown.
     */
    @Override
    public Class<?> getValueClass() {
        Class<?> type = super.getValueClass();
        if (type == null) {
            type = Names.toClass(valueType);
        }
        return type;
    }

    /**
     * Returns the name that describes the type of parameter values.
     *
     * @return the type name of value component(s) in this parameter.
     */
    @Override
    public TypeName getValueType() {
        return valueType;
    }

    /**
     * Suggests a type name for the components of given collection or array class.
     * The component type is fetched on a <cite>best effort</cite> basis only.
     * This method does the following checks:
     * <ul>
     *   <li>If the given class is a class, then its {@linkplain Class#getComponentType() component type} is used.</li>
     *   <li>Otherwise if the class is an {@link Iterable}, then the upper bound of elements is fetched.</li>
     *   <li>Otherwise if the class is a {@link Map}, then the upper bound of keys is fetched.</li>
     *   <li>Otherwise if the class is a {@link Matrix}, then {@link Double} components is assumed.</li>
     *   <li>Otherwise the given class is used as if it was already a component type (i.e. a singleton item).</li>
     * </ul>
     *
<<<<<<< HEAD
=======
     * This method is used for mapping {@link Class} to ({@link ValueStructure}, {@link TypeName}) pair.
     * The other member of the pair is given by {@link ValueStructure#valueOf(Class)}.
     *
     * @todo {@code Coverage} case needs to be added. It would be handle like {@link Matrix}.
     *
>>>>>>> 2730c89d
     * @param  valueClass  the type of values for which to infer a {@link TypeName} instance.
     * @return a type name for components of the given type.
     */
    public static TypeName getValueType(Class<?> valueClass) {
        if (valueClass.isArray()) {
            valueClass = valueClass.getComponentType();
        } else if (Iterable.class.isAssignableFrom(valueClass) || Map.class.isAssignableFrom(valueClass)) {
            valueClass = Classes.boundOfParameterizedDeclaration(valueClass);
        } else if (Matrix.class.isAssignableFrom(valueClass)) {
            valueClass = Double.class;
        }
        return Names.createTypeName(valueClass);
    }
}<|MERGE_RESOLUTION|>--- conflicted
+++ resolved
@@ -202,14 +202,8 @@
      *   <li>Otherwise the given class is used as if it was already a component type (i.e. a singleton item).</li>
      * </ul>
      *
-<<<<<<< HEAD
-=======
-     * This method is used for mapping {@link Class} to ({@link ValueStructure}, {@link TypeName}) pair.
-     * The other member of the pair is given by {@link ValueStructure#valueOf(Class)}.
-     *
      * @todo {@code Coverage} case needs to be added. It would be handle like {@link Matrix}.
      *
->>>>>>> 2730c89d
      * @param  valueClass  the type of values for which to infer a {@link TypeName} instance.
      * @return a type name for components of the given type.
      */
