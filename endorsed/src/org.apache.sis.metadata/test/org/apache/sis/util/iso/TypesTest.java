/*
 * Licensed to the Apache Software Foundation (ASF) under one or more
 * contributor license agreements.  See the NOTICE file distributed with
 * this work for additional information regarding copyright ownership.
 * The ASF licenses this file to You under the Apache License, Version 2.0
 * (the "License"); you may not use this file except in compliance with
 * the License.  You may obtain a copy of the License at
 *
 *     http://www.apache.org/licenses/LICENSE-2.0
 *
 * Unless required by applicable law or agreed to in writing, software
 * distributed under the License is distributed on an "AS IS" BASIS,
 * WITHOUT WARRANTIES OR CONDITIONS OF ANY KIND, either express or implied.
 * See the License for the specific language governing permissions and
 * limitations under the License.
 */
package org.apache.sis.util.iso;

import java.util.Map;
import java.util.HashMap;
import java.util.TreeMap;
import java.util.Locale;
import java.util.function.Function;
import java.lang.annotation.ElementType;
import org.opengis.util.InternationalString;
import org.opengis.metadata.citation.Address;
import org.opengis.metadata.citation.Citation;
import org.opengis.metadata.citation.OnLineFunction;
import org.opengis.metadata.content.ImagingCondition;
import org.opengis.referencing.datum.Datum;
import org.opengis.referencing.cs.AxisDirection;
import org.apache.sis.util.SimpleInternationalString;
import org.apache.sis.util.DefaultInternationalString;

// Test dependencies
import org.junit.jupiter.api.Test;
import static org.junit.jupiter.api.Assertions.*;
import org.apache.sis.test.TestCase;

// Specific to the main branch:
import org.opengis.referencing.datum.PixelInCell;
import static org.apache.sis.test.GeoapiAssert.PENDING_NEXT_GEOAPI_RELEASE;


/**
 * Tests the {@link Types} class.
 *
 * @author  Martin Desruisseaux (IRD, Geomatys)
 */
public final class TypesTest extends TestCase {
    /**
     * Creates a new test case.
     */
    public TypesTest() {
    }

    /**
     * Tests the {@link Types#toInternationalString(Map, String)} method.
     */
    @Test
    public void testToInternationalString() {
        testToInternationalString(new HashMap<>());
        testToInternationalString(new TreeMap<>());
    }

    /**
     * Implementation of {@link #testToInternationalString()} using the given map implementation.
     */
    private static void testToInternationalString(final Map<String,Object> properties) {
        assertNull(properties.put("name",       "Some name"));
        assertNull(properties.put("identifier", "Some identifier"));
        assertNull(properties.put("code",       "Some code"));
        assertNull(properties.put("codeSpace",  "Some code space"));
        assertNull(properties.put("authority",  "Some authority"));
        assertNull(properties.put("version",    "Some version"));
        assertNull(properties.put("remarks",    "Some remarks"));
        assertNull(Types.toInternationalString(properties, "dummy"));

        InternationalString i18n = Types.toInternationalString(properties, "remarks");
        assertInstanceOf(SimpleInternationalString.class, i18n);
        assertEquals("Some remarks", i18n.toString());

        assertNull(properties.put("remarks_fr", "Une remarque"));
        i18n = Types.toInternationalString(properties, "remarks");
        assertInstanceOf(DefaultInternationalString.class, i18n);
        assertEquals("Some remarks", i18n.toString(Locale.ROOT));
        assertEquals("Une remarque", i18n.toString(Locale.FRENCH));

        assertNotNull(properties.remove("remarks"));
        i18n = Types.toInternationalString(properties, "remarks");
        assertInstanceOf(SimpleInternationalString.class, i18n);
        assertEquals("Une remarque", i18n.toString());
    }

    /**
     * Tests the {@link Types#getStandardName(Class)} method.
     */
    @Test
    public void testGetStandardName() {
        assertEquals("CI_Citation",      Types.getStandardName(Citation     .class));
        assertEquals("CD_Datum",         Types.getStandardName(Datum        .class));
        assertEquals("CS_AxisDirection", Types.getStandardName(AxisDirection.class));
    }

    /**
     * Tests the {@link Types#forStandardName(String)} method.
     */
    @Test
    public void testForStandardName() {
        assertEquals(Citation     .class, Types.forStandardName("CI_Citation"));
        assertEquals(Datum        .class, Types.forStandardName("CD_Datum"));
        assertEquals(Citation     .class, Types.forStandardName("CI_Citation"));            // Value should be cached.
        assertEquals(Citation     .class, Types.forStandardName("Citation"));
        assertEquals(AxisDirection.class, Types.forStandardName("CS_AxisDirection"));
        assertNull  (                     Types.forStandardName("MD_Dummy"));
    }

    /**
     * Tests the {@link Types#forEnumName(Class, String)} method with an enumeration from the JDK.
     * Such enumerations do not implement the {@code org.opengis.util.ControlledVocabulary} interface.
     */
    @Test
    public void testForStandardEnumName() {
        assertSame(ElementType.LOCAL_VARIABLE, Types.forEnumName(ElementType.class, "LOCAL_VARIABLE"));
        assertSame(ElementType.LOCAL_VARIABLE, Types.forEnumName(ElementType.class, "LOCALVARIABLE"));
        assertSame(ElementType.LOCAL_VARIABLE, Types.forEnumName(ElementType.class, "local variable"));
        assertSame(ElementType.LOCAL_VARIABLE, Types.forEnumName(ElementType.class, "local-variable"));
        assertNull(Types.forEnumName(ElementType.class, "variable"));
    }

    /**
<<<<<<< HEAD
     * Tests the {@link Types#forCodeName(Class, String, boolean)} method.
=======
     * Tests the {@link Types#forEnumName(Class, String)} method with an enumeration from GeoAPI.
     * Such enumerations implement the {@link org.opengis.util.ControlledVocabulary} interface.
     */
    @Test
    public void testForGeoapiEnumName() {
        assertSame(ParameterDirection.IN_OUT, Types.forEnumName(ParameterDirection.class, "IN_OUT"));
        assertSame(ParameterDirection.IN_OUT, Types.forEnumName(ParameterDirection.class, "INOUT"));
        assertSame(ParameterDirection.IN_OUT, Types.forEnumName(ParameterDirection.class, "in out"));
        assertSame(ParameterDirection.IN_OUT, Types.forEnumName(ParameterDirection.class, "in/out"));
        assertNull(Types.forEnumName(ParameterDirection.class, "out/in"));
    }

    /**
     * Tests the {@link Types#forCodeName(Class, String, Function)} method.
>>>>>>> 90b66dd6
     */
    @Test
    public void testForCodeName() {
        assertSame(ImagingCondition.SEMI_DARKNESS, Types.forCodeName(ImagingCondition.class, "SEMI_DARKNESS", null));
        assertSame(ImagingCondition.SEMI_DARKNESS, Types.forCodeName(ImagingCondition.class, "SEMIDARKNESS",  null));
        assertSame(ImagingCondition.SEMI_DARKNESS, Types.forCodeName(ImagingCondition.class, "semi darkness", null));
        assertSame(ImagingCondition.SEMI_DARKNESS, Types.forCodeName(ImagingCondition.class, "semi-darkness", null));
        assertNull(Types.forCodeName(ImagingCondition.class, "darkness", null));

        assertSame(PixelInCell.CELL_CORNER, Types.forCodeName(PixelInCell.class, "cell corner", null));
        assertSame(PixelInCell.CELL_CORNER, Types.forCodeName(PixelInCell.class, "cellCorner",  null));
        assertSame(PixelInCell.CELL_CENTER, Types.forCodeName(PixelInCell.class, "cell center", null));
        assertSame(PixelInCell.CELL_CENTER, Types.forCodeName(PixelInCell.class, "cellCenter",  null));
    }

    /**
     * Tests the {@link Types#getDescription(Class)} method.
     */
    @Test
    public void testGetDescription() {
        final InternationalString description = Types.getDescription(OnLineFunction.class);
        assertEquals("Function performed by the resource.",
                description.toString(Locale.ROOT));
        assertEquals("Function performed by the resource.",
                description.toString(Locale.ENGLISH));
        assertEquals("Fonctionnalité offerte par la ressource.",
                description.toString(Locale.FRENCH));
    }

    /**
     * Tests the {@link Types#getDescription(Class, String)} method.
     */
    @Test
    public void testGetPropertyDescription() {
        assertEquals("The city of the location.",
                Types.getDescription(Address.class, "city").toString(Locale.ROOT));
        assertEquals("Country of the physical address.",
                Types.getDescription(Address.class, "country").toString(Locale.ENGLISH));
    }

    /**
     * Tests the {@code Types.getDescription(ControlledVocabulary)} method.
     */
    @Test
    public void testGetCodeDescription() {
        final InternationalString description = Types.getDescription(OnLineFunction.DOWNLOAD);
        assertEquals("Online instructions for transferring data from one storage device or system to another.",
                description.toString(Locale.ROOT));
        assertEquals("Online instructions for transferring data from one storage device or system to another.",
                description.toString(Locale.ENGLISH));
        assertEquals("Transfert de la ressource d'un système à un autre.",
                description.toString(Locale.FRENCH));
    }

    /**
     * Tests the examples given in {@code Types.getListName(ControlledVocabulary)} javadoc.
     */
    @Test
    public void testGetListName() {
        assertEquals("CS_AxisDirection",        Types.getListName(AxisDirection     .NORTH));
        assertEquals("CI_OnLineFunctionCode",   Types.getListName(OnLineFunction    .DOWNLOAD));
        assertEquals("MD_ImagingConditionCode", Types.getListName(ImagingCondition  .BLURRED_IMAGE));
    }

    /**
     * Tests the examples given in {@code Types.getCodeName(ControlledVocabulary)} javadoc.
     */
    @Test
    public void testGetCodeName() {
        assertEquals("north",        Types.getCodeName(AxisDirection     .NORTH));
        assertEquals("download",     Types.getCodeName(OnLineFunction    .DOWNLOAD));
        assertEquals("blurredImage", Types.getCodeName(ImagingCondition  .BLURRED_IMAGE));
    }

    /**
     * Tests the examples given in {@code Types.getCodeLabel(ControlledVocabulary)} javadoc.
     */
    @Test
    public void testGetCodeLabel() {
        assertEquals("North",         Types.getCodeLabel(AxisDirection   .NORTH));
        assertEquals("Download",      Types.getCodeLabel(OnLineFunction  .DOWNLOAD));
        assertEquals("Blurred image", Types.getCodeLabel(ImagingCondition.BLURRED_IMAGE));
    }

    /**
     * Tests {@code Types.getCodeTitle(ControlledVocabulary)}.
     * Also opportunistically tests {@link Types#forCodeTitle(CharSequence)}.
     */
    @Test
    public void testGetCodeTitle() {
        final InternationalString title = Types.getCodeTitle(OnLineFunction.DOWNLOAD);
        assertSame(OnLineFunction.DOWNLOAD, Types.forCodeTitle(title));
        assertEquals("Download",       title.toString(Locale.ROOT));
        assertEquals("Download",       title.toString(Locale.ENGLISH));
        assertEquals("Téléchargement", title.toString(Locale.FRENCH));
    }
}<|MERGE_RESOLUTION|>--- conflicted
+++ resolved
@@ -39,7 +39,6 @@
 
 // Specific to the main branch:
 import org.opengis.referencing.datum.PixelInCell;
-import static org.apache.sis.test.GeoapiAssert.PENDING_NEXT_GEOAPI_RELEASE;
 
 
 /**
@@ -129,24 +128,7 @@
     }
 
     /**
-<<<<<<< HEAD
-     * Tests the {@link Types#forCodeName(Class, String, boolean)} method.
-=======
-     * Tests the {@link Types#forEnumName(Class, String)} method with an enumeration from GeoAPI.
-     * Such enumerations implement the {@link org.opengis.util.ControlledVocabulary} interface.
-     */
-    @Test
-    public void testForGeoapiEnumName() {
-        assertSame(ParameterDirection.IN_OUT, Types.forEnumName(ParameterDirection.class, "IN_OUT"));
-        assertSame(ParameterDirection.IN_OUT, Types.forEnumName(ParameterDirection.class, "INOUT"));
-        assertSame(ParameterDirection.IN_OUT, Types.forEnumName(ParameterDirection.class, "in out"));
-        assertSame(ParameterDirection.IN_OUT, Types.forEnumName(ParameterDirection.class, "in/out"));
-        assertNull(Types.forEnumName(ParameterDirection.class, "out/in"));
-    }
-
-    /**
      * Tests the {@link Types#forCodeName(Class, String, Function)} method.
->>>>>>> 90b66dd6
      */
     @Test
     public void testForCodeName() {
