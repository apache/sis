/*
 * Licensed to the Apache Software Foundation (ASF) under one or more
 * contributor license agreements.  See the NOTICE file distributed with
 * this work for additional information regarding copyright ownership.
 * The ASF licenses this file to You under the Apache License, Version 2.0
 * (the "License"); you may not use this file except in compliance with
 * the License.  You may obtain a copy of the License at
 *
 *     http://www.apache.org/licenses/LICENSE-2.0
 *
 * Unless required by applicable law or agreed to in writing, software
 * distributed under the License is distributed on an "AS IS" BASIS,
 * WITHOUT WARRANTIES OR CONDITIONS OF ANY KIND, either express or implied.
 * See the License for the specific language governing permissions and
 * limitations under the License.
 */
package org.apache.sis.util.iso;

import java.util.Map;
import java.util.List;
import java.util.Arrays;
import java.util.HashMap;
import java.util.TreeMap;
import java.util.Locale;
import java.lang.annotation.ElementType;
import org.opengis.util.InternationalString;
import org.opengis.metadata.citation.Address;
import org.opengis.metadata.citation.Citation;
import org.opengis.metadata.citation.OnLineFunction;
import org.opengis.metadata.content.ImagingCondition;
import org.opengis.referencing.datum.Datum;
import org.opengis.referencing.datum.PixelInCell;
import org.opengis.referencing.cs.AxisDirection;
import org.apache.sis.util.SimpleInternationalString;
import org.apache.sis.util.DefaultInternationalString;

// Test dependencies
import org.junit.Test;
import org.apache.sis.test.TestCase;

import static org.junit.Assert.*;
import static org.opengis.test.Assert.assertInstanceOf;

// Specific to the main branch:
import static org.apache.sis.test.GeoapiAssert.PENDING_NEXT_GEOAPI_RELEASE;


/**
 * Tests the {@link Types} class.
 *
 * @author  Martin Desruisseaux (IRD, Geomatys)
 */
public final class TypesTest extends TestCase {
    /**
     * Creates a new test case.
     */
    public TypesTest() {
    }

    /**
     * Tests the {@link Types#toInternationalString(Map, String)} method.
     */
    @Test
    public void testToInternationalString() {
        testToInternationalString(new HashMap<>());
        testToInternationalString(new TreeMap<>());
    }

    /**
     * Implementation of {@link #testToInternationalString()} using the given map implementation.
     */
    private static void testToInternationalString(final Map<String,Object> properties) {
        assertNull(properties.put("name",       "Some name"));
        assertNull(properties.put("identifier", "Some identifier"));
        assertNull(properties.put("code",       "Some code"));
        assertNull(properties.put("codeSpace",  "Some code space"));
        assertNull(properties.put("authority",  "Some authority"));
        assertNull(properties.put("version",    "Some version"));
        assertNull(properties.put("remarks",    "Some remarks"));
        assertNull(Types.toInternationalString(properties, "dummy"));

        InternationalString i18n = Types.toInternationalString(properties, "remarks");
        assertInstanceOf("Single locale", SimpleInternationalString.class, i18n);
        assertEquals("Some remarks", i18n.toString());

        assertNull(properties.put("remarks_fr", "Une remarque"));
        i18n = Types.toInternationalString(properties, "remarks");
        assertInstanceOf("Two locales", DefaultInternationalString.class, i18n);
        assertEquals("Some remarks", i18n.toString(Locale.ROOT));
        assertEquals("Une remarque", i18n.toString(Locale.FRENCH));

        assertNotNull(properties.remove("remarks"));
        i18n = Types.toInternationalString(properties, "remarks");
        assertInstanceOf("Single locale", SimpleInternationalString.class, i18n);
        assertEquals("Une remarque", i18n.toString());
    }

    /**
     * Tests the {@link Types#getStandardName(Class)} method.
     */
    @Test
    public void testGetStandardName() {
        assertEquals("CI_Citation",      Types.getStandardName(Citation     .class));
        assertEquals("CD_Datum",         Types.getStandardName(Datum        .class));
        assertEquals("CS_AxisDirection", Types.getStandardName(AxisDirection.class));
    }

    /**
     * Tests the {@link Types#forStandardName(String)} method.
     */
    @Test
    public void testForStandardName() {
        assertEquals(Citation     .class, Types.forStandardName("CI_Citation"));
        assertEquals(Datum        .class, Types.forStandardName("CD_Datum"));
        assertEquals(Citation     .class, Types.forStandardName("CI_Citation"));            // Value should be cached.
        assertEquals(Citation     .class, Types.forStandardName("Citation"));
        assertEquals(AxisDirection.class, Types.forStandardName("CS_AxisDirection"));
        assertNull  (                     Types.forStandardName("MD_Dummy"));
    }

    /**
     * Tests the {@link Types#forEnumName(Class, String)} method with an enumeration from the JDK.
<<<<<<< HEAD
     * Such enumerations do not implement the {@code org.opengis.util.ControlledVocabulary} interface.
     *
     * @since 0.5
=======
     * Such enumerations do not implement the {@link org.opengis.util.ControlledVocabulary} interface.
>>>>>>> 18a06d45
     */
    @Test
    public void testForStandardEnumName() {
        assertSame(ElementType.LOCAL_VARIABLE, Types.forEnumName(ElementType.class, "LOCAL_VARIABLE"));
        assertSame(ElementType.LOCAL_VARIABLE, Types.forEnumName(ElementType.class, "LOCALVARIABLE"));
        assertSame(ElementType.LOCAL_VARIABLE, Types.forEnumName(ElementType.class, "local variable"));
        assertSame(ElementType.LOCAL_VARIABLE, Types.forEnumName(ElementType.class, "local-variable"));
        assertNull(Types.forEnumName(ElementType.class, "variable"));
    }

    /**
<<<<<<< HEAD
=======
     * Tests the {@link Types#forEnumName(Class, String)} method with an enumeration from GeoAPI.
     * Such enumerations implement the {@link org.opengis.util.ControlledVocabulary} interface.
     */
    @Test
    public void testForGeoapiEnumName() {
        assertSame(ParameterDirection.IN_OUT, Types.forEnumName(ParameterDirection.class, "IN_OUT"));
        assertSame(ParameterDirection.IN_OUT, Types.forEnumName(ParameterDirection.class, "INOUT"));
        assertSame(ParameterDirection.IN_OUT, Types.forEnumName(ParameterDirection.class, "in out"));
        assertSame(ParameterDirection.IN_OUT, Types.forEnumName(ParameterDirection.class, "in/out"));
        assertNull(Types.forEnumName(ParameterDirection.class, "out/in"));
    }

    /**
>>>>>>> 18a06d45
     * Tests the {@link Types#forCodeName(Class, String, boolean)} method.
     */
    @Test
    public void testForCodeName() {
        assertSame(ImagingCondition.SEMI_DARKNESS, Types.forCodeName(ImagingCondition.class, "SEMI_DARKNESS", false));
        assertSame(ImagingCondition.SEMI_DARKNESS, Types.forCodeName(ImagingCondition.class, "SEMIDARKNESS",  false));
        assertSame(ImagingCondition.SEMI_DARKNESS, Types.forCodeName(ImagingCondition.class, "semi darkness", false));
        assertSame(ImagingCondition.SEMI_DARKNESS, Types.forCodeName(ImagingCondition.class, "semi-darkness", false));
        assertNull(Types.forCodeName(ImagingCondition.class, "darkness", false));

        assertSame(PixelInCell.CELL_CORNER, Types.forCodeName(PixelInCell.class, "cell corner", false));
        assertSame(PixelInCell.CELL_CORNER, Types.forCodeName(PixelInCell.class, "cellCorner",  false));
        assertSame(PixelInCell.CELL_CENTER, Types.forCodeName(PixelInCell.class, "cell center", false));
        assertSame(PixelInCell.CELL_CENTER, Types.forCodeName(PixelInCell.class, "cellCenter",  false));

        if (PENDING_NEXT_GEOAPI_RELEASE) {
            assertSame(PixelInCell.CELL_CENTER, Types.forCodeName(PixelInCell.class, "cell centre", false));
            assertSame(PixelInCell.CELL_CENTER, Types.forCodeName(PixelInCell.class, "cellCentre",  false));
        }
    }

    /**
     * Tests the {@link Types#getDescription(Class)} method.
     */
    @Test
    public void testGetDescription() {
        final InternationalString description = Types.getDescription(OnLineFunction.class);
        assertEquals("Function performed by the resource.",
                description.toString(Locale.ROOT));
        assertEquals("Function performed by the resource.",
                description.toString(Locale.ENGLISH));
        assertEquals("Fonctionnalité offerte par la ressource.",
                description.toString(Locale.FRENCH));
    }

    /**
     * Tests the {@link Types#getDescription(Class, String)} method.
     */
    @Test
    public void testGetPropertyDescription() {
        assertEquals("The city of the location.",
                Types.getDescription(Address.class, "city").toString(Locale.ROOT));
        assertEquals("Country of the physical address.",
                Types.getDescription(Address.class, "country").toString(Locale.ENGLISH));
    }

    /**
     * Tests the {@code Types.getDescription(ControlledVocabulary)} method.
     */
    @Test
    public void testGetCodeDescription() {
        final InternationalString description = Types.getDescription(OnLineFunction.DOWNLOAD);
        assertEquals("Online instructions for transferring data from one storage device or system to another.",
                description.toString(Locale.ROOT));
        assertEquals("Online instructions for transferring data from one storage device or system to another.",
                description.toString(Locale.ENGLISH));
        assertEquals("Transfert de la ressource d'un système à un autre.",
                description.toString(Locale.FRENCH));
    }

    /**
     * Tests the examples given in {@code Types.getListName(ControlledVocabulary)} javadoc.
     */
    @Test
    public void testGetListName() {
        assertEquals("CS_AxisDirection",        Types.getListName(AxisDirection     .NORTH));
        assertEquals("CI_OnLineFunctionCode",   Types.getListName(OnLineFunction    .DOWNLOAD));
        assertEquals("MD_ImagingConditionCode", Types.getListName(ImagingCondition  .BLURRED_IMAGE));
    }

    /**
     * Tests the examples given in {@code Types.getCodeName(ControlledVocabulary)} javadoc.
     */
    @Test
    public void testGetCodeName() {
        assertEquals("north",        Types.getCodeName(AxisDirection     .NORTH));
        assertEquals("download",     Types.getCodeName(OnLineFunction    .DOWNLOAD));
        assertEquals("blurredImage", Types.getCodeName(ImagingCondition  .BLURRED_IMAGE));
    }

    /**
     * Tests the examples given in {@code Types.getCodeLabel(ControlledVocabulary)} javadoc.
     */
    @Test
    public void testGetCodeLabel() {
        assertEquals("North",         Types.getCodeLabel(AxisDirection   .NORTH));
        assertEquals("Download",      Types.getCodeLabel(OnLineFunction  .DOWNLOAD));
        assertEquals("Blurred image", Types.getCodeLabel(ImagingCondition.BLURRED_IMAGE));
    }

    /**
     * Tests {@code Types.getCodeTitle(ControlledVocabulary)}.
     * Also opportunistically tests {@link Types#forCodeTitle(CharSequence)}.
     */
    @Test
    public void testGetCodeTitle() {
        final InternationalString title = Types.getCodeTitle(OnLineFunction.DOWNLOAD);
        assertSame("forCodeTitle", OnLineFunction.DOWNLOAD, Types.forCodeTitle(title));
        assertEquals("Download",       title.toString(Locale.ROOT));
        assertEquals("Download",       title.toString(Locale.ENGLISH));
        assertEquals("Téléchargement", title.toString(Locale.FRENCH));
    }

    /**
     * Tests the {@link Types#getCodeValues(Class)} method.
     */
    @Test
    public void testGetCodeValues() {
        final OnLineFunction[] actual = Types.getCodeValues(OnLineFunction.class);
        assertTrue(Arrays.asList(actual).containsAll(List.of(
                OnLineFunction.INFORMATION, OnLineFunction.SEARCH, OnLineFunction.ORDER,
                OnLineFunction.DOWNLOAD, OnLineFunction.OFFLINE_ACCESS)));
    }
}<|MERGE_RESOLUTION|>--- conflicted
+++ resolved
@@ -120,13 +120,7 @@
 
     /**
      * Tests the {@link Types#forEnumName(Class, String)} method with an enumeration from the JDK.
-<<<<<<< HEAD
      * Such enumerations do not implement the {@code org.opengis.util.ControlledVocabulary} interface.
-     *
-     * @since 0.5
-=======
-     * Such enumerations do not implement the {@link org.opengis.util.ControlledVocabulary} interface.
->>>>>>> 18a06d45
      */
     @Test
     public void testForStandardEnumName() {
@@ -138,22 +132,6 @@
     }
 
     /**
-<<<<<<< HEAD
-=======
-     * Tests the {@link Types#forEnumName(Class, String)} method with an enumeration from GeoAPI.
-     * Such enumerations implement the {@link org.opengis.util.ControlledVocabulary} interface.
-     */
-    @Test
-    public void testForGeoapiEnumName() {
-        assertSame(ParameterDirection.IN_OUT, Types.forEnumName(ParameterDirection.class, "IN_OUT"));
-        assertSame(ParameterDirection.IN_OUT, Types.forEnumName(ParameterDirection.class, "INOUT"));
-        assertSame(ParameterDirection.IN_OUT, Types.forEnumName(ParameterDirection.class, "in out"));
-        assertSame(ParameterDirection.IN_OUT, Types.forEnumName(ParameterDirection.class, "in/out"));
-        assertNull(Types.forEnumName(ParameterDirection.class, "out/in"));
-    }
-
-    /**
->>>>>>> 18a06d45
      * Tests the {@link Types#forCodeName(Class, String, boolean)} method.
      */
     @Test
