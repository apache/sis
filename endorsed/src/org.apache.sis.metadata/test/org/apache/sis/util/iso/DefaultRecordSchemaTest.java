/*
 * Licensed to the Apache Software Foundation (ASF) under one or more
 * contributor license agreements.  See the NOTICE file distributed with
 * this work for additional information regarding copyright ownership.
 * The ASF licenses this file to You under the Apache License, Version 2.0
 * (the "License"); you may not use this file except in compliance with
 * the License.  You may obtain a copy of the License at
 *
 *     http://www.apache.org/licenses/LICENSE-2.0
 *
 * Unless required by applicable law or agreed to in writing, software
 * distributed under the License is distributed on an "AS IS" BASIS,
 * WITHOUT WARRANTIES OR CONDITIONS OF ANY KIND, either express or implied.
 * See the License for the specific language governing permissions and
 * limitations under the License.
 */
package org.apache.sis.util.iso;

import java.util.Map;
import java.util.LinkedHashMap;
import org.opengis.util.Type;
import org.opengis.util.RecordType;
import org.opengis.util.MemberName;
import org.apache.sis.metadata.simple.SimpleAttributeType;

// Test dependencies
import org.junit.jupiter.api.Test;
import static org.junit.jupiter.api.Assertions.*;
import org.apache.sis.test.TestCase;


/**
 * Tests the {@link DefaultRecordSchema} implementation.
 *
 * @author  Martin Desruisseaux (Geomatys)
 */
@SuppressWarnings("exports")
public final class DefaultRecordSchemaTest extends TestCase {
    /**
     * Creates a new test case.
     */
    public DefaultRecordSchemaTest() {
    }

    /**
     * Creates a record type in a temporary schema.
     *
     * @param  schemaName  name of the schema.
     * @param  recordName  name of the record.
     * @param  fields      record fields.
     * @return the record in a temporary schema.
     */
    public static RecordType createRecordType(CharSequence schemaName, CharSequence recordName, Map<CharSequence, Class<?>> fields) {
        final var schema = new DefaultRecordSchema(schemaName);
        return schema.createRecordType(recordName, fields);
    }

    /**
     * Tests {@link DefaultRecordSchema#createRecordType(CharSequence, Map)}.
     */
    @Test
<<<<<<< HEAD
    @SuppressWarnings("removal")
=======
    @SuppressWarnings("deprecation")
>>>>>>> 90b66dd6
    public void testCreateRecordType() {
        // Do not use `Map.of(…)` because we need to preserve order.
        final var fields = new LinkedHashMap<CharSequence,Class<?>>(8);
        assertNull(fields.put("city",       String.class));
        assertNull(fields.put("latitude",   Double.class));
        assertNull(fields.put("longitude",  Double.class));
        assertNull(fields.put("population", Integer.class));
        final RecordType recordType = createRecordType("MySchema", "MyRecordType", fields);
        /*
         * Inspect properties.
         */
        assertEquals(Names.createTypeName("MySchema", ":", "MyRecordType"), recordType.getTypeName());
        int count = 0;
        for (final Map.Entry<MemberName,Type> entry : recordType.getMemberTypes().entrySet()) {
            final String   expectedName;
            final String   expectedType;
            final Class<?> expectedClass;
            switch (count) {
                case 0: {
                    expectedName  = "city";
                    expectedType  = "OGC:CharacterString";
                    expectedClass = String.class;
                    break;
                }
                case 1: {
                    expectedName  = "latitude";
                    expectedType  = "OGC:Real";
                    expectedClass = Double.class;
                    break;
                }
                case 2: {
                    expectedName  = "longitude";
                    expectedType  = "OGC:Real";
                    expectedClass = Double.class;
                    break;
                }
                case 3: {
                    expectedName  = "population";
                    expectedType  = "OGC:Integer";
                    expectedClass = Integer.class;
                    break;
                }
                default: {
                    throw new AssertionError(count);
                }
            }
            final Type type = entry.getValue();
            assertEquals(expectedName,  entry.getKey().toString());
            assertEquals(expectedType,  type.getTypeName().toFullyQualifiedName().toString());
            assertEquals(expectedClass, ((SimpleAttributeType) type).getValueClass());
            count++;
        }
        /*
         * The DefaultRecordType(TypeName, RecordSchema, Map) constructor performs many argument checks, so
         * we use that constructor as a way to perform a final validation, especially regarding namespaces.
         */
        final var copy = new DefaultRecordType(
                recordType.getTypeName(),
                recordType.getContainer(),
                recordType.getMemberTypes());
        assertEquals(recordType, copy);
    }
}<|MERGE_RESOLUTION|>--- conflicted
+++ resolved
@@ -59,11 +59,7 @@
      * Tests {@link DefaultRecordSchema#createRecordType(CharSequence, Map)}.
      */
     @Test
-<<<<<<< HEAD
-    @SuppressWarnings("removal")
-=======
     @SuppressWarnings("deprecation")
->>>>>>> 90b66dd6
     public void testCreateRecordType() {
         // Do not use `Map.of(…)` because we need to preserve order.
         final var fields = new LinkedHashMap<CharSequence,Class<?>>(8);
