/*
 * Licensed to the Apache Software Foundation (ASF) under one or more
 * contributor license agreements.  See the NOTICE file distributed with
 * this work for additional information regarding copyright ownership.
 * The ASF licenses this file to You under the Apache License, Version 2.0
 * (the "License"); you may not use this file except in compliance with
 * the License.  You may obtain a copy of the License at
 *
 *     http://www.apache.org/licenses/LICENSE-2.0
 *
 * Unless required by applicable law or agreed to in writing, software
 * distributed under the License is distributed on an "AS IS" BASIS,
 * WITHOUT WARRANTIES OR CONDITIONS OF ANY KIND, either express or implied.
 * See the License for the specific language governing permissions and
 * limitations under the License.
 */
package org.apache.sis.metadata.iso.constraint;

import java.util.Set;
import jakarta.xml.bind.JAXBException;
import org.opengis.metadata.constraint.Restriction;
import org.apache.sis.xml.Namespaces;
import org.apache.sis.xml.internal.shared.LegacyNamespaces;
import static org.apache.sis.metadata.internal.shared.ImplementationHelper.ISO_NAMESPACE;

// Test dependencies
import org.junit.jupiter.api.Test;
import static org.junit.jupiter.api.Assertions.*;
import org.apache.sis.xml.test.TestCase;
import static org.apache.sis.test.Assertions.assertSingleton;


/**
 * Tests {@link DefaultLegalConstraints}.
 *
 * @author  Martin Desruisseaux (Geomatys)
 * @author  Cullen Rombach (Image Matters)
 */
@SuppressWarnings("exports")
public final class DefaultLegalConstraintsTest extends TestCase {
    /**
     * Creates a new test case.
     */
    public DefaultLegalConstraintsTest() {
    }

    /**
     * Tests unmarshalling of an element containing an empty {@code codeListValue} attribute.
     * This was used to cause a {@code NullPointerException} prior SIS-157 fix.
     *
     * @throws JAXBException if an error occurred during the during unmarshalling processes.
     *
     * @see <a href="https://issues.apache.org/jira/browse/SIS-157">SIS-157</a>
     */
    @Test
    public void testUnmarshallEmptyCodeListValue() throws JAXBException {
        final DefaultLegalConstraints c = unmarshal(DefaultLegalConstraints.class,
                "<mco:MD_LegalConstraints xmlns:mco=\"" + Namespaces.MCO + "\">\n" +
                "  <mco:accessConstraints>\n" +
                "    <mco:MD_RestrictionCode codeListValue=\"intellectualPropertyRights\" codeList=\"" + ISO_NAMESPACE + "19115/resources/Codelist/cat/codelists.xml#MD_RestrictionCode\"/>\n" +
                "  </mco:accessConstraints>\n" +
                "  <mco:useConstraints>\n" +            // Below is an intentionally empty code list value (SIS-157)
                "    <mco:MD_RestrictionCode codeListValue=\"\" codeList=\"" + ISO_NAMESPACE + "19115/resources/Codelist/cat/codelists.xml#MD_RestrictionCode\"/>\n" +
                "  </mco:useConstraints>\n" +
                "</mco:MD_LegalConstraints>");
        /*
         * Verify metadata property.
         */
        assertEquals(Restriction.INTELLECTUAL_PROPERTY_RIGHTS, assertSingleton(c.getAccessConstraints()));
        assertTrue(c.getUseConstraints().isEmpty());
    }

    /**
     * Tests (un)marshalling of a XML fragment containing the {@link Restriction#LICENSE} code.
     * The spelling changed between ISO 19115:2003 and 19115:2014, from "license" to "licence".
     * We need to ensure that XML marshalling use the old spelling, until the XML schema is updated.
     *
     * @throws JAXBException if an error occurred during the during unmarshalling processes.
     */
    @Test
    public void testLicenceCode() throws JAXBException {
        String xml =
                "<mco:MD_LegalConstraints xmlns:mco=\"" + Namespaces.MCO + "\">\n" +
                "  <mco:useConstraints>\n" +
                "    <mco:MD_RestrictionCode"
                        + " codeList=\"" + ISO_NAMESPACE + "19115/resources/Codelist/cat/codelists.xml#MD_RestrictionCode\""
                        + " codeListValue=\"licence\">License</mco:MD_RestrictionCode>\n" +
                "  </mco:useConstraints>\n" +
                "</mco:MD_LegalConstraints>\n";

        final DefaultLegalConstraints c = new DefaultLegalConstraints();
        c.setUseConstraints(Set.of(Restriction.LICENSE));
        assertXmlEquals(xml, marshal(c), "xmlns:*");
        DefaultLegalConstraints actual = unmarshal(DefaultLegalConstraints.class, xml);
<<<<<<< HEAD
        assertSame(Restriction.LICENSE, getSingleton(actual.getUseConstraints()));
=======
        assertSame(Restriction.LICENCE, assertSingleton(actual.getUseConstraints()));
>>>>>>> 5d62feec
        assertEquals(c, actual);
        /*
         * Above code tested ISO 19115-3 (un)marshalling. Code below test legacy ISO 19139:2007 (un)marshalling.
         * This is where the spelling difference appears. At unmarshalling, verify that we got back the original
         * LICENCE code, not a new "LICENSE" code.
         */
        xml  =  "<gmd:MD_LegalConstraints xmlns:gmd=\"" + LegacyNamespaces.GMD + "\">\n" +
                "  <gmd:useConstraints>\n" +
                "    <gmd:MD_RestrictionCode"
                        + " codeList=\"http://www.isotc211.org/2005/resources/Codelist/gmxCodelists.xml#MD_RestrictionCode\""
                        + " codeListValue=\"license\">License</gmd:MD_RestrictionCode>\n" +
                "  </gmd:useConstraints>\n" +
                "</gmd:MD_LegalConstraints>\n";

        assertXmlEquals(xml, marshal(c, VERSION_2007), "xmlns:*");
        actual = unmarshal(DefaultLegalConstraints.class, xml);
<<<<<<< HEAD
        assertSame(Restriction.LICENSE, getSingleton(actual.getUseConstraints()));
=======
        assertSame(Restriction.LICENCE, assertSingleton(actual.getUseConstraints()));
>>>>>>> 5d62feec
        assertEquals(c, actual);
    }
}<|MERGE_RESOLUTION|>--- conflicted
+++ resolved
@@ -92,11 +92,7 @@
         c.setUseConstraints(Set.of(Restriction.LICENSE));
         assertXmlEquals(xml, marshal(c), "xmlns:*");
         DefaultLegalConstraints actual = unmarshal(DefaultLegalConstraints.class, xml);
-<<<<<<< HEAD
-        assertSame(Restriction.LICENSE, getSingleton(actual.getUseConstraints()));
-=======
-        assertSame(Restriction.LICENCE, assertSingleton(actual.getUseConstraints()));
->>>>>>> 5d62feec
+        assertSame(Restriction.LICENSE, assertSingleton(actual.getUseConstraints()));
         assertEquals(c, actual);
         /*
          * Above code tested ISO 19115-3 (un)marshalling. Code below test legacy ISO 19139:2007 (un)marshalling.
@@ -113,11 +109,7 @@
 
         assertXmlEquals(xml, marshal(c, VERSION_2007), "xmlns:*");
         actual = unmarshal(DefaultLegalConstraints.class, xml);
-<<<<<<< HEAD
-        assertSame(Restriction.LICENSE, getSingleton(actual.getUseConstraints()));
-=======
-        assertSame(Restriction.LICENCE, assertSingleton(actual.getUseConstraints()));
->>>>>>> 5d62feec
+        assertSame(Restriction.LICENSE, assertSingleton(actual.getUseConstraints()));
         assertEquals(c, actual);
     }
 }