--- conflicted
+++ resolved
@@ -225,26 +225,11 @@
     @Test
     @org.junit.jupiter.api.Disabled("Requires GeoAPI 3.1.")
     public void testGetCitedResponsibleParty() {
-<<<<<<< HEAD
-        assertEquals("Open Geospatial Consortium",                       getCitedResponsibleParty(OGC));
-        assertEquals("International Organization for Standardization",   getCitedResponsibleParty(ISO_19115.get(0)));
-        assertEquals("International Organization for Standardization",   getCitedResponsibleParty(ISO_19115.get(1)));
-        assertEquals("International Association of Oil & Gas producers", getCitedResponsibleParty(EPSG));
-        assertEquals("International Association of Oil & Gas producers", getCitedResponsibleParty(IOGP));
-    }
-
-    /**
-     * Returns the responsible party for the given constant.
-     */
-    private static String getCitedResponsibleParty(final Citation citation) {
-        return getSingleton(citation.getCitedResponsibleParties()).getOrganisationName().toString(Locale.US);
-=======
         assertPartyNameEquals("Open Geospatial Consortium",                       OGC, "OGC");
         assertPartyNameEquals("International Organization for Standardization",   ISO_19115.get(0), "ISO_19115");
         assertPartyNameEquals("International Organization for Standardization",   ISO_19115.get(1), "ISO_19115");
         assertPartyNameEquals("International Association of Oil & Gas producers", EPSG, "EPSG");
         assertPartyNameEquals("International Association of Oil & Gas producers", IOGP, "IOGP");
->>>>>>> 5d62feec
     }
 
     /**
