--- conflicted
+++ resolved
@@ -202,13 +202,8 @@
         final ResponsibleParty ra = CollectionsExt.first(clone   .getCitedResponsibleParties());
         assertNotSame(re, ra);
         assertSame(re.getRole(), ra.getRole());
-<<<<<<< HEAD
         assertSame(re.getIndividualName(),
                    ra.getIndividualName());
-=======
-        assertSame(assertSingleton(re.getParties()).getName(),
-                   assertSingleton(ra.getParties()).getName());
->>>>>>> 5d62feec
     }
 
     /**
@@ -312,27 +307,16 @@
     public static void verifyUnmarshalledCitation(final Citation c) {
         assertTitleEquals("Fight against poverty", c, "citation");
 
-<<<<<<< HEAD
-        final var date = (DefaultCitationDate) getSingleton(c.getDates());
+        final var date = assertInstanceOf(DefaultCitationDate.class, assertSingleton(c.getDates()));
         assertEquals(date.getReferenceDate(), OffsetDateTime.of(2015, 10, 17, 2, 0, 0, 0, ZoneOffset.ofHours(2)));
         assertEqualsIgnoreCase(DateType.valueOf("adopted"), date.getDateType());
-        assertEqualsIgnoreCase(PresentationForm.valueOf("physicalObject"), getSingleton(c.getPresentationForms()));
-=======
-        final CitationDate date = assertSingleton(c.getDates());
-        assertEquals(date.getReferenceDate(), OffsetDateTime.of(2015, 10, 17, 2, 0, 0, 0, ZoneOffset.ofHours(2)));
-        assertEquals(DateType.ADOPTED, date.getDateType());
-        assertEquals(PresentationForm.PHYSICAL_OBJECT, assertSingleton(c.getPresentationForms()));
->>>>>>> 5d62feec
+        assertEqualsIgnoreCase(PresentationForm.valueOf("physicalObject"), assertSingleton(c.getPresentationForms()));
 
         final Iterator<? extends ResponsibleParty> it = c.getCitedResponsibleParties().iterator();
         final Contact contact = assertResponsibilityEquals(Role.ORIGINATOR, "Maid Marian", it.next());
         assertEquals("Send carrier pigeon.", String.valueOf(contact.getContactInstructions()));
 
-<<<<<<< HEAD
         final OnlineResource resource = contact.getOnlineResource();
-=======
-        final OnlineResource resource = assertSingleton(contact.getOnlineResources());
->>>>>>> 5d62feec
         assertEquals("IP over Avian Carriers", String.valueOf(resource.getName()));
         assertEquals("High delay, low throughput, and low altitude service.", String.valueOf(resource.getDescription()));
         assertEquals("https://tools.ietf.org/html/rfc1149", String.valueOf(resource.getLinkage()));
@@ -346,15 +330,9 @@
     /**
      * Asserts that the given responsibility has the expected properties, then returns its contact info.
      */
-<<<<<<< HEAD
     private static Contact assertResponsibilityEquals(final Role role, final String name, final ResponsibleParty actual) {
         assertEqualsIgnoreCase(role, actual.getRole());
-        final AbstractParty p = getSingleton(((DefaultResponsibleParty) actual).getParties());
-=======
-    private static Contact assertResponsibilityEquals(final Role role, final String name, final Responsibility actual) {
-        assertEquals(role, actual.getRole());
-        final Party p = assertSingleton(actual.getParties());
->>>>>>> 5d62feec
+        final AbstractParty p = assertSingleton(assertInstanceOf(DefaultResponsibleParty.class, actual).getParties());
         assertEquals(name, String.valueOf(p.getName()));
         return assertSingleton(p.getContactInfo());
     }
