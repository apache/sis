--- conflicted
+++ resolved
@@ -252,25 +252,14 @@
         final var contact = new DefaultContact(rs);
         contact.setContactInstructions(new SimpleInternationalString("Send carrier pigeon."));
         contact.getIdentifierMap().putSpecialized(IdentifierSpace.ID, "ip-protocol");
-<<<<<<< HEAD
-        final DefaultCitation c = new DefaultCitation("Fight against poverty");
-        final DefaultResponsibleParty r1 = new DefaultResponsibleParty(Role.ORIGINATOR);
-        final DefaultResponsibleParty r2 = new DefaultResponsibleParty(Role.valueOf("funder"));
+        final var c  = new DefaultCitation("Fight against poverty");
+        final var r1 = new DefaultResponsibleParty(Role.ORIGINATOR);
+        final var r2 = new DefaultResponsibleParty(Role.valueOf("funder"));
         r1.setParties(Set.of(new DefaultIndividual("Maid Marian", null, contact)));
         r2.setParties(Set.of(new DefaultIndividual("Robin Hood",  null, contact)));
         c.setCitedResponsibleParties(List.of(r1, r2));
-        c.getDates().add(new DefaultCitationDate(TestUtilities.date("2015-10-17 00:00:00"), DateType.valueOf("adopted")));
+        c.getDates().add(new DefaultCitationDate(OffsetDateTime.of(2015, 10, 17, 2, 0, 0, 0, ZoneOffset.ofHours(2)), DateType.valueOf("adopted")));
         c.getPresentationForms().add(PresentationForm.valueOf("physicalObject"));
-=======
-        final var c  = new DefaultCitation("Fight against poverty");
-        final var r1 = new DefaultResponsibleParty(Role.ORIGINATOR);
-        final var r2 = new DefaultResponsibleParty(Role.FUNDER);
-        r1.setParties(Set.of(new DefaultIndividual("Maid Marian", null, contact)));
-        r2.setParties(Set.of(new DefaultIndividual("Robin Hood",  null, contact)));
-        c.setCitedResponsibleParties(List.of(r1, r2));
-        c.getDates().add(new DefaultCitationDate(OffsetDateTime.of(2015, 10, 17, 2, 0, 0, 0, ZoneOffset.ofHours(2)), DateType.ADOPTED));
-        c.getPresentationForms().add(PresentationForm.PHYSICAL_OBJECT);
->>>>>>> 06e105fa
         /*
          * Check that XML file built by the marshaller is the same as the example file.
          */
@@ -317,26 +306,16 @@
     public static void verifyUnmarshalledCitation(final Citation c) {
         assertTitleEquals("Fight against poverty", c, "citation");
 
-        final CitationDate date = getSingleton(c.getDates());
-<<<<<<< HEAD
-        assertEquals(date.getDate(), TestUtilities.date("2015-10-17 00:00:00"));
+        final var date = (DefaultCitationDate) getSingleton(c.getDates());
+        assertEquals(date.getReferenceDate(), OffsetDateTime.of(2015, 10, 17, 2, 0, 0, 0, ZoneOffset.ofHours(2)));
         assertEquals(DateType.valueOf("adopted"), date.getDateType());
         assertEquals(PresentationForm.valueOf("physicalObject"), getSingleton(c.getPresentationForms()));
-=======
-        assertEquals(date.getReferenceDate(), OffsetDateTime.of(2015, 10, 17, 2, 0, 0, 0, ZoneOffset.ofHours(2)));
-        assertEquals(DateType.ADOPTED, date.getDateType());
-        assertEquals(PresentationForm.PHYSICAL_OBJECT, getSingleton(c.getPresentationForms()));
->>>>>>> 06e105fa
 
         final Iterator<? extends ResponsibleParty> it = c.getCitedResponsibleParties().iterator();
         final Contact contact = assertResponsibilityEquals(Role.ORIGINATOR, "Maid Marian", it.next());
         assertEquals("Send carrier pigeon.", String.valueOf(contact.getContactInstructions()));
 
-<<<<<<< HEAD
         final OnlineResource resource = contact.getOnlineResource();
-=======
-        final OnlineResource resource = getSingleton(contact.getOnlineResources());
->>>>>>> 06e105fa
         assertEquals("IP over Avian Carriers", String.valueOf(resource.getName()));
         assertEquals("High delay, low throughput, and low altitude service.", String.valueOf(resource.getDescription()));
         assertEquals("https://tools.ietf.org/html/rfc1149", String.valueOf(resource.getLinkage()));
