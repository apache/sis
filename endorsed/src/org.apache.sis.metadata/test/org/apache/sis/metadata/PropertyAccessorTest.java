--- conflicted
+++ resolved
@@ -23,6 +23,7 @@
 import java.util.Collection;
 import java.util.Locale;
 import java.util.Date;
+import java.time.temporal.TemporalAmount;
 import org.opengis.metadata.Identifier;
 import org.opengis.metadata.extent.Extent;
 import org.opengis.metadata.citation.Series;
@@ -66,19 +67,11 @@
 import org.opengis.metadata.citation.ResponsibleParty;
 import org.opengis.referencing.ReferenceIdentifier;
 
-<<<<<<< HEAD
 // Specific to the main branch:
 import org.opengis.referencing.ReferenceSystem;
 import org.apache.sis.metadata.iso.content.DefaultAttributeGroup;
 import org.apache.sis.metadata.iso.identification.AbstractIdentification;
 import org.apache.sis.metadata.iso.identification.DefaultAssociatedResource;
-=======
-// Specific to the geoapi-3.1 and geoapi-4.0 branches:
-import java.time.temporal.TemporalAmount;
-import org.opengis.metadata.content.AttributeGroup;
-import org.opengis.referencing.ObjectDomain;
-import org.opengis.referencing.datum.DatumEnsemble;
->>>>>>> ea550df0
 
 
 /**
@@ -222,23 +215,13 @@
             Identification.class, "getCredits",                    "credits",                    "credit",                    "Credits",                      String[].class,
             Identification.class, "getStatus",                     "status",                     "status",                    "Status",                       Progress[].class,
             Identification.class, "getPointOfContacts",            "pointOfContacts",            "pointOfContact",            "Point of contacts",            ResponsibleParty[].class,
-<<<<<<< HEAD
         DataIdentification.class, "getSpatialRepresentationTypes", "spatialRepresentationTypes", "spatialRepresentationType", "Spatial representation types", SpatialRepresentationType[].class,
         DataIdentification.class, "getSpatialResolutions",         "spatialResolutions",         "spatialResolution",         "Spatial resolutions",          Resolution[].class,
-//          Identification.class, "getTemporalResolutions",        "temporalResolutions",        "temporalResolution",        "Temporal resolutions",         Duration[].class,
+    AbstractIdentification.class, "getTemporalResolutions",        "temporalResolutions",        "temporalResolution",        "Temporal resolutions",         TemporalAmount[].class,
         DataIdentification.class, "getTopicCategories",            "topicCategories",            "topicCategory",             "Topic categories",             TopicCategory[].class,
         DataIdentification.class, "getExtents",                    "extents",                    "extent",                    "Extents",                      Extent[].class,
     AbstractIdentification.class, "getAdditionalDocumentations",   "additionalDocumentations",   "additionalDocumentation",   "Additional documentations",    Citation[].class,
     AbstractIdentification.class, "getProcessingLevel",            "processingLevel",            "processingLevel",           "Processing level",             Identifier.class,
-=======
-            Identification.class, "getSpatialRepresentationTypes", "spatialRepresentationTypes", "spatialRepresentationType", "Spatial representation types", SpatialRepresentationType[].class,
-            Identification.class, "getSpatialResolutions",         "spatialResolutions",         "spatialResolution",         "Spatial resolutions",          Resolution[].class,
-            Identification.class, "getTemporalResolutions",        "temporalResolutions",        "temporalResolution",        "Temporal resolutions",         TemporalAmount[].class,
-            Identification.class, "getTopicCategories",            "topicCategories",            "topicCategory",             "Topic categories",             TopicCategory[].class,
-            Identification.class, "getExtents",                    "extents",                    "extent",                    "Extents",                      Extent[].class,
-            Identification.class, "getAdditionalDocumentations",   "additionalDocumentations",   "additionalDocumentation",   "Additional documentations",    Citation[].class,
-            Identification.class, "getProcessingLevel",            "processingLevel",            "processingLevel",           "Processing level",             Identifier.class,
->>>>>>> ea550df0
             Identification.class, "getResourceMaintenances",       "resourceMaintenances",       "resourceMaintenance",       "Resource maintenances",        MaintenanceInformation[].class,
             Identification.class, "getGraphicOverviews",           "graphicOverviews",           "graphicOverview",           "Graphic overviews",            BrowseGraphic[].class,
             Identification.class, "getResourceFormats",            "resourceFormats",            "resourceFormat",            "Resource formats",             Format[].class,
