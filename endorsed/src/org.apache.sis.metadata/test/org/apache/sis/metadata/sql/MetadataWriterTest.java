--- conflicted
+++ resolved
@@ -82,11 +82,8 @@
      * @throws Exception if an error occurred while writing or reading the database.
      */
     @Test
-<<<<<<< HEAD
+    @ResourceLock(TestDatabase.POSTGRESQL)
     @org.junit.jupiter.api.Disabled("Requires GeoAPI 3.1.")
-=======
-    @ResourceLock(TestDatabase.POSTGRESQL)
->>>>>>> f4bb5471
     public void testPostgreSQL() throws Exception {
         try (final TestDatabase db = TestDatabase.createOnPostgreSQL("MetadataWriter", true)) {
             source = new MetadataWriter(MetadataStandard.ISO_19115, db.source, "MetadataWriter", null);
