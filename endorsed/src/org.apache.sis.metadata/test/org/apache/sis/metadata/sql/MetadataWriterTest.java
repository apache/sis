/*
 * Licensed to the Apache Software Foundation (ASF) under one or more
 * contributor license agreements.  See the NOTICE file distributed with
 * this work for additional information regarding copyright ownership.
 * The ASF licenses this file to You under the Apache License, Version 2.0
 * (the "License"); you may not use this file except in compliance with
 * the License.  You may obtain a copy of the License at
 *
 *     http://www.apache.org/licenses/LICENSE-2.0
 *
 * Unless required by applicable law or agreed to in writing, software
 * distributed under the License is distributed on an "AS IS" BASIS,
 * WITHOUT WARRANTIES OR CONDITIONS OF ANY KIND, either express or implied.
 * See the License for the specific language governing permissions and
 * limitations under the License.
 */
package org.apache.sis.metadata.sql;

import java.util.Set;
import org.opengis.metadata.citation.Citation;
import org.opengis.metadata.citation.PresentationForm;
import org.opengis.metadata.citation.OnLineFunction;
import org.opengis.metadata.citation.OnlineResource;
import org.opengis.metadata.citation.Role;
import org.opengis.metadata.citation.Telephone;
import org.apache.sis.metadata.MetadataStandard;
import org.apache.sis.metadata.iso.citation.DefaultTelephone;

// Test dependencies
import org.junit.jupiter.api.Test;
import static org.junit.jupiter.api.Assertions.*;
import static org.apache.sis.test.Assertions.assertSingleton;
import org.junit.jupiter.api.parallel.ResourceLock;
import org.apache.sis.test.TestCase;
import org.apache.sis.metadata.iso.citation.HardCodedCitations;

// Specific to the main branch:
import org.opengis.metadata.citation.ResponsibleParty;


/**
 * Creates a metadata database, stores a few elements and read them back.
 *
 * @author  Martin Desruisseaux (Geomatys)
 */
@SuppressWarnings("exports")
public final class MetadataWriterTest extends TestCase {
    /**
     * The data source providing connections to the database.
     */
    private MetadataWriter source;

    /**
     * Creates a new test case.
     */
    public MetadataWriterTest() {
    }

    /**
     * Runs all tests on Derby in the required order.
     *
     * @throws Exception if an error occurred while writing or reading the database.
     */
    @Test
    public void testDerby() throws Exception {
        try (final TestDatabase db = TestDatabase.create("MetadataWriter")) {
            source = new MetadataWriter(MetadataStandard.ISO_19115, db.source, null, null);
            try {
                write();
                search();
                read();
                readWriteDeprecated();
            } finally {
                source.close();
            }
        }
    }

    /**
     * Runs all tests on PostgreSQL in the required order. This test is disabled by default
     * because it requires manual setup of a test database.
     *
     * @throws Exception if an error occurred while writing or reading the database.
     */
    @Test
    @ResourceLock(TestDatabase.POSTGRESQL)
    @org.junit.jupiter.api.Disabled("Requires GeoAPI 3.1.")
    public void testPostgreSQL() throws Exception {
        try (final TestDatabase db = TestDatabase.createOnPostgreSQL("MetadataWriter", true)) {
            source = new MetadataWriter(MetadataStandard.ISO_19115, db.source, "MetadataWriter", null);
            try {
                write();
                search();
                read();
                readWriteDeprecated();
            } finally {
                source.close();
            }
        }
    }

    /**
     * Creates a new temporary database and write elements in it.
     *
     * @throws MetadataStoreException if an error occurred while writing or reading the database.
     */
    private void write() throws MetadataStoreException {
        assertEquals("ISO 19115", source.add(HardCodedCitations.ISO_19115));
        assertEquals("EPSG",      source.add(HardCodedCitations.EPSG));
        assertEquals("SIS",       source.add(HardCodedCitations.SIS));
    }

    /**
     * Searches known entries in the database.
     *
     * @throws MetadataStoreException if an error occurred while reading the database.
     */
    private void search() throws MetadataStoreException {
        assertNull  (             source.search(HardCodedCitations.ISO_19111));
        assertEquals("ISO 19115", source.search(HardCodedCitations.ISO_19115));
        assertEquals("EPSG",      source.search(HardCodedCitations.EPSG));
        assertEquals("SIS",       source.search(HardCodedCitations.SIS));
        assertNull  (             source.search(HardCodedCitations.ISO_19111));
<<<<<<< HEAD
        assertEquals("EPSG",      source.search(TestUtilities.getSingleton(
=======
        assertEquals("{rp}EPSG",  source.search(assertSingleton(
>>>>>>> 5d62feec
                HardCodedCitations.EPSG.getCitedResponsibleParties())));
    }

    /**
     * Reads known entries in the database.
     * Expected entry is:
     *
     * <pre class="text">
     *   Citation
     *     ├─Title………………………………………………………… EPSG Geodetic Parameter Dataset
     *     ├─Identifier
     *     │   └─Code………………………………………………… EPSG
     *     ├─Cited responsible party
     *     │   ├─Party
     *     │   │   ├─Name……………………………………… International Association of Oil &amp; Gas Producers
     *     │   │   └─Contact info
     *     │   │       └─Online resource
     *     │   │           ├─Linkage………… https://epsg.org/
     *     │   │           └─Function……… Information
     *     │   └─Role………………………………………………… Principal investigator
     *     └─Presentation form………………………… Table digital</pre>
     *
     * @throws MetadataStoreException if an error occurred while reading the database.
     */
    private void read() throws MetadataStoreException {
        final Citation c = source.lookup(Citation.class, "EPSG");
        assertEquals("EPSG Geodetic Parameter Dataset", c.getTitle().toString());
        assertEquals(PresentationForm.TABLE_DIGITAL, assertSingleton(c.getPresentationForms()));
        /*
         * Ask for dependencies that are known to exist.
         */
<<<<<<< HEAD
        final ResponsibleParty responsible = TestUtilities.getSingleton(c.getCitedResponsibleParties());
        assertEquals(Role.PRINCIPAL_INVESTIGATOR, responsible.getRole());

        assertEquals("International Association of Oil & Gas Producers", responsible.getOrganisationName().toString());

        OnlineResource resource = responsible.getContactInfo().getOnlineResource();
        assertEquals("https://epsg.org/", resource.getLinkage().toString());
=======
        final Responsibility responsible = assertSingleton(c.getCitedResponsibleParties());
        assertEquals(Role.PRINCIPAL_INVESTIGATOR, responsible.getRole());

        final Party party = assertSingleton(responsible.getParties());
        assertEquals("International Association of Oil & Gas Producers", party.getName().toString());
        final Contact contact = assertSingleton(party.getContactInfo());
        /*
         * Invoke the deprecated `getOnlineResource()` method (singular form) before the non-deprecated
         * `getOnlineResources()` (plural form) replacement. They shall give the same result no matter
         * which form were stored in the database.
         */
        @SuppressWarnings("deprecation")
        final OnlineResource resource = contact.getOnlineResource();
        assertSame(resource, assertSingleton(contact.getOnlineResources()));
        assertEquals(URLs.EPSG, resource.getLinkage().toString());
>>>>>>> 5d62feec
        assertEquals(OnLineFunction.INFORMATION, resource.getFunction());
        /*
         * Ask columns that are known to not exist.
         */
        assertNull(c.getEditionDate());
        assertTrue(c.getDates().isEmpty());
        assertEquals(0, c.getAlternateTitles().size());
        /*
         * Test the cache.
         */
        assertSame   (c, source.lookup(Citation.class, "EPSG"));
        assertNotSame(c, source.lookup(Citation.class, "SIS"));
        /*
         * Should return the identifier with no search. Actually the real test is the call to "proxy",
         * since there is no way to ensure that the call to "search" tooks the short path (except by
         * looking at the debugger). But if "proxy" succeed, then "search" should be okay.
         */
        assertEquals("EPSG", source.proxy (c));
        assertEquals("EPSG", source.search(c));
    }

    /**
     * Read and write a metadata object containing deprecated properties.
     * The metadata tested by this method is:
     *
     * <pre class="text">
     *   Telephone
     *     ├─Number………………… 01.02.03.04
     *     └─Number type…… Voice</pre>
     *
     * The metadata should be stored in columns named {@code "number"} and {@code "numberType"} even if we
     * constructed the metadata using the deprecated {@code "voice"} property. Conversely, at reading time
     * the deprecated {@code "voice"} property should be converted in reading of non-deprecated properties.
     */
    @SuppressWarnings("deprecation")
    private void readWriteDeprecated() throws MetadataStoreException {
        final DefaultTelephone tel = new DefaultTelephone();
        tel.setVoices(Set.of("01.02.03.04"));
        assertEquals("01.02.03.04", source.add(tel));

        final Telephone check = source.lookup(Telephone.class, "01.02.03.04");
        assertEquals("01.02.03.04", assertSingleton(check.getVoices()));
    }
}<|MERGE_RESOLUTION|>--- conflicted
+++ resolved
@@ -121,11 +121,7 @@
         assertEquals("EPSG",      source.search(HardCodedCitations.EPSG));
         assertEquals("SIS",       source.search(HardCodedCitations.SIS));
         assertNull  (             source.search(HardCodedCitations.ISO_19111));
-<<<<<<< HEAD
-        assertEquals("EPSG",      source.search(TestUtilities.getSingleton(
-=======
-        assertEquals("{rp}EPSG",  source.search(assertSingleton(
->>>>>>> 5d62feec
+        assertEquals("EPSG",      source.search(assertSingleton(
                 HardCodedCitations.EPSG.getCitedResponsibleParties())));
     }
 
@@ -157,31 +153,13 @@
         /*
          * Ask for dependencies that are known to exist.
          */
-<<<<<<< HEAD
-        final ResponsibleParty responsible = TestUtilities.getSingleton(c.getCitedResponsibleParties());
+        final ResponsibleParty responsible = assertSingleton(c.getCitedResponsibleParties());
         assertEquals(Role.PRINCIPAL_INVESTIGATOR, responsible.getRole());
 
         assertEquals("International Association of Oil & Gas Producers", responsible.getOrganisationName().toString());
 
         OnlineResource resource = responsible.getContactInfo().getOnlineResource();
         assertEquals("https://epsg.org/", resource.getLinkage().toString());
-=======
-        final Responsibility responsible = assertSingleton(c.getCitedResponsibleParties());
-        assertEquals(Role.PRINCIPAL_INVESTIGATOR, responsible.getRole());
-
-        final Party party = assertSingleton(responsible.getParties());
-        assertEquals("International Association of Oil & Gas Producers", party.getName().toString());
-        final Contact contact = assertSingleton(party.getContactInfo());
-        /*
-         * Invoke the deprecated `getOnlineResource()` method (singular form) before the non-deprecated
-         * `getOnlineResources()` (plural form) replacement. They shall give the same result no matter
-         * which form were stored in the database.
-         */
-        @SuppressWarnings("deprecation")
-        final OnlineResource resource = contact.getOnlineResource();
-        assertSame(resource, assertSingleton(contact.getOnlineResources()));
-        assertEquals(URLs.EPSG, resource.getLinkage().toString());
->>>>>>> 5d62feec
         assertEquals(OnLineFunction.INFORMATION, resource.getFunction());
         /*
          * Ask columns that are known to not exist.
