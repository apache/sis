--- conflicted
+++ resolved
@@ -38,7 +38,6 @@
 import static org.junit.jupiter.api.Assertions.*;
 import org.apache.sis.xml.test.TestCase;
 import static org.apache.sis.test.Assertions.assertSingleton;
-import static org.apache.sis.test.Assertions.assertSingletonCitation;
 import static org.apache.sis.test.Assertions.assertTitleEquals;
 
 
@@ -317,10 +316,5 @@
         final var metadata = new DefaultMetadata();
         metadata.setDataSetUri("file:/tmp/myfile.txt");
         assertEquals("file:/tmp/myfile.txt", metadata.getDataSetUri());
-<<<<<<< HEAD
-=======
-        assertEquals("file:/tmp/myfile.txt",
-                assertSingleton(assertSingletonCitation(metadata).getOnlineResources()).getLinkage().toString());
->>>>>>> 5d62feec
     }
 }