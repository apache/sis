--- conflicted
+++ resolved
@@ -230,13 +230,8 @@
          * Verifies that the deprecated method get its value from the CitationDate objects.
          */
         Date creation = date("2014-10-07 00:00:00");
-<<<<<<< HEAD
-        final DefaultCitationDate[] dates = new DefaultCitationDate[] {
+        final var dates = new DefaultCitationDate[] {
                 new DefaultCitationDate(date("2014-10-09 00:00:00"), DateType.valueOf("LAST_UPDATE")),
-=======
-        final var dates = new DefaultCitationDate[] {
-                new DefaultCitationDate(date("2014-10-09 00:00:00"), DateType.LAST_UPDATE),
->>>>>>> 5909d8a9
                 new DefaultCitationDate(creation, DateType.CREATION)
         };
         metadata.setDateInfo(Arrays.asList(dates));
