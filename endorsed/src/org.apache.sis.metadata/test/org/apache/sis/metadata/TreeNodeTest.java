/*
 * Licensed to the Apache Software Foundation (ASF) under one or more
 * contributor license agreements.  See the NOTICE file distributed with
 * this work for additional information regarding copyright ownership.
 * The ASF licenses this file to You under the Apache License, Version 2.0
 * (the "License"); you may not use this file except in compliance with
 * the License.  You may obtain a copy of the License at
 *
 *     http://www.apache.org/licenses/LICENSE-2.0
 *
 * Unless required by applicable law or agreed to in writing, software
 * distributed under the License is distributed on an "AS IS" BASIS,
 * WITHOUT WARRANTIES OR CONDITIONS OF ANY KIND, either express or implied.
 * See the License for the specific language governing permissions and
 * limitations under the License.
 */
package org.apache.sis.metadata;

import java.util.Set;
import java.util.Arrays;
import java.util.Locale;
import org.opengis.metadata.citation.Address;
import org.opengis.metadata.citation.Contact;
import org.opengis.metadata.citation.Citation;
import org.opengis.metadata.citation.PresentationForm;
import org.opengis.metadata.citation.Role;
import org.opengis.util.InternationalString;
import org.apache.sis.metadata.iso.citation.DefaultAddress;
import org.apache.sis.metadata.iso.citation.DefaultContact;
import org.apache.sis.metadata.iso.citation.DefaultCitation;
import org.apache.sis.metadata.iso.citation.DefaultOrganisation;
import org.apache.sis.metadata.iso.citation.DefaultIndividual;
import org.apache.sis.metadata.iso.citation.AbstractParty;
import org.apache.sis.util.collection.TableColumn;
import org.apache.sis.util.collection.TreeTable;

// Test dependencies
import org.junit.jupiter.api.Test;
import static org.junit.jupiter.api.Assertions.*;
import org.apache.sis.test.DependsOnMethod;
import org.apache.sis.test.DependsOn;
import org.apache.sis.test.TestCase;
import static org.apache.sis.test.Assertions.assertMessageContains;
import static org.apache.sis.metadata.Assertions.assertTitleEquals;

// Specific to the main and geoapi-3.1 branches:
import org.opengis.metadata.citation.ResponsibleParty;
import org.apache.sis.metadata.iso.citation.DefaultResponsibleParty;

// Specific to the geoapi-3.1 and geoapi-4.0 branches:
import org.opengis.metadata.citation.Party;


/**
 * Tests the {@link TreeNode} class.
 * Unless otherwise specified, all tests use the {@link MetadataStandard#ISO_19115} constant.
 *
 * @author  Martin Desruisseaux (Geomatys)
 */
@DependsOn(TreeNodeChildrenTest.class)
public final class TreeNodeTest extends TestCase {
    /**
     * Creates a new test case.
     */
    public TreeNodeTest() {
    }

    /**
     * Creates a metadata hierarchy to be used for the tests.
     * This method creates the following metadata:
     *
     * <pre class="text">
     *   Citation
     *     ├─Title…………………………………………………………………………………………… Some title
     *     ├─Alternate title (1 of 2)………………………………………… First alternate title
     *     ├─Alternate title (2 of 2)………………………………………… Second alternate title
     *     ├─Edition……………………………………………………………………………………… Some edition
     *     ├─Cited responsible party (1 of 2)
     *     │   └─Organisation
     *     │      ├─Name…………………………………………………………………………… Some organisation
     *     │      └─Role…………………………………………………………………………… Distributor
     *     ├─Cited responsible party (2 of 2)
     *     │   └─Individual
     *     │      ├─Name…………………………………………………………………………… Some person of contact
     *     │      ├─Contact info
     *     │      │   └─Address
     *     │      │       └─Electronic mail address…… Some email
     *     │      └─Role…………………………………………………………………………… Point of contact
     *     ├─Presentation form (1 of 2)…………………………………… Map digital
     *     ├─Presentation form (2 of 2)…………………………………… map hardcopy
     *     └─Other citation details……………………………………………… Some other details</pre>
     */
    static DefaultCitation metadataWithHierarchy() {
        final DefaultCitation citation = TreeNodeChildrenTest.metadataWithMultiOccurrences();
        AbstractParty party = new DefaultOrganisation("Some organisation", null, null, null);
        DefaultResponsibleParty responsibility = new DefaultResponsibleParty(Role.DISTRIBUTOR);
        responsibility.setParties(Set.of(party));
        assertTrue(citation.getCitedResponsibleParties().add(responsibility));

        // Add a second responsible party with deeper hierarchy.
        final DefaultContact contact = new DefaultContact();
        final DefaultAddress address = new DefaultAddress();
        address.setElectronicMailAddresses(Set.of("Some email"));
        contact.setAddresses(Set.of(address));
        party = new DefaultIndividual("Some person of contact", null, contact);
        responsibility = new DefaultResponsibleParty(Role.POINT_OF_CONTACT);
        responsibility.setParties(Set.of(party));
        assertTrue(citation.getCitedResponsibleParties().add(responsibility));
        return citation;
    }

    /**
     * The policy to be given to {@link TreeTableView} constructor.
     */
    private ValueExistencePolicy valuePolicy = ValueExistencePolicy.NON_EMPTY;

    /**
     * Creates a node to be tested for the given metadata object and value policy.
     */
    private <T extends AbstractMetadata> TreeNode create(final T metadata, final Class<? super T> baseType) {
        final MetadataStandard  standard = MetadataStandard.ISO_19115;
        final TreeTableView table = new TreeTableView(standard, metadata, baseType, valuePolicy);
        return (TreeNode) table.getRoot();
    }

    /**
     * Tests the properties of the root node.
     */
    @Test
    public void testRootNode() {
        final DefaultCitation citation = TreeNodeChildrenTest.metadataWithoutCollections();
        final TreeNode node = create(citation, Citation.class);
        assertEquals("Citation",     node.getName());
        assertEquals("CI_Citation",  node.getIdentifier());
        assertEquals(Citation.class, node.baseType);
        assertSame  (citation,       node.getUserObject());
        assertFalse (                node.isWritable());
        assertNull  (                node.getParent());
        assertFalse (                node.isLeaf());

        final TreeNodeChildren children = (TreeNodeChildren) node.getChildren();
        assertEquals(-1, children.titleProperty);
        assertSame  (citation, children.metadata);
        assertFalse (node.getChildren().isEmpty());
        assertSame  (node, children.iterator().next().getParent());
    }

    /**
     * Tests {@link TreeNode#getName()} on a metadata with only one entry in collections.
     * Those names shall <em>not</em> contain numbering like <q>(1 of 2)</q>.
     */
    @Test
    @DependsOnMethod("testRootNode")            // Because tested more basic methods than 'getValue(TableColumn)'.
    public void testGetNameForSingleton() {
        final DefaultCitation citation = TreeNodeChildrenTest.metadataWithSingletonInCollections();
        assertColumnContentEquals(create(citation, Citation.class), TableColumn.NAME,
            "Citation",
              "Title",
              "Alternate title",
              "Edition",
              "Presentation form",
              "Other citation details");
    }

    /**
     * Tests {@link TreeNode#getName()} on a metadata with more than one entry in collections.
     * Those names <em>shall</em> contain numbering like <q>(1 of 2)</q>.
     */
    @Test
    @DependsOnMethod("testGetNameForSingleton")
    public void testGetNameForMultiOccurrences() {
        final DefaultCitation citation = TreeNodeChildrenTest.metadataWithMultiOccurrences();
        assertColumnContentEquals(create(citation, Citation.class), TableColumn.NAME,
            "Citation",
              "Title",
              "Alternate title (1 of 2)",
              "Alternate title (2 of 2)",
              "Edition",
              "Presentation form (1 of 2)",
              "Presentation form (2 of 2)",
              "Other citation details");
    }

    /**
     * Compares the result of the given getter method invoked on all nodes of {@link #metadataWithHierarchy()}.
     * In the particular case of the {@link TableColumn#NAME}, international strings are replaced by unlocalized
     * strings before comparisons.
     *
     * <p>If {@link #valuePolicy} is {@link ValueExistencePolicy#COMPACT}, then this method removes the elements at
     * indices 0, 6 and 10 (if {@code offset} = 0) or 1, 7 and 11 (if {@code offset} = 1) from the {@code expected}
     * array before to perform the comparison (note: actual indices vary according branches).</p>
     *
     * @param  offset    0 if compact mode excludes the parent, or 1 if compact mode exclude the first child.
     * @param  column    the column from which to get a value.
     * @param  expected  the expected values. The first value is the result of the getter method
     *                   applied on the given node, and all other values are the result of the
     *                   getter method applied on the children, in iteration order.
     */
    private void assertCitationContentEquals(final int offset, final TableColumn<?> column, final Object... expected) {
        if (valuePolicy == ValueExistencePolicy.COMPACT) {
            assertEquals(19, expected.length);
            System.arraycopy(expected, 11+offset, expected, 10+offset,  8-offset);    // Compact the "Individual" element.
            System.arraycopy(expected,  7+offset, expected,  6+offset, 11-offset);    // Compact the "Organisation" element.
            System.arraycopy(expected,  1+offset, expected,    offset, 16-offset);    // Compact the "Title" element.
            Arrays.fill(expected, 16, 19, null);
        }
        assertColumnContentEquals(create(metadataWithHierarchy(), Citation.class), column, expected);
    }

    /**
     * Tests {@link TreeNode#getName()} on a metadata with a deeper hierarchy.
     */
    @Test
    @DependsOnMethod("testGetNameForMultiOccurrences")
    public void testGetNameForHierarchy() {
        assertCitationContentEquals(1, TableColumn.NAME,
            "Citation",
              "Title",
              "Alternate title (1 of 2)",
              "Alternate title (2 of 2)",
              "Edition",
              "Cited responsible party (1 of 2)",
                "Organisation",
                  "Name",                               // In COMPACT mode, this value is associated to "Organisation" node.
                "Role",
              "Cited responsible party (2 of 2)",
                "Individual",
                  "Name",                               // In COMPACT mode, this value is associated to "Individual" node.
                  "Contact info",
                    "Address",
                      "Electronic mail address",
                "Role",
              "Presentation form (1 of 2)",
              "Presentation form (2 of 2)",
              "Other citation details");
    }

    /**
     * Tests {@link TreeNode#getIdentifier()} on a metadata with a hierarchy.
     * Those names shall <em>not</em> contain numbering like <q>(1 of 2)</q>, even if the same
     * identifiers are repeated. Those identifiers are not intended to be unique in a list of children.
     * The repetition of the same identifier means that they shall be part of a collection.
     */
    @Test
    @DependsOnMethod("testGetNameForMultiOccurrences")     // Because similar to names, which were tested progressively.
    public void testGetIdentifier() {
        assertCitationContentEquals(1, TableColumn.IDENTIFIER,
            "CI_Citation",
              "title",
              "alternateTitle",
              "alternateTitle",
              "edition",
              "citedResponsibleParty",
                "party",
                  "name",                               // In COMPACT mode, this value is associated to "party" node.
                "role",
              "citedResponsibleParty",
                "party",
                  "name",                               // In COMPACT mode, this value is associated to "party" node.
                  "contactInfo",
                    "address",
                      "electronicMailAddress",
                "role",
              "presentationForm",
              "presentationForm",
              "otherCitationDetails");
    }

    /**
     * Tests {@link TreeNode#getIndex()} on a metadata with a hierarchy.
     */
    @Test
    @DependsOnMethod("testGetIdentifier")
    public void testGetIndex() {
        final Integer ZERO = 0;
        final Integer ONE  = 1;
        skipCountCheck = true;                              // Because of the null value at the end of following array.
        assertCitationContentEquals(1, TableColumn.INDEX,
            null,           // CI_Citation
              null,         // title
              ZERO,         // alternateTitle
              ONE,          // alternateTitle
              null,         // edition
              ZERO,         // citedResponsibleParty
                ZERO,       // party (organisation)
                  null,     // name                         — in COMPACT mode, this value is associated to "party" node.
                null,       // role
              ONE,          // citedResponsibleParty
                ZERO,       // party (individual)
                  null,     // name                         — in COMPACT mode, this value is associated to "party" node.
                  ZERO,     // contactInfo
                    ZERO,   // address
                      ZERO, // electronicMailAddress
                null,       // role
              ZERO,         // presentationForm
              ONE,          // presentationForm
              null);        // otherCitationDetails
    }

    /**
     * Tests getting the value of {@link TableColumn#TYPE} on a metadata with a hierarchy.
     */
    @Test
    @DependsOnMethod("testGetIdentifier")       // Because if identifiers are wrong, we are looking at wrong properties.
    public void testGetElementType() {
        assertCitationContentEquals(0, TableColumn.TYPE,
            Citation.class,
              InternationalString.class,
              InternationalString.class,
              InternationalString.class,
              InternationalString.class,
              ResponsibleParty.class,
                Party.class,                            // In COMPACT mode, value with be the one of "name" node instead.
                  InternationalString.class,            // Name
                Role.class,
              ResponsibleParty.class,
                Party.class,                            // In COMPACT mode, value with be the one of "name" node instead.
                  InternationalString.class,            // Name
                  Contact.class,
                    Address.class,
                      String.class,
                Role.class,
              PresentationForm.class,
              PresentationForm.class,
              InternationalString.class);
    }

    /**
     * Tests {@link TreeNode#getValue(TableColumn)} for the value column.
     */
    @Test
    @DependsOnMethod("testGetIdentifier")       // Because if identifiers are wrong, we are looking at wrong properties.
    public void testGetValue() {
        assertCitationContentEquals(0, TableColumn.VALUE,
            null,                               // Citation
              "Some title",
              "First alternate title",
              "Second alternate title",
              "Some edition",
              null,                             // ResponsibleParty
                null,                           // Party (organisation)
                  "Some organisation",
                Role.DISTRIBUTOR,
              null,                             // ResponsibleParty
                null,                           // Party (individual)
                  "Some person of contact",
                  null,                         // Contact
                    null,                       // Address
                      "Some email",
                Role.POINT_OF_CONTACT,
              PresentationForm.MAP_DIGITAL,
              PresentationForm.MAP_HARDCOPY,
              "Some other details");
    }

    /**
     * Tests {@link TreeNode#newChild()}.
     */
    @Test
    @DependsOnMethod("testGetValue")
    public void testNewChild() {
        final DefaultCitation citation = metadataWithHierarchy();
        final TreeNode node = create(citation, Citation.class);
        /*
         * Ensure that we cannot overwrite existing nodes.
         */
        TreeTable.Node child = node.newChild();
        child.setValue(TableColumn.IDENTIFIER, "title");
        {
            final var c = child;    // Because lambda expressions require constants.
            var e = assertThrows(IllegalStateException.class, () -> c.setValue(TableColumn.VALUE, "A new title"),
                                 "Attemps to overwrite an existing value shall fail.");
            assertMessageContains(e, "title");
        }
        /*
         * Clear the title and try again. This time, it shall work.
         */
        citation.setTitle(null);
        child = node.newChild();
        child.setValue(TableColumn.IDENTIFIER, "title");
        child.setValue(TableColumn.VALUE, "A new title");
        assertTitleEquals("citation", "A new title", citation);
        assertSame(citation.getTitle(), child.getValue(TableColumn.VALUE));
        /*
         * Try adding a new element in a collection.
         * Note that the code below imply a conversion from String to InternationalString.
         */
        child = node.newChild();
        child.setValue(TableColumn.IDENTIFIER, "alternateTitle");
        child.setValue(TableColumn.VALUE, "Third alternate title");
        assertEquals(3, citation.getAlternateTitles().size());
        assertEquals("Third alternate title", child.getValue(TableColumn.VALUE).toString());
    }

    /**
     * For disabling the check of child nodes count.
     * This hack is specific to the branch using GeoAPI 3.0 (not needed on the branch using GeoAPI 4.0).
     */
    private boolean skipCountCheck;

    /**
     * Compares the result of the given getter method invoked on the given node, then invoked
     * on all children of that given. In the particular case of the {@link TableColumn#NAME},
     * international strings are replaced by unlocalized strings before comparisons.
     *
     * @param  node      the node for which to test the children.
     * @param  column    the column from which to get a value.
     * @param  expected  the expected values. The first value is the result of the getter method
     *                   applied on the given node, and all other values are the result of the
     *                   getter method applied on the children, in iteration order.
     */
    private void assertColumnContentEquals(final TreeNode node,
            final TableColumn<?> column, final Object... expected)
    {
        int count = expected.length;
        if (valuePolicy == ValueExistencePolicy.COMPACT) {
            while (expected[count-1] == null) count--;
        }
<<<<<<< HEAD
        if (skipCountCheck) return;
        assertEquals("Missing values in the tested metadata.", count,
                assertColumnContentEquals(node, column, expected, 0));
=======
        assertEquals(count, assertColumnContentEquals(node, column, expected, 0),
                     "Missing values in the tested metadata.");
>>>>>>> 1355d5ca
    }

    /**
     * Implementation of the above {@code assertGetterReturns}, to be invoked recursively.
     *
     * @return number of nodes found in the given metadata tree.
     */
    private static int assertColumnContentEquals(final TreeTable.Node node, final TableColumn<?> column,
            final Object[] expected, int index)
    {
        final Object actual = node.getValue(column);
        Object unlocalized = actual;
        if (unlocalized instanceof InternationalString) {
            unlocalized = ((InternationalString) unlocalized).toString(Locale.ROOT);
        }
        assertEquals(expected[index++], unlocalized, "values[" + index + ']');
        for (final TreeTable.Node child : node.getChildren()) {
            index = assertColumnContentEquals(child, column, expected, index);
        }
        assertSame(actual, node.getValue(column), "Value shall be stable.");
        return index;
    }

    /**
     * Same tests but using {@link ValueExistencePolicy#COMPACT}.
     *
     * @see <a href="https://issues.apache.org/jira/browse/SIS-298">SIS-298</a>
     */
    @Test
    @DependsOnMethod({"testGetNameForHierarchy", "testGetIdentifier", "testGetIndex", "testGetElementType", "testGetValue"})
    public void testCompactPolicy() {
        valuePolicy = ValueExistencePolicy.COMPACT;
        testGetNameForHierarchy();
        testGetIdentifier();
        testGetIndex();
        testGetElementType();
        testGetValue();
    }
}<|MERGE_RESOLUTION|>--- conflicted
+++ resolved
@@ -416,14 +416,9 @@
         if (valuePolicy == ValueExistencePolicy.COMPACT) {
             while (expected[count-1] == null) count--;
         }
-<<<<<<< HEAD
         if (skipCountCheck) return;
-        assertEquals("Missing values in the tested metadata.", count,
-                assertColumnContentEquals(node, column, expected, 0));
-=======
         assertEquals(count, assertColumnContentEquals(node, column, expected, 0),
                      "Missing values in the tested metadata.");
->>>>>>> 1355d5ca
     }
 
     /**
