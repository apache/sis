/*
 * Licensed to the Apache Software Foundation (ASF) under one or more
 * contributor license agreements.  See the NOTICE file distributed with
 * this work for additional information regarding copyright ownership.
 * The ASF licenses this file to You under the Apache License, Version 2.0
 * (the "License"); you may not use this file except in compliance with
 * the License.  You may obtain a copy of the License at
 *
 *     http://www.apache.org/licenses/LICENSE-2.0
 *
 * Unless required by applicable law or agreed to in writing, software
 * distributed under the License is distributed on an "AS IS" BASIS,
 * WITHOUT WARRANTIES OR CONDITIONS OF ANY KIND, either express or implied.
 * See the License for the specific language governing permissions and
 * limitations under the License.
 */
package org.apache.sis.metadata.iso.citation;

import java.time.Instant;
import org.opengis.metadata.citation.DateType;
import org.opengis.metadata.citation.CitationDate;
import org.apache.sis.util.ComparisonMode;

// Test dependencies
import org.junit.jupiter.api.Test;
import static org.junit.jupiter.api.Assertions.*;
import org.apache.sis.test.TestCase;

// Specific to the main branch:
import java.util.Date;


/**
 * Tests {@link DefaultCitationDate}, especially the copy constructor.
 *
 * @author  Martin Desruisseaux (Geomatys)
 */
public final class DefaultCitationDateTest extends TestCase {
    /**
     * Creates a new test case.
     */
    public DefaultCitationDateTest() {
    }

    /**
     * Tests the copy constructor.
     */
    @Test
    public void testCopyConstructor() {
<<<<<<< HEAD
        final CitationDate original = new CitationDate() {
            @Override public Date     getDate()     {return new Date(1305716658508L);}
            @Override public DateType getDateType() {return DateType.CREATION;}
=======
        final var original = new CitationDate() {
            @Override public Temporal getReferenceDate() {return Instant.ofEpochMilli(1305716658508L);}
            @Override public DateType getDateType()      {return DateType.CREATION;}
>>>>>>> f3588042
        };
        final var copy = new DefaultCitationDate(original);
        assertEquals(Instant.ofEpochMilli(1305716658508L), copy.getReferenceDate());
        assertEquals(DateType.CREATION, copy.getDateType());
<<<<<<< HEAD
        assertFalse(copy.equals(original, ComparisonMode.STRICT)); // Opportunist test.
=======
        assertTrue (copy.equals(original, ComparisonMode.DEBUG));
        assertFalse(copy.equals(original, ComparisonMode.STRICT));          // Opportunist test.
>>>>>>> f3588042
    }
}<|MERGE_RESOLUTION|>--- conflicted
+++ resolved
@@ -47,24 +47,13 @@
      */
     @Test
     public void testCopyConstructor() {
-<<<<<<< HEAD
-        final CitationDate original = new CitationDate() {
-            @Override public Date     getDate()     {return new Date(1305716658508L);}
-            @Override public DateType getDateType() {return DateType.CREATION;}
-=======
         final var original = new CitationDate() {
-            @Override public Temporal getReferenceDate() {return Instant.ofEpochMilli(1305716658508L);}
+            @Override public Date     getDate()          {return new Date(1305716658508L);}
             @Override public DateType getDateType()      {return DateType.CREATION;}
->>>>>>> f3588042
         };
         final var copy = new DefaultCitationDate(original);
         assertEquals(Instant.ofEpochMilli(1305716658508L), copy.getReferenceDate());
         assertEquals(DateType.CREATION, copy.getDateType());
-<<<<<<< HEAD
-        assertFalse(copy.equals(original, ComparisonMode.STRICT)); // Opportunist test.
-=======
-        assertTrue (copy.equals(original, ComparisonMode.DEBUG));
         assertFalse(copy.equals(original, ComparisonMode.STRICT));          // Opportunist test.
->>>>>>> f3588042
     }
 }