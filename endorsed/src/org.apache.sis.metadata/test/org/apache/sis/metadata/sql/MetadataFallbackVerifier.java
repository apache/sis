/*
 * Licensed to the Apache Software Foundation (ASF) under one or more
 * contributor license agreements.  See the NOTICE file distributed with
 * this work for additional information regarding copyright ownership.
 * The ASF licenses this file to You under the Apache License, Version 2.0
 * (the "License"); you may not use this file except in compliance with
 * the License.  You may obtain a copy of the License at
 *
 *     http://www.apache.org/licenses/LICENSE-2.0
 *
 * Unless required by applicable law or agreed to in writing, software
 * distributed under the License is distributed on an "AS IS" BASIS,
 * WITHOUT WARRANTIES OR CONDITIONS OF ANY KIND, either express or implied.
 * See the License for the specific language governing permissions and
 * limitations under the License.
 */
package org.apache.sis.metadata.sql;

import java.util.Set;
import org.opengis.util.InternationalString;
import org.opengis.metadata.Identifier;
import org.opengis.metadata.citation.Citation;
import org.apache.sis.metadata.MetadataStandard;
import org.apache.sis.metadata.internal.CitationConstant;
import org.apache.sis.metadata.iso.citation.Citations;
import org.apache.sis.util.collection.Containers;
import org.apache.sis.util.internal.shared.Constants;

// Test dependencies
import org.junit.jupiter.api.Test;
import static org.junit.jupiter.api.Assertions.*;

// Specific to the main branch:
import org.opengis.metadata.citation.ResponsibleParty;


/**
 * Compares the {@link MetadataFallback} hard-coded values with the {@code Citations.sql} content.
 * This test is actually invoked by {@link MetadataSourceTest} in order to opportunistically use
 * the database created by the latter (i.e. for avoiding to recreate the same database many times).
 *
 * @author  Martin Desruisseaux (Geomatys)
 */
public final class MetadataFallbackVerifier {
    /**
     * Identifier for which {@link MetadataFallback} does not provide hard-coded values.
     */
    private static final Set<String> EXCLUDES = Set.of(Constants.NETCDF, Constants.GEOTIFF, "ArcGIS", "MapInfo");

    /**
     * Creates a new test case.
     */
    public MetadataFallbackVerifier() {
    }

    /**
     * Creates a temporary database for comparing {@link MetadataFallback} content with database content.
     * This method is provided for allowing to execute this class individually. In a complete Maven build,
     * of {@code org.apache.sis.metadata} module, the test will rather be executed by {@link MetadataSourceTest}
     * for opportunistic reasons.
     *
     * @throws Exception if an exception occurred while creating or comparing the database.
     */
    @Test
    public void compare() throws Exception {
        try (TestDatabase db = TestDatabase.create("MetadataFallback");
             MetadataSource source = new MetadataSource(MetadataStandard.ISO_19115, db.source, "metadata", null))
        {
            source.install();
            compare(source);
        }
    }

    /**
     * Compares {@link MetadataFallback} content with database content using the given source.
     * This method is invoked by {@link MetadataSourceTest} for opportunistically reusing the
     * available database.
     */
    static void compare(final MetadataSource source) throws MetadataStoreException {
        for (final Citation c : Citations.values()) {
            final String name = ((CitationConstant) c).title;
            final boolean exclude = EXCLUDES.contains(name);
            final Citation fromFB = MetadataFallback.createCitation(name);
            assertEquals(exclude, fromFB == null, name);        // Verify that missing fallbacks are known ones.
            if (!exclude) {
                compare(name, source.lookup(Citation.class, name), fromFB);
            }
        }
        compare("IOGP", source.lookup(Citation.class, "IOGP"), MetadataFallback.createCitation("IOGP"));
    }

    /**
     * Compares a fallback citation from the citation declared in the database.
     *
     * @param  name    identifier used in assertions for identifying which citation failed.
     * @param  fromDB  citation read from the database.
     * @param  fromFB  citation created by {@link MetadataFallback}.
     */
    private static void compare(final String name, final Citation fromDB, final Citation fromFB) {
        /*
         * The database may contain more verbose title than the one declared in MetadataFallback,
         * in which case the shorter title appears as alternate title.
         */
        final InternationalString expectedAltTitle = Containers.peekFirst(fromDB.getAlternateTitles());
        final InternationalString actualAltTitle   = Containers.peekFirst(fromFB.getAlternateTitles());
        if (fromFB.getTitle().equals(expectedAltTitle)) {
            assertNull(actualAltTitle, name);
        } else {
            assertEquals(fromDB.getTitle(), fromFB.getTitle(), name);
            if (actualAltTitle != null) {
                assertEquals(expectedAltTitle, actualAltTitle, name);
            }
        }
        /*
         * The fallback may not declare all identifiers (but it should not declare more).
         * If it declares an identifier, it should be equal.
         */
        final Identifier expectedID = Containers.peekFirst(fromDB.getIdentifiers());
        final Identifier actualID   = Containers.peekFirst(fromFB.getIdentifiers());
        if (expectedID == null) {
            assertNull(actualID, name);
        } else if (actualID != null) {
            assertEquals(expectedID.getCode(),      actualID.getCode(),      name);
//          assertEquals(expectedID.getCodeSpace(), actualID.getCodeSpace(), name);
//          assertEquals(expectedID.getVersion(),   actualID.getVersion(),   name);
        }
        /*
         * The fallback may not declare all responsible parties.
         * If it declares a party, the name and role shall be equal.
         */
<<<<<<< HEAD
        final ResponsibleParty expectedResp = first(fromDB.getCitedResponsibleParties());
        final ResponsibleParty actualResp   = first(fromFB.getCitedResponsibleParties());
=======
        final Responsibility expectedResp = Containers.peekFirst(fromDB.getCitedResponsibleParties());
        final Responsibility actualResp   = Containers.peekFirst(fromFB.getCitedResponsibleParties());
>>>>>>> a2c13a94
        if (expectedResp == null) {
            assertNull(actualResp, name);
        } else if (actualResp != null) {
            assertEquals(expectedResp.getRole(), actualResp.getRole(), name);
<<<<<<< HEAD
//          final Party expectedParty = first(expectedResp.getParties());
//          final Party actualParty = first(actualResp.getParties());
//          assertEquals(expectedParty.getName(), actualParty.getName(), name);
=======
            final Party expectedParty = Containers.peekFirst(expectedResp.getParties());
            final Party actualParty = Containers.peekFirst(actualResp.getParties());
            assertEquals(expectedParty.getName(), actualParty.getName(), name);
>>>>>>> a2c13a94
        }
        assertEquals(Containers.peekFirst(fromDB.getPresentationForms()),
                     Containers.peekFirst(fromFB.getPresentationForms()), name);
    }
}<|MERGE_RESOLUTION|>--- conflicted
+++ resolved
@@ -128,26 +128,15 @@
          * The fallback may not declare all responsible parties.
          * If it declares a party, the name and role shall be equal.
          */
-<<<<<<< HEAD
-        final ResponsibleParty expectedResp = first(fromDB.getCitedResponsibleParties());
-        final ResponsibleParty actualResp   = first(fromFB.getCitedResponsibleParties());
-=======
-        final Responsibility expectedResp = Containers.peekFirst(fromDB.getCitedResponsibleParties());
-        final Responsibility actualResp   = Containers.peekFirst(fromFB.getCitedResponsibleParties());
->>>>>>> a2c13a94
+        final ResponsibleParty expectedResp = Containers.peekFirst(fromDB.getCitedResponsibleParties());
+        final ResponsibleParty actualResp   = Containers.peekFirst(fromFB.getCitedResponsibleParties());
         if (expectedResp == null) {
             assertNull(actualResp, name);
         } else if (actualResp != null) {
             assertEquals(expectedResp.getRole(), actualResp.getRole(), name);
-<<<<<<< HEAD
-//          final Party expectedParty = first(expectedResp.getParties());
-//          final Party actualParty = first(actualResp.getParties());
+//          final Party expectedParty = Containers.peekFirst(expectedResp.getParties());
+//          final Party actualParty = Containers.peekFirst(actualResp.getParties());
 //          assertEquals(expectedParty.getName(), actualParty.getName(), name);
-=======
-            final Party expectedParty = Containers.peekFirst(expectedResp.getParties());
-            final Party actualParty = Containers.peekFirst(actualResp.getParties());
-            assertEquals(expectedParty.getName(), actualParty.getName(), name);
->>>>>>> a2c13a94
         }
         assertEquals(Containers.peekFirst(fromDB.getPresentationForms()),
                      Containers.peekFirst(fromFB.getPresentationForms()), name);
