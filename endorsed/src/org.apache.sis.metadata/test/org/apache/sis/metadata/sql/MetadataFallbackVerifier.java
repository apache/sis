/*
 * Licensed to the Apache Software Foundation (ASF) under one or more
 * contributor license agreements.  See the NOTICE file distributed with
 * this work for additional information regarding copyright ownership.
 * The ASF licenses this file to You under the Apache License, Version 2.0
 * (the "License"); you may not use this file except in compliance with
 * the License.  You may obtain a copy of the License at
 *
 *     http://www.apache.org/licenses/LICENSE-2.0
 *
 * Unless required by applicable law or agreed to in writing, software
 * distributed under the License is distributed on an "AS IS" BASIS,
 * WITHOUT WARRANTIES OR CONDITIONS OF ANY KIND, either express or implied.
 * See the License for the specific language governing permissions and
 * limitations under the License.
 */
package org.apache.sis.metadata.sql;

import java.util.Set;
import org.opengis.util.InternationalString;
import org.opengis.metadata.Identifier;
import org.opengis.metadata.citation.Citation;
import org.apache.sis.metadata.MetadataStandard;
import org.apache.sis.metadata.simple.CitationConstant;
import org.apache.sis.metadata.iso.citation.Citations;
import static org.apache.sis.util.internal.CollectionsExt.first;

// Test dependencies
import org.junit.jupiter.api.Test;
import static org.junit.jupiter.api.Assertions.*;

// Specific to the main branch:
import org.opengis.metadata.citation.ResponsibleParty;


/**
 * Compares the {@link MetadataFallback} hard-coded values with the {@code Citations.sql} content.
 * This test is actually invoked by {@link MetadataSourceTest} in order to opportunistically use
 * the database created by the latter (i.e. for avoiding to recreate the same database many times).
 *
 * @author  Martin Desruisseaux (Geomatys)
 */
public final class MetadataFallbackVerifier {
    /**
     * Identifier for which {@link MetadataFallback} does not provide hard-coded values.
     */
    private static final Set<String> EXCLUDES = Set.of("NetCDF", "GeoTIFF", "ArcGIS", "MapInfo");

    /**
     * Creates a new test case.
     */
    public MetadataFallbackVerifier() {
    }

    /**
     * Creates a temporary database for comparing {@link MetadataFallback} content with database content.
     * This method is provided for allowing to execute this class individually. In a complete Maven build,
     * of {@code org.apache.sis.metadata} module, the test will rather be executed by {@link MetadataSourceTest}
     * for opportunistic reasons.
     *
     * @throws Exception if an exception occurred while creating or comparing the database.
     */
    @Test
    public void compare() throws Exception {
        try (TestDatabase db = TestDatabase.create("MetadataSource");
             MetadataSource source = new MetadataSource(MetadataStandard.ISO_19115, db.source, "metadata", null))
        {
            source.install();
            compare(source);
        }
    }

    /**
     * Compares {@link MetadataFallback} content with database content using the given source.
     * This method is invoked by {@link MetadataSourceTest} for opportunistically reusing the
     * available database.
     */
    static void compare(final MetadataSource source) throws MetadataStoreException {
        for (final Citation c : Citations.values()) {
            final String name = ((CitationConstant) c).title;
            final boolean exclude = EXCLUDES.contains(name);
            final Citation fromFB = MetadataFallback.createCitation(name);
            assertEquals(exclude, fromFB == null, name);        // Verify that missing fallbacks are known ones.
            if (!exclude) {
                compare(name, source.lookup(Citation.class, name), fromFB);
            }
        }
        compare("IOGP", source.lookup(Citation.class, "IOGP"), MetadataFallback.createCitation("IOGP"));
    }

    /**
     * Compares a fallback citation from the citation declared in the database.
     *
     * @param  name    identifier used in assertions for identifying which citation failed.
     * @param  fromDB  citation read from the database.
     * @param  fromFB  citation created by {@link MetadataFallback}.
     */
    private static void compare(final String name, final Citation fromDB, final Citation fromFB) {
        /*
         * The database may contain more verbose title than the one declared in MetadataFallback,
         * in which case the shorter title appears as alternate title.
         */
        final InternationalString expectedAltTitle = first(fromDB.getAlternateTitles());
        final InternationalString actualAltTitle   = first(fromFB.getAlternateTitles());
        if (fromFB.getTitle().equals(expectedAltTitle)) {
            assertNull(actualAltTitle, name);
        } else {
            assertEquals(fromDB.getTitle(), fromFB.getTitle(), name);
            if (actualAltTitle != null) {
                assertEquals(expectedAltTitle, actualAltTitle, name);
            }
        }
        /*
         * The fallback may not declare all identifiers (but it should not declare more).
         * If it declares an identifier, it should be equal.
         */
        final Identifier expectedID = first(fromDB.getIdentifiers());
        final Identifier actualID   = first(fromFB.getIdentifiers());
        if (expectedID == null) {
            assertNull(actualID, name);
        } else if (actualID != null) {
<<<<<<< HEAD
            assertEquals(name, expectedID.getCode(),      actualID.getCode());
//          assertEquals(name, expectedID.getCodeSpace(), actualID.getCodeSpace());
//          assertEquals(name, expectedID.getVersion(),   actualID.getVersion());
=======
            assertEquals(expectedID.getCode(),      actualID.getCode(),      name);
            assertEquals(expectedID.getCodeSpace(), actualID.getCodeSpace(), name);
            assertEquals(expectedID.getVersion(),   actualID.getVersion(),   name);
>>>>>>> 84992dfb
        }
        /*
         * The fallback may not declare all responsible parties.
         * If it declares a party, the name and role shall be equal.
         */
        final ResponsibleParty expectedResp = first(fromDB.getCitedResponsibleParties());
        final ResponsibleParty actualResp   = first(fromFB.getCitedResponsibleParties());
        if (expectedResp == null) {
            assertNull(actualResp, name);
        } else if (actualResp != null) {
<<<<<<< HEAD
            assertEquals(name, expectedResp.getRole(), actualResp.getRole());
//          final Party expectedParty = first(expectedResp.getParties());
//          final Party actualParty = first(actualResp.getParties());
//          assertEquals(name, expectedParty.getName(), actualParty.getName());
=======
            assertEquals(expectedResp.getRole(), actualResp.getRole(), name);
            final Party expectedParty = first(expectedResp.getParties());
            final Party actualParty = first(actualResp.getParties());
            assertEquals(expectedParty.getName(), actualParty.getName(), name);
>>>>>>> 84992dfb
        }
        assertEquals(first(fromDB.getPresentationForms()),
                     first(fromFB.getPresentationForms()), name);
    }
}<|MERGE_RESOLUTION|>--- conflicted
+++ resolved
@@ -119,15 +119,9 @@
         if (expectedID == null) {
             assertNull(actualID, name);
         } else if (actualID != null) {
-<<<<<<< HEAD
-            assertEquals(name, expectedID.getCode(),      actualID.getCode());
-//          assertEquals(name, expectedID.getCodeSpace(), actualID.getCodeSpace());
-//          assertEquals(name, expectedID.getVersion(),   actualID.getVersion());
-=======
             assertEquals(expectedID.getCode(),      actualID.getCode(),      name);
-            assertEquals(expectedID.getCodeSpace(), actualID.getCodeSpace(), name);
-            assertEquals(expectedID.getVersion(),   actualID.getVersion(),   name);
->>>>>>> 84992dfb
+//          assertEquals(expectedID.getCodeSpace(), actualID.getCodeSpace(), name);
+//          assertEquals(expectedID.getVersion(),   actualID.getVersion(),   name);
         }
         /*
          * The fallback may not declare all responsible parties.
@@ -138,17 +132,10 @@
         if (expectedResp == null) {
             assertNull(actualResp, name);
         } else if (actualResp != null) {
-<<<<<<< HEAD
-            assertEquals(name, expectedResp.getRole(), actualResp.getRole());
+            assertEquals(expectedResp.getRole(), actualResp.getRole(), name);
 //          final Party expectedParty = first(expectedResp.getParties());
 //          final Party actualParty = first(actualResp.getParties());
-//          assertEquals(name, expectedParty.getName(), actualParty.getName());
-=======
-            assertEquals(expectedResp.getRole(), actualResp.getRole(), name);
-            final Party expectedParty = first(expectedResp.getParties());
-            final Party actualParty = first(actualResp.getParties());
-            assertEquals(expectedParty.getName(), actualParty.getName(), name);
->>>>>>> 84992dfb
+//          assertEquals(expectedParty.getName(), actualParty.getName(), name);
         }
         assertEquals(first(fromDB.getPresentationForms()),
                      first(fromFB.getPresentationForms()), name);
