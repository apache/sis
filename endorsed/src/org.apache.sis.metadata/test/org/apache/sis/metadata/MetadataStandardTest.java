/*
 * Licensed to the Apache Software Foundation (ASF) under one or more
 * contributor license agreements.  See the NOTICE file distributed with
 * this work for additional information regarding copyright ownership.
 * The ASF licenses this file to You under the Apache License, Version 2.0
 * (the "License"); you may not use this file except in compliance with
 * the License.  You may obtain a copy of the License at
 *
 *     http://www.apache.org/licenses/LICENSE-2.0
 *
 * Unless required by applicable law or agreed to in writing, software
 * distributed under the License is distributed on an "AS IS" BASIS,
 * WITHOUT WARRANTIES OR CONDITIONS OF ANY KIND, either express or implied.
 * See the License for the specific language governing permissions and
 * limitations under the License.
 */
package org.apache.sis.metadata;

import java.util.Set;
import java.util.Map;
import java.util.HashSet;
import org.opengis.metadata.citation.Citation;
import org.opengis.metadata.quality.Completeness;
import org.opengis.metadata.extent.GeographicExtent;
import org.opengis.referencing.IdentifiedObject;
import org.opengis.referencing.crs.GeographicCRS;
import org.apache.sis.metadata.iso.citation.DefaultCitation;
import org.apache.sis.metadata.iso.acquisition.DefaultPlatform;
import org.apache.sis.metadata.iso.acquisition.DefaultInstrument;
import org.apache.sis.metadata.iso.acquisition.DefaultAcquisitionInformation;
import org.apache.sis.metadata.iso.quality.AbstractCompleteness;
import org.apache.sis.metadata.simple.SimpleIdentifiedObject;
import org.apache.sis.util.SimpleInternationalString;
import org.apache.sis.util.ComparisonMode;

// Test dependencies
import org.junit.jupiter.api.Test;
import static org.junit.jupiter.api.Assertions.*;
import org.apache.sis.test.TestCase;
import org.apache.sis.metadata.iso.citation.HardCodedCitations;
import static org.apache.sis.test.Assertions.assertMessageContains;
import static org.apache.sis.test.Assertions.assertSerializedEquals;
import static org.apache.sis.test.TestUtilities.getSingleton;


/**
 * Tests the {@link MetadataStandard} class.
 * Unless otherwise specified, all tests use the {@link MetadataStandard#ISO_19115} constant.
 *
 * <p>The following methods are not (or few) tested by this class, because they are tested by
 * dedicated classes named according the implementation class doing the actual work:</p>
 *
 * <ul>
 *   <li>{@link MetadataStandard#asNameMap(Class, KeyNamePolicy, KeyNamePolicy)}, tested by {@link NameMapTest}</li>
 *   <li>{@link MetadataStandard#asTypeMap(Class, KeyNamePolicy, TypeValuePolicy)}, tested by {@link TypeMapTest}</li>
 *   <li>{@link MetadataStandard#asInformationMap(Class, KeyNamePolicy)}, tested by {@link InformationMapTest}</li>
 * </ul>
 *
 * @author  Martin Desruisseaux (Geomatys)
 */
public final class MetadataStandardTest extends TestCase {
    /**
     * The standard being tested.
     */
    private MetadataStandard standard;

    /**
     * Creates a new test case.
     */
    public MetadataStandardTest() {
    }

    /**
     * Returns {@code true} if the given type is a metadata.
     */
    private boolean isMetadata(final Class<?> type) {
        return standard.isMetadata(type);
    }

    /**
     * Tests {@link MetadataStandard#isMetadata(Class)}.
     */
    @Test
    public void testIsMetadata() {
        standard = MetadataStandard.ISO_19115;
        assertFalse(isMetadata(String.class));
        assertTrue (isMetadata(Citation.class));
        assertTrue (isMetadata(DefaultCitation.class));
        assertFalse(isMetadata(IdentifiedObject.class));
        assertFalse(isMetadata(SimpleIdentifiedObject.class));
        assertFalse(isMetadata(GeographicCRS.class));
//      assertFalse(isMetadata(RectifiedGrid.class));
        assertFalse(isMetadata(Double.class));
        assertFalse(isMetadata(Double.TYPE));

        standard = MetadataStandard.ISO_19111;
        assertFalse(isMetadata(String.class));
        assertTrue (isMetadata(Citation.class));               // Dependency
        assertTrue (isMetadata(DefaultCitation.class));        // Dependency
        assertTrue (isMetadata(IdentifiedObject.class));
        assertTrue (isMetadata(SimpleIdentifiedObject.class));
        assertTrue (isMetadata(GeographicCRS.class));
//      assertFalse(isMetadata(RectifiedGrid.class));

        standard = MetadataStandard.ISO_19123;
        assertFalse(isMetadata(String.class));
        assertTrue (isMetadata(Citation.class));               // Transitive dependency
        assertTrue (isMetadata(DefaultCitation.class));        // Transivive dependency
        assertTrue (isMetadata(IdentifiedObject.class));       // Dependency
        assertTrue (isMetadata(SimpleIdentifiedObject.class)); // Dependency
        assertTrue (isMetadata(GeographicCRS.class));          // Dependency
//      assertTrue (isMetadata(RectifiedGrid.class));
    }

    /**
     * Returns the interface for the given metadata implementation class.
     */
    private Class<?> getInterface(final Class<?> type) {
        return standard.getInterface(type);
    }

    /**
     * Tests {@link MetadataStandard#getInterface(Class)}.
     */
    @Test
    public void testGetInterface() {
        standard = MetadataStandard.ISO_19115;
        assertEquals(Citation.class,         getInterface(Citation.class));
        assertEquals(Citation.class,         getInterface(DefaultCitation.class));
        assertEquals(Completeness.class,     getInterface(AbstractCompleteness.class));
        assertEquals(GeographicExtent.class, getInterface(GeographicExtent.class));

        standard = MetadataStandard.ISO_19111;
        assertEquals(Citation.class,         getInterface(Citation.class));
        assertEquals(Citation.class,         getInterface(DefaultCitation.class));
        assertEquals(Completeness.class,     getInterface(AbstractCompleteness.class));
        assertEquals(IdentifiedObject.class, getInterface(IdentifiedObject.class));
        assertEquals(IdentifiedObject.class, getInterface(SimpleIdentifiedObject.class));
        assertEquals(GeographicCRS.class,    getInterface(GeographicCRS.class));

        // Verify that the cache has not been updated in inconsistent way.
        testIsMetadata();
    }

    /**
     * Returns the interface type declared by the accessor for the given class.
     */
    private Class<?> getAccessor(final Class<?> type, final boolean mandatory) {
        final PropertyAccessor accessor = standard.getAccessor(new CacheKey(type), mandatory);
        return (accessor != null) ? accessor.type : null;
    }

    /**
     * Tests {@link MetadataStandard#getAccessor(CacheKey, boolean)}.
     */
    @Test
    public void testGetAccessor() {
        standard = MetadataStandard.ISO_19115;
        assertEquals(Citation.class,         getAccessor(DefaultCitation.class, true));
        assertEquals(Completeness.class,     getAccessor(AbstractCompleteness.class, true));
        assertNull  (                        getAccessor(SimpleIdentifiedObject.class, false));

        standard = MetadataStandard.ISO_19111;
        assertEquals(Citation.class,         getAccessor(DefaultCitation.class, true));
        assertEquals(Completeness.class,     getAccessor(AbstractCompleteness.class, true));
        assertEquals(IdentifiedObject.class, getAccessor(SimpleIdentifiedObject.class, true));

        // Verify that the cache has not been updated in inconsistent way.
        testGetInterface();
    }

    /**
     * Tests {@link MetadataStandard#getInterface(Class)} for an invalid type.
     * A {@link ClassCastException} is expected.
     */
    @Test
    public void testGetWrongInterface() {
        standard = new MetadataStandard("SIS", "org.apache.sis.dummy.", (MetadataStandard[]) null);
        var e = assertThrows(ClassCastException.class, () -> getInterface(DefaultCitation.class));
        assertMessageContains(e, "DefaultCitation");
    }

    /**
     * Tests the {@link MetadataStandard#equals(Object, Object, ComparisonMode)} method.
     */
    @Test
    public void testEquals() {
        standard = MetadataStandard.ISO_19115;

        // Self equality test
        DefaultCitation instance = HardCodedCitations.EPSG;
        assertFalse(standard.equals(instance, HardCodedCitations.SIS,  ComparisonMode.STRICT));
        assertTrue (standard.equals(instance, HardCodedCitations.EPSG, ComparisonMode.STRICT));

        // Test comparison with a copy
        instance = new DefaultCitation(HardCodedCitations.EPSG);
        assertFalse(standard.equals(instance, HardCodedCitations.SIS,  ComparisonMode.STRICT));
        assertTrue (standard.equals(instance, HardCodedCitations.EPSG, ComparisonMode.STRICT));

        // test comparison with a modified copy
        instance.setTitle(new SimpleInternationalString("A dummy title"));
        assertFalse(standard.equals(instance, HardCodedCitations.EPSG, ComparisonMode.STRICT));
    }

    /**
     * Creates a metadata object having a cyclic association. The cycle is between
     * {@code platform.instrument} and {@code instrument.isMountedOn}.
     */
    static DefaultAcquisitionInformation createCyclicMetadata() {
        final var instrument = new DefaultInstrument();
        instrument.setType(new SimpleInternationalString("An instrument type."));

        final var platform = new DefaultPlatform();
        platform.setDescription(new SimpleInternationalString("A platform."));
        instrument.setMountedOn(platform);
        platform.setInstruments(Set.of(instrument));

        final var acquisition = new DefaultAcquisitionInformation();
        acquisition.setPlatforms(Set.of(platform));
        return acquisition;
    }

    /**
     * Tests the {@link MetadataStandard#equals(Object, Object, ComparisonMode)} method on an object
     * having cyclic associations. In absence of safety guard against infinite recursivity, this test
     * would produce {@link StackOverflowError}.
     */
    @Test
    public void testEqualsOnCyclicMetadata() {
        final DefaultAcquisitionInformation p1 = createCyclicMetadata();
        final DefaultAcquisitionInformation p2 = createCyclicMetadata();
        assertTrue(p1.equals(p2));

        final var platform   = (DefaultPlatform)   getSingleton(p2.getPlatforms());
        final var instrument = (DefaultInstrument) getSingleton(platform.getInstruments());
        instrument.setType(new SimpleInternationalString("Another instrument type."));
        assertNotEquals(p1, p2);
    }

    /**
     * Tests the {@link MetadataStandard#asValueMap(Object, Class, KeyNamePolicy, ValueExistencePolicy)} implementation.
     * This test duplicates {@link ValueMapTest}, but is done here again as an integration test and because many
     * {@code MetadataStandard} methods depend on it ({@code equals}, {@code hashCode}, {@code prune}, <i>etc.</i>).
     */
    @Test
    public void testValueMap() {
        final var instance = new DefaultCitation(HardCodedCitations.EPSG);
        final Map<String,Object> map = MetadataStandard.ISO_19115.asValueMap(instance, null,
                KeyNamePolicy.JAVABEANS_PROPERTY, ValueExistencePolicy.NON_EMPTY);
        assertFalse(map.isEmpty());
        assertEquals(4, map.size());
        /*
         * Verify the set of keys in the ValueMap.
         *
         * Note: the iterator order (and consequently, the order of elements in the following
         * string representation) is determined by the @XmlType(…) annotation and verified by
         * PropertyAccessorTest.testConstructor().
         */
        final Set<String> keys = map.keySet();
        assertEquals("[title, identifiers, citedResponsibleParties, presentationForms]", keys.toString());
        assertTrue  (keys.contains("title"));
        assertTrue  (keys.contains("getTitle"));
        assertTrue  (keys.contains("identifier"));
        assertTrue  (keys.contains("identifiers"));
        assertTrue  (keys.contains("getIdentifiers"));
        assertTrue  (keys.contains("citedResponsibleParty"));
        assertTrue  (keys.contains("citedResponsibleParties"));
        assertFalse (keys.contains("ISBN"));
        assertFalse (keys.contains("dummy"));
        /*
         * Verifies values.
         */
        assertEquals("EPSG Geodetic Parameter Dataset", map.get("title").toString());
        assertEquals("EPSG Geodetic Parameter Dataset", map.get("getTitle").toString());
        assertEquals("EPSG", PropertyAccessorTest.getSingletonCode(map.get("identifiers")));
    }

    /**
     * Tests {@link MetadataStandard#hashCode(Object)} using {@link HashSet} as the reference
     * implementation for computing hash code values. The hash code is defined as the sum of
     * hash code values of all non-empty properties, plus the hash code of the interface.
     */
    @Test
    public void testHashCode() {
        standard = MetadataStandard.ISO_19115;
        final DefaultCitation instance = HardCodedCitations.EPSG;
        final Map<String,Object> map = standard.asValueMap(instance, null,
                KeyNamePolicy.JAVABEANS_PROPERTY, ValueExistencePolicy.NON_EMPTY);
        assertFalse(map.isEmpty()); // Actually 'testValueMap()' job, but verified for safety.
        assertEquals(new HashSet<>(map.values()).hashCode() + Citation.class.hashCode(), standard.hashCode(instance));
    }

    /**
     * Tests the {@link MetadataStandard#hashCode(Object)} method on an object having cyclic associations.
     * In absence of safety guard against infinite recursivity, this test would produce {@link StackOverflowError}.
     *
     * @see AbstractMetadataTest#testHashCodeOnCyclicMetadata()
     */
    @Test
    public void testHashCodeOnCyclicMetadata() {
        standard = MetadataStandard.ISO_19115;
        final int code = standard.hashCode(createCyclicMetadata());
        /*
         * Following line checks that the hash code is stable, just for doing something with the code.
         * The real test was actually to ensure that the above line didn't threw a StackOverflowError.
         */
        assertEquals(code, standard.hashCode(createCyclicMetadata()));
    }

    /**
<<<<<<< HEAD
=======
     * Tests the {@link MetadataStandard#ISO_19123} constant. Getters shall
     * be accessible even if there is no implementation on the module path.
     */
    @Test
    public void testWithoutImplementation() {
        standard = MetadataStandard.ISO_19123;
        assertFalse(isMetadata(String.class));
        assertTrue (isMetadata(Citation.class));         // Transitive dependency
        assertTrue (isMetadata(DefaultCitation.class));  // Transitive dependency
        assertTrue (isMetadata(RectifiedGrid.class));
        /*
         * Ensure that the getters have been found.
         */
        final Map<String,String> names = standard.asNameMap(RectifiedGrid.class, KeyNamePolicy.UML_IDENTIFIER, KeyNamePolicy.JAVABEANS_PROPERTY);
        assertFalse(names.isEmpty(), "Getters should have been found even if there is no implementation.");
        assertEquals("dimension", names.get("dimension"));
        assertEquals("cells", names.get("cell"));
        /*
         * Ensure that the type are recognized, especially RectifiedGrid.getOffsetVectors()
         * which is of type List<double[]>.
         */
        Map<String,Class<?>> types;
        types = standard.asTypeMap(RectifiedGrid.class, KeyNamePolicy.UML_IDENTIFIER, TypeValuePolicy.PROPERTY_TYPE);
        assertEquals(Integer.TYPE, types.get("dimension"));
        assertEquals(List.class,   types.get("offsetVectors"));

        types = standard.asTypeMap(RectifiedGrid.class, KeyNamePolicy.UML_IDENTIFIER, TypeValuePolicy.ELEMENT_TYPE);
        assertEquals(Integer.class,  types.get("dimension"));
        assertEquals(double[].class, types.get("offsetVectors"));
    }

    /**
>>>>>>> 6879e93e
     * Tests serialization of predefined constants.
     */
    @Test
    public void testSerialization() {
        assertSame(MetadataStandard.ISO_19111, assertSerializedEquals(MetadataStandard.ISO_19111));
        assertSame(MetadataStandard.ISO_19115, assertSerializedEquals(MetadataStandard.ISO_19115));
    }
}<|MERGE_RESOLUTION|>--- conflicted
+++ resolved
@@ -308,41 +308,6 @@
     }
 
     /**
-<<<<<<< HEAD
-=======
-     * Tests the {@link MetadataStandard#ISO_19123} constant. Getters shall
-     * be accessible even if there is no implementation on the module path.
-     */
-    @Test
-    public void testWithoutImplementation() {
-        standard = MetadataStandard.ISO_19123;
-        assertFalse(isMetadata(String.class));
-        assertTrue (isMetadata(Citation.class));         // Transitive dependency
-        assertTrue (isMetadata(DefaultCitation.class));  // Transitive dependency
-        assertTrue (isMetadata(RectifiedGrid.class));
-        /*
-         * Ensure that the getters have been found.
-         */
-        final Map<String,String> names = standard.asNameMap(RectifiedGrid.class, KeyNamePolicy.UML_IDENTIFIER, KeyNamePolicy.JAVABEANS_PROPERTY);
-        assertFalse(names.isEmpty(), "Getters should have been found even if there is no implementation.");
-        assertEquals("dimension", names.get("dimension"));
-        assertEquals("cells", names.get("cell"));
-        /*
-         * Ensure that the type are recognized, especially RectifiedGrid.getOffsetVectors()
-         * which is of type List<double[]>.
-         */
-        Map<String,Class<?>> types;
-        types = standard.asTypeMap(RectifiedGrid.class, KeyNamePolicy.UML_IDENTIFIER, TypeValuePolicy.PROPERTY_TYPE);
-        assertEquals(Integer.TYPE, types.get("dimension"));
-        assertEquals(List.class,   types.get("offsetVectors"));
-
-        types = standard.asTypeMap(RectifiedGrid.class, KeyNamePolicy.UML_IDENTIFIER, TypeValuePolicy.ELEMENT_TYPE);
-        assertEquals(Integer.class,  types.get("dimension"));
-        assertEquals(double[].class, types.get("offsetVectors"));
-    }
-
-    /**
->>>>>>> 6879e93e
      * Tests serialization of predefined constants.
      */
     @Test
