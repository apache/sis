/*
 * Licensed to the Apache Software Foundation (ASF) under one or more
 * contributor license agreements.  See the NOTICE file distributed with
 * this work for additional information regarding copyright ownership.
 * The ASF licenses this file to You under the Apache License, Version 2.0
 * (the "License"); you may not use this file except in compliance with
 * the License.  You may obtain a copy of the License at
 *
 *     http://www.apache.org/licenses/LICENSE-2.0
 *
 * Unless required by applicable law or agreed to in writing, software
 * distributed under the License is distributed on an "AS IS" BASIS,
 * WITHOUT WARRANTIES OR CONDITIONS OF ANY KIND, either express or implied.
 * See the License for the specific language governing permissions and
 * limitations under the License.
 */
package org.apache.sis.metadata;

import java.util.Set;
import java.util.Map;
import java.util.HashSet;
import org.opengis.metadata.citation.Citation;
import org.opengis.metadata.quality.Completeness;
import org.opengis.metadata.extent.GeographicExtent;
import org.opengis.referencing.IdentifiedObject;
import org.opengis.referencing.crs.GeographicCRS;
import org.apache.sis.metadata.iso.citation.DefaultCitation;
import org.apache.sis.metadata.iso.acquisition.DefaultPlatform;
import org.apache.sis.metadata.iso.acquisition.DefaultInstrument;
import org.apache.sis.metadata.iso.acquisition.DefaultAcquisitionInformation;
import org.apache.sis.metadata.iso.quality.AbstractCompleteness;
import org.apache.sis.metadata.simple.SimpleIdentifiedObject;
import org.apache.sis.util.SimpleInternationalString;
import org.apache.sis.util.ComparisonMode;

// Test dependencies
import org.junit.jupiter.api.Test;
import static org.junit.jupiter.api.Assertions.*;
import org.apache.sis.test.TestCase;
import org.apache.sis.test.DependsOn;
import org.apache.sis.test.DependsOnMethod;
import org.apache.sis.metadata.iso.citation.HardCodedCitations;
import static org.apache.sis.test.Assertions.assertMessageContains;
import static org.apache.sis.test.Assertions.assertSerializedEquals;
import static org.apache.sis.test.TestUtilities.getSingleton;


/**
 * Tests the {@link MetadataStandard} class.
 * Unless otherwise specified, all tests use the {@link MetadataStandard#ISO_19115} constant.
 *
 * <p>The following methods are not (or few) tested by this class, because they are tested by
 * dedicated classes named according the implementation class doing the actual work:</p>
 *
 * <ul>
 *   <li>{@link MetadataStandard#asNameMap(Class, KeyNamePolicy, KeyNamePolicy)}, tested by {@link NameMapTest}</li>
 *   <li>{@link MetadataStandard#asTypeMap(Class, KeyNamePolicy, TypeValuePolicy)}, tested by {@link TypeMapTest}</li>
 *   <li>{@link MetadataStandard#asInformationMap(Class, KeyNamePolicy)}, tested by {@link InformationMapTest}</li>
 * </ul>
 *
 * @author  Martin Desruisseaux (Geomatys)
 */
@DependsOn({
    PropertyAccessorTest.class,
    InformationMapTest.class,
    NameMapTest.class,
    TypeMapTest.class,
    ValueMapTest.class})
public final class MetadataStandardTest extends TestCase {
    /**
     * The standard being tested.
     */
    private MetadataStandard standard;

    /**
     * Creates a new test case.
     */
    public MetadataStandardTest() {
    }

    /**
     * Returns {@code true} if the given type is a metadata.
     */
    private boolean isMetadata(final Class<?> type) {
        return standard.isMetadata(type);
    }

    /**
     * Tests {@link MetadataStandard#isMetadata(Class)}.
     */
    @Test
    public void testIsMetadata() {
        standard = MetadataStandard.ISO_19115;
<<<<<<< HEAD
        assertFalse("isMetadata(String)",                 isMetadata(String.class));
        assertTrue ("isMetadata(Citation)",               isMetadata(Citation.class));
        assertTrue ("isMetadata(DefaultCitation)",        isMetadata(DefaultCitation.class));
        assertFalse("isMetadata(IdentifiedObject)",       isMetadata(IdentifiedObject.class));
        assertFalse("isMetadata(SimpleIdentifiedObject)", isMetadata(SimpleIdentifiedObject.class));
        assertFalse("isMetadata(GeographicCRS)",          isMetadata(GeographicCRS.class));
//      assertFalse("isMetadata(RectifiedGrid)",          isMetadata(RectifiedGrid.class));
        assertFalse("isMetadata(Double)",                 isMetadata(Double.class));
        assertFalse("isMetadata(double)",                 isMetadata(Double.TYPE));

        standard = MetadataStandard.ISO_19111;
        assertFalse("isMetadata(String)",                 isMetadata(String.class));
        assertTrue ("isMetadata(Citation)",               isMetadata(Citation.class));               // Dependency
        assertTrue ("isMetadata(DefaultCitation)",        isMetadata(DefaultCitation.class));        // Dependency
        assertTrue ("isMetadata(IdentifiedObject)",       isMetadata(IdentifiedObject.class));
        assertTrue ("isMetadata(SimpleIdentifiedObject)", isMetadata(SimpleIdentifiedObject.class));
        assertTrue ("isMetadata(GeographicCRS)",          isMetadata(GeographicCRS.class));
//      assertFalse("isMetadata(RectifiedGrid)",          isMetadata(RectifiedGrid.class));

        standard = MetadataStandard.ISO_19123;
        assertFalse("isMetadata(String)",                 isMetadata(String.class));
        assertTrue ("isMetadata(Citation)",               isMetadata(Citation.class));               // Transitive dependency
        assertTrue ("isMetadata(DefaultCitation)",        isMetadata(DefaultCitation.class));        // Transivive dependency
        assertTrue ("isMetadata(IdentifiedObject)",       isMetadata(IdentifiedObject.class));       // Dependency
        assertTrue ("isMetadata(SimpleIdentifiedObject)", isMetadata(SimpleIdentifiedObject.class)); // Dependency
        assertTrue ("isMetadata(GeographicCRS)",          isMetadata(GeographicCRS.class));          // Dependency
//      assertTrue ("isMetadata(RectifiedGrid)",          isMetadata(RectifiedGrid.class));
=======
        assertFalse(isMetadata(String.class));
        assertTrue (isMetadata(Citation.class));
        assertTrue (isMetadata(DefaultCitation.class));
        assertFalse(isMetadata(IdentifiedObject.class));
        assertFalse(isMetadata(SimpleIdentifiedObject.class));
        assertFalse(isMetadata(GeographicCRS.class));
        assertFalse(isMetadata(RectifiedGrid.class));
        assertFalse(isMetadata(Double.class));
        assertFalse(isMetadata(Double.TYPE));

        standard = MetadataStandard.ISO_19111;
        assertFalse(isMetadata(String.class));
        assertTrue (isMetadata(Citation.class));               // Dependency
        assertTrue (isMetadata(DefaultCitation.class));        // Dependency
        assertTrue (isMetadata(IdentifiedObject.class));
        assertTrue (isMetadata(SimpleIdentifiedObject.class));
        assertTrue (isMetadata(GeographicCRS.class));
        assertFalse(isMetadata(RectifiedGrid.class));

        standard = MetadataStandard.ISO_19123;
        assertFalse(isMetadata(String.class));
        assertTrue (isMetadata(Citation.class));               // Transitive dependency
        assertTrue (isMetadata(DefaultCitation.class));        // Transivive dependency
        assertTrue (isMetadata(IdentifiedObject.class));       // Dependency
        assertTrue (isMetadata(SimpleIdentifiedObject.class)); // Dependency
        assertTrue (isMetadata(GeographicCRS.class));          // Dependency
        assertTrue (isMetadata(RectifiedGrid.class));
>>>>>>> 84992dfb
    }

    /**
     * Returns the interface for the given metadata implementation class.
     */
    private Class<?> getInterface(final Class<?> type) {
        return standard.getInterface(type);
    }

    /**
     * Tests {@link MetadataStandard#getInterface(Class)}.
     */
    @Test
    @DependsOnMethod("testIsMetadata")
    public void testGetInterface() {
        standard = MetadataStandard.ISO_19115;
        assertEquals(Citation.class,         getInterface(Citation.class));
        assertEquals(Citation.class,         getInterface(DefaultCitation.class));
        assertEquals(Completeness.class,     getInterface(AbstractCompleteness.class));
        assertEquals(GeographicExtent.class, getInterface(GeographicExtent.class));

        standard = MetadataStandard.ISO_19111;
        assertEquals(Citation.class,         getInterface(Citation.class));
        assertEquals(Citation.class,         getInterface(DefaultCitation.class));
        assertEquals(Completeness.class,     getInterface(AbstractCompleteness.class));
        assertEquals(IdentifiedObject.class, getInterface(IdentifiedObject.class));
        assertEquals(IdentifiedObject.class, getInterface(SimpleIdentifiedObject.class));
        assertEquals(GeographicCRS.class,    getInterface(GeographicCRS.class));

        // Verify that the cache has not been updated in inconsistent way.
        testIsMetadata();
    }

    /**
     * Returns the interface type declared by the accessor for the given class.
     */
    private Class<?> getAccessor(final Class<?> type, final boolean mandatory) {
        final PropertyAccessor accessor = standard.getAccessor(new CacheKey(type), mandatory);
        return (accessor != null) ? accessor.type : null;
    }

    /**
     * Tests {@link MetadataStandard#getAccessor(CacheKey, boolean)}.
     */
    @Test
    @DependsOnMethod("testGetInterface")
    public void testGetAccessor() {
        standard = MetadataStandard.ISO_19115;
        assertEquals(Citation.class,         getAccessor(DefaultCitation.class, true));
        assertEquals(Completeness.class,     getAccessor(AbstractCompleteness.class, true));
        assertNull  (                        getAccessor(SimpleIdentifiedObject.class, false));

        standard = MetadataStandard.ISO_19111;
        assertEquals(Citation.class,         getAccessor(DefaultCitation.class, true));
        assertEquals(Completeness.class,     getAccessor(AbstractCompleteness.class, true));
        assertEquals(IdentifiedObject.class, getAccessor(SimpleIdentifiedObject.class, true));

        // Verify that the cache has not been updated in inconsistent way.
        testGetInterface();
    }

    /**
     * Tests {@link MetadataStandard#getInterface(Class)} for an invalid type.
     * A {@link ClassCastException} is expected.
     */
    @Test
    @DependsOnMethod("testGetInterface")
    public void testGetWrongInterface() {
        standard = new MetadataStandard("SIS", "org.apache.sis.dummy.", (MetadataStandard[]) null);
        var e = assertThrows(ClassCastException.class, () -> getInterface(DefaultCitation.class));
        assertMessageContains(e, "DefaultCitation");
    }

    /**
     * Tests the {@link MetadataStandard#equals(Object, Object, ComparisonMode)} method.
     */
    @Test
    @DependsOnMethod("testGetAccessor")
    public void testEquals() {
        standard = MetadataStandard.ISO_19115;

        // Self equality test
        DefaultCitation instance = HardCodedCitations.EPSG;
        assertFalse(standard.equals(instance, HardCodedCitations.SIS,  ComparisonMode.STRICT));
        assertTrue (standard.equals(instance, HardCodedCitations.EPSG, ComparisonMode.STRICT));

        // Test comparison with a copy
        instance = new DefaultCitation(HardCodedCitations.EPSG);
        assertFalse(standard.equals(instance, HardCodedCitations.SIS,  ComparisonMode.STRICT));
        assertTrue (standard.equals(instance, HardCodedCitations.EPSG, ComparisonMode.STRICT));

        // test comparison with a modified copy
        instance.setTitle(new SimpleInternationalString("A dummy title"));
        assertFalse(standard.equals(instance, HardCodedCitations.EPSG, ComparisonMode.STRICT));
    }

    /**
     * Creates a metadata object having a cyclic association. The cycle is between
     * {@code platform.instrument} and {@code instrument.isMountedOn}.
     */
    static DefaultAcquisitionInformation createCyclicMetadata() {
        final var instrument = new DefaultInstrument();
        instrument.setType(new SimpleInternationalString("An instrument type."));

        final var platform = new DefaultPlatform();
        platform.setDescription(new SimpleInternationalString("A platform."));
        instrument.setMountedOn(platform);
        platform.setInstruments(Set.of(instrument));

        final var acquisition = new DefaultAcquisitionInformation();
        acquisition.setPlatforms(Set.of(platform));
        return acquisition;
    }

    /**
     * Tests the {@link MetadataStandard#equals(Object, Object, ComparisonMode)} method on an object
     * having cyclic associations. In absence of safety guard against infinite recursivity, this test
     * would produce {@link StackOverflowError}.
     */
    @Test
    @DependsOnMethod("testEquals")
    public void testEqualsOnCyclicMetadata() {
        final DefaultAcquisitionInformation p1 = createCyclicMetadata();
        final DefaultAcquisitionInformation p2 = createCyclicMetadata();
        assertTrue(p1.equals(p2));

        final var platform   = (DefaultPlatform)   getSingleton(p2.getPlatforms());
        final var instrument = (DefaultInstrument) getSingleton(platform.getInstruments());
        instrument.setType(new SimpleInternationalString("Another instrument type."));
        assertNotEquals(p1, p2);
    }

    /**
     * Tests the {@link MetadataStandard#asValueMap(Object, Class, KeyNamePolicy, ValueExistencePolicy)} implementation.
     * This test duplicates {@link ValueMapTest}, but is done here again as an integration test and because many
     * {@code MetadataStandard} methods depend on it ({@code equals}, {@code hashCode}, {@code prune}, <i>etc.</i>).
     */
    @Test
    @DependsOnMethod("testGetAccessor")
    public void testValueMap() {
        final var instance = new DefaultCitation(HardCodedCitations.EPSG);
        final Map<String,Object> map = MetadataStandard.ISO_19115.asValueMap(instance, null,
                KeyNamePolicy.JAVABEANS_PROPERTY, ValueExistencePolicy.NON_EMPTY);
        assertFalse(map.isEmpty());
        assertEquals(4, map.size());
        /*
         * Verify the set of keys in the ValueMap.
         *
         * Note: the iterator order (and consequently, the order of elements in the following
         * string representation) is determined by the @XmlType(…) annotation and verified by
         * PropertyAccessorTest.testConstructor().
         */
        final Set<String> keys = map.keySet();
        assertEquals("[title, identifiers, citedResponsibleParties, presentationForms]", keys.toString());
        assertTrue  (keys.contains("title"));
        assertTrue  (keys.contains("getTitle"));
        assertTrue  (keys.contains("identifier"));
        assertTrue  (keys.contains("identifiers"));
        assertTrue  (keys.contains("getIdentifiers"));
        assertTrue  (keys.contains("citedResponsibleParty"));
        assertTrue  (keys.contains("citedResponsibleParties"));
        assertFalse (keys.contains("ISBN"));
        assertFalse (keys.contains("dummy"));
        /*
         * Verifies values.
         */
        assertEquals("EPSG Geodetic Parameter Dataset", map.get("title").toString());
        assertEquals("EPSG Geodetic Parameter Dataset", map.get("getTitle").toString());
        assertEquals("EPSG", PropertyAccessorTest.getSingletonCode(map.get("identifiers")));
    }

    /**
     * Tests {@link MetadataStandard#hashCode(Object)} using {@link HashSet} as the reference
     * implementation for computing hash code values. The hash code is defined as the sum of
     * hash code values of all non-empty properties, plus the hash code of the interface.
     */
    @Test
    @DependsOnMethod("testValueMap")
    public void testHashCode() {
        standard = MetadataStandard.ISO_19115;
        final DefaultCitation instance = HardCodedCitations.EPSG;
        final Map<String,Object> map = standard.asValueMap(instance, null,
                KeyNamePolicy.JAVABEANS_PROPERTY, ValueExistencePolicy.NON_EMPTY);
        assertFalse(map.isEmpty()); // Actually 'testValueMap()' job, but verified for safety.
        assertEquals(new HashSet<>(map.values()).hashCode() + Citation.class.hashCode(), standard.hashCode(instance));
    }

    /**
     * Tests the {@link MetadataStandard#hashCode(Object)} method on an object having cyclic associations.
     * In absence of safety guard against infinite recursivity, this test would produce {@link StackOverflowError}.
     *
     * @see AbstractMetadataTest#testHashCodeOnCyclicMetadata()
     */
    @Test
    @DependsOnMethod("testHashCode")
    public void testHashCodeOnCyclicMetadata() {
        standard = MetadataStandard.ISO_19115;
        final int code = standard.hashCode(createCyclicMetadata());
        /*
         * Following line checks that the hash code is stable, just for doing something with the code.
         * The real test was actually to ensure that the above line didn't threw a StackOverflowError.
         */
        assertEquals(code, standard.hashCode(createCyclicMetadata()));
    }

    /**
<<<<<<< HEAD
=======
     * Tests the {@link MetadataStandard#ISO_19123} constant. Getters shall
     * be accessible even if there is no implementation on the module path.
     */
    @Test
    @DependsOnMethod("testGetAccessor")
    public void testWithoutImplementation() {
        standard = MetadataStandard.ISO_19123;
        assertFalse(isMetadata(String.class));
        assertTrue (isMetadata(Citation.class));         // Transitive dependency
        assertTrue (isMetadata(DefaultCitation.class));  // Transitive dependency
        assertTrue (isMetadata(RectifiedGrid.class));
        /*
         * Ensure that the getters have been found.
         */
        final Map<String,String> names = standard.asNameMap(RectifiedGrid.class, KeyNamePolicy.UML_IDENTIFIER, KeyNamePolicy.JAVABEANS_PROPERTY);
        assertFalse(names.isEmpty(), "Getters should have been found even if there is no implementation.");
        assertEquals("dimension", names.get("dimension"));
        assertEquals("cells", names.get("cell"));
        /*
         * Ensure that the type are recognized, especially RectifiedGrid.getOffsetVectors()
         * which is of type List<double[]>.
         */
        Map<String,Class<?>> types;
        types = standard.asTypeMap(RectifiedGrid.class, KeyNamePolicy.UML_IDENTIFIER, TypeValuePolicy.PROPERTY_TYPE);
        assertEquals(Integer.TYPE, types.get("dimension"));
        assertEquals(List.class,   types.get("offsetVectors"));

        types = standard.asTypeMap(RectifiedGrid.class, KeyNamePolicy.UML_IDENTIFIER, TypeValuePolicy.ELEMENT_TYPE);
        assertEquals(Integer.class,  types.get("dimension"));
        assertEquals(double[].class, types.get("offsetVectors"));
    }

    /**
>>>>>>> 84992dfb
     * Tests serialization of predefined constants.
     */
    @Test
    public void testSerialization() {
        assertSame(MetadataStandard.ISO_19111, assertSerializedEquals(MetadataStandard.ISO_19111));
        assertSame(MetadataStandard.ISO_19115, assertSerializedEquals(MetadataStandard.ISO_19115));
    }
}<|MERGE_RESOLUTION|>--- conflicted
+++ resolved
@@ -91,42 +91,13 @@
     @Test
     public void testIsMetadata() {
         standard = MetadataStandard.ISO_19115;
-<<<<<<< HEAD
-        assertFalse("isMetadata(String)",                 isMetadata(String.class));
-        assertTrue ("isMetadata(Citation)",               isMetadata(Citation.class));
-        assertTrue ("isMetadata(DefaultCitation)",        isMetadata(DefaultCitation.class));
-        assertFalse("isMetadata(IdentifiedObject)",       isMetadata(IdentifiedObject.class));
-        assertFalse("isMetadata(SimpleIdentifiedObject)", isMetadata(SimpleIdentifiedObject.class));
-        assertFalse("isMetadata(GeographicCRS)",          isMetadata(GeographicCRS.class));
-//      assertFalse("isMetadata(RectifiedGrid)",          isMetadata(RectifiedGrid.class));
-        assertFalse("isMetadata(Double)",                 isMetadata(Double.class));
-        assertFalse("isMetadata(double)",                 isMetadata(Double.TYPE));
-
-        standard = MetadataStandard.ISO_19111;
-        assertFalse("isMetadata(String)",                 isMetadata(String.class));
-        assertTrue ("isMetadata(Citation)",               isMetadata(Citation.class));               // Dependency
-        assertTrue ("isMetadata(DefaultCitation)",        isMetadata(DefaultCitation.class));        // Dependency
-        assertTrue ("isMetadata(IdentifiedObject)",       isMetadata(IdentifiedObject.class));
-        assertTrue ("isMetadata(SimpleIdentifiedObject)", isMetadata(SimpleIdentifiedObject.class));
-        assertTrue ("isMetadata(GeographicCRS)",          isMetadata(GeographicCRS.class));
-//      assertFalse("isMetadata(RectifiedGrid)",          isMetadata(RectifiedGrid.class));
-
-        standard = MetadataStandard.ISO_19123;
-        assertFalse("isMetadata(String)",                 isMetadata(String.class));
-        assertTrue ("isMetadata(Citation)",               isMetadata(Citation.class));               // Transitive dependency
-        assertTrue ("isMetadata(DefaultCitation)",        isMetadata(DefaultCitation.class));        // Transivive dependency
-        assertTrue ("isMetadata(IdentifiedObject)",       isMetadata(IdentifiedObject.class));       // Dependency
-        assertTrue ("isMetadata(SimpleIdentifiedObject)", isMetadata(SimpleIdentifiedObject.class)); // Dependency
-        assertTrue ("isMetadata(GeographicCRS)",          isMetadata(GeographicCRS.class));          // Dependency
-//      assertTrue ("isMetadata(RectifiedGrid)",          isMetadata(RectifiedGrid.class));
-=======
         assertFalse(isMetadata(String.class));
         assertTrue (isMetadata(Citation.class));
         assertTrue (isMetadata(DefaultCitation.class));
         assertFalse(isMetadata(IdentifiedObject.class));
         assertFalse(isMetadata(SimpleIdentifiedObject.class));
         assertFalse(isMetadata(GeographicCRS.class));
-        assertFalse(isMetadata(RectifiedGrid.class));
+//      assertFalse(isMetadata(RectifiedGrid.class));
         assertFalse(isMetadata(Double.class));
         assertFalse(isMetadata(Double.TYPE));
 
@@ -137,7 +108,7 @@
         assertTrue (isMetadata(IdentifiedObject.class));
         assertTrue (isMetadata(SimpleIdentifiedObject.class));
         assertTrue (isMetadata(GeographicCRS.class));
-        assertFalse(isMetadata(RectifiedGrid.class));
+//      assertFalse(isMetadata(RectifiedGrid.class));
 
         standard = MetadataStandard.ISO_19123;
         assertFalse(isMetadata(String.class));
@@ -146,8 +117,7 @@
         assertTrue (isMetadata(IdentifiedObject.class));       // Dependency
         assertTrue (isMetadata(SimpleIdentifiedObject.class)); // Dependency
         assertTrue (isMetadata(GeographicCRS.class));          // Dependency
-        assertTrue (isMetadata(RectifiedGrid.class));
->>>>>>> 84992dfb
+//      assertTrue (isMetadata(RectifiedGrid.class));
     }
 
     /**
@@ -354,42 +324,6 @@
     }
 
     /**
-<<<<<<< HEAD
-=======
-     * Tests the {@link MetadataStandard#ISO_19123} constant. Getters shall
-     * be accessible even if there is no implementation on the module path.
-     */
-    @Test
-    @DependsOnMethod("testGetAccessor")
-    public void testWithoutImplementation() {
-        standard = MetadataStandard.ISO_19123;
-        assertFalse(isMetadata(String.class));
-        assertTrue (isMetadata(Citation.class));         // Transitive dependency
-        assertTrue (isMetadata(DefaultCitation.class));  // Transitive dependency
-        assertTrue (isMetadata(RectifiedGrid.class));
-        /*
-         * Ensure that the getters have been found.
-         */
-        final Map<String,String> names = standard.asNameMap(RectifiedGrid.class, KeyNamePolicy.UML_IDENTIFIER, KeyNamePolicy.JAVABEANS_PROPERTY);
-        assertFalse(names.isEmpty(), "Getters should have been found even if there is no implementation.");
-        assertEquals("dimension", names.get("dimension"));
-        assertEquals("cells", names.get("cell"));
-        /*
-         * Ensure that the type are recognized, especially RectifiedGrid.getOffsetVectors()
-         * which is of type List<double[]>.
-         */
-        Map<String,Class<?>> types;
-        types = standard.asTypeMap(RectifiedGrid.class, KeyNamePolicy.UML_IDENTIFIER, TypeValuePolicy.PROPERTY_TYPE);
-        assertEquals(Integer.TYPE, types.get("dimension"));
-        assertEquals(List.class,   types.get("offsetVectors"));
-
-        types = standard.asTypeMap(RectifiedGrid.class, KeyNamePolicy.UML_IDENTIFIER, TypeValuePolicy.ELEMENT_TYPE);
-        assertEquals(Integer.class,  types.get("dimension"));
-        assertEquals(double[].class, types.get("offsetVectors"));
-    }
-
-    /**
->>>>>>> 84992dfb
      * Tests serialization of predefined constants.
      */
     @Test
