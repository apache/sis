--- conflicted
+++ resolved
@@ -336,14 +336,6 @@
             case ISO_19115_2: return CodeListUID.METADATA_ROOT;
             case ISO_19139:   return LegacyNamespaces.GMX;
             case ISO_19108:   return LegacyNamespaces.GMD;
-<<<<<<< HEAD
-=======
-            case ISO_19157: {
-                // Case for a method. By contrast, above `identifier.startsWith(…)` checks were for types.
-                final UML parent = assertSingleton(impl.getInterfaces()).getAnnotation(UML.class);
-                return parent.identifier().startsWith("DQM_") ? Namespaces.DQM : Namespaces.MDQ;
-            }
->>>>>>> 5d62feec
             default: throw new IllegalArgumentException(uml.toString());
         }
     }
