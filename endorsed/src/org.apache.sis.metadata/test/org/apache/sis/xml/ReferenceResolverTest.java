/*
 * Licensed to the Apache Software Foundation (ASF) under one or more
 * contributor license agreements.  See the NOTICE file distributed with
 * this work for additional information regarding copyright ownership.
 * The ASF licenses this file to You under the Apache License, Version 2.0
 * (the "License"); you may not use this file except in compliance with
 * the License.  You may obtain a copy of the License at
 *
 *     http://www.apache.org/licenses/LICENSE-2.0
 *
 * Unless required by applicable law or agreed to in writing, software
 * distributed under the License is distributed on an "AS IS" BASIS,
 * WITHOUT WARRANTIES OR CONDITIONS OF ANY KIND, either express or implied.
 * See the License for the specific language governing permissions and
 * limitations under the License.
 */
package org.apache.sis.xml;

import java.io.IOException;
import jakarta.xml.bind.JAXBException;
import org.opengis.metadata.citation.Citation;
import org.opengis.metadata.identification.DataIdentification;

// Test dependencies
import org.junit.jupiter.api.Test;
import static org.junit.jupiter.api.Assertions.*;
import org.apache.sis.metadata.xml.TestUsingFile;
import org.apache.sis.metadata.iso.citation.DefaultCitationTest;
import static org.apache.sis.test.Assertions.assertSingleton;


/**
 * Tests {@link ReferenceResolver}.
 *
 * @author  Martin Desruisseaux (Geomatys)
 */
@SuppressWarnings("exports")
public final class ReferenceResolverTest extends TestUsingFile {
    /**
     * Creates a new test case.
     */
    public ReferenceResolverTest() {
    }

    /**
     * Tests loading a document with a {@code xlink:href} to an external document.
     *
     * @throws IOException if an error occurred while opening the test file.
     * @throws JAXBException if an error occurred while parsing the test file.
     */
    @Test
    public void testUsingExternalXLink() throws IOException, JAXBException {
        final var data = (DataIdentification) XML.unmarshal(Format.XML2016.getURL("UsingExternalXLink.xml"));
        assertEquals("Test the use of XLink to an external document.", data.getAbstract().toString());
        final Citation citation = data.getCitation();
        DefaultCitationTest.verifyUnmarshalledCitation(citation);
        /*
         * The fragment should reference the exact same object as the one in the citation.
         */
<<<<<<< HEAD
        final var parent  = citation.getCitedResponsibleParties().iterator().next();
        final var reusing = getSingleton(data.getPointOfContacts());
        assertEquals("Little John", reusing.getIndividualName());
        assertSame(parent .getContactInfo(),
                   reusing.getContactInfo());
=======
        final var parent  = assertSingleton(citation.getCitedResponsibleParties().iterator().next().getParties());
        final var reusing = assertSingleton(assertSingleton(data.getPointOfContacts()).getParties());
        assertEquals("Little John", reusing.getName().toString());
        assertSame(assertSingleton(parent .getContactInfo()),
                   assertSingleton(reusing.getContactInfo()));
>>>>>>> 5d62feec

    }
}<|MERGE_RESOLUTION|>--- conflicted
+++ resolved
@@ -57,19 +57,11 @@
         /*
          * The fragment should reference the exact same object as the one in the citation.
          */
-<<<<<<< HEAD
         final var parent  = citation.getCitedResponsibleParties().iterator().next();
-        final var reusing = getSingleton(data.getPointOfContacts());
+        final var reusing = assertSingleton(data.getPointOfContacts());
         assertEquals("Little John", reusing.getIndividualName());
         assertSame(parent .getContactInfo(),
                    reusing.getContactInfo());
-=======
-        final var parent  = assertSingleton(citation.getCitedResponsibleParties().iterator().next().getParties());
-        final var reusing = assertSingleton(assertSingleton(data.getPointOfContacts()).getParties());
-        assertEquals("Little John", reusing.getName().toString());
-        assertSame(assertSingleton(parent .getContactInfo()),
-                   assertSingleton(reusing.getContactInfo()));
->>>>>>> 5d62feec
 
     }
 }