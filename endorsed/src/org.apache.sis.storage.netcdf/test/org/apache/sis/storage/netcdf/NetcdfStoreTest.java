/*
 * Licensed to the Apache Software Foundation (ASF) under one or more
 * contributor license agreements.  See the NOTICE file distributed with
 * this work for additional information regarding copyright ownership.
 * The ASF licenses this file to You under the Apache License, Version 2.0
 * (the "License"); you may not use this file except in compliance with
 * the License.  You may obtain a copy of the License at
 *
 *     http://www.apache.org/licenses/LICENSE-2.0
 *
 * Unless required by applicable law or agreed to in writing, software
 * distributed under the License is distributed on an "AS IS" BASIS,
 * WITHOUT WARRANTIES OR CONDITIONS OF ANY KIND, either express or implied.
 * See the License for the specific language governing permissions and
 * limitations under the License.
 */
package org.apache.sis.storage.netcdf;

import org.opengis.metadata.Metadata;
import org.apache.sis.storage.StorageConnector;
import org.apache.sis.storage.DataStoreException;
import org.apache.sis.system.Loggers;
import org.apache.sis.util.Version;

// Test dependencies
import org.junit.jupiter.api.Test;
import static org.junit.jupiter.api.Assertions.*;
import org.apache.sis.test.TestCaseWithLogs;

// Specific to the main branch:
import org.apache.sis.storage.netcdf.base.TestData;


/**
 * Tests {@link NetcdfStore}.
 *
 * @author  Martin Desruisseaux (Geomatys)
 */
public final class NetcdfStoreTest extends TestCaseWithLogs {
    /**
     * Creates a new test case.
     */
    public NetcdfStoreTest() {
        super(Loggers.CRS_FACTORY);
    }

    /**
     * Returns a new netCDF store to test.
     *
     * @param  dataset the name of the datastore to load.
     * @throws DataStoreException if an error occurred while reading the netCDF file.
     */
    private static NetcdfStore create(final TestData dataset) throws DataStoreException {
        return new NetcdfStore(null, new StorageConnector(dataset.location()));
    }

    /**
     * Tests {@link NetcdfStore#getMetadata()}.
     *
     * @throws DataStoreException if an error occurred while reading the netCDF file.
     */
    @Test
    public void testGetMetadata() throws DataStoreException {
        final Metadata metadata;
        try (NetcdfStore store = create(TestData.NETCDF_2D_GEOGRAPHIC)) {
            metadata = store.getMetadata();
            assertSame(metadata, store.getMetadata(), "Should be cached.");
        }
<<<<<<< HEAD
        MetadataReaderTest.compareToExpected(metadata);
=======
        MetadataReaderTest.compareToExpected(metadata, false).assertMetadataEquals();
>>>>>>> 06e105fa
        loggings.skipNextLogIfContains("EPSG:4019");        // Deprecated EPSG code.
        loggings.assertNoUnexpectedLog();
    }

    /**
     * Tests {@link NetcdfStore#getConventionVersion()}.
     *
     * @throws DataStoreException if an error occurred while reading the netCDF file.
     */
    @Test
    public void testGetConventionVersion() throws DataStoreException {
        final Version version;
        try (NetcdfStore store = create(TestData.NETCDF_2D_GEOGRAPHIC)) {
            version = store.getConventionVersion();
        }
        assertEquals(1, version.getMajor());
        assertEquals(4, version.getMinor());
        loggings.assertNoUnexpectedLog();
    }
}<|MERGE_RESOLUTION|>--- conflicted
+++ resolved
@@ -66,11 +66,7 @@
             metadata = store.getMetadata();
             assertSame(metadata, store.getMetadata(), "Should be cached.");
         }
-<<<<<<< HEAD
-        MetadataReaderTest.compareToExpected(metadata);
-=======
-        MetadataReaderTest.compareToExpected(metadata, false).assertMetadataEquals();
->>>>>>> 06e105fa
+        MetadataReaderTest.compareToExpected(metadata, false);
         loggings.skipNextLogIfContains("EPSG:4019");        // Deprecated EPSG code.
         loggings.assertNoUnexpectedLog();
     }
