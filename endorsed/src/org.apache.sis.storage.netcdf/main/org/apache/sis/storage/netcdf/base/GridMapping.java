/*
 * Licensed to the Apache Software Foundation (ASF) under one or more
 * contributor license agreements.  See the NOTICE file distributed with
 * this work for additional information regarding copyright ownership.
 * The ASF licenses this file to You under the Apache License, Version 2.0
 * (the "License"); you may not use this file except in compliance with
 * the License.  You may obtain a copy of the License at
 *
 *     http://www.apache.org/licenses/LICENSE-2.0
 *
 * Unless required by applicable law or agreed to in writing, software
 * distributed under the License is distributed on an "AS IS" BASIS,
 * WITHOUT WARRANTIES OR CONDITIONS OF ANY KIND, either express or implied.
 * See the License for the specific language governing permissions and
 * limitations under the License.
 */
package org.apache.sis.storage.netcdf.base;

import java.util.Map;
import java.util.List;
import java.util.ArrayList;
import java.util.HashMap;
import java.util.Iterator;
import java.util.Locale;
import java.util.logging.Level;
import java.util.logging.LogRecord;
import java.util.function.Supplier;
import java.text.NumberFormat;
import java.text.FieldPosition;
import java.text.ParseException;
import ucar.nc2.constants.CF;       // String constants are copied by the compiler with no UCAR reference left.
import ucar.nc2.constants.ACDD;     // idem
import javax.measure.Unit;
import javax.measure.quantity.Length;
import javax.measure.IncommensurableException;
import org.opengis.util.FactoryException;
import org.opengis.metadata.Identifier;
import org.opengis.parameter.ParameterValue;
import org.opengis.parameter.ParameterValueGroup;
import org.opengis.parameter.ParameterNotFoundException;
import org.opengis.referencing.IdentifiedObject;
import org.opengis.referencing.cs.CoordinateSystem;
import org.opengis.referencing.crs.ProjectedCRS;
import org.opengis.referencing.crs.GeographicCRS;
import org.opengis.referencing.crs.CoordinateReferenceSystem;
import org.opengis.referencing.operation.TransformException;
import org.opengis.referencing.operation.OperationMethod;
import org.opengis.referencing.operation.MathTransform;
import org.opengis.referencing.operation.Conversion;
import org.opengis.referencing.datum.DatumFactory;
import org.opengis.referencing.datum.GeodeticDatum;
import org.opengis.referencing.datum.PrimeMeridian;
import org.opengis.referencing.datum.Ellipsoid;
import org.apache.sis.referencing.CRS;
import org.apache.sis.referencing.CommonCRS;
import org.apache.sis.referencing.IdentifiedObjects;
import org.apache.sis.referencing.crs.AbstractCRS;
import org.apache.sis.referencing.cs.AxesConvention;
import org.apache.sis.referencing.cs.CoordinateSystems;
import org.apache.sis.referencing.datum.DatumOrEnsemble;
import org.apache.sis.referencing.datum.BursaWolfParameters;
import org.apache.sis.referencing.datum.DefaultGeodeticDatum;
import org.apache.sis.referencing.operation.matrix.Matrix3;
import org.apache.sis.referencing.operation.matrix.Matrices;
import org.apache.sis.referencing.operation.matrix.MatrixSIS;
import org.apache.sis.referencing.operation.transform.MathTransforms;
import org.apache.sis.referencing.operation.transform.TransformSeparator;
import org.apache.sis.referencing.operation.provider.PseudoPlateCarree;
import org.apache.sis.referencing.internal.shared.AxisDirections;
import org.apache.sis.referencing.internal.shared.AffineTransform2D;
import org.apache.sis.storage.DataStoreContentException;
import org.apache.sis.storage.netcdf.internal.Resources;
import org.apache.sis.coverage.grid.GridGeometry;
import org.apache.sis.coverage.grid.GridExtent;
import org.apache.sis.coverage.grid.PixelInCell;
import org.apache.sis.system.Modules;
import org.apache.sis.util.ComparisonMode;
import org.apache.sis.util.CharSequences;
import org.apache.sis.util.ArraysExt;
import org.apache.sis.util.Numbers;
import org.apache.sis.util.Utilities;
import org.apache.sis.util.internal.shared.Strings;
import org.apache.sis.util.internal.shared.Constants;
import org.apache.sis.util.resources.Vocabulary;
import org.apache.sis.util.resources.Errors;
import org.apache.sis.util.resources.IndexedResourceBundle;
import org.apache.sis.io.wkt.WKTFormat;
import org.apache.sis.io.wkt.Warnings;
import org.apache.sis.measure.Units;

// Specific to the main branch:
import org.apache.sis.referencing.datum.DatumOrEnsemble;


/**
 * Helper object for creating a {@link GridGeometry} instance defined by attributes on a variable.
 * Those attributes are defined by <abbr>CF</abbr>-conventions, but some other non-<abbr>CF</abbr>
 * attributes are also recognized (e.g. <abbr>GDAL</abbr> and <abbr>ESRI</abbr> conventions).
 * This class uses a different approach than {@link CRSBuilder},
 * which creates Coordinate Reference Systems by inspecting coordinate system axes.
 *
 * @author  Martin Desruisseaux (Geomatys)
 *
 * @see <a href="http://cfconventions.org/cf-conventions/cf-conventions.html#grid-mappings-and-projections">CF-conventions</a>
 */
final class GridMapping {
    /**
     * Names of some (not all) attributes where the <abbr>CRS</abbr> may be encoded in <abbr>WKT</abbr> format.
     * Values must be in lower-cases because {@link Convention#projection(Node)} converts names to lower cases.
     * {@code "crs_wkt"} is defined by the <abbr>CF</abbr> convention, while {@code "spatial_ref"} was used in
     * old versions of <abbr>GDAL</abbr>.
     */
    private static final String CRS_WKT = "crs_wkt", SPATIAL_REF = "spatial_ref";

    /**
     * Name of attributes where the "grid to <abbr>CRS</abbr> transform may be encoded as an affine transform.
     * The {@code GeoTransform} attribute is specific to <abbr>GDAL</abbr>. It uses pixel-corner convention and
     * interprets data as if it was an image (as if the row shown on the top had index 0), ignoring the netCDF
     * cell indices (where row 0 is often in the bottom).
     *
     * @see #gridToCRS
     * @see #SOURCE_AXIS_TO_FLIP
     */
    private static final String GEOTRANSFORM = "GeoTransform";

    /**
     * Index of the source axis to flip in a "grid to <abbr>CRS</abbr>" transform. This is for flipping the
     * <var>y</var> axis for switching from an image coordinate system to an arithmetic coordinate system.
     * The flip requires the number of cells (rows in the case of <var>y</var> axis) along the axis to flip.
     */
    private static final int SOURCE_AXIS_TO_FLIP = 1;

    /**
     * The variable on which projection parameters are defined as attributes.
     * This is typically an empty variable referenced by the value of the
     * {@value CF#GRID_MAPPING} attribute on the actual data variable (CF-conventions),
     * but may also be something else such as the data variable itself, or a group, <i>etc.</i>.
     * That node, together with the attributes to be parsed, depends on the {@link Convention} instance.
     */
    private final Node mapping;

    /**
     * The Coordinate Reference System inferred from grid mapping attribute values, or {@code null} if none.
     * This <abbr>CRS</abbr> may have been constructed from Well Known Text or <abbr>EPSG</abbr> codes
     * declared in {@value #SPATIAL_REF}, {@code "ESRI_pe_string"} or {@code "EPSG_code"} attributes.
     *
     * <h4>Usage note</h4>
     * This is built from different information than the one used by {@link CRSBuilder},
     * which creates <abbr>CRS</abbr> by inspection of coordinate system axes.
     *
     * @see #crs()
     */
    private CoordinateReferenceSystem crs;

    /**
     * The <i>grid corner to CRS</i> transform, or {@code null} if none.
     * This information is usually not specified except when using <abbr>GDAL</abbr> conventions.
     * If {@code null}, then the transform should be inferred by {@link Grid}.
     *
     * <h4>Image flip</h4>
     * If the {@code gridToCRS} transform has been specified by the <abbr>GDAL</abbr>'s {@value #GEOTRANSFORM}
     * attribute, then it needs to have the <var>y</var> axis flipped. This is because <abbr>GDAL</abbr> seems
     * to ignore the netCDF cell coordinate system and to handle the data has if it was an image with the last
     * row (in netCDF order) shown on the top.
     *
     * @see #SOURCE_AXIS_TO_FLIP
     * @see #gridToCRS(Variable)
     */
    private MathTransform gridToCRS;

    /**
     * Whether the {@link #crs} was defined by a WKT string.
     */
    private boolean isWKT;

    /**
     * Creates an initially empty instance.
     *
     * @param  mapping  the variable on which attributes are defined for projection parameters.
     */
    private GridMapping(final Node mapping) {
        this.mapping = mapping;
    }

    /**
     * Fetches grid geometry information from attributes associated to the given variable.
     * This method should be invoked only one or two times per variable, but may return a
     * shared {@code GridMapping} instance for all variables because there is typically
     * only one set of grid mapping attributes for the whole file.
     *
     * @param  variable  the variable for which to create a grid geometry.
     */
    static GridMapping forVariable(final Variable variable) {
        final Map<String,GridMapping> gridMapping = variable.decoder.gridMapping;
        for (final String name : variable.decoder.convention().nameOfMappingNode(variable)) {
            GridMapping gm = gridMapping.get(name);
            if (gm != null) {
                return gm;
            }
            /*
             * Value may be null if we already tried and failed to process that grid.
             * We detect those cases in order to avoid logging the same warning twice.
             */
            if (!gridMapping.containsKey(name)) {
                final Node mapping = variable.decoder.findNode(name);
                if (mapping != null) {
                    gm = parse(mapping);
                }
                gridMapping.put(name, gm);      // Store even if null.
                if (gm != null) {
                    return gm;
                }
            }
        }
        /*
         * Found no "grid_mapping" attribute. Search for the CRS attributes directly on the variable.
         * This is not CF-compliant, but we find some uses of this non-standard approach in practice.
         */
        final String name = variable.getName();
        GridMapping gm = gridMapping.get(name);
        if (gm == null && !gridMapping.containsKey(name)) {
            gm = parse(variable);
            gridMapping.put(name, gm);      // Store even if null.
        }
        return gm;
    }

    /**
     * Parses the map projection parameters defined as attribute associated to the given variable.
     * This method tries to parse <abbr>CF</abbr>-compliant attributes, potentially mixed with
     * non-standard extensions (for example <abbr>GDAL</abbr>).
     */
    private static GridMapping parse(final Node mapping) {
        final var gm = new GridMapping(mapping);
        // Tries CF-convention first, and if it doesn't work, try GDAL convention.
        return (gm.parseProjectionParameters() || gm.parseGeoTransform() || gm.parseESRI()) ? gm : null;
    }

    /**
     * Sets the <abbr>CRS</abbr> and "grid to <abbr>CRS</abbr>" from the <abbr>CF</abbr> conventions.
     * If this method does not find the expected attributes, then it does nothing.
     *
     * @return whether this method found grid geometry attributes.
     *
     * @see <a href="http://cfconventions.org/cf-conventions/cf-conventions.html#grid-mappings-and-projections">CF-conventions</a>
     */
    private boolean parseProjectionParameters() {
        final Map<String, Object> definition = mapping.decoder.convention().projection(mapping);
        if (definition != null) try {
            // Take only one WKT for now. We will parse the other one later.
            final var alreadyParsedWKT = new ArrayList<String>(2);
            if (crs == null) setOrVerifyWKT(definition, CRS_WKT, alreadyParsedWKT);
            if (crs == null) setOrVerifyWKT(definition, SPATIAL_REF, alreadyParsedWKT);
            /*
             * Fetch now numerical values that are not map projection parameters.
             * This step needs to be done before to try to set parameter values.
             */
            final Object greenwichLongitude = definition.remove(Convention.LONGITUDE_OF_PRIME_MERIDIAN);
            /*
             * Prepare the block of projection parameters. The set of legal parameter depends on the map projection.
             * We assume that all numerical values are map projection parameters. Character sequences (assumed to be
             * component names) are handled later. The CF-conventions use parameter names that are slightly different
             * than OGC names, but Apache SIS implementations of map projections know how to handle them, including
             * the redundant parameters like "inverse_flattening" and "earth_radius".
             */
            final String mappingName = (String) definition.remove(CF.GRID_MAPPING_NAME);
            final OperationMethod method = mapping.decoder.findOperationMethod(mappingName);
            final ParameterValueGroup parameters = method.getParameters().createValue();
            for (final Iterator<Map.Entry<String,Object>> it = definition.entrySet().iterator(); it.hasNext();) {
                final Map.Entry<String,Object> entry = it.next();
                final String name  = entry.getKey();
                final Object value = entry.getValue();
                try {
                    if (value instanceof Number || value instanceof double[] || value instanceof float[]) {
                        it.remove();
                        parameters.parameter(name).setValue(value);
                    } else if (value instanceof String) {
                        final var text = (String) value;
                        if (name.endsWith(Convention.NAME_SUFFIX)) {
                            continue;
                        }
                        switch (name) {
                            case CRS_WKT:
                            case SPATIAL_REF: continue;     // Will be parsed after this loop.
                            case "geotransform": {          // "GeoTransform" made lower-case.
                                    if (parseGeoTransform(null, text)) {
                                    it.remove();
                                }
                                continue;
                            }
                        }
                        /*
                         * In principle we should ignore non-numeric parameters. But in practice, some badly encoded
                         * netCDF files store parameters as strings instead of numbers. If the parameter name is
                         * known to the projection method, try to parse the character string.
                         */
                        final ParameterValue<?> parameter;
                        try {
                            parameter = parameters.parameter(name);
                        } catch (IllegalArgumentException e) {
                            continue;
                        }
                        final Class<?> type = parameter.getDescriptor().getValueClass();
                        if (Numbers.isNumber(type)) {
                            it.remove();
                            parameter.setValue(Double.parseDouble(text));
                        } else if (Numbers.isNumber(type.getComponentType())) {
                            it.remove();
                            parameter.setValue(parseDoubles(text), null);
                        }
                    }
                } catch (IllegalArgumentException ex) {     // Includes NumberFormatException.
                    warning(mapping,
                            ex,
                            null,       // Default to `Resources` bundle.
                            Resources.Keys.CanNotSetProjectionParameter_5,
                            mapping.decoder.getFilename(),
                            mapping.getName(),
                            name,
                            value,
                            ex.getLocalizedMessage());
                }
            }
            /*
             * In principle, projection parameters do not include the semi-major and semi-minor axis lengths.
             * But if those information are provided, then we use them for building the geodetic reference frame.
             * Otherwise a default reference frame will be used.
             */
            final CoordinateReferenceSystem fromWKT = crs;
            final boolean geographic = (method instanceof PseudoPlateCarree);
            final GeographicCRS baseCRS = createBaseCRS(mapping.decoder, fromWKT, parameters, definition, greenwichLongitude, geographic);
            final MathTransform baseToCRS;
            if (geographic) {
                // Only swap axis order from (latitude, longitude) to (longitude, latitude).
                baseToCRS = MathTransforms.linear(new Matrix3(0, 1, 0, 1, 0, 0, 0, 0, 1));
                crs = baseCRS;
            } else {
                // Create a projected CRS.
                Supplier<Object> nameFallback = () -> (fromWKT instanceof ProjectedCRS) ?
                        ((ProjectedCRS) fromWKT).getConversionFromBase().getName() : mapping.getName();
                Map<String,?> properties = properties(definition, Convention.CONVERSION_NAME, nameFallback, false);
                final Decoder decoder = mapping.decoder;
                final Conversion conversion = decoder.getCoordinateOperationFactory()
                        .createDefiningConversion(properties, method, parameters);

                nameFallback = () -> (fromWKT != null) ? fromWKT.getName() : conversion.getName();
                properties = properties(definition, Convention.PROJECTED_CRS_NAME, nameFallback, true);
                final ProjectedCRS projected = decoder.getCRSFactory()
                        .createProjectedCRS(properties, baseCRS, conversion, decoder.getStandardProjectedCS());

                baseToCRS = projected.getConversionFromBase().getMathTransform();
                crs = projected;
            }
            /*
             * The CF-Convention said that even if a WKT definition is provided, other attributes shall be present
             * and have precedence over the WKT definition. Consequently, the purpose of WKT in netCDF files is not
             * obvious (except for CompoundCRS).
             */
            if (fromWKT != null) verifyCRS(fromWKT);
            setOrVerifyWKT(definition, CRS_WKT, alreadyParsedWKT);
            setOrVerifyWKT(definition, SPATIAL_REF, alreadyParsedWKT);
            /*
             * Report all projection parameters that have not been used. If the map is not rendered
             * at expected location, it may be because we have ignored some important parameters.
             */
            definition.remove(CF.LONG_NAME);
            if (!definition.isEmpty()) {
                warningInMapping(mapping, null, Resources.Keys.UnknownProjectionParameters_3,
                                 String.join(", ", definition.keySet()));
            }
            /*
             * Build the "grid to CRS" if present. This is not defined by CF-convention,
             * but may be present in some non-CF conventions.
             */
            if (gridToCRS == null) {
                gridToCRS = mapping.decoder.convention().gridToCRS(mapping, baseToCRS);
                // Map pixel corners by `convention().gridToCRS(…)` contract.
            } else {
                gridToCRS = MathTransforms.concatenate(gridToCRS, baseToCRS);
            }
            return true;
        } catch (ClassCastException | IllegalArgumentException | FactoryException | TransformException e) {
            cannotCreateGridOrCRS(mapping, e, false);
        }
        return false;
    }

    /**
     * Creates the geographic CRS from axis length specified in the given map projection parameters.
     * The returned CRS will always have (latitude, longitude) axes in that order and in degrees.
     *
     * @param  decoder     the decoder from which to get factories, conventions and listeners.
     * @param  fromWKT     the CRS parsed from WKT if any. Used for fetching default object names.
     * @param  parameters  parameters from which to get ellipsoid axis lengths. Will not be modified.
     * @param  definition  map from which to get element names. Elements used will be removed.
     * @param  isMainCRS   whether the returned <abbr>CRS</abbr> will be the main one.
     */
    private static GeographicCRS createBaseCRS(final Decoder                   decoder,
                                               final CoordinateReferenceSystem fromWKT,
                                               final ParameterValueGroup       parameters,
                                               final Map<String,Object>        definition,
                                               final Object                    greenwichLongitude,
                                               final boolean                   isMainCRS)
            throws FactoryException
    {
        final DatumFactory datumFactory = decoder.getDatumFactory();
        final CommonCRS defaultDefinitions = decoder.convention().defaultHorizontalCRS(false);
        boolean isSpecified = false;
        /*
         * Prime meridian built from "longitude_of_prime_meridian".
         */
        final PrimeMeridian meridian;
        if (greenwichLongitude instanceof Number) {
            final double longitude = ((Number) greenwichLongitude).doubleValue();
            Supplier<Object> nameFallback = () -> DatumOrEnsemble.getPrimeMeridian(fromWKT)
                    .<Object>map(PrimeMeridian::getName).orElse(longitude == 0 ? "Greenwich" : null);
            Map<String,?> properties = properties(definition, Convention.PRIME_MERIDIAN_NAME, nameFallback, false);
            meridian = datumFactory.createPrimeMeridian(properties, longitude, Units.DEGREE);
            isSpecified = true;
        } else {
            meridian = defaultDefinitions.primeMeridian();
        }
        /*
         * Ellipsoid built from "semi_major_axis" and "semi_minor_axis" parameters. Note that it is okay
         * to use the OGC name (e.g. "semi_major") instead of the netCDF name (e.g. ""semi_major_axis").
         * The Apache SIS implementation of parameter value group understands the aliases. Using the OGC
         * names is safer because they should be understood by most map projection implementations.
         */
        Ellipsoid ellipsoid;
        try {
            final ParameterValue<?> p = parameters.parameter(Constants.SEMI_MAJOR);
            final Unit<Length> axisUnit = p.getUnit().asType(Length.class);
            final double  semiMajor = p.doubleValue();
            final double  secondDefiningParameter;
            final boolean isSphere;
            final boolean isIvfDefinitive = parameters.parameter(Constants.IS_IVF_DEFINITIVE).booleanValue();
            if (isIvfDefinitive) {
                secondDefiningParameter = parameters.parameter(Constants.INVERSE_FLATTENING).doubleValue();
                isSphere = (secondDefiningParameter == 0) || Double.isInfinite(secondDefiningParameter);
            } else {
                secondDefiningParameter = parameters.parameter(Constants.SEMI_MINOR).doubleValue(axisUnit);
                isSphere = secondDefiningParameter == semiMajor;
            }
            final Supplier<Object> nameFallback = () -> {     // Default ellipsoid name if not specified.
                return DatumOrEnsemble.getEllipsoid(fromWKT).<Object>map(Ellipsoid::getName).orElseGet(() -> {
                    final Locale locale = decoder.getLocale();
                    final String name = Vocabulary.forLocale(locale).getString(isSphere ? Vocabulary.Keys.Sphere : Vocabulary.Keys.Ellipsoid);
                    final NumberFormat f = NumberFormat.getNumberInstance(locale);
                    f.setMaximumFractionDigits(5);      // Centimetric precision.
                    return f.format(axisUnit.getConverterTo(Units.KILOMETRE).convert(semiMajor),
                                    new StringBuffer(name).append(isSphere ? " R=" : " a="),
                                    new FieldPosition(0))
                            .append(" km").toString();
                });
            };
            final Map<String,?> properties = properties(definition, Convention.ELLIPSOID_NAME, nameFallback, false);
            if (isIvfDefinitive) {
                ellipsoid = datumFactory.createFlattenedSphere(properties, semiMajor, secondDefiningParameter, axisUnit);
            } else {
                ellipsoid = datumFactory.createEllipsoid(properties, semiMajor, secondDefiningParameter, axisUnit);
            }
            isSpecified = true;
        } catch (ParameterNotFoundException | IllegalStateException e) {
            // Ignore - may be normal if the map projection is not an Apache SIS implementation.
            ellipsoid = defaultDefinitions.ellipsoid();
        }
        /*
         * Geodetic reference frame built from "towgs84" and above properties.
         */
        final Object bursaWolf = definition.remove(Convention.TOWGS84);
        final GeodeticDatum datum;
<<<<<<< HEAD
        if (isSpecified | bursaWolf != null) {
            Map<String,Object> properties = properties(definition, Convention.GEODETIC_DATUM_NAME, false, ellipsoid);
=======
        DatumEnsemble<GeodeticDatum> ensemble = null;
        if (isSpecified || bursaWolf != null) {
            Supplier<Object> nameFallback = () -> CRS.getGeodeticReferenceFrame(fromWKT).map(GeodeticDatum::getName).orElse(null);
            Map<String,Object> properties = properties(definition, Convention.GEODETIC_DATUM_NAME, nameFallback, false);
>>>>>>> eec072bb
            if (bursaWolf instanceof BursaWolfParameters) {
                properties = new HashMap<>(properties);
                properties.put(DefaultGeodeticDatum.BURSA_WOLF_KEY, bursaWolf);
                isSpecified = true;
            }
            datum = datumFactory.createGeodeticDatum(properties, ellipsoid, meridian);
        } else {
            datum = DatumOrEnsemble.asDatum(defaultDefinitions.geographic());
        }
        /*
         * Geographic CRS from all above properties.
         */
        if (isSpecified) {
            Supplier<Object> nameFallback = () -> (fromWKT != null ? fromWKT : datum).getName();
            Map<String,?> properties = properties(definition, Convention.GEOGRAPHIC_CRS_NAME, nameFallback, isMainCRS);
            return decoder.getCRSFactory().createGeographicCRS(
                    properties,
                    datum,
                    defaultDefinitions.geographic().getCoordinateSystem());
        } else {
            return defaultDefinitions.geographic();
        }
    }

    /**
     * Returns the {@code properties} argument value to give to the factory methods of geodetic objects.
     * The returned map contains at least an entry for {@value IdentifiedObject#NAME_KEY} with the name
     * fetched from the value of the attribute named {@code nameAttribute}.
     *
     * @param definition     map containing the attribute values.
     * @param nameAttribute  name of the attribute from which to get the name.
     * @param nameFallback   can return {@link String}, {@link Identifier} or {@code null}.
     * @param takeComment    whether to consume the {@code comment} attribute.
     */
    private static Map<String,Object> properties(final Map<String,Object> definition,
                                                 final String             nameAttribute,
                                                 final Supplier<?>        nameFallback,
                                                 final boolean            takeComment)
    {
        Object name = definition.remove(nameAttribute);
        if (name == null) {
            name = nameFallback.get();
            if (name == null) {
                // Note: IdentifiedObject.name does not accept InternationalString.
                name = Vocabulary.format(Vocabulary.Keys.Unnamed);
            }
        }
        if (takeComment) {
            Object comment = definition.remove(ACDD.comment);
            if (comment != null) {
                return Map.of(IdentifiedObject.NAME_KEY,    name,
                              IdentifiedObject.REMARKS_KEY, comment);
            }
        }
        return Map.of(IdentifiedObject.NAME_KEY, name);
    }

    /**
     * Parses a <abbr>CRS</abbr> defined by an <abbr>WKT</abbr> string, if present.
     * If {@link #crs} is null, it is set to the parsing result. Otherwise, the current {@link #crs} has precedence
     * but the parsed <abbr>CRS</abbr> is compared and a warning is logged if an inconsistency is found.
     *
     * @param definition     map containing the attribute values.
     * @param attributeName  name of the attribute to consume in the definition map.
     * @param done           <abbr>WKT</abbr> already parsed, for avoiding repetition.
     */
    @SuppressWarnings("UseSpecificCatch")
    private void setOrVerifyWKT(final Map<String,Object> definition, final String attributeName, final List<String> done) {
        Object value = definition.remove(attributeName);
        if (value instanceof String) {
            String wkt = ((String) value).strip();
            for (String previous : done) {
                if (wkt.equalsIgnoreCase(previous)) {
                    return;
                }
            }
            done.add(wkt);
            CoordinateReferenceSystem fromWKT;
            try {
                fromWKT = createFromWKT((String) value);
            } catch (Exception e) {
                warning(mapping, e, mapping.errors(), Errors.Keys.CanNotParseCRS_1, attributeName);
                return;
            }
            if (crs == null) {
                crs = fromWKT;
            } else {
                verifyCRS(fromWKT);
            }
        }
    }

    /**
     * Verifies that the given <abbr>CRS</abbr> is consistent with the {@link #crs} attribute.
     * If not, a warning will be logger. This method does not change the state of this object.
     *
     * @param fromWKT the object parsed from <abbr>WKT</abbr>.
     */
    private void verifyCRS(final CoordinateReferenceSystem fromWKT) {
        if (!Utilities.deepEquals(crs, fromWKT, ComparisonMode.ALLOW_VARIANT)) {
            warning(mapping,        // Node
                    null,           // Exception
                    null,           // Resources
                    Resources.Keys.InconsistentCRS_2,
                    mapping.decoder.getFilename(),
                    mapping.getName());
        }
    }

    /**
     * Tries to parse a CRS and affine transform from GDAL GeoTransform coefficients.
     * Those coefficients are not in the usual order expected by matrix, affine
     * transforms or TFW files. The relationship from pixel/line (P,L) coordinates
     * to CRS are:
     *
     * {@snippet lang="java" :
     *     X = c[0] + P*c[1] + L*c[2];
     *     Y = c[3] + P*c[4] + L*c[5];
     *     }
     *
     * @return whether this method found grid geometry attributes.
     */
    private boolean parseGeoTransform() {
        return parseGeoTransform(mapping.getAttributeAsString(SPATIAL_REF),
                                 mapping.getAttributeAsString(GEOTRANSFORM));
    }

    /**
     * Implementation of {@link #parseGeoTransform()} with given attribute values.
     * Used for parsing the <abbr>GDAL</abbr>'s {@value #GEOTRANSFORM} attribute.
     * Results is stored in {@link #gridToCRS}.
     */
    @SuppressWarnings("UseSpecificCatch")
    private boolean parseGeoTransform(final String wkt, final String gtr) {
        boolean grid = false;
        boolean done = false;
        try {
            if (wkt != null) {
                crs = createFromWKT(wkt);
                isWKT = true;
                done = true;
            }
            if (gtr != null) {
                grid = true;
                final double[] c = parseDoubles(gtr);
                if (c.length != 6) {
                    throw new DataStoreContentException(mapping.errors().getString(Errors.Keys.UnexpectedArrayLength_2, 6, c.length));
                }
                /*
                 * GDAL convention maps pixel corners and see the data as if it was an image.
                 * The row which is visually on the top is handled as if its index was zero,
                 * ignoring the fact that this is usually the last row in a netCDF variable.
                 */
                gridToCRS = new AffineTransform2D(c[1], c[4], c[2], c[5], c[0], c[3]);    // X_DIMENSION, Y_DIMENSION
                done = true;
            }
        } catch (Exception e) {
            cannotCreateGridOrCRS(mapping, e, grid);
        }
        return done;
    }

    /**
     * Parses a comma-separated or space-separated array of numbers.
     *
     * @throws NumberFormatException if at least one number cannot be parsed.
     */
    private static double[] parseDoubles(final String values) {
        return CharSequences.parseDoubles(values.replace(',', ' '), ' ');
    }

    /**
     * Tries to parse the Coordinate Reference System using ESRI conventions or other non-CF conventions.
     * This method is invoked as a fallback if {@link #parseGeoTransform()} found no grid geometry.
     *
     * @return whether this method found grid geometry attributes.
     */
    @SuppressWarnings("UseSpecificCatch")
    private boolean parseESRI() {
        String code = mapping.getAttributeAsString("ESRI_pe_string");
        isWKT = (code != null);
        if (code == null) {
            code = mapping.getAttributeAsString("EPSG_code");
            if (code == null) {
                return false;
            }
        }
        /*
         * The Coordinate Reference System stored in those attributes often use the GeoTIFF flavor of EPSG codes,
         * with (longitude, latitude) axis order instead of the authoritative order specified in EPSG database.
         * Likewise, the "WKT 1" flavor used by ESRI is different than WKT 1 defined by OGC 01-009 specification.
         * The CRS parsings below need to take those differences in account, except axis order which is tested in
         * the `adaptGridCRS(…)` method.
         */
        try {
            if (isWKT) {
                crs = createFromWKT(code);
            } else {
                crs = CRS.forCode(Constants.EPSG + ':' + code);
            }
        } catch (Exception e) {
            cannotCreateGridOrCRS(mapping, e, false);
            return false;
        }
        return true;
    }

    /**
     * Creates a coordinate reference system by parsing a Well Known Text (WKT) string.
     * The WKT is presumed to use the GDAL flavor of WKT 1, and warnings are redirected to decoder listeners.
     */
    private CoordinateReferenceSystem createFromWKT(final String wkt) throws ParseException {
        final var f = new WKTFormat(Decoder.DATA_LOCALE, mapping.decoder.getTimeZone());
        f.setConvention(org.apache.sis.io.wkt.Convention.WKT1_COMMON_UNITS);
        final var parsed = (CoordinateReferenceSystem) f.parseObject(wkt);
        final Warnings warnings = f.getWarnings();
        if (warnings != null) {
            final var record = new LogRecord(Level.WARNING, warnings.toString());
            record.setLoggerName(Modules.NETCDF);
            record.setSourceClassName(Variable.class.getName());
            record.setSourceMethodName("getGridGeometry");
            mapping.decoder.listeners.warning(record);
        }
        return parsed;
    }

    /**
     * Logs a warning with a message saying that we cannot create the grid or the <abbr>CRS</abbr>.
     *
     * @param  mapping  the variable on which the warning applies.
     * @param  ex       the exception that occurred while creating the CRS or grid geometry.
     * @param  grid     {@code grid} if creating the whole grid, or {@code false} for only the <abbr>CRS</abbr>.
     */
    private static void cannotCreateGridOrCRS(final Node mapping, final Exception ex, final boolean grid) {
        warningInMapping(mapping, ex,
                grid ? Resources.Keys.CanNotCreateGridGeometry_3 : Resources.Keys.CanNotCreateCRS_3,
                ex.getLocalizedMessage());
    }

    /**
     * Logs a warning with a message that contains the netCDF file name and the mapping variable, in that order.
     * This method presumes that {@link GridMapping} are invoked (indirectly) from {@link Variable#getGridGeometry()}.
     *
     * @param  mapping  the variable on which the warning applies.
     * @param  ex       the exception that occurred while creating the CRS or grid geometry, or {@code null} if none.
     * @param  key      {@link Resources.Keys#CanNotCreateCRS_3} or {@link Resources.Keys#CanNotCreateGridGeometry_3}.
     * @param  more     an additional argument for localization, or {@code null}.
     */
    private static void warningInMapping(final Node mapping, final Exception ex, final short key, String more) {
        warning(mapping, ex, null, key, mapping.decoder.getFilename(), mapping.getName(), more);
    }

    /**
     * Logs a warning, presuming that {@link GridMapping} are invoked (indirectly) from {@link Variable#getGridGeometry()}.
     *
     * @param  mapping    the variable on which the warning applies.
     * @param  exception  the exception that occurred, or {@code null} if none.
     * @param  resources  the resources bundle for {@code key} and {@code arguments}, or {@code null} for {@link Resources}.
     * @param  key        one of the {@code resources} constants (by default, a {@link Resources.Keys} constant).
     * @param  arguments  values to be formatted in the {@link java.text.MessageFormat} pattern.
     */
    private static void warning(final Node mapping, Exception ex, IndexedResourceBundle resources, short key, Object... arguments) {
        NamedElement.warning(mapping.decoder.listeners, Variable.class, "getGridGeometry", ex, resources, key, arguments);
    }

    /**
     * Returns the Coordinate Reference System inferred from grid mapping attribute values, or {@code null} if none.
     */
    final CoordinateReferenceSystem crs() {
        return crs;
    }

    /**
     * Returns the "grid to CRS", handling the reversal of <var>y</var> axis direction.
     *
     * @param  variable  the variable for which to obtain the transform.
     * @return the transform for the given variable.
     */
    private MathTransform gridToCRS(final Variable variable) {
        MathTransform implicitG2C = gridToCRS;
        if (implicitG2C != null) {
            final int yDim = variable.getNumDimensions() - (1 + SOURCE_AXIS_TO_FLIP);
            if (yDim >= 0) {
                final long height = variable.getGridDimensions().get(yDim).length();
                if (height >= 0) {    // Negative if undetermined length.
                    final int srcDim = gridToCRS.getSourceDimensions();
                    final MatrixSIS m = Matrices.createIdentity(srcDim + 1);
                    m.setElement(SOURCE_AXIS_TO_FLIP, SOURCE_AXIS_TO_FLIP, -1);
                    m.setElement(SOURCE_AXIS_TO_FLIP, srcDim, height);
                    implicitG2C = MathTransforms.concatenate(MathTransforms.linear(m), implicitG2C);
                }
            }
        }
        return implicitG2C;
    }

    /**
     * Creates a new grid geometry with the extent of the given variable and a potentially null <abbr>CRS</abbr>.
     * This method should be invoked only as a fallback when no existing {@link GridGeometry} can be used.
     * The CRS and "grid to CRS" transform are null, unless some partial information was found for example
     * as <abbr>WKT</abbr> string.
     */
    final GridGeometry createGridCRS(final Variable variable) {
        final List<Dimension> dimensions = variable.getGridDimensions();
        final int srcDim = dimensions.size();
        final long[] upper = new long[srcDim];
        for (int i=0; i<srcDim; i++) {
            final int d = (srcDim - 1) - i;         // Convert CRS dimension to netCDF dimension.
            upper[i] = dimensions.get(d).length();
        }
        MathTransform implicitG2C = gridToCRS(variable);
        CoordinateReferenceSystem implicitCRS = crs;
        if (implicitG2C != null) {
            int tgtDim = CRS.getDimensionOrZero(implicitCRS);
            if (tgtDim == 0) tgtDim = srcDim;
            MathTransform step1 = changeOfDimension(srcDim, implicitG2C.getSourceDimensions());
            MathTransform step3 = changeOfDimension(implicitG2C.getTargetDimensions(), tgtDim);
            implicitG2C = MathTransforms.concatenate(step1, implicitG2C, step3);
        }
        final var extent = new GridExtent(null, null, upper, false);
        return new GridGeometry(extent, PixelInCell.CELL_CORNER, implicitG2C, implicitCRS);
    }

    /**
     * Returns a transform for changing the number of dimensions of a math transform.
     * If the number of dimensions is increased, new coordinates are initialized to zero.
     * If the number of dimensions is decreased, the last coordinates are dropped.
     */
    private static MathTransform changeOfDimension(final int srcDim, final int tgtDim) {
        if (tgtDim == srcDim) {
            return MathTransforms.identity(srcDim);
        }
        return MathTransforms.linear(Matrices.createDimensionSelect(srcDim, ArraysExt.range(0, tgtDim)));
    }

    /**
     * Creates the grid geometry from the {@link #crs} and {@link #gridToCRS} fields,
     * completing missing information with the implicit grid geometry derived from coordinate variables.
     * For example, {@code GridMapping} may contain information only about the horizontal dimensions, so
     * the given {@code implicit} geometry is used for completing with vertical and temporal dimensions.
     *
     * @param  variable  the variable for which to create a grid geometry.
     * @param  implicit  template to use for completing missing information.
     * @param  anchor    whether we computed "grid to CRS" transform relative to pixel center or pixel corner.
     * @return the grid geometry with modified CRS and "grid to CRS" transform, or {@code null} in case of failure.
     */
    final GridGeometry adaptGridCRS(final Variable variable, final GridGeometry implicit, PixelInCell anchor) {
        /*
         * The CRS and grid geometry built from grid mapping attributes are called "explicit" in this method.
         * This is by contrast with CRS derived from coordinate variables, which is only implicit.
         */
        CoordinateReferenceSystem explicitCRS = crs;
        MathTransform explicitG2C = gridToCRS(variable);
        if (explicitG2C != null) {
            // GDAL "GeoTransform" uses pixel corner convention.
            anchor = PixelInCell.CELL_CORNER;
        }
        int firstAffectedCoordinate = 0;
        boolean isSameGrid = true;
        if (implicit.isDefined(GridGeometry.CRS)) {
            final CoordinateReferenceSystem implicitCRS = implicit.getCoordinateReferenceSystem();
            if (explicitCRS == null) {
                explicitCRS = implicitCRS;
            } else {
                /*
                 * The CRS built by the `Grid` class (based on an inspection of coordinate variables)
                 * may have a different axis order than the CRS specified by grid mapping attributes
                 * (the CRS built by this class). This block checks which axis order seems to fit,
                 * then potentially replaces `Grid` implicit CRS by `GridMapping` explicit CRS.
                 *
                 * This is where the potential difference between EPSG axis order and grid axis order is handled.
                 * If we cannot find which component to replace, assume that grid mapping describes the first dimensions.
                 * We have no guarantees that this latter assumption is right, but it seems to match common practice.
                 */
                final CoordinateSystem cs = implicitCRS.getCoordinateSystem();
                firstAffectedCoordinate = AxisDirections.indexOfColinear(cs, explicitCRS.getCoordinateSystem());
                if (firstAffectedCoordinate < 0) {
                    explicitCRS = AbstractCRS.castOrCopy(explicitCRS).forConvention(AxesConvention.RIGHT_HANDED);
                    firstAffectedCoordinate = AxisDirections.indexOfColinear(cs, explicitCRS.getCoordinateSystem());
                    if (firstAffectedCoordinate < 0) {
                        firstAffectedCoordinate = 0;
                        if (isWKT && crs != null) {
                            explicitCRS = crs;          // If specified by WKT, use the CRS verbatim.
                        }
                    }
                }
                /*
                 * Replace the grid CRS (or a component of it) by the CRS parsed from WKT or EPSG code with same (if possible)
                 * axis order. If the grid CRS contains more axes (for example elevation or time axis), we try to keep them.
                 */
                try {
                    explicitCRS = new CRSMerger(variable.decoder)
                            .replaceComponent(implicitCRS, firstAffectedCoordinate, explicitCRS);
                } catch (FactoryException e) {
                    cannotCreateGridOrCRS(variable, e, false);
                    return null;
                }
                isSameGrid = implicitCRS.equals(explicitCRS);
                if (isSameGrid) {
                    explicitCRS = implicitCRS;          // Keep existing instance if appropriate.
                }
            }
            /*
             * If we have run the `AbstractCRS.castOrCopy(…).forConvention(…)` code above, the axis order of the CRS
             * may be different than the axis order which was assumed when the "grid to CRS" transform was built.
             */
            if (explicitCRS != crs && explicitG2C != null) try {
                var swap = CoordinateSystems.swapAndScaleAxes(crs.getCoordinateSystem(), explicitCRS.getCoordinateSystem());
                explicitG2C = MathTransforms.concatenate(explicitG2C, MathTransforms.linear(swap));
            } catch (IllegalArgumentException | IncommensurableException e) {
                cannotCreateGridOrCRS(variable, e, false);
                return null;
            }
        }
        /*
         * Perform the same substitution as above, but in the "grid to CRS" transform. Note that the "grid to CRS"
         * is usually not specified, so the block performing substitution will rarely be executed. If executed,
         * then we need to perform selection in target dimensions (not source dimensions) because the first affected
         * coordinate computed above is in CRS dimension, which is the target of "grid to CRS" transform.
         */
        if (implicit.isDefined(GridGeometry.GRID_TO_CRS)) {
            final MathTransform implicitG2C = implicit.getGridToCRS(anchor);
            if (explicitG2C == null) {
                explicitG2C = implicitG2C;
            } else try {
                final var sep = new TransformSeparator(implicitG2C, variable.decoder.getMathTransformFactory());
                final int end = firstAffectedCoordinate + explicitG2C.getTargetDimensions();
                explicitG2C = sep.replace(firstAffectedCoordinate, end, explicitG2C);
                if (explicitG2C != implicitG2C) {
                    isSameGrid = false;
                    warningInMapping(variable, null, Resources.Keys.InconsistentTransform_3, GEOTRANSFORM);
                    // In current version, GDAL's GeoTransform is the only supported attribute.
                }
            } catch (FactoryException e) {
                cannotCreateGridOrCRS(variable, e, true);
                return null;
            }
        }
        /*
         * At this point we finished to compute the grid geometry components.
         * If any of them have changed, create the new grid geometry.
         */
        if (isSameGrid) {
            return implicit;
        } else {
            return new GridGeometry(implicit.getExtent(), anchor, explicitG2C, explicitCRS);
        }
    }

    /**
     * Returns a string representation for debugging purposes.
     *
     * @return a string representation for debugging purpose.
     */
    @Override
    public String toString() {
        return Strings.toString(getClass(),
                null, mapping.getName(),
                "crs", IdentifiedObjects.getName(crs, null),
                "isWKT", isWKT);
    }
}<|MERGE_RESOLUTION|>--- conflicted
+++ resolved
@@ -57,7 +57,6 @@
 import org.apache.sis.referencing.crs.AbstractCRS;
 import org.apache.sis.referencing.cs.AxesConvention;
 import org.apache.sis.referencing.cs.CoordinateSystems;
-import org.apache.sis.referencing.datum.DatumOrEnsemble;
 import org.apache.sis.referencing.datum.BursaWolfParameters;
 import org.apache.sis.referencing.datum.DefaultGeodeticDatum;
 import org.apache.sis.referencing.operation.matrix.Matrix3;
@@ -469,15 +468,9 @@
          */
         final Object bursaWolf = definition.remove(Convention.TOWGS84);
         final GeodeticDatum datum;
-<<<<<<< HEAD
-        if (isSpecified | bursaWolf != null) {
-            Map<String,Object> properties = properties(definition, Convention.GEODETIC_DATUM_NAME, false, ellipsoid);
-=======
-        DatumEnsemble<GeodeticDatum> ensemble = null;
         if (isSpecified || bursaWolf != null) {
             Supplier<Object> nameFallback = () -> CRS.getGeodeticReferenceFrame(fromWKT).map(GeodeticDatum::getName).orElse(null);
             Map<String,Object> properties = properties(definition, Convention.GEODETIC_DATUM_NAME, nameFallback, false);
->>>>>>> eec072bb
             if (bursaWolf instanceof BursaWolfParameters) {
                 properties = new HashMap<>(properties);
                 properties.put(DefaultGeodeticDatum.BURSA_WOLF_KEY, bursaWolf);
