--- conflicted
+++ resolved
@@ -76,13 +76,8 @@
 
 import static org.apache.sis.storage.netcdf.AttributeNames.*;
 
-<<<<<<< HEAD
 // Specific to the main branch:
 import org.apache.sis.util.iso.DefaultNameFactory;
-=======
-// Specific to the geoapi-3.1 and geoapi-4.0 branches:
-import org.opengis.util.NameFactory;
->>>>>>> 4b753152
 
 
 /**
@@ -474,20 +469,11 @@
         Address          address        = null;
         OnlineResource   resource       = null;
         if (responsibility != null) {
-<<<<<<< HEAD
             { // Additional indentation for having the same level than SIS branches for GeoAPI snapshots (makes merges easier).
                 contact = responsibility.getContactInfo();
                 if (contact != null) {
                     address  = contact.getAddress();
                     resource = contact.getOnlineResource();
-=======
-            final Party party = CollectionsExt.first(responsibility.getParties());
-            if (party != null) {
-                contact = CollectionsExt.first(party.getContactInfo());
-                if (contact != null) {
-                    address  = CollectionsExt.first(contact.getAddresses());
-                    resource = CollectionsExt.first(contact.getOnlineResources());
->>>>>>> 4b753152
                 }
                 if (!canShare(resource, url)) {
                     resource       = null;
@@ -500,20 +486,9 @@
                     responsibility = null;
                 }
                 if (responsibility != null) {
-<<<<<<< HEAD
                     if (!canShare(responsibility.getOrganisationName(), organisationName) ||
                         !canShare(responsibility.getIndividualName(),   individualName))
                     {
-=======
-                    if (party instanceof Organisation) {
-                        // Individual (if any) is considered an organisation member. See comment in next block.
-                        if (!canShare(party.getName(), organisationName) ||
-                            !canShare(CollectionsExt.first(((Organisation) party).getIndividual()).getName(), individualName))
-                        {
-                            responsibility = null;
-                        }
-                    } else if (!canShare(party.getName(), individualName)) {
->>>>>>> 4b753152
                         responsibility = null;
                     }
                 }
