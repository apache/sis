/*
 * Licensed to the Apache Software Foundation (ASF) under one or more
 * contributor license agreements.  See the NOTICE file distributed with
 * this work for additional information regarding copyright ownership.
 * The ASF licenses this file to You under the Apache License, Version 2.0
 * (the "License"); you may not use this file except in compliance with
 * the License.  You may obtain a copy of the License at
 *
 *     http://www.apache.org/licenses/LICENSE-2.0
 *
 * Unless required by applicable law or agreed to in writing, software
 * distributed under the License is distributed on an "AS IS" BASIS,
 * WITHOUT WARRANTIES OR CONDITIONS OF ANY KIND, either express or implied.
 * See the License for the specific language governing permissions and
 * limitations under the License.
 */
package org.apache.sis.storage.netcdf.base;

import java.util.Map;
import java.util.List;
import java.util.Arrays;
import java.util.ArrayList;
import java.util.StringJoiner;
import java.util.function.Supplier;
import java.util.logging.Level;
import java.io.IOException;
import java.time.Instant;
import javax.measure.Unit;
import org.opengis.util.FactoryException;
import org.opengis.referencing.IdentifiedObject;
import org.opengis.referencing.NoSuchAuthorityCodeException;
import org.opengis.referencing.cs.*;
import org.opengis.referencing.datum.*;
import org.opengis.referencing.crs.SingleCRS;
import org.opengis.referencing.crs.CRSFactory;
import org.opengis.referencing.crs.GeodeticCRS;
import org.opengis.referencing.crs.GeographicCRS;
import org.opengis.referencing.crs.CoordinateReferenceSystem;
import org.opengis.referencing.operation.OperationMethod;
import org.opengis.referencing.operation.Conversion;
import org.opengis.referencing.operation.Matrix;
import org.apache.sis.referencing.CommonCRS;
import org.apache.sis.referencing.IdentifiedObjects;
import org.apache.sis.referencing.privy.EllipsoidalHeightCombiner;
import org.apache.sis.referencing.cs.AbstractCS;
import org.apache.sis.referencing.cs.AxesConvention;
import org.apache.sis.referencing.cs.CoordinateSystems;
import org.apache.sis.referencing.crs.AbstractCRS;
import org.apache.sis.referencing.crs.DefaultGeographicCRS;
import org.apache.sis.referencing.crs.DefaultGeocentricCRS;
import org.apache.sis.referencing.factory.InvalidGeodeticParameterException;
import org.apache.sis.referencing.operation.DefaultCoordinateOperationFactory;
import org.apache.sis.referencing.operation.transform.DefaultMathTransformFactory;
import org.apache.sis.referencing.operation.provider.Equirectangular;
import org.apache.sis.storage.DataStoreContentException;
import org.apache.sis.storage.DataStoreException;
import org.apache.sis.storage.netcdf.internal.Resources;
import org.apache.sis.util.ArraysExt;
import org.apache.sis.util.resources.Errors;
import org.apache.sis.measure.NumberRange;
import org.apache.sis.measure.Units;

<<<<<<< HEAD
// Specific to the main branch:
import org.apache.sis.temporal.TemporalDate;
import org.apache.sis.referencing.factory.GeodeticObjectFactory;

=======
>>>>>>> bede3d4c

/**
 * Temporary object for building a coordinate reference system from the variables in a netCDF file.
 * This class proceeds by inspecting the coordinate system axes. This is a different approach than
 * {@link GridMapping}, which parses Well Known Text or EPSG codes declared in variable attributes.
 *
 * <p>Different instances are required for the geographic, vertical and temporal components of a CRS,
 * or if a netCDF file uses different CRS for different variables. This builder is used as below:</p>
 *
 * <ol>
 *   <li>Invoke {@link #dispatch(List, Axis)} for all axes in a grid.
 *       Builders for CRS components will added in the given list.</li>
 *   <li>Invoke {@link #build(Decoder, boolean)} on each builder prepared in above step.</li>
 *   <li>Assemble the CRS components created in above step in a {@code CompoundCRS}.</li>
 * </ol>
 *
 * The builder type is inferred from axes. The axes are identified by their abbreviations,
 * which is a {@linkplain Axis#abbreviation controlled vocabulary} for this implementation.
 *
 * <h2>Exception handling</h2>
 * {@link FactoryException} is handled as a warning by {@linkplain the caller Grid#getCoordinateReferenceSystem},
 * while {@link DataStoreException} is handled as a fatal error. Warnings are stored in {@link #warnings} field.
 *
 * @author  Martin Desruisseaux (Geomatys)
 */
abstract class CRSBuilder<D extends Datum, CS extends CoordinateSystem> {
    /**
     * An arbitrary limit on the number of dimensions, for catching what may be malformed data.
     * We rarely have more than 4 dimensions.
     */
    private static final int MAXDIM = 1000;

    /**
     * The type of datum as a GeoAPI sub-interface of {@link Datum}.
     * Used for verifying the type of cached datum at {@link #datumIndex}.
     */
    private final Class<D> datumType;

    /**
     * Name of the datum on which the CRS is presumed to be based, or {@code ""}. This is used
     * for building a datum name like <q>Unknown datum presumably based on GRS 1980</q>.
     */
    private final String datumBase;

    /**
     * Index of the cached datum in a {@code Datum[]} array, from 0 inclusive to {@value #DATUM_CACHE_SIZE} exclusive.
     * The datum type at that index must be an instance of {@link #datumType}. We cache only the datum because they do
     * not depend on the netCDF file content in the common case where the CRS is not explicitly specified.
     */
    private final int datumIndex;

    /**
     * Specify the range of valid number of dimensions, inclusive.
     * The {@link #dimension} value shall be in that range.
     */
    private final int minDim, maxDim;

    /**
     * Number of valid elements in the {@link #axes} array. The count should not be larger than 3,
     * even if the netCDF file has more axes, because each {@code CRSBuilder} is only for a subset.
     */
    private int dimension;

    /**
     * The axes to use for creating the coordinate reference system.
     * They are information about netCDF axes, not yet ISO 19111 axes.
     * The axis are listed in "natural" order (reverse of netCDF order).
     * Only the {@link #dimension} first elements are valid.
     */
    private Axis[] axes;

    /**
     * The datum created by {@link #createDatum(DatumFactory, Map)}.
     * At least one of {@code datum} and {@link #datumEnsemble} shall be initialized.
     */
    protected D datum;

    /**
     * The coordinate system created by {@link #createCS(CSFactory, Map, CoordinateSystemAxis[])}.
     */
    protected CS coordinateSystem;

    /**
     * The coordinate reference system that may have been create by {@link #setPredefinedComponents(Decoder)}.
     */
    protected SingleCRS referenceSystem;

    /**
     * Non-fatal exceptions that may occur while building the coordinate reference system.
     * The same exception may be repeated many time, in which case we will report only the
     * first one.
     *
     * @see #recoverableException(FactoryException)
     */
    private FactoryException warnings;

    /**
     * Creates a new CRS builder based on datum of the given type.
     * This constructor is invoked indirectly by {@link #dispatch(List, Axis)}.
     *
     * @param  datumType   the type of datum as a GeoAPI sub-interface of {@link Datum}.
     * @param  datumBase   name of the datum on which the CRS is presumed to be based, or {@code ""}.
     * @param  datumIndex  index of the cached datum in a {@code Datum[]} array.
     * @param  minDim      minimum number of dimensions (usually 1, 2 or 3).
     * @param  maxDim      maximum number of dimensions (usually 1, 2 or 3).
     */
    private CRSBuilder(final Class<D> datumType, final String datumBase, final int datumIndex, final int minDim, final int maxDim) {
        this.datumType  = datumType;
        this.datumBase  = datumBase;
        this.datumIndex = datumIndex;
        this.minDim     = minDim;
        this.maxDim     = maxDim;
        this.axes       = new Axis[3];
    }

    /**
     * Infers a new CRS for a {@link Grid}.
     *
     * <h4>CRS replacements</h4>
     * The {@code linearizations} argument allows to replace some CRSs inferred by this method by hard-coded CRSs.
     * This is non-empty only when reading a netCDF file for a specific profile, i.e. a file decoded with a subclass
     * of {@link Convention}. The CRS to be replaced is inferred from the axis directions.
     *
     * @param  decoder           the decoder of the netCDF from which the CRS are constructed.
     * @param  grid              the grid for which the CRS are constructed.
     * @param  linearizations    contains CRS to use instead of CRS inferred by this method, or null or empty if none.
     * @param  reorderGridToCRS  an affine transform doing a final step in a "grid to CRS" transform for ordering axes.
     *         Not used by this method, but may be modified for taking in account axis order changes caused by replacements
     *         defined in {@code linearizations}. Ignored (can be null) if {@code linearizations} is null.
     * @return coordinate reference system from the given axes, or {@code null}.
     */
    public static CoordinateReferenceSystem assemble(final Decoder decoder, final Grid grid,
            final List<GridCacheValue> linearizations, final Matrix reorderGridToCRS)
            throws DataStoreException, FactoryException, IOException
    {
        final List<CRSBuilder<?,?>> builders = new ArrayList<>(4);
        for (final Axis axis : grid.getAxes(decoder)) {
            dispatch(builders, axis);
        }
        final SingleCRS[] components = new SingleCRS[builders.size()];
        for (int i=0; i < components.length; i++) {
            components[i] = builders.get(i).build(decoder, true);
        }
        /*
         * If there is hard-coded CRS implied by `Convention.linearizers()`, use it now.
         * We do not verify the datum; we assume that the linearizer that built the CRS
         * was consistent with `Convention.defaultHorizontalCRS(false)`.
         */
        if ((linearizations != null) && !linearizations.isEmpty()) {
            Linearizer.replaceInCompoundCRS(components, linearizations, reorderGridToCRS);
        }
        switch (components.length) {
            case 0: return null;
            case 1: return components[0];
        }
        return new EllipsoidalHeightCombiner(decoder).createCompoundCRS(properties(grid.getName()), components);
    }

    /**
     * Infers a new horizontal and vertical CRS for a {@link FeatureSet}.
     * The CRS returned by this method does not include a temporal component.
     * Instead the temporal component, if found, is stored in the {@code time} array.
     * Note that the temporal component is not necessarily a {@link org.opengis.referencing.crs.TemporalCRS} instance;
     * it can also be an {@link org.opengis.referencing.crs.EngineeringCRS} instance if the datum epoch is unknown.
     *
     * @param  decoder  the decoder of the netCDF from which the CRS are constructed.
     * @param  axes     the axes to use for creating a CRS.
     * @param  time     an array of length 1 where to store the temporal CRS.
     * @return coordinate reference system from the given axes, or {@code null}.
     */
    static CoordinateReferenceSystem assemble(final Decoder decoder, final Iterable<Variable> axes, final SingleCRS[] time)
            throws DataStoreException, FactoryException, IOException
    {
        final List<CRSBuilder<?,?>> builders = new ArrayList<>(4);
        for (final Variable axis : axes) {
            dispatch(builders, new Axis(axis));
        }
        final SingleCRS[] components = new SingleCRS[builders.size()];
        int n = 0;
        for (final CRSBuilder<?, ?> cb : builders) {
            final SingleCRS c = cb.build(decoder, false);
            if (cb instanceof Temporal) {
                time[0] = c;
            } else {
                components[n++] = c;
            }
        }
        switch (n) {
            case 0: return null;
            case 1: return components[0];
        }
        return new EllipsoidalHeightCombiner(decoder).createCompoundCRS(ArraysExt.resize(components, n));
    }

    /**
     * Dispatches the given axis to a {@code CRSBuilder} appropriate for the axis type. The axis type is determined
     * from {@link Axis#abbreviation}, taken as a controlled vocabulary. If no suitable {@code CRSBuilder} is found
     * in the given list, then a new one will be created and added to the list.
     *
     * @param  components  the list of builder where to dispatch the axis. May be modified by this method.
     * @param  axis        the axis to add to a builder in the given list.
     * @throws DataStoreContentException if the given axis cannot be added in a builder.
     */
    @SuppressWarnings("fallthrough")
    private static void dispatch(final List<CRSBuilder<?,?>> components, final Axis axis) throws DataStoreContentException {
        final Class<? extends CRSBuilder<?,?>> addTo;
        final Supplier<CRSBuilder<?,?>> constructor;
        int alternative = -1;
        switch (axis.abbreviation) {
            case 'h': for (int i=components.size(); --i >= 0;) {        // Can apply to either Geographic or Projected.
                          if (components.get(i) instanceof Projected) {
                              alternative = i;
                              break;
                          }
                      }                    // Fallthrough
            case 'λ': case 'φ':            addTo =  Geographic.class; constructor =  Geographic::new; break;
            case 'θ': case 'Ω': case 'r':  addTo =   Spherical.class; constructor =   Spherical::new; break;
            case 'E': case 'N':            addTo =   Projected.class; constructor =   Projected::new; break;
            case 'H': case 'D':            addTo =    Vertical.class; constructor =    Vertical::new; break;
            case 't':                      addTo =    Temporal.class; constructor =    Temporal::new; break;
            default:                       addTo = Engineering.class; constructor = Engineering::new; break;
        }
        /*
         * If a builder of `addTo` class already exists, add the axis in the existing builder.
         * We should have at most one builder of each class. But if we nevertheless have more,
         * add to the most recently used builder. If there is no builder, create a new one.
         */
        for (int i=components.size(); --i >= 0;) {
            final CRSBuilder<?,?> builder = components.get(i);
            if (addTo.isInstance(builder) || i == alternative) {
                builder.add(axis);
                return;
            }
        }
        final CRSBuilder<?,?> builder = constructor.get();
        /*
         * Before to add the axis to a newly created builder, verify if we wrongly associated
         * the ellipsoidal height to Geographic builder before. The issue is that ellipsoidal
         * height can be associated to either Geographic or Projected CRS.  If we do not have
         * more information, our first bet is Geographic. If our bet appears to be wrong, the
         * block below fixes it.
         */
        if (addTo == Projected.class) {
previous:   for (int i=components.size(); --i >= 0;) {
                final CRSBuilder<?,?> replace = components.get(i);
                for (final Axis a : replace.axes) {
                    if (a.abbreviation != 'h') {
                        continue previous;                  // Not a lonely ellipsoidal height in a Geographic CRS.
                    }
                }
                for (final Axis a : replace.axes) {         // Should have exactly one element, but we are paranoiac.
                    builder.add(a);
                }
                components.remove(i);
                break;
            }
        }
        builder.add(axis);
        components.add(builder);            // Add only after we ensured that the builder contains at least one axis.
    }

    /**
     * Adds an axis for the coordinate reference system to build. Adding more than 3 axes is usually an error,
     * but this method nevertheless stores those extraneous axis references for building an error message later.
     *
     * @param  axis  the axis to add.
     * @throws DataStoreContentException if the given axis cannot be added in this builder.
     */
    private void add(final Axis axis) throws DataStoreContentException {
        if (dimension > MAXDIM) {
            throw new DataStoreContentException(getFirstAxis().coordinates.errors()
                    .getString(Errors.Keys.ExcessiveListSize_2, "axes", dimension));
        }
        if (dimension >= axes.length) {
            axes = Arrays.copyOf(axes, dimension * 2);        // Should not happen (see method javadoc).
        }
        axes[dimension++] = axis;
    }

    /**
     * Returns whether the coordinate system has at least 3 axes.
     */
    final boolean is3D() {
        return dimension >= 3;
    }

    /**
     * Returns the first axis. This method is invoked for coordinate reference systems that are known
     * to contain only one axis, for example temporal coordinate systems.
     */
    final Axis getFirstAxis() {
        return axes[0];
    }

    /**
     * Creates the coordinate reference system.
     * This method can be invoked after all axes have been dispatched.
     *
     * @param  decoder  the decoder of the netCDF from which the CRS are constructed.
     * @param  grid     {@code true} if building a CRS for a grid, or {@code false} for features.
     */
    private SingleCRS build(final Decoder decoder, final boolean grid)
            throws FactoryException, DataStoreException, IOException
    {
        if (dimension > maxDim) {
            /*
             * Reminder: FactoryException is handled as a warning by the `Grid` caller.
             * By contrast, `DataStoreContentException` would be treated as a fatal error.
             */
            final Variable axis = getFirstAxis().coordinates;
            throw new FactoryException(axis.resources().getString(Resources.Keys.UnexpectedAxisCount_4,
                    axis.getFilename(), getClass().getSimpleName(), dimension, NamedElement.listNames(axes, dimension, ", ")));
        }
        /*
         * If the subclass can offer coordinate system and datum candidates based on a brief inspection of axes,
         * set the datum, CS and CRS field values to those candidate. Those values do not need to be exact; they
         * will be overwritten later if they do not match the netCDF file content.
         */
        datum = datumType.cast(decoder.datumCache[datumIndex]);         // Should be before `setPredefinedComponents` call.
        setPredefinedComponents(decoder);
        /*
         * If `setPredefinedComponents(decoder)` offers a datum, we will used it as-is. Otherwise create the datum now.
         * Datum are often not defined in netCDF files, so the above `setPredefinedComponents` method call may have set
         * EPSG::6019 — "Not specified (based on GRS 1980 ellipsoid)". If not, we build a similar name.
         */
        if (datum == null) {
            // Not localized because stored as a String, possibly exported in WKT or GML, and `datumBase` is in English.
            createDatum(decoder.getDatumFactory(), properties("Unknown datum presumably based upon ".concat(datumBase)));
        }
        decoder.datumCache[datumIndex] = datum;
        /*
         * We cannot go further if the number of dimensions is not valid for the coordinate system to build.
         * This error may happen for example when the CRS type is geographic, but only the latitude axis has
         * been declared (without longitude axis). It may happen for example with a (latitude, time) system.
         * In such case, we can build an engineering CRS has a replacement.
         */
        if (dimension < minDim) {
            final CRSBuilder<EngineeringDatum, ?> eng = new CRSBuilder.Engineering();
            System.arraycopy(axes, 0, eng.axes, 0, dimension);
            eng.dimension = dimension;
            eng.datum = decoder.getDatumFactory().createEngineeringDatum(
                    IdentifiedObjects.getProperties(datum, Datum.IDENTIFIERS_KEY));
            eng.createFromDatum(decoder, grid);
            return eng.referenceSystem;
        }
        /*
         * Verify if a predefined coordinate system can be used. This is often the case, for example
         * the EPSG::6424 coordinate system can be used for (longitude, latitude) axes in degrees.
         * Using a predefined CS allows us to get more complete definitions (minimum and maximum values, etc.).
         */
        if (coordinateSystem != null) {
            for (int i=dimension; --i >= 0;) {
                final Axis expected = axes[i];
                if (expected == null || !expected.isSameUnitAndDirection(coordinateSystem.getAxis(i))) {
                    coordinateSystem = null;
                    referenceSystem  = null;
                    break;
                }
            }
        }
        /*
         * If `setPredefinedComponents(decoder)` did not proposed a coordinate system, or if it proposed a CS
         * but its axes do not match the axes in the netCDF file, then create a new coordinate system here.
         */
        if (referenceSystem == null) {
            createFromDatum(decoder, grid);
        }
        /*
         * Creates the coordinate reference system using current value of `datum` and `coordinateSystem` fields.
         * The coordinate system initially have a [-180 … +180]° longitude range. If the actual coordinate values
         * are outside that range, switch the longitude range to [0 … 360]°.
         */
        if (grid) {
            final CoordinateSystem cs = referenceSystem.getCoordinateSystem();
            for (int i=cs.getDimension(); --i >= 0;) {
                final CoordinateSystemAxis axis = cs.getAxis(i);
                if (axis.getRangeMeaning() == RangeMeaning.WRAPAROUND) {
                    final NumberRange<?> range = axes[i].read().range();                // Vector is cached.
                    if (range != null) {
                        // Note: minimum/maximum are not necessarily first and last values in the vector.
                        if (range.getMinDouble() >= 0 && range.getMaxDouble() > axis.getMaximumValue()) {
                            referenceSystem = (SingleCRS) AbstractCRS.castOrCopy(referenceSystem)
                                                .forConvention(AxesConvention.POSITIVE_RANGE);
                            coordinateSystem = null;
                            break;
                        }
                    }
                }
            }
        }
        if (warnings != null) {
            decoder.listeners.warning(Level.FINE, null, warnings);
        }
        return referenceSystem;
    }

    /**
     * Unconditionally creates a coordinate reference system, overwriting current {@link #referenceSystem} value.
     * The {@link #datum} field must be initialized before to invoke this method.
     */
    private void createFromDatum(final Decoder decoder, final boolean grid)
            throws FactoryException, DataStoreException, IOException
    {
        final Map<String,?> properties;
        if (coordinateSystem == null) {
            // Fallback if the coordinate system is not predefined.
            final StringJoiner joiner = new StringJoiner(" ");
            final CSFactory csFactory = decoder.getCSFactory();
            final CoordinateSystemAxis[] iso = new CoordinateSystemAxis[dimension];
            for (int i=0; i<iso.length; i++) {
                final Axis axis = axes[i];
                joiner.add(axis.getName());
                iso[i] = axis.toISO(csFactory, i, grid);
            }
            createCS(csFactory, properties(joiner.toString()), iso);
            properties = properties(coordinateSystem.getName());
        } else {
            properties = properties(NamedElement.listNames(axes, dimension, " "));
        }
        createCRS(decoder.getCRSFactory(), properties);
    }

    /**
     * Reports a non-fatal exception that may occur during {@link #setPredefinedComponents(Decoder)}.
     * In order to avoid repeating the same warning many times, this method collects the warnings
     * together and reports them in a single log record after we finished creating the CRS.
     *
     * <p>The expected exception types are:</p>
     * <ul>
     *   <li>{@link NoSuchAuthorityCodeException}</li>
     *   <li>{@link InvalidGeodeticParameterException}</li>
     * </ul>
     */
    final void recoverableException(final FactoryException e) {
        if (warnings == null) warnings = e;
        else warnings.addSuppressed(e);
    }

    /**
     * Returns the properties to give to factory {@code create} methods.
     *
     * @param  name  name of the geodetic object (datum, coordinate system, …) to create.
     */
    private static Map<String,?> properties(final Object name) {
        return Map.of(IdentifiedObject.NAME_KEY, name);
    }

    /**
     * Returns the EPSG code of a possible coordinate system from EPSG database. This method proceed by brief
     * inspection of axis directions and units; there is no guarantee that the coordinate system returned by
     * this method match the axes defined in the netCDF file. It is caller's responsibility to verify.
     * This is a helper method for {@link #setPredefinedComponents(Decoder)} implementations.
     *
     * @param  defaultUnit  the unit to use if unit definition is missing in the netCDF file.
     * @return EPSG code of a CS candidate, or {@code null} if none.
     *
     * @see Geodetic#isPredefinedCS(Unit)
     */
    final Integer epsgCandidateCS(final Unit<?> defaultUnit) {
        Unit<?> unit = getFirstAxis().getUnit();
        if (unit == null) unit = defaultUnit;
        final AxisDirection[] directions = new AxisDirection[dimension];
        for (int i=0; i<directions.length; i++) {
            directions[i] = axes[i].direction;
        }
        return CoordinateSystems.getEpsgCode(unit, directions);
    }

    /**
     * If a brief inspection of unit and direction of the {@linkplain #getFirstAxis() first axis} suggests
     * that a predefined coordinate system could be used, sets the {@link #coordinateSystem} field to that CS.
     * The coordinate system does not need to be a full match since all axes will be verified by the caller.
     * This method is invoked before to fallback on {@link #createCS(CSFactory, Map, CoordinateSystemAxis[])}.
     *
     * <p>This method may opportunistically set the {@link #datum} and {@link #referenceSystem} fields if it
     * can propose a CRS candidate instead of only a CS candidate.</p>
     */
    abstract void setPredefinedComponents(Decoder decoder) throws FactoryException;

    /**
     * Creates the datum for the coordinate reference system to build. The datum are generally not specified in netCDF files.
     * To make that clearer, this method builds datum with names like <q>Unknown datum presumably based on GRS 1980</q>.
     * The newly created datum is assigned to the {@link #datum} field.
     *
     * @param  factory     the factory to use for creating the datum.
     * @param  properties  contains the name of the datum to create.
     */
    abstract void createDatum(DatumFactory factory, Map<String,?> properties) throws FactoryException;

    /**
     * Creates the coordinate system from the given axes. This method is invoked only after we
     * verified that the number of axes is inside the {@link #minDim} … {@link #maxDim} range.
     * The newly created coordinate system is assigned to the {@link #coordinateSystem} field.
     *
     * @param  factory     the factory to use for creating the coordinate system.
     * @param  properties  contains the name of the coordinate system to create.
     * @param  axes        the axes of the coordinate system.
     */
    abstract void createCS(CSFactory factory, Map<String,?> properties, CoordinateSystemAxis[] axes) throws FactoryException;

    /**
     * Creates the coordinate reference system from the values in {@link #datum} and {@link #coordinateSystem} fields.
     * This method is invoked only if {@link #referenceSystem} is still {@code null} or its axes do not correspond to
     * the expected axis. The newly created reference system is assigned to the {@link #referenceSystem} field.
     *
     * @param  factory     the factory to use for creating the coordinate reference system.
     * @param  properties  contains the name of the coordinate reference system to create.
     */
    abstract void createCRS(CRSFactory factory, Map<String,?> properties) throws FactoryException;




    /**
     * Base classes of {@link Spherical}, {@link Geographic} and {@link Projected} builders.
     * They all have in common to be based on a {@link GeodeticDatum}.
     */
    private abstract static class Geodetic<CS extends CoordinateSystem> extends CRSBuilder<GeodeticDatum, CS> {
        /**
         * Index for the cache of datum in the {@link Decoder#datumCache} array.
         */
        static final int CACHE_INDEX = 0;

        /**
         * The coordinate reference system which is presumed the basis of datum on netCDF files.
         */
        protected CommonCRS defaultCRS;

        /**
         * Whether the coordinate system has longitude before latitude.
         * This flag is set as a side-effect of {@link #isPredefinedCS(Unit)} method call.
         */
        protected boolean isLongitudeFirst;

        /**
         * For subclasses constructors.
         *
         * @param  minDim  minimum number of dimensions (2 or 3).
         */
        Geodetic(final int minDim) {
            super(GeodeticDatum.class, "GRS 1980", CACHE_INDEX, minDim, 3);
        }

        /**
         * Initializes this builder before {@link #build(Decoder, boolean)} execution.
         */
        @Override void setPredefinedComponents(final Decoder decoder) throws FactoryException {
            defaultCRS = decoder.convention().defaultHorizontalCRS(false);
        }

        /**
         * Creates a {@link GeodeticDatum} for <q>Unknown datum presumably based on GRS 1980</q>.
         * This method is invoked only if {@link #setPredefinedComponents(Decoder)} failed to create a datum.
         */
        @Override final void createDatum(DatumFactory factory, Map<String,?> properties) throws FactoryException {
            final GeodeticDatum template = defaultCRS.datum();
            datum = factory.createGeodeticDatum(properties, template.getEllipsoid(), template.getPrimeMeridian());
        }

        /**
         * Returns {@code true} if the coordinate system may be one of the predefined CS. A returns value of {@code true}
         * is not a guarantee that the coordinate system in the netCDF file matches the predefined CS; it only tells that
         * this is reasonable chances to be the case based on a brief inspection of the first coordinate system axis.
         * If {@code true}, then {@link #isLongitudeFirst} will have been set to an indication of axis order.
         *
         * @param  expected  the expected unit of measurement of the first axis.
         *
         * @see #epsgCandidateCS(Unit)
         */
        final boolean isPredefinedCS(final Unit<?> expected) {
            final Axis axis = getFirstAxis();
            final Unit<?> unit = axis.getUnit();
            if (unit == null || expected.equals(unit)) {
                isLongitudeFirst = (axis.direction == AxisDirection.EAST);
                if (isLongitudeFirst || (axis.direction == AxisDirection.NORTH)) {
                    return true;
                }
            }
            return false;
        }
    }




    /**
     * Builder for geocentric CRS with (θ,Ω,r) axes.
     */
    private static final class Spherical extends Geodetic<SphericalCS> {
        /**
         * Creates a new builder (invoked by lambda function).
         */
        public Spherical() {
            super(3);
        }

        /**
         * Possibly sets {@link #datum} and {@link #coordinateSystem} to predefined objects
         * matching the axes defined in the netCDF file.
         */
        @Override void setPredefinedComponents(final Decoder decoder) throws FactoryException {
            super.setPredefinedComponents(decoder);
            if (isPredefinedCS(Units.DEGREE)) {
                GeodeticCRS crs = defaultCRS.spherical();
                if (isLongitudeFirst) {
                    crs = DefaultGeocentricCRS.castOrCopy(crs).forConvention(AxesConvention.RIGHT_HANDED);
                }
                referenceSystem  = crs;
                coordinateSystem = (SphericalCS) crs.getCoordinateSystem();
                datum            = crs.getDatum();
            } else {
                datum = defaultCRS.datum();
            }
        }

        /**
         * Creates the two- or three-dimensional {@link SphericalCS} from given axes. This method is invoked only
         * if {@link #setPredefinedComponents(Decoder)} failed to assign a CS or if {@link #build(Decoder, boolean)}
         * found that the {@link #coordinateSystem} does not have compatible axes.
         */
        @Override void createCS(CSFactory factory, Map<String,?> properties, CoordinateSystemAxis[] axes) throws FactoryException {
            if (axes.length > 2) {
                coordinateSystem = factory.createSphericalCS(properties, axes[0], axes[1], axes[2]);
            } else if (factory instanceof GeodeticObjectFactory) {
                coordinateSystem = ((GeodeticObjectFactory) factory).createSphericalCS(properties, axes[0], axes[1]);
            } else {
                throw new FactoryException("Unsupported factory implementation.");
            }
        }

        /**
         * Creates the coordinate reference system from datum and coordinate system computed in previous steps.
         * This method is invoked under conditions similar to the ones of above {@code createCS(…)} method.
         */
        @Override void createCRS(CRSFactory factory, Map<String,?> properties) throws FactoryException {
            referenceSystem = factory.createGeocentricCRS(properties, datum, coordinateSystem);
        }
    }




    /**
     * Geographic CRS with (λ,φ,h) axes.
     * The height, if present, is ellipsoidal height.
     */
    private static final class Geographic extends Geodetic<EllipsoidalCS> {
        /**
         * Creates a new builder (invoked by lambda function).
         */
        public Geographic() {
            super(2);
        }

        /**
         * Possibly sets {@link #datum}, {@link #coordinateSystem} and {@link #referenceSystem}
         * to predefined objects matching the axes defined in the netCDF file.
         */
        @Override void setPredefinedComponents(final Decoder decoder) throws FactoryException {
            super.setPredefinedComponents(decoder);
            if (isPredefinedCS(Units.DEGREE)) {
                GeographicCRS crs;
                if (is3D()) {
                    crs = defaultCRS.geographic3D();
                    if (isLongitudeFirst) {
                        crs = DefaultGeographicCRS.castOrCopy(crs).forConvention(AxesConvention.RIGHT_HANDED);
                    }
                } else if (isLongitudeFirst) {
                    crs = defaultCRS.normalizedGeographic();
                } else {
                    crs = defaultCRS.geographic();
                }
                referenceSystem  = crs;
                coordinateSystem = crs.getCoordinateSystem();
                datum            = crs.getDatum();
            } else {
                datum = defaultCRS.datum();
                final Integer epsg = epsgCandidateCS(Units.DEGREE);
                if (epsg != null) try {
                    coordinateSystem = decoder.getCSAuthorityFactory().createEllipsoidalCS(epsg.toString());
                } catch (NoSuchAuthorityCodeException e) {
                    recoverableException(e);
                }
            }
        }

        /**
         * Creates the two- or three-dimensional {@link EllipsoidalCS} from given axes. This method is invoked only if
         * {@link #setPredefinedComponents(Decoder)} failed to assign a coordinate system or if {@link #build(Decoder,
         * boolean)} found that the {@link #coordinateSystem} does not have compatible axes.
         */
        @Override void createCS(CSFactory factory, Map<String,?> properties, CoordinateSystemAxis[] axes) throws FactoryException {
            if (axes.length > 2) {
                coordinateSystem = factory.createEllipsoidalCS(properties, axes[0], axes[1], axes[2]);
            } else {
                coordinateSystem = factory.createEllipsoidalCS(properties, axes[0], axes[1]);
            }
        }

        /**
         * Creates the coordinate reference system from datum and coordinate system computed in previous steps.
         * This method is invoked under conditions similar to the ones of above {@code createCS(…)} method.
         */
        @Override void createCRS(CRSFactory factory, Map<String,?> properties) throws FactoryException {
            referenceSystem = factory.createGeographicCRS(properties, datum, coordinateSystem);
        }
    }




    /**
     * Projected CRS with (E,N,h) axes. There is not enough information in a netCDF files for creating the right
     * map projection, unless {@code "grid_mapping"} attributes are specified. If insufficient information, this
     * class creates an unknown map projection based on Plate Carrée. Note that this map projection may be replaced
     * by {@link GridMapping#crs} at a later stage.
     */
    private static final class Projected extends Geodetic<CartesianCS> {
        /**
         * The spherical variant of {@link #defaultCRS}.
         */
        private CommonCRS sphericalDatum;

        /**
         * Defining conversion for "Not specified (presumed Plate Carrée)". This conversion uses spherical formulas.
         * Consequently, it should be used with {@link #sphericalDatum} instead of {@link #defaultCRS}.
         */
        private static final Conversion UNKNOWN_PROJECTION;
        static {
<<<<<<< HEAD
            final DefaultCoordinateOperationFactory factory = DefaultCoordinateOperationFactory.provider();
=======
>>>>>>> bede3d4c
            try {
                OperationMethod method = DefaultMathTransformFactory.provider().getOperationMethod(Equirectangular.NAME);
                UNKNOWN_PROJECTION = DefaultCoordinateOperationFactory.provider().createDefiningConversion(
                        properties("Not specified (presumed Plate Carrée)"),
                        method, method.getParameters().createValue());
            } catch (FactoryException e) {
                throw new ExceptionInInitializerError(e);
            }
        }

        /**
         * Creates a new builder (invoked by lambda function).
         */
        public Projected() {
            super(2);
        }

        /**
         * Possibly sets {@link #datum}, {@link #coordinateSystem} and {@link #referenceSystem}
         * to predefined objects matching the axes defined in the netCDF file.
         */
        @Override void setPredefinedComponents(final Decoder decoder) throws FactoryException {
            super.setPredefinedComponents(decoder);
            sphericalDatum = decoder.convention().defaultHorizontalCRS(true);
            datum = sphericalDatum.datum();
            if (isPredefinedCS(Units.METRE)) {
                coordinateSystem = decoder.getStandardProjectedCS();
            }
        }

        /**
         * Creates the two- or three-dimensional {@link CartesianCS} from given axes. This method is invoked only if
         * {@link #setPredefinedComponents(Decoder)} failed to assign a coordinate system or if {@link #build(Decoder,
         * boolean)} found that the {@link #coordinateSystem} does not have compatible axes.
         */
        @Override void createCS(CSFactory factory, Map<String,?> properties, CoordinateSystemAxis[] axes) throws FactoryException {
            if (axes.length > 2) {
                coordinateSystem = factory.createCartesianCS(properties, axes[0], axes[1], axes[2]);
            } else {
                coordinateSystem = factory.createCartesianCS(properties, axes[0], axes[1]);
            }
        }

        /**
         * Creates the coordinate reference system from datum and coordinate system computed in previous steps.
         * The datum for this method is based on a sphere.
         */
        @Override void createCRS(CRSFactory factory, Map<String,?> properties) throws FactoryException {
            final boolean is3D = (coordinateSystem.getDimension() >= 3);
            GeographicCRS baseCRS = is3D ? sphericalDatum.geographic3D() : sphericalDatum.geographic();
            if (!baseCRS.getDatum().equals(datum)) {
                baseCRS = factory.createGeographicCRS(properties, datum, baseCRS.getCoordinateSystem());
            }
            referenceSystem = factory.createProjectedCRS(properties, baseCRS, UNKNOWN_PROJECTION, coordinateSystem);
        }
    }




    /**
     * Vertical CRS with (H) or (D) axis.
     * Used for mean sea level (not for ellipsoidal height).
     */
    private static final class Vertical extends CRSBuilder<VerticalDatum, VerticalCS> {
        /**
         * Index for the cache of datum in the {@link Decoder#datumCache} array.
         */
        static final int CACHE_INDEX = Geodetic.CACHE_INDEX + 1;

        /**
         * Creates a new builder (invoked by lambda function).
         */
        public Vertical() {
            super(VerticalDatum.class, "Mean Sea Level", CACHE_INDEX, 1, 1);
        }

        /**
         * Possibly sets {@link #coordinateSystem} to a predefined CS matching the axes defined in the netCDF file.
         */
        @Override void setPredefinedComponents(final Decoder decoder) {
            final Axis axis = getFirstAxis();
            final Unit<?> unit = axis.getUnit();
            final CommonCRS.Vertical predefined;
            if (Units.METRE.equals(unit)) {
                if (axis.direction == AxisDirection.UP) {
                    predefined = CommonCRS.Vertical.MEAN_SEA_LEVEL;
                } else {
                    predefined = CommonCRS.Vertical.DEPTH;
                }
            } else if (Units.HECTOPASCAL.equals(unit)) {
                predefined = CommonCRS.Vertical.BAROMETRIC;
            } else {
                return;
            }
            coordinateSystem = predefined.crs().getCoordinateSystem();
        }

        /**
         * Creates a {@link VerticalDatum} for <q>Unknown datum based on Mean Sea Level</q>.
         */
        @Override void createDatum(DatumFactory factory, Map<String,?> properties) throws FactoryException {
            datum = factory.createVerticalDatum(properties, VerticalDatumType.GEOIDAL);
        }

        /**
         * Creates the one-dimensional {@link VerticalCS} from given axes. This method is invoked
         * only if {@link #setPredefinedComponents(Decoder)} failed to assign a coordinate system
         * or if {@link #build(Decoder, boolean)} found that the axis or direction are not compatible.
         */
        @Override void createCS(CSFactory factory, Map<String,?> properties, CoordinateSystemAxis[] axes) throws FactoryException {
            coordinateSystem = factory.createVerticalCS(properties, axes[0]);
        }

        /**
         * Creates the coordinate reference system from datum and coordinate system computed in previous steps.
         */
        @Override void createCRS(CRSFactory factory, Map<String,?> properties) throws FactoryException {
            referenceSystem =  factory.createVerticalCRS(properties, datum, coordinateSystem);
        }
    }




    /**
     * Temporal CRS with (t) axis. Its datum need to be built
     * in a special way since it contains the time origin.
     */
    private static final class Temporal extends CRSBuilder<TemporalDatum, TimeCS> {
        /**
         * Index for the cache of datum in the {@link Decoder#datumCache} array.
         */
        static final int CACHE_INDEX = Vertical.CACHE_INDEX + 1;

        /**
         * Creates a new builder (invoked by lambda function).
         */
        public Temporal() {
            super(TemporalDatum.class, "", CACHE_INDEX, 1, 1);
        }

        /**
         * Possibly sets {@link #coordinateSystem} to a predefined CS matching the axes defined in the netCDF file.
         */
        @Override void setPredefinedComponents(final Decoder decoder) {
            final Axis axis = getFirstAxis();
            final Unit<?> unit = axis.getUnit();
            final CommonCRS.Temporal predefined;
            if (Units.DAY.equals(unit)) {
                predefined = CommonCRS.Temporal.JULIAN;
            } else if (Units.SECOND.equals(unit)) {
                predefined = CommonCRS.Temporal.UNIX;
            } else if (Units.MILLISECOND.equals(unit)) {
                predefined = CommonCRS.Temporal.JAVA;
            } else {
                return;
            }
            coordinateSystem = predefined.crs().getCoordinateSystem();
        }

        /**
         * Creates a {@link TemporalDatum} for <q>Unknown datum based on …</q>.
         * This method may left the datum to {@code null} if the epoch is unknown.
         * In such case, {@link #createCRS createCRS(…)} will create an engineering CRS instead.
         */
        @Override void createDatum(DatumFactory factory, Map<String,?> properties) throws FactoryException {
            final Axis axis = getFirstAxis();
            axis.getUnit();                                     // Force epoch parsing if not already done.
            final Instant epoch = axis.coordinates.epoch;
            if (epoch != null) {
                final CommonCRS.Temporal c = CommonCRS.Temporal.forEpoch(epoch);
                if (c != null) {
                    datum = c.datum();
                } else {
                    properties = properties("Time since " + epoch);
                    datum = factory.createTemporalDatum(properties, TemporalDate.toDate(epoch));
                }
            }
        }

        /**
         * Creates the one-dimensional {@link TimeCS} from given axes. This method is invoked only
         * if {@link #setPredefinedComponents(Decoder)} failed to assign a coordinate system or if
         * {@link #build(Decoder, boolean)} found that the axis or direction are not compatible.
         */
        @Override void createCS(CSFactory factory, Map<String,?> properties, CoordinateSystemAxis[] axes) throws FactoryException {
            coordinateSystem = factory.createTimeCS(properties, axes[0]);
        }

        /**
         * Creates the coordinate reference system from datum and coordinate system computed in previous steps.
         * It should be a temporal CRS. But if the temporal datum cannot be created because epoch was unknown,
         * this method fallbacks on an engineering CRS.
         */
        @Override void createCRS(CRSFactory factory, Map<String,?> properties) throws FactoryException {
            properties = properties(getFirstAxis().coordinates.getUnitsString());
            if (datum != null) {
                referenceSystem =  factory.createTemporalCRS(properties, datum, coordinateSystem);
            } else {
                referenceSystem =  factory.createEngineeringCRS(properties,
                        CommonCRS.Engineering.TIME.datum(), coordinateSystem);
            }
        }
    }




    /**
     * Unknown CRS with (x,y,z) axes.
     */
    private static final class Engineering extends CRSBuilder<EngineeringDatum, CoordinateSystem> {
        /**
         * Index for the cache of datum in the {@link Decoder#datumCache} array.
         */
        static final int CACHE_INDEX = Temporal.CACHE_INDEX + 1;

        /**
         * Creates a new builder (invoked by lambda function).
         */
        public Engineering() {
            super(EngineeringDatum.class, "affine coordinate system", CACHE_INDEX, 1, 3);
        }

        /**
         * No-op since we have no predefined engineering CRS.
         */
        @Override void setPredefinedComponents(final Decoder decoder) {
        }

        /**
         * Creates a {@link VerticalDatum} for <q>Unknown datum based on affine coordinate system</q>.
         */
        @Override void createDatum(DatumFactory factory, Map<String,?> properties) throws FactoryException {
            datum = factory.createEngineeringDatum(properties);
        }

        /**
         * Creates two- or three-dimensional coordinate system (usually {@link AffineCS}) from given axes.
         */
        @Override void createCS(CSFactory factory, Map<String,?> properties, CoordinateSystemAxis[] axes) throws FactoryException {
            try {
                switch (axes.length) {
                    case 0:  break;     // Should never happen but we are paranoiac.
                    case 1:  coordinateSystem = new org.apache.sis.referencing.cs.DefaultParametricCS(properties, axes[0]); return;
                    case 2:  coordinateSystem = factory.createAffineCS(properties, axes[0], axes[1]); return;
                    default: coordinateSystem = factory.createAffineCS(properties, axes[0], axes[1], axes[2]); return;
                }
            } catch (InvalidGeodeticParameterException e) {
                /*
                 * Unknown Coordinate System type, for example because of unexpected units of measurement for a
                 * Cartesian or affine coordinate system.  The fallback object created below is not abstract in
                 * the Java sense, but in the sense that we don't have more specific information on the CS type.
                 */
                recoverableException(e);
            }
            coordinateSystem = new AbstractCS(properties, axes);
        }

        /**
         * Creates the coordinate reference system from datum and coordinate system computed in previous steps.
         */
        @Override void createCRS(CRSFactory factory, Map<String,?> properties) throws FactoryException {
            referenceSystem =  factory.createEngineeringCRS(properties, datum, coordinateSystem);
        }
    }

    /**
     * Maximal {@link #datumIndex} value +1. The maximal value can be seen in the call to {@code super(…)} constructor
     * in the last inner class defined above.
     */
    static final int DATUM_CACHE_SIZE = Engineering.CACHE_INDEX + 1;
}<|MERGE_RESOLUTION|>--- conflicted
+++ resolved
@@ -60,13 +60,10 @@
 import org.apache.sis.measure.NumberRange;
 import org.apache.sis.measure.Units;
 
-<<<<<<< HEAD
 // Specific to the main branch:
 import org.apache.sis.temporal.TemporalDate;
 import org.apache.sis.referencing.factory.GeodeticObjectFactory;
 
-=======
->>>>>>> bede3d4c
 
 /**
  * Temporary object for building a coordinate reference system from the variables in a netCDF file.
@@ -796,10 +793,6 @@
          */
         private static final Conversion UNKNOWN_PROJECTION;
         static {
-<<<<<<< HEAD
-            final DefaultCoordinateOperationFactory factory = DefaultCoordinateOperationFactory.provider();
-=======
->>>>>>> bede3d4c
             try {
                 OperationMethod method = DefaultMathTransformFactory.provider().getOperationMethod(Equirectangular.NAME);
                 UNKNOWN_PROJECTION = DefaultCoordinateOperationFactory.provider().createDefiningConversion(
