--- conflicted
+++ resolved
@@ -98,11 +98,6 @@
  */
 tasks.test {
     val args = mutableListOf("-enableassertions")
-<<<<<<< HEAD
-=======
-    addExportForTests(args)
-    addExport(args, "org.apache.sis.cql", "org.apache.sis.cql", "ALL-UNNAMED")
->>>>>>> 84992dfb
     setAllJvmArgs(args)
     testLogging {
         events("FAILED", "STANDARD_OUT", "STANDARD_ERROR")
