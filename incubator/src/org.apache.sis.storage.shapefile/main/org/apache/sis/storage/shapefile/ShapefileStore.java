/*
 * Licensed to the Apache Software Foundation (ASF) under one or more
 * contributor license agreements.  See the NOTICE file distributed with
 * this work for additional information regarding copyright ownership.
 * The ASF licenses this file to You under the Apache License, Version 2.0
 * (the "License"); you may not use this file except in compliance with
 * the License.  You may obtain a copy of the License at
 *
 *     http://www.apache.org/licenses/LICENSE-2.0
 *
 * Unless required by applicable law or agreed to in writing, software
 * distributed under the License is distributed on an "AS IS" BASIS,
 * WITHOUT WARRANTIES OR CONDITIONS OF ANY KIND, either express or implied.
 * See the License for the specific language governing permissions and
 * limitations under the License.
 */
package org.apache.sis.storage.shapefile;

import java.awt.geom.Rectangle2D;
import java.io.IOException;
import java.nio.ByteBuffer;
import java.nio.channels.SeekableByteChannel;
import java.nio.channels.WritableByteChannel;
import java.nio.charset.Charset;
import java.nio.charset.StandardCharsets;
import java.nio.file.*;
import java.time.Instant;
import java.time.LocalDate;
import java.time.LocalDateTime;
import java.time.OffsetDateTime;
import java.time.ZoneId;
import java.time.ZonedDateTime;
import java.util.AbstractMap;
import java.util.ArrayList;
import java.util.Arrays;
import java.util.Iterator;
import java.util.List;
import java.util.Map.Entry;
import java.util.Optional;
import java.util.OptionalLong;
import java.util.Set;
import java.util.Spliterator;
import java.util.Spliterators;
import java.util.concurrent.locks.ReadWriteLock;
import java.util.concurrent.locks.ReentrantReadWriteLock;
import java.util.function.Consumer;
import java.util.function.Predicate;
import java.util.function.UnaryOperator;
import java.util.logging.Level;
import java.util.logging.Logger;
import java.util.stream.Stream;
import java.util.stream.StreamSupport;
import org.locationtech.jts.geom.Geometry;
import org.locationtech.jts.geom.LineString;
import org.locationtech.jts.geom.MultiLineString;
import org.locationtech.jts.geom.MultiPoint;
import org.locationtech.jts.geom.MultiPolygon;
import org.locationtech.jts.geom.Point;
import org.locationtech.jts.geom.Polygon;
import org.opengis.geometry.Envelope;
import org.opengis.metadata.Metadata;
import org.opengis.parameter.ParameterValueGroup;
import org.opengis.referencing.crs.CoordinateReferenceSystem;
import org.opengis.referencing.operation.TransformException;
import org.opengis.util.FactoryException;
import org.opengis.util.GenericName;
import org.apache.sis.geometry.ImmutableEnvelope;
import org.apache.sis.geometry.Envelopes;
import org.apache.sis.geometry.GeneralEnvelope;
import org.apache.sis.feature.builder.AttributeRole;
import org.apache.sis.feature.builder.AttributeTypeBuilder;
import org.apache.sis.feature.builder.FeatureTypeBuilder;
import org.apache.sis.feature.privy.AttributeConvention;
import org.apache.sis.filter.DefaultFilterFactory;
import org.apache.sis.filter.Optimization;
import org.apache.sis.filter.privy.FunctionNames;
import org.apache.sis.filter.privy.ListingPropertyVisitor;
import org.apache.sis.geometry.wrapper.*;
import org.apache.sis.io.stream.ChannelDataInput;
import org.apache.sis.io.stream.ChannelDataOutput;
import org.apache.sis.io.stream.IOUtilities;
import org.apache.sis.io.wkt.Convention;
import org.apache.sis.io.wkt.WKTFormat;
import org.apache.sis.metadata.iso.citation.Citations;
import org.apache.sis.parameter.Parameters;
import org.apache.sis.referencing.CRS;
import org.apache.sis.referencing.CommonCRS;
import org.apache.sis.referencing.IdentifiedObjects;
import org.apache.sis.setup.OptionKey;
import org.apache.sis.storage.AbstractFeatureSet;
import org.apache.sis.storage.DataStore;
import org.apache.sis.storage.DataStoreException;
import org.apache.sis.storage.FeatureQuery;
import org.apache.sis.storage.FeatureSet;
import org.apache.sis.storage.Query;
import org.apache.sis.storage.StorageConnector;
import org.apache.sis.storage.UnsupportedQueryException;
import org.apache.sis.storage.WritableFeatureSet;
import org.apache.sis.storage.shapefile.cpg.CpgFiles;
import org.apache.sis.storage.shapefile.dbf.DBFField;
import org.apache.sis.storage.shapefile.dbf.DBFHeader;
import org.apache.sis.storage.shapefile.dbf.DBFReader;
import org.apache.sis.storage.shapefile.dbf.DBFWriter;
import org.apache.sis.storage.shapefile.shp.ShapeGeometryEncoder;
import org.apache.sis.storage.shapefile.shp.ShapeHeader;
import org.apache.sis.storage.shapefile.shp.ShapeReader;
import org.apache.sis.storage.shapefile.shp.ShapeRecord;
import org.apache.sis.storage.shapefile.shp.ShapeType;
import org.apache.sis.storage.shapefile.shp.ShapeWriter;
import org.apache.sis.storage.shapefile.shx.IndexWriter;
import org.apache.sis.util.ArraysExt;
import org.apache.sis.util.Classes;
import org.apache.sis.util.Utilities;
import org.apache.sis.util.collection.BackingStoreException;

<<<<<<< HEAD
// Specific to the main branch:
import org.apache.sis.feature.AbstractFeature;
import org.apache.sis.feature.DefaultFeatureType;
import org.apache.sis.feature.AbstractIdentifiedType;
import org.apache.sis.feature.DefaultAttributeType;
import org.apache.sis.filter.Expression;
import org.apache.sis.filter.Filter;
import org.apache.sis.pending.geoapi.filter.Literal;
import org.apache.sis.pending.geoapi.filter.LogicalOperator;
import org.apache.sis.pending.geoapi.filter.LogicalOperatorName;
import org.apache.sis.pending.geoapi.filter.SpatialOperatorName;
import org.apache.sis.pending.geoapi.filter.ValueReference;
=======
// Specific to the geoapi-3.1 and geoapi-4.0 branches:
import org.opengis.util.CodeList;
import org.opengis.feature.Feature;
import org.opengis.feature.FeatureType;
import org.opengis.feature.PropertyType;
import org.opengis.feature.AttributeType;
import org.opengis.filter.Expression;
import org.opengis.filter.Filter;
import org.opengis.filter.Literal;
import org.opengis.filter.LogicalOperator;
import org.opengis.filter.LogicalOperatorName;
import org.opengis.filter.SpatialOperatorName;
import org.opengis.filter.ValueReference;
import org.opengis.metadata.Identifier;
>>>>>>> 343f672e


/**
 * Shapefile datastore.
 *
 * @author Johann Sorel (Geomatys)
 */
public final class ShapefileStore extends DataStore implements WritableFeatureSet {

    private static final String GEOMETRY_NAME = "geometry";
    private static final Logger LOGGER = Logger.getLogger("org.apache.sis.storage.shapefile");

    private final Path shpPath;
    private final ShpFiles files;
    private final Charset userDefinedCharSet;
    private final ZoneId timezone;

    /**
     * Internal class to inherit AbstractFeatureSet.
     */
    private final AsFeatureSet featureSetView = new AsFeatureSet(null, true, null);

    /**
     * Lock to control read and write operations.
     */
    private final ReadWriteLock lock = new ReentrantReadWriteLock();

    /**
     * Construct store from given path.
     *
     * @param path path to .shp file
     */
    public ShapefileStore(Path path) {
        this.shpPath = path;
        this.userDefinedCharSet = null;
        this.timezone = null;
        this.files = new ShpFiles(shpPath);
    }

    /**
     * Construct store from given connector.
     *
     * @param cnx not null
     * @throws IllegalArgumentException if connector could not provide a valid Path instance
     * @throws DataStoreException if connector could not provide a valid Path instance
     */
    public ShapefileStore(StorageConnector cnx) throws IllegalArgumentException, DataStoreException {
        this.shpPath = cnx.getStorageAs(Path.class);
        this.userDefinedCharSet = cnx.getOption(OptionKey.ENCODING);
        this.timezone = cnx.getOption(OptionKey.TIMEZONE);
        this.files = new ShpFiles(shpPath);
    }

    /**
     * {@inheritDoc }
     */
    @Override
    public Optional<ParameterValueGroup> getOpenParameters() {
        final Parameters parameters = Parameters.castOrWrap(ShapefileProvider.PARAMETERS_DESCRIPTOR.createValue());
        parameters.parameter(ShapefileProvider.LOCATION).setValue(shpPath.toUri());
        return Optional.of(parameters);
    }

    /**
     * {@inheritDoc }
     */
    @Override
    public void close() throws DataStoreException {
    }

    /**
     * {@inheritDoc }
     */
    @Override
    public Optional<GenericName> getIdentifier() throws DataStoreException {
        return featureSetView.getIdentifier();
    }

    /**
     * {@inheritDoc }
     */
    @Override
    public Metadata getMetadata() throws DataStoreException {
        return featureSetView.getMetadata();
    }

    /**
     * {@inheritDoc }
     */
    @Override
    public DefaultFeatureType getType() throws DataStoreException {
        return featureSetView.getType();
    }

    /**
     * {@inheritDoc }
     */
    @Override
    public FeatureSet subset(Query query) throws UnsupportedQueryException, DataStoreException {
        return featureSetView.subset(query);
    }

    /**
     * {@inheritDoc }
     */
    @Override
    public Stream<AbstractFeature> features(boolean parallel) throws DataStoreException {
        return featureSetView.features(parallel);
    }

    /**
     * {@inheritDoc }
     */
    @Override
    public Optional<Envelope> getEnvelope() throws DataStoreException {
        return featureSetView.getEnvelope();
    }

    /**
     * {@inheritDoc }
     */
    @Override
    public void updateType(DefaultFeatureType featureType) throws DataStoreException {
        featureSetView.updateType(featureType);
    }

    /**
     * {@inheritDoc }
     */
    @Override
    public void add(Iterator<? extends AbstractFeature> iterator) throws DataStoreException {
        featureSetView.add(iterator);
    }

    /**
     * {@inheritDoc }
     */
    @Override
    public void removeIf(Predicate<? super AbstractFeature> predicate) throws DataStoreException {
        featureSetView.removeIf(predicate);
    }

    /**
     * {@inheritDoc }
     */
    @Override
    public void replaceIf(Predicate<? super AbstractFeature> predicate, UnaryOperator<AbstractFeature> unaryOperator) throws DataStoreException {
        featureSetView.replaceIf(predicate, unaryOperator);
    }

    /**
     * {@inheritDoc }
     */
    @Override
    public Optional<FileSet> getFileSet() throws DataStoreException {
        return featureSetView.getFileSet();
    }

    private class AsFeatureSet extends AbstractFeatureSet implements WritableFeatureSet {

        private final Rectangle2D.Double filter;
        private final Set<String> dbfProperties;
        private final boolean readShp;
        private Charset charset;

        /**
         * Extracted informations
         */
        private int[] dbfPropertiesIndex;
        private ShapeHeader shpHeader;
        private DBFHeader dbfHeader;
        /**
         * Name of the field used as identifier, may be null.
         */
        private String idField;
        private CoordinateReferenceSystem crs;
        private DefaultFeatureType type;

        /**
         * @param filter optional shape filter, must be in data CRS
         * @param properties dbf properties to read, null for all properties
         */
        private AsFeatureSet(Rectangle2D.Double filter, boolean readShp, Set<String> properties) {
            super(null);
            this.readShp = readShp;
            this.filter = filter;
            this.dbfProperties = properties;
        }

        /**
         * @return true if this view reads all data without any filter.
         */
        private boolean isDefaultView() {
            return filter == null && dbfProperties == null && readShp;
        }

        @Override
        public synchronized DefaultFeatureType getType() throws DataStoreException {
            if (type == null) {
                if (!Files.isRegularFile(shpPath)) {
                    throw new DataStoreException("Shape files do not exist. Update FeatureType first to initialize this empty datastore");
                }

                final FeatureTypeBuilder ftb = new FeatureTypeBuilder();
                ftb.setName(files.baseName);

                if (readShp) {
                    //read shp header to obtain geometry type
                    final Class geometryClass;
                    try (final ShapeReader reader = new ShapeReader(ShpFiles.openReadChannel(shpPath), filter)) {
                        final ShapeHeader header = reader.getHeader();
                        this.shpHeader = header;
                        geometryClass = ShapeGeometryEncoder.getEncoder(header.shapeType).getValueClass();
                    } catch (IOException ex) {
                        throw new DataStoreException("Failed to parse shape file header.", ex);
                    }

                    //read prj file for projection
                    final Path prjFile = files.getPrj(false);
                    if (prjFile != null) {
                        try {
                            crs = CRS.fromWKT(Files.readString(prjFile, StandardCharsets.UTF_8));
                        } catch (IOException | FactoryException ex) {
                            throw new DataStoreException("Failed to parse prj file.", ex);
                        }
                    } else {
                        //shapefile often do not have a .prj, mostly those are in CRS:84.
                        //we do not raise an error otherwise we would not be able to read a lot of data.
                        crs = CommonCRS.WGS84.normalizedGeographic();
                    }

                    ftb.addAttribute(geometryClass).setName(GEOMETRY_NAME).setCRS(crs).addRole(AttributeRole.DEFAULT_GEOMETRY);
                }

                //read cpg for dbf file charset
                final Path cpgFile = files.getCpg(false);
                if (cpgFile != null) {
                    try (final SeekableByteChannel channel = Files.newByteChannel(cpgFile, StandardOpenOption.READ)) {
                        charset = CpgFiles.read(channel);
                    } catch (IOException ex) {
                        throw new DataStoreException("Failed to parse cpg file.", ex);
                    }
                } else {
                    charset = StandardCharsets.UTF_8;
                }

                //read dbf for attributes
                final Path dbfFile = files.getDbf(false);
                if (dbfFile != null) {
                    try (DBFReader reader = new DBFReader(ShpFiles.openReadChannel(dbfFile), charset, timezone, null)) {
                        final DBFHeader header = reader.getHeader();
                        this.dbfHeader = header;
                        boolean hasId = false;

                        if (dbfProperties == null) {
                            dbfPropertiesIndex = new int[header.fields.length];
                        } else {
                            dbfPropertiesIndex = new int[dbfProperties.size()];
                        }

                        int idx=0;
                        for (int i = 0; i < header.fields.length; i++) {
                            final DBFField field = header.fields[i];
                            if (dbfProperties != null && !dbfProperties.contains(field.fieldName)) {
                                //skip unwanted fields
                                continue;
                            }
                            dbfPropertiesIndex[idx] = i;
                            idx++;

                            final AttributeTypeBuilder atb = ftb.addAttribute(field.valueClass).setName(field.fieldName);
                            //no official but 'id' field is common
                            if (!hasId && "id".equalsIgnoreCase(field.fieldName) || "identifier".equalsIgnoreCase(field.fieldName)) {
                                idField = field.fieldName;
                                atb.addRole(AttributeRole.IDENTIFIER_COMPONENT);
                                hasId = true;
                            }
                        }
                        //the properties collection may have contain other names, for links or geometry, trim those
                        dbfPropertiesIndex = Arrays.copyOf(dbfPropertiesIndex, idx);

                    } catch (IOException ex) {
                        throw new DataStoreException("Failed to parse dbf file header.", ex);
                    }
                } else {
                    throw new DataStoreException("DBF file is missing.");
                }

                type = ftb.build();
            }
            return type;
        }

        @Override
        public Optional<Envelope> getEnvelope() throws DataStoreException {
            getType();//force loading headers
            if (shpHeader != null && filter == null) {
                final GeneralEnvelope env = new GeneralEnvelope(crs);
                env.setRange(0, shpHeader.bbox.getMinimum(0), shpHeader.bbox.getMaximum(0));
                env.setRange(1, shpHeader.bbox.getMinimum(1), shpHeader.bbox.getMaximum(1));
                return Optional.of(env);
            }
            return super.getEnvelope();
        }

        @Override
        public OptionalLong getFeatureCount() {
            try {
                getType();//force loading headers
                if (dbfHeader != null && filter == null) {
                    return OptionalLong.of(dbfHeader.nbRecord);
                }
            } catch (DataStoreException ex) {
                //do nothing
            }
            return super.getFeatureCount();
        }

        @Override
        public Stream<AbstractFeature> features(boolean parallel) throws DataStoreException {
            final DefaultFeatureType type = getType();
            final ShapeReader shpreader;
            final DBFReader dbfreader;
            try {
                shpreader = readShp ? new ShapeReader(ShpFiles.openReadChannel(files.shpFile), filter) : null;
                dbfreader = (dbfPropertiesIndex.length > 0) ? new DBFReader(ShpFiles.openReadChannel(files.getDbf(false)), charset, timezone, dbfPropertiesIndex) : null;
            } catch (IOException ex) {
                throw new DataStoreException("Faild to open shp and dbf files.", ex);
            }

            int srid = 0;
            final Identifier id = IdentifiedObjects.getIdentifier(crs, Citations.EPSG);
            if (id != null) try {
                srid = Integer.parseInt(id.getCode());
            } catch (NumberFormatException e) {
                // Ignore. Note: this is also the exception if id.getCode() is null.
            }
            final int geomSrid = srid;

            final Spliterator spliterator;
            if (readShp && dbfPropertiesIndex.length > 0) {
                //read both shp and dbf
                final DBFHeader header = dbfreader.getHeader();

                spliterator = new Spliterators.AbstractSpliterator(Long.MAX_VALUE, Spliterator.ORDERED) {
                    @Override
                    public boolean tryAdvance(Consumer action) {
                        try {
                            final ShapeRecord shpRecord = shpreader.next();
                            if (shpRecord == null) return false;
                            //move dbf to record offset, some shp record might have been skipped because of filter
                            long offset = (long)header.headerSize + ((long)(shpRecord.recordNumber-1)) * ((long)header.recordSize);
                            dbfreader.moveToOffset(offset);
                            final Object[] dbfRecord = dbfreader.next();
<<<<<<< HEAD
                            final AbstractFeature next = type.newInstance();
=======
                            final Feature next = type.newInstance();
                            if (shpRecord.geometry != null) {
                                shpRecord.geometry.setUserData(crs);
                                shpRecord.geometry.setSRID(geomSrid);
                            }
>>>>>>> 343f672e
                            next.setPropertyValue(GEOMETRY_NAME, shpRecord.geometry);
                            for (int i = 0; i < dbfPropertiesIndex.length; i++) {
                                next.setPropertyValue(header.fields[dbfPropertiesIndex[i]].fieldName, dbfRecord[i]);
                            }
                            action.accept(next);
                            return true;
                        } catch (IOException ex) {
                            throw new BackingStoreException(ex.getMessage(), ex);
                        }
                    }
                };
            } else if (readShp) {
                //read only the shp
                spliterator = new Spliterators.AbstractSpliterator(Long.MAX_VALUE, Spliterator.ORDERED) {
                    @Override
                    public boolean tryAdvance(Consumer action) {
                        try {
                            final ShapeRecord shpRecord = shpreader.next();
                            if (shpRecord == null) return false;
<<<<<<< HEAD
                            final AbstractFeature next = type.newInstance();
=======
                            final Feature next = type.newInstance();
                            if (shpRecord.geometry != null) {
                                shpRecord.geometry.setUserData(crs);
                                shpRecord.geometry.setSRID(geomSrid);
                            }
>>>>>>> 343f672e
                            next.setPropertyValue(GEOMETRY_NAME, shpRecord.geometry);
                            action.accept(next);
                            return true;
                        } catch (IOException ex) {
                            throw new BackingStoreException(ex.getMessage(), ex);
                        }
                    }
                };
            } else {
                //read only dbf
                final DBFHeader header = dbfreader.getHeader();
                spliterator = new Spliterators.AbstractSpliterator(Long.MAX_VALUE, Spliterator.ORDERED) {
                    @Override
                    public boolean tryAdvance(Consumer action) {
                        try {
                            final Object[] dbfRecord = dbfreader.next();
                            if (dbfRecord == null) return false;
                            final AbstractFeature next = type.newInstance();
                            for (int i = 0; i < dbfPropertiesIndex.length; i++) {
                                next.setPropertyValue(header.fields[dbfPropertiesIndex[i]].fieldName, dbfRecord[i]);
                            }
                            action.accept(next);
                            return true;
                        } catch (IOException ex) {
                            throw new BackingStoreException(ex.getMessage(), ex);
                        }
                    }
                };
            }

            final Stream<AbstractFeature> stream = StreamSupport.stream(spliterator, false);
            return stream.onClose(new Runnable() {
                @Override
                public void run() {
                    try {
                        if (shpreader != null) shpreader.close();
                        if (dbfreader != null) dbfreader.close();
                    } catch (IOException ex) {
                        throw new BackingStoreException(ex.getMessage(), ex);
                    }
                }
            });

        }

        @Override
        public FeatureSet subset(Query query) throws UnsupportedQueryException, DataStoreException {
            //try to optimise the query for common cases
            opti:
            if (query instanceof FeatureQuery) {
                final FeatureQuery fq = (FeatureQuery) query;
                FeatureQuery.NamedExpression[] projection = fq.getProjection();
                Filter<? super AbstractFeature> selection = fq.getSelection();

                if (selection == null && projection == null) {
                    //no optimisation
                    break opti;
                }

                //force loading
                final DefaultFeatureType type = getType();

                //extract bbox
                Envelope bbox = null;
                if (selection != null) {
                    //run optimizations
                    final Optimization optimization = new Optimization();
                    optimization.setFeatureType(type);
                    selection = optimization.apply(selection);
                    final Entry<Envelope, Filter> split = extractBbox(selection);
                    bbox = split.getKey();
                    selection = split.getValue();
                }

                //extract field names
                boolean simpleSelection = true; //true if there are no alias and all expressions are ValueReference
                Set<String> properties = null;
                if (projection != null) {
                    properties = ListingPropertyVisitor.xpaths(selection, properties);
                    for (FeatureQuery.NamedExpression ne : projection) {
                        properties = ListingPropertyVisitor.xpaths(ne.expression, properties);
                        simpleSelection &= (ne.alias == null);
                        simpleSelection &= (ne.expression.getFunctionName().tip().toString().equals(FunctionNames.ValueReference));
                    }

                    //if link fields are referenced, add target fields
                    if (properties.contains(AttributeConvention.IDENTIFIER)) simpleSelection &= !properties.add(idField);
                    if (properties.contains(AttributeConvention.GEOMETRY)) simpleSelection &= !properties.add(GEOMETRY_NAME);
                    if (properties.contains(AttributeConvention.ENVELOPE)) simpleSelection &= !properties.add(GEOMETRY_NAME);
                }

                final boolean readShp = projection == null || properties.contains(GEOMETRY_NAME);
                Rectangle2D.Double area = null;
                if (bbox != null) {
                    try {
                        bbox = Envelopes.transform(bbox, crs);
                    } catch (TransformException ex) {
                        throw new DataStoreException("Failed to transform bbox filter", ex);
                    }
                    area = new Rectangle2D.Double(bbox.getMinimum(0), bbox.getMinimum(1), bbox.getSpan(0), bbox.getSpan(1));
                }

                if (area == null) {
                    //use current subset one
                    area = filter;
                } else {
                    //combine this area with the one we already have since this is a subset
                    if (filter != null) {
                        area = (Rectangle2D.Double) area.createIntersection(filter);
                    }
                }

                final AsFeatureSet fs = new AsFeatureSet(area, readShp, properties);
                //see if there are elements we could not handle
                final FeatureQuery subQuery = new FeatureQuery();
                boolean needSubProcessing = false;
                if (fq.getLimit().isPresent()){
                    needSubProcessing = true;
                    subQuery.setLimit(fq.getLimit().getAsLong());
                }
                if (fq.getLinearResolution() != null) {
                    needSubProcessing = true;
                    subQuery.setLinearResolution(fq.getLinearResolution());
                }
                if (fq.getOffset() != 0) {
                    needSubProcessing = true;
                    subQuery.setOffset(fq.getOffset());
                }
                /* Unsupported on the main branch.
                if (fq.getSortBy() != null) {
                    needSubProcessing = true;
                    subQuery.setSortBy(fq.getSortBy());
                }
                */
                if (selection != null) {
                    needSubProcessing = true;
                    subQuery.setSelection(selection);
                }
                if (!simpleSelection) {
                    needSubProcessing = true;
                    subQuery.setProjection(projection);
                }

                return needSubProcessing ? fs.parentSubSet(subQuery) : fs;
            }

            return super.subset(query);
        }

        private FeatureSet parentSubSet(Query query) throws DataStoreException {
            return super.subset(query);
        }

        @Override
        public synchronized void updateType(DefaultFeatureType newType) throws DataStoreException {

            if (!isDefaultView()) throw new DataStoreException("Resource not writable in current filter state");
            if (Files.exists(shpPath)) {
                throw new DataStoreException("Update type is possible only when files do not exist. It can be used to create a new shapefile but not to update one.");
            }

            final Class<?>[] supportedDateTypes;    // All types other than the one at index 0 will lost information.
            if (timezone == null) {
                supportedDateTypes = new Class<?>[] {
                    LocalDate.class, LocalDateTime.class
                };
            } else {
                supportedDateTypes = new Class<?>[] {
                    LocalDate.class, LocalDateTime.class, OffsetDateTime.class, ZonedDateTime.class, Instant.class
                };
            }

            lock.writeLock().lock();
            try {
                final ShapeHeader shpHeader = new ShapeHeader();
                shpHeader.bbox = new ImmutableEnvelope(new GeneralEnvelope(4));
                final DBFHeader dbfHeader = new DBFHeader();
                dbfHeader.lastUpdate = LocalDate.now();
                dbfHeader.fields = new DBFField[0];
                final Charset charset = userDefinedCharSet == null ? StandardCharsets.UTF_8 : userDefinedCharSet;
                CoordinateReferenceSystem crs = CommonCRS.WGS84.normalizedGeographic();

                for (AbstractIdentifiedType pt : newType.getProperties(true)) {
                    if (pt instanceof DefaultAttributeType) {
                        final DefaultAttributeType at = (DefaultAttributeType) pt;
                        final Class valueClass = at.getValueClass();
                        final String attName = at.getName().tip().toString();

                        Integer length = AttributeConvention.getMaximalLengthCharacteristic(newType, pt);
                        if (length == null || length == 0) length = 255;

                        if (Geometry.class.isAssignableFrom(valueClass)) {
                            if (shpHeader.shapeType != null) {
                                throw new DataStoreException("Shapefile format can only contain one geometry");
                            }
                            if (Point.class.isAssignableFrom(valueClass)) shpHeader.shapeType = ShapeType.POINT;
                            else if (MultiPoint.class.isAssignableFrom(valueClass))
                                shpHeader.shapeType = ShapeType.MULTIPOINT;
                            else if (LineString.class.isAssignableFrom(valueClass) || MultiLineString.class.isAssignableFrom(valueClass))
                                shpHeader.shapeType = ShapeType.POLYLINE;
                            else if (Polygon.class.isAssignableFrom(valueClass) || MultiPolygon.class.isAssignableFrom(valueClass))
                                shpHeader.shapeType = ShapeType.POLYGON;
                            else throw new DataStoreException("Unsupported geometry type " + valueClass);

                            Object cdt = at.characteristics().get(AttributeConvention.CRS);
                            if (cdt instanceof DefaultAttributeType) {
                                Object defaultValue = ((DefaultAttributeType) cdt).getDefaultValue();
                                if (defaultValue instanceof CoordinateReferenceSystem) {
                                    crs = (CoordinateReferenceSystem) defaultValue;
                                }
                            }

                        } else if (String.class.isAssignableFrom(valueClass)) {
                            dbfHeader.fields = ArraysExt.append(dbfHeader.fields, new DBFField(attName, DBFField.TYPE_CHAR, 0, length, 0, charset, null));
                        } else if (Byte.class.isAssignableFrom(valueClass)) {
                            dbfHeader.fields = ArraysExt.append(dbfHeader.fields, new DBFField(attName, DBFField.TYPE_NUMBER, 0, 4, 0, null, null));
                        } else if (Short.class.isAssignableFrom(valueClass)) {
                            dbfHeader.fields = ArraysExt.append(dbfHeader.fields, new DBFField(attName, DBFField.TYPE_NUMBER, 0, 6, 0, null, null));
                        } else if (Integer.class.isAssignableFrom(valueClass)) {
                            dbfHeader.fields = ArraysExt.append(dbfHeader.fields, new DBFField(attName, DBFField.TYPE_NUMBER, 0, 9, 0, null, null));
                        } else if (Long.class.isAssignableFrom(valueClass)) {
                            dbfHeader.fields = ArraysExt.append(dbfHeader.fields, new DBFField(attName, DBFField.TYPE_NUMBER, 0, 19, 0, null, null));
                        } else if (Float.class.isAssignableFrom(valueClass)) {
                            dbfHeader.fields = ArraysExt.append(dbfHeader.fields, new DBFField(attName, DBFField.TYPE_NUMBER, 0, 11, 6, null, null));
                        } else if (Double.class.isAssignableFrom(valueClass)) {
                            dbfHeader.fields = ArraysExt.append(dbfHeader.fields, new DBFField(attName, DBFField.TYPE_NUMBER, 0, 33, 18, null, null));
                        } else if (Classes.isAssignableToAny(valueClass, supportedDateTypes)) {
                            dbfHeader.fields = ArraysExt.append(dbfHeader.fields, new DBFField(attName, DBFField.TYPE_DATE, 0, 20, 0, null, timezone));
                            if (!(LocalDate.class.isAssignableFrom(valueClass))) {  // TODO: use `index != 0` instead.
                                LOGGER.log(Level.WARNING, "Shapefile writing, field {0} will lost the time component of the date", pt.getName());
                            }
                        } else {
                            LOGGER.log(Level.WARNING, "Shapefile writing, field {0} is not supported", pt.getName());
                        }
                    } else {
                        LOGGER.log(Level.WARNING, "Shapefile writing, field {0} is not supported", pt.getName());
                    }
                }

                //write shapefile
                try (ShapeWriter writer = new ShapeWriter(ShpFiles.openWriteChannel(files.shpFile, StandardOpenOption.CREATE, StandardOpenOption.TRUNCATE_EXISTING))) {
                    writer.writeHeader(shpHeader);
                } catch (IOException ex) {
                    throw new DataStoreException("Failed to create shapefile (shp).", ex);
                }

                //write shx
                try (IndexWriter writer = new IndexWriter(ShpFiles.openWriteChannel(files.getShx(true), StandardOpenOption.CREATE, StandardOpenOption.TRUNCATE_EXISTING))) {
                    writer.writeHeader(shpHeader);
                } catch (IOException ex) {
                    throw new DataStoreException("Failed to create shapefile (shx).", ex);
                }

                //write dbf
                try (DBFWriter writer = new DBFWriter(ShpFiles.openWriteChannel(files.getDbf(true), StandardOpenOption.CREATE, StandardOpenOption.TRUNCATE_EXISTING))) {
                    writer.writeHeader(dbfHeader);
                } catch (IOException ex) {
                    throw new DataStoreException("Failed to create shapefile (dbf).", ex);
                }

                //write cpg
                try {
                    CpgFiles.write(charset, files.getCpg(true));
                } catch (IOException ex) {
                    throw new DataStoreException("Failed to create shapefile (cpg).", ex);
                }

                //write prj
                try {
                    final String wkt;

                    if (Utilities.equalsApproximately(crs, CommonCRS.WGS84.normalizedGeographic())) {
                        /*
                         * TODO until we manage to understand the expected ESRI writing for CRS:84
                         * we replace it by hand.
                         * There is an odd recursive information that shapefiles are longitude first whatever the CRS.
                         * But the ESRI specification do not say anything about it.
                         * Generate WKT by tools like ogr,qgis do not declare the axes so we are clueless.
                         */
                        wkt = "GEOGCS[\"GCS_WGS_84_CRS84\",DATUM[\"D_WGS_1984\",SPHEROID[\"WGS_1984\",6378137.0,298.257223563]],PRIMEM[\"Greenwich\",0.0],UNIT[\"Degree\",0.0174532925199433]]";
                    } else {
                        final WKTFormat format = new WKTFormat();
                        format.setConvention(Convention.WKT1_COMMON_UNITS);
                        format.setNameAuthority(Citations.ESRI);
                        format.setIndentation(WKTFormat.SINGLE_LINE);
                        wkt = format.format(crs);
                    }
                    Files.writeString(files.getPrj(true), wkt, StandardCharsets.ISO_8859_1, StandardOpenOption.CREATE, StandardOpenOption.TRUNCATE_EXISTING, StandardOpenOption.WRITE);

                } catch (IOException ex) {
                    throw new DataStoreException("Failed to create shapefile (prj).", ex);
                }

                //update file list
                files.scan();
            } finally {
                lock.writeLock().unlock();
            }
        }

        @Override
        public void add(Iterator<? extends AbstractFeature> features) throws DataStoreException {
            if (!isDefaultView()) throw new DataStoreException("Resource not writable in current filter state");
            if (!Files.exists(shpPath)) throw new DataStoreException("FeatureType do not exist, use updateType before modifying features.");

            final Writer writer = new Writer(charset);
            try {
                //write existing features
                try (Stream<AbstractFeature> stream = features(false)) {
                    Iterator<AbstractFeature> iterator = stream.iterator();
                    while (iterator.hasNext()) {
                        writer.write(iterator.next());
                    }
                }

                //write new features
                while (features.hasNext()) {
                    writer.write(features.next());
                }

                writer.finish(true);
            } catch (IOException ex) {
                try {
                    writer.finish(false);
                } catch (IOException e) {
                    ex.addSuppressed(e);
                }
                throw  new DataStoreException("Writing failed", ex);
            }
        }

        @Override
        public void removeIf(Predicate<? super AbstractFeature> filter) throws DataStoreException {
            if (!isDefaultView()) throw new DataStoreException("Resource not writable in current filter state");
            if (!Files.exists(shpPath)) throw new DataStoreException("FeatureType do not exist, use updateType before modifying features.");

            final Writer writer = new Writer(charset);
            try {
                //write existing features not matching filter
                try (Stream<AbstractFeature> stream = features(false)) {
                    Iterator<AbstractFeature> iterator = stream.filter(filter.negate()).iterator();
                    while (iterator.hasNext()) {
                        writer.write(iterator.next());
                    }
                }
                writer.finish(true);
            } catch (IOException ex) {
                try {
                    writer.finish(false);
                } catch (IOException e) {
                    ex.addSuppressed(e);
                }
                throw  new DataStoreException("Writing failed", ex);
            }
        }

        @Override
        public void replaceIf(Predicate<? super AbstractFeature> filter, UnaryOperator<AbstractFeature> updater) throws DataStoreException {
            if (!isDefaultView()) throw new DataStoreException("Resource not writable in current filter state");
            if (!Files.exists(shpPath)) throw new DataStoreException("FeatureType do not exist, use updateType before modifying features.");

            final Writer writer = new Writer(charset);
            try {
                //write existing features applying modifications
                try (Stream<AbstractFeature> stream = features(false)) {
                    Iterator<AbstractFeature> iterator = stream.iterator();
                    while (iterator.hasNext()) {
                        AbstractFeature feature = iterator.next();
                        if (filter.test(feature)) {
                            feature = updater.apply(feature);
                        }
                        if (feature != null) writer.write(feature);
                    }
                }
                writer.finish(true);
            } catch (IOException ex) {
                try {
                    writer.finish(false);
                } catch (IOException e) {
                    ex.addSuppressed(e);
                }
                throw  new DataStoreException("Writing failed", ex);
            }
        }

        @Override
        public Optional<FileSet> getFileSet() throws DataStoreException {
            final var paths = new ArrayList<Path>(5);
            final Path shp = files.shpFile;
            final Path shx = files.getShx(false);
            final Path dbf = files.getDbf(false);
            final Path prj = files.getPrj(false);
            final Path cpg = files.getCpg(false);
            if (               Files.exists(shp)) paths.add(shp);
            if (shx != null && Files.exists(shx)) paths.add(shx);
            if (dbf != null && Files.exists(dbf)) paths.add(dbf);
            if (prj != null && Files.exists(prj)) paths.add(prj);
            if (cpg != null && Files.exists(cpg)) paths.add(cpg);
            return Optional.of(new FileSet(paths));
        }
    }

    /**
     * Manipulate the different shape files.
     */
    private static class ShpFiles {

        private final String baseName;
        private final boolean baseUpper;
        private final Path shpFile;
        private Path shxFile;
        private Path dbfFile;
        private Path prjFile;
        private Path cpgFile;

        public ShpFiles(Path shpFile) {
            this.shpFile = shpFile;
            final String fileName = shpFile.getFileName().toString();
            baseUpper = Character.isUpperCase(fileName.codePointAt(fileName.length()-1));
            this.baseName = IOUtilities.filenameWithoutExtension(fileName);
            scan();
        }

        /**
         * Search related files.
         * Should be called after data have been modified.
         */
        private void scan() {
            shxFile = findSibling("shx");
            dbfFile = findSibling("dbf");
            prjFile = findSibling("prj");
            cpgFile = findSibling("cpg");
        }

        /**
         * @param create true to create the path even if file do not exist.
         * @return file if it exist or create is true, null otherwise
         */
        public Path getShx(boolean create) {
            if (create && shxFile == null) {
                return shpFile.resolveSibling(baseName + '.' + (baseUpper ? "SHX" : "shx"));
            }
            return shxFile;
        }

        /**
         * @param create true to create the path even if file do not exist.
         * @return file if it exist or create is true, null otherwise
         */
        public Path getDbf(boolean create) {
            if (create && dbfFile == null) {
                return shpFile.resolveSibling(baseName + '.' + (baseUpper ? "DBF" : "dbf"));
            }
            return dbfFile;
        }

        /**
         * @param create true to create the path even if file do not exist.
         * @return file if it exist or create is true, null otherwise
         */
        public Path getPrj(boolean create) {
            if (create && prjFile == null) {
                return shpFile.resolveSibling(baseName + '.' + (baseUpper ? "PRJ" : "prj"));
            }
            return prjFile;
        }

        /**
         * @param create true to create the path even if file do not exist.
         * @return file if it exist or create is true, null otherwise
         */
        public Path getCpg(boolean create) {
            if (create && cpgFile == null) {
                return shpFile.resolveSibling(baseName + '.' + (baseUpper ? "CPG" : "cpg"));
            }
            return cpgFile;
        }

        /**
         * Create a set of temporary files for edition.
         */
        private ShpFiles createTempFiles() throws IOException{
            final Path tmp = Files.createTempFile(shpFile.getParent(), ".write-session-" + baseName + "-", ".shp");
            Files.delete(tmp);
            return new ShpFiles(tmp);
        }

        /**
         * Delete files permanently.
         */
        private void deleteFiles() throws IOException{
            Files.deleteIfExists(shpFile);
            if (shxFile != null) Files.deleteIfExists(shxFile);
            if (dbfFile != null) Files.deleteIfExists(dbfFile);
            if (cpgFile != null) Files.deleteIfExists(cpgFile);
            if (prjFile != null) Files.deleteIfExists(prjFile);
        }

        /**
         * Override target files by current ones.
         */
        private void replace(ShpFiles toReplace) throws IOException{
            replace(shpFile, toReplace.shpFile);
            replace(shxFile, toReplace.getShx(true));
            replace(dbfFile, toReplace.getDbf(true));
            replace(cpgFile, toReplace.getCpg(true));
            replace(prjFile, toReplace.getPrj(true));
        }

        private static void replace(Path current, Path toReplace) throws IOException{
            if (current == null) {
                Files.deleteIfExists(toReplace);
            } else {
                Files.move(current, toReplace, StandardCopyOption.REPLACE_EXISTING);
            }
        }

        private Path findSibling(String extension) {
            Path candidate = shpFile.resolveSibling(baseName + '.' + extension);
            if (java.nio.file.Files.isRegularFile(candidate)) return candidate;
            candidate = shpFile.resolveSibling(baseName + '.' + extension.toUpperCase());
            if (java.nio.file.Files.isRegularFile(candidate)) return candidate;
            return null;
        }

        private static ChannelDataInput openReadChannel(Path path) throws IOException {
            final SeekableByteChannel channel = Files.newByteChannel(path, StandardOpenOption.READ);
            return new ChannelDataInput(path.getFileName().toString(), channel, ByteBuffer.allocate(8192), false);
        }

        private static ChannelDataOutput openWriteChannel(Path path, OpenOption ... options) throws IOException, IllegalArgumentException, DataStoreException {
            final WritableByteChannel wbc;
            if (options != null && options.length > 0) {
                wbc = Files.newByteChannel(path, ArraysExt.append(options, StandardOpenOption.WRITE));
            } else {
                wbc = Files.newByteChannel(path, StandardOpenOption.WRITE);
            }
            return new ChannelDataOutput(path.getFileName().toString(), wbc, ByteBuffer.allocate(8192));
        }
    }


    /**
     * Will only split bbox with direct value reference to the geometry.
     *
     * @param filter to split, not null
     * @return entry with key is a BBox filter and value what remains of the filter.
     *        each filter can be null but not both.
     */
    private static Entry<Envelope,Filter> extractBbox(Filter<?> filter) {

        final Enum operatorType = filter.getOperatorType();

        if (operatorType == SpatialOperatorName.BBOX) {
            Envelope env = isDirectBbox(filter);
            if (env != null) {
                return new AbstractMap.SimpleImmutableEntry<>(env, null);
            } else {
                return new AbstractMap.SimpleImmutableEntry<>(null, filter);
            }

        } else if (operatorType == LogicalOperatorName.AND) {

            boolean rebuildAnd = false;
            List<Filter<?>> lst = (List<Filter<?>>) ((LogicalOperator<?>)filter).getOperands();
            Envelope bbox = null;
            for (int i = 0; i < lst.size(); i++) {
                final Filter<?> f = lst.get(i);
                final Entry<Envelope, Filter> split = extractBbox(f);
                Envelope cdtBbox = split.getKey();
                Filter cdtOther = split.getValue();
                if (cdtBbox != null) {
                    if (bbox == null) {
                        bbox = cdtBbox;
                    } else {
                        throw new RuntimeException("Combine bbox");
                    }

                    //see if we need to rebuild the AND filter
                    if (cdtOther != f) {
                        if (!rebuildAnd) {
                            rebuildAnd = true;
                            lst = new ArrayList<>(lst);
                        }
                        //replace in list
                        if (cdtOther != null) {
                            lst.set(i, cdtOther);
                        } else {
                            lst.remove(i);
                            i--;
                        }
                    }
                }
            }

            if (rebuildAnd) {
                if (lst.isEmpty()) {
                    filter = null;
                } else if (lst.size() == 1) {
                    filter = lst.get(0);
                } else {
                    filter = DefaultFilterFactory.forFeatures().and((List)lst);
                }
            }

            return new AbstractMap.SimpleImmutableEntry<>(bbox, filter);
        } else {
            //can do nothing
            return new AbstractMap.SimpleImmutableEntry<>(null, filter);
        }
    }

    /**
     * Returns envelope if the other expression is a direct value reference.
     * @param bbox
     * @return filter envelope
     */
    private static Envelope isDirectBbox(Filter<?> bbox) {
        Envelope env = null;
        for (Expression exp : bbox.getExpressions()) {
            if (exp instanceof ValueReference) {
                final ValueReference<Object,?> expression = (ValueReference<Object,?>) exp;
                final String propName = expression.getXPath();
                if ( !(GEOMETRY_NAME.equals(propName) || AttributeConvention.GEOMETRY.equals(propName))) {
                    return null;
                }
            } else if (exp instanceof Literal) {
                Object value = ((Literal) exp).getValue();
                env = Geometries.wrap(value).get().getEnvelope();
            }
        }
        return env;
    }

    private class Writer {

        private final ShpFiles tempFiles;
        private final ShapeWriter shpWriter;
        private final DBFWriter dbfWriter;
        private final IndexWriter shxWriter;
        private final ShapeHeader shpHeader;
        private final DBFHeader dbfHeader;
        private String defaultGeomName = null;
        private int inc = 0;

        private Writer(Charset charset) throws DataStoreException{
            try {
                tempFiles = files.createTempFiles();
            } catch (IOException ex) {
                throw new DataStoreException("Failed to create temp files", ex);
            }

            try {
                //get original headers and information
                try (ShapeReader reader = new ShapeReader(ShpFiles.openReadChannel(files.shpFile), null)) {
                    shpHeader = new ShapeHeader(reader.getHeader());
                }
                try (DBFReader reader = new DBFReader(ShpFiles.openReadChannel(files.dbfFile), charset, timezone, null)) {
                    dbfHeader = new DBFHeader(reader.getHeader());
                }

                //unchanged files
                if (files.cpgFile != null) Files.copy(files.cpgFile, tempFiles.getCpg(true), StandardCopyOption.REPLACE_EXISTING);
                if (files.prjFile != null) Files.copy(files.prjFile, tempFiles.getPrj(true), StandardCopyOption.REPLACE_EXISTING);

                //start new files

                //write shapefile
                shpWriter = new ShapeWriter(ShpFiles.openWriteChannel(tempFiles.shpFile, StandardOpenOption.CREATE, StandardOpenOption.TRUNCATE_EXISTING));
                dbfWriter = new DBFWriter(ShpFiles.openWriteChannel(tempFiles.getDbf(true), StandardOpenOption.CREATE, StandardOpenOption.TRUNCATE_EXISTING));
                shxWriter = new IndexWriter(ShpFiles.openWriteChannel(tempFiles.getShx(true), StandardOpenOption.CREATE, StandardOpenOption.TRUNCATE_EXISTING));
                shpWriter.writeHeader(shpHeader);
                shxWriter.writeHeader(shpHeader);
                dbfWriter.writeHeader(dbfHeader);
            } catch (IOException ex) {
                try {
                    tempFiles.deleteFiles();
                } catch (IOException e) {
                    ex.addSuppressed(e);
                }
                throw new DataStoreException("Failed to create temp files", ex);
            }

        }

        private void write(AbstractFeature feature) throws IOException {
            inc++; //number starts at 1
            final ShapeRecord shpRecord = new ShapeRecord();
            final long recordStartPosition = shpWriter.getSteamPosition();

            if (defaultGeomName == null) {
                //search for the geometry name
                for (AbstractIdentifiedType pt : feature.getType().getProperties(true)) {
                    if (pt instanceof DefaultAttributeType) {
                        final DefaultAttributeType at = (DefaultAttributeType) pt;
                        final String attName = at.getName().toString();
                        if (Geometry.class.isAssignableFrom(at.getValueClass())) {
                            defaultGeomName = attName;
                        }
                    }
                }
                if (defaultGeomName == null) {
                    throw new IOException("Failed to find a geometry attribute in given features");
                }
            }

            //write geometry
            Object value = feature.getPropertyValue(defaultGeomName);
            if (value instanceof Geometry) {
                shpRecord.geometry = (Geometry) value;
                shpRecord.recordNumber = inc;
            } else {
                throw new IOException("Feature geometry property is not a geometry");
            }
            shpWriter.writeRecord(shpRecord);
            final long recordEndPosition = shpWriter.getSteamPosition();

            //write index
            final int recordStartPositionWord = Math.toIntExact(recordStartPosition / 2); // divide by 2 for word size
            final int recordEndPositionWord = Math.toIntExact(recordEndPosition / 2); // divide by 2 for word size
            shxWriter.writeRecord(recordStartPositionWord, recordEndPositionWord - recordStartPositionWord);

            //copy dbf fields
            Object[] fields = new Object[dbfHeader.fields.length];
            for (int i = 0; i < fields.length; i++) {
                fields[i] = feature.getPropertyValue(dbfHeader.fields[i].fieldName);
            }
            dbfWriter.writeRecord(fields);
        }

        /**
         * Close file writers and replace original files if true.
         */
        private void finish(boolean replaceOriginals) throws IOException {
            try {
                shpWriter.close();
                dbfWriter.close();
                shxWriter.getHeader().bbox = shpWriter.getHeader().bbox;
                shxWriter.close();
                tempFiles.scan();
                if (replaceOriginals) {
                    lock.writeLock().lock();
                    try {
                        //swap files
                        tempFiles.replace(files);
                    } finally {
                        lock.writeLock().unlock();
                    }
                }
            } finally {
                tempFiles.deleteFiles();
            }
        }
    }

}<|MERGE_RESOLUTION|>--- conflicted
+++ resolved
@@ -75,7 +75,7 @@
 import org.apache.sis.filter.Optimization;
 import org.apache.sis.filter.privy.FunctionNames;
 import org.apache.sis.filter.privy.ListingPropertyVisitor;
-import org.apache.sis.geometry.wrapper.*;
+import org.apache.sis.geometry.wrapper.Geometries;
 import org.apache.sis.io.stream.ChannelDataInput;
 import org.apache.sis.io.stream.ChannelDataOutput;
 import org.apache.sis.io.stream.IOUtilities;
@@ -113,7 +113,6 @@
 import org.apache.sis.util.Utilities;
 import org.apache.sis.util.collection.BackingStoreException;
 
-<<<<<<< HEAD
 // Specific to the main branch:
 import org.apache.sis.feature.AbstractFeature;
 import org.apache.sis.feature.DefaultFeatureType;
@@ -126,22 +125,7 @@
 import org.apache.sis.pending.geoapi.filter.LogicalOperatorName;
 import org.apache.sis.pending.geoapi.filter.SpatialOperatorName;
 import org.apache.sis.pending.geoapi.filter.ValueReference;
-=======
-// Specific to the geoapi-3.1 and geoapi-4.0 branches:
-import org.opengis.util.CodeList;
-import org.opengis.feature.Feature;
-import org.opengis.feature.FeatureType;
-import org.opengis.feature.PropertyType;
-import org.opengis.feature.AttributeType;
-import org.opengis.filter.Expression;
-import org.opengis.filter.Filter;
-import org.opengis.filter.Literal;
-import org.opengis.filter.LogicalOperator;
-import org.opengis.filter.LogicalOperatorName;
-import org.opengis.filter.SpatialOperatorName;
-import org.opengis.filter.ValueReference;
 import org.opengis.metadata.Identifier;
->>>>>>> 343f672e
 
 
 /**
@@ -496,15 +480,11 @@
                             long offset = (long)header.headerSize + ((long)(shpRecord.recordNumber-1)) * ((long)header.recordSize);
                             dbfreader.moveToOffset(offset);
                             final Object[] dbfRecord = dbfreader.next();
-<<<<<<< HEAD
                             final AbstractFeature next = type.newInstance();
-=======
-                            final Feature next = type.newInstance();
                             if (shpRecord.geometry != null) {
                                 shpRecord.geometry.setUserData(crs);
                                 shpRecord.geometry.setSRID(geomSrid);
                             }
->>>>>>> 343f672e
                             next.setPropertyValue(GEOMETRY_NAME, shpRecord.geometry);
                             for (int i = 0; i < dbfPropertiesIndex.length; i++) {
                                 next.setPropertyValue(header.fields[dbfPropertiesIndex[i]].fieldName, dbfRecord[i]);
@@ -524,15 +504,11 @@
                         try {
                             final ShapeRecord shpRecord = shpreader.next();
                             if (shpRecord == null) return false;
-<<<<<<< HEAD
                             final AbstractFeature next = type.newInstance();
-=======
-                            final Feature next = type.newInstance();
                             if (shpRecord.geometry != null) {
                                 shpRecord.geometry.setUserData(crs);
                                 shpRecord.geometry.setSRID(geomSrid);
                             }
->>>>>>> 343f672e
                             next.setPropertyValue(GEOMETRY_NAME, shpRecord.geometry);
                             action.accept(next);
                             return true;
