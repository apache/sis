--- conflicted
+++ resolved
@@ -33,18 +33,10 @@
 import org.junit.Test;
 import org.locationtech.jts.geom.Point;
 
-<<<<<<< HEAD
 // Specific to the main branch:
 import org.apache.sis.feature.AbstractFeature;
 import org.apache.sis.feature.DefaultFeatureType;
 import org.apache.sis.feature.DefaultAttributeType;
-=======
-// Specific to the geoapi-3.1 and geoapi-4.0 branches:
-import org.opengis.feature.AttributeType;
-import org.opengis.feature.Feature;
-import org.opengis.feature.FeatureType;
-import org.opengis.filter.FilterFactory;
->>>>>>> fb00d38f
 
 
 /**
@@ -110,7 +102,7 @@
         final URL url = ShapefileStoreTest.class.getResource("/org/apache/sis/storage/shapefile/point.shp");
         final ShapefileStore store = new ShapefileStore(Paths.get(url.toURI()));
 
-        final FilterFactory<Feature, Object, Object> ff = DefaultFilterFactory.forFeatures();
+        final DefaultFilterFactory<AbstractFeature, Object, Object> ff = DefaultFilterFactory.forFeatures();
 
         final GeneralEnvelope env = new GeneralEnvelope(CommonCRS.WGS84.normalizedGeographic());
         env.setRange(0, 2, 3);
@@ -122,10 +114,10 @@
         //ensure we obtained an optimized version
         assertEquals("org.apache.sis.storage.shapefile.ShapefileStore$AsFeatureSet", featureset.getClass().getName());
 
-        try (Stream<Feature> stream = featureset.features(false)) {
-            Iterator<Feature> iterator = stream.iterator();
+        try (Stream<AbstractFeature> stream = featureset.features(false)) {
+            Iterator<AbstractFeature> iterator = stream.iterator();
             assertTrue(iterator.hasNext());
-            Feature feature = iterator.next();
+            AbstractFeature feature = iterator.next();
             assertEquals(2L, feature.getPropertyValue("id"));
             assertEquals("text2", feature.getPropertyValue("text"));
             assertEquals(40L, feature.getPropertyValue("integer"));
@@ -152,15 +144,15 @@
         //ensure we obtained an optimized version
         assertEquals("org.apache.sis.storage.shapefile.ShapefileStore$AsFeatureSet", featureset.getClass().getName());
 
-        try (Stream<Feature> stream = featureset.features(false)) {
-            Iterator<Feature> iterator = stream.iterator();
+        try (Stream<AbstractFeature> stream = featureset.features(false)) {
+            Iterator<AbstractFeature> iterator = stream.iterator();
             assertTrue(iterator.hasNext());
-            Feature feature1 = iterator.next();
+            AbstractFeature feature1 = iterator.next();
             assertEquals("text1", feature1.getPropertyValue("text"));
             assertEquals(20.0, feature1.getPropertyValue("float"));
 
             assertTrue(iterator.hasNext());
-            Feature feature2 = iterator.next();
+            AbstractFeature feature2 = iterator.next();
             assertEquals("text2", feature2.getPropertyValue("text"));
             assertEquals(60.0, feature2.getPropertyValue("float"));
 
