--- conflicted
+++ resolved
@@ -1004,17 +1004,6 @@
         <propertyfile file="${built-jar.properties}">
             <entry key="${basedir}" value=""/>
         </propertyfile>
-<<<<<<< HEAD
-=======
-        <antcall target="-maybe-call-dep">
-            <param name="call.built.properties" value="${built-jar.properties}"/>
-            <param location="${project.GeoAPI}" name="call.subproject"/>
-            <param location="${project.GeoAPI}/build.xml" name="call.script"/>
-            <param name="call.target" value="jar"/>
-            <param name="transfer.built-jar.properties" value="${built-jar.properties}"/>
-            <param name="transfer.not.archive.disabled" value="true"/>
-        </antcall>
->>>>>>> 1a3e9f29
     </target>
     <target depends="init,-check-automatic-build,-clean-after-automatic-build" name="-verify-automatic-build"/>
     <target depends="init" name="-check-automatic-build">
@@ -1586,17 +1575,6 @@
         <propertyfile file="${built-clean.properties}">
             <entry key="${basedir}" value=""/>
         </propertyfile>
-<<<<<<< HEAD
-=======
-        <antcall target="-maybe-call-dep">
-            <param name="call.built.properties" value="${built-clean.properties}"/>
-            <param location="${project.GeoAPI}" name="call.subproject"/>
-            <param location="${project.GeoAPI}/build.xml" name="call.script"/>
-            <param name="call.target" value="clean"/>
-            <param name="transfer.built-clean.properties" value="${built-clean.properties}"/>
-            <param name="transfer.not.archive.disabled" value="true"/>
-        </antcall>
->>>>>>> 1a3e9f29
     </target>
     <target depends="init" name="-do-clean">
         <delete dir="${build.dir}"/>
