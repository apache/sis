<?xml version="1.0" encoding="UTF-8"?>
<!--
*** GENERATED FROM project.xml - DO NOT EDIT  ***
***         EDIT ../build.xml INSTEAD         ***

For the purpose of easier reading the script
is divided into following sections:

  - initialization
  - compilation
  - jar
  - execution
  - debugging
  - javadoc
  - test compilation
  - test execution
  - test debugging
  - applet
  - cleanup

        -->
<project xmlns:j2seproject1="http://www.netbeans.org/ns/j2se-project/1" xmlns:j2seproject3="http://www.netbeans.org/ns/j2se-project/3" xmlns:jaxrpc="http://www.netbeans.org/ns/j2se-project/jax-rpc" basedir=".." default="default" name="Apache_SIS_on_Android-impl">
    <fail message="Please build using Ant 1.8.0 or higher.">
        <condition>
            <not>
                <antversion atleast="1.8.0"/>
            </not>
        </condition>
    </fail>
    <target depends="test,jar,javadoc" description="Build and test whole project." name="default"/>
    <!-- 
                ======================
                INITIALIZATION SECTION 
                ======================
            -->
    <target name="-pre-init">
        <!-- Empty placeholder for easier customization. -->
        <!-- You can override this target in the ../build.xml file. -->
    </target>
    <target depends="-pre-init" name="-init-private">
        <property file="nbproject/private/config.properties"/>
        <property file="nbproject/private/configs/${config}.properties"/>
        <property file="nbproject/private/private.properties"/>
    </target>
    <target depends="-pre-init,-init-private" name="-init-user">
        <property file="${user.properties.file}"/>
        <!-- The two properties below are usually overridden -->
        <!-- by the active platform. Just a fallback. -->
        <property name="default.javac.source" value="1.6"/>
        <property name="default.javac.target" value="1.6"/>
    </target>
    <target depends="-pre-init,-init-private,-init-user" name="-init-project">
        <property file="nbproject/configs/${config}.properties"/>
        <property file="nbproject/project.properties"/>
    </target>
    <target depends="-pre-init,-init-private,-init-user,-init-project,-init-macrodef-property" name="-do-init">
        <property name="platform.java" value="${java.home}/bin/java"/>
        <available file="${manifest.file}" property="manifest.available"/>
        <condition property="splashscreen.available">
            <and>
                <not>
                    <equals arg1="${application.splash}" arg2="" trim="true"/>
                </not>
                <available file="${application.splash}"/>
            </and>
        </condition>
        <condition property="main.class.available">
            <and>
                <isset property="main.class"/>
                <not>
                    <equals arg1="${main.class}" arg2="" trim="true"/>
                </not>
            </and>
        </condition>
        <condition property="profile.available">
            <and>
                <isset property="javac.profile"/>
                <length length="0" string="${javac.profile}" when="greater"/>
                <matches pattern="((1\.[89])|9)(\..*)?" string="${javac.source}"/>
            </and>
        </condition>
        <condition property="do.archive">
            <or>
                <not>
                    <istrue value="${jar.archive.disabled}"/>
                </not>
                <istrue value="${not.archive.disabled}"/>
            </or>
        </condition>
        <condition property="do.mkdist">
            <and>
                <isset property="do.archive"/>
                <isset property="libs.CopyLibs.classpath"/>
                <not>
                    <istrue value="${mkdist.disabled}"/>
                </not>
            </and>
        </condition>
        <condition property="do.archive+manifest.available">
            <and>
                <isset property="manifest.available"/>
                <istrue value="${do.archive}"/>
            </and>
        </condition>
        <condition property="do.archive+main.class.available">
            <and>
                <isset property="main.class.available"/>
                <istrue value="${do.archive}"/>
            </and>
        </condition>
        <condition property="do.archive+splashscreen.available">
            <and>
                <isset property="splashscreen.available"/>
                <istrue value="${do.archive}"/>
            </and>
        </condition>
        <condition property="do.archive+profile.available">
            <and>
                <isset property="profile.available"/>
                <istrue value="${do.archive}"/>
            </and>
        </condition>
        <condition property="have.tests">
            <or>
                <available file="${test.webapp.dir}"/>
                <available file="${test.console.dir}"/>
                <available file="${test.earth-obs.dir}"/>
                <available file="${test.geotiff.dir}"/>
                <available file="${test.netcdf.dir}"/>
                <available file="${test.shapefile.dir}"/>
                <available file="${test.xmlstore.dir}"/>
                <available file="${test.storage.dir}"/>
                <available file="${test.feature.dir}"/>
                <available file="${test.referencing.dir}"/>
                <available file="${test.ref-by-id.dir}"/>
                <available file="${test.metadata.dir}"/>
                <available file="${test.utility.dir}"/>
                <available file="${test.fra-profile.dir}"/>
                <available file="${test.gdal.dir}"/>
            </or>
        </condition>
        <condition property="have.sources">
            <or>
                <available file="${src.local-src.dir}"/>
                <available file="${src.console.dir}"/>
                <available file="${src.earth-obs.dir}"/>
                <available file="${src.geotiff.dir}"/>
                <available file="${src.netcdf.dir}"/>
                <available file="${src.shapefile.dir}"/>
                <available file="${src.xmlstore.dir}"/>
                <available file="${src.storage.dir}"/>
                <available file="${src.feature.dir}"/>
                <available file="${src.referencing.dir}"/>
                <available file="${src.ref-by-id.dir}"/>
                <available file="${src.metadata.dir}"/>
                <available file="${src.utility.dir}"/>
                <available file="${src.fra-profile.dir}"/>
                <available file="${src.gdal.dir}"/>
                <available file="${src.c.gdal.dir}"/>
            </or>
        </condition>
        <condition property="netbeans.home+have.tests">
            <and>
                <isset property="netbeans.home"/>
                <isset property="have.tests"/>
            </and>
        </condition>
        <condition property="no.javadoc.preview">
            <and>
                <isset property="javadoc.preview"/>
                <isfalse value="${javadoc.preview}"/>
            </and>
        </condition>
        <property name="run.jvmargs" value=""/>
        <property name="run.jvmargs.ide" value=""/>
        <property name="javac.compilerargs" value=""/>
        <property name="work.dir" value="${basedir}"/>
        <condition property="no.deps">
            <and>
                <istrue value="${no.dependencies}"/>
            </and>
        </condition>
        <property name="javac.debug" value="true"/>
        <property name="javadoc.preview" value="true"/>
        <property name="application.args" value=""/>
        <property name="source.encoding" value="${file.encoding}"/>
        <property name="runtime.encoding" value="${source.encoding}"/>
        <property name="manifest.encoding" value="${source.encoding}"/>
        <condition property="javadoc.encoding.used" value="${javadoc.encoding}">
            <and>
                <isset property="javadoc.encoding"/>
                <not>
                    <equals arg1="${javadoc.encoding}" arg2=""/>
                </not>
            </and>
        </condition>
        <property name="javadoc.encoding.used" value="${source.encoding}"/>
        <property name="includes" value="**"/>
        <property name="excludes" value=""/>
        <property name="do.depend" value="false"/>
        <condition property="do.depend.true">
            <istrue value="${do.depend}"/>
        </condition>
        <path id="endorsed.classpath.path" path="${endorsed.classpath}"/>
        <condition else="" property="endorsed.classpath.cmd.line.arg" value="-Xbootclasspath/p:'${toString:endorsed.classpath.path}'">
            <and>
                <isset property="endorsed.classpath"/>
                <not>
                    <equals arg1="${endorsed.classpath}" arg2="" trim="true"/>
                </not>
            </and>
        </condition>
        <condition else="" property="javac.profile.cmd.line.arg" value="-profile ${javac.profile}">
            <isset property="profile.available"/>
        </condition>
        <condition else="false" property="jdkBug6558476">
            <and>
                <matches pattern="1\.[56]" string="${java.specification.version}"/>
                <not>
                    <os family="unix"/>
                </not>
            </and>
        </condition>
        <condition else="false" property="javac.fork">
            <or>
                <istrue value="${jdkBug6558476}"/>
                <istrue value="${javac.external.vm}"/>
            </or>
        </condition>
        <property name="jar.index" value="false"/>
        <property name="jar.index.metainf" value="${jar.index}"/>
        <property name="copylibs.rebase" value="true"/>
        <available file="${meta.inf.dir}/persistence.xml" property="has.persistence.xml"/>
        <condition property="junit.available">
            <or>
                <available classname="org.junit.Test" classpath="${run.test.classpath}"/>
                <available classname="junit.framework.Test" classpath="${run.test.classpath}"/>
            </or>
        </condition>
        <condition property="testng.available">
            <available classname="org.testng.annotations.Test" classpath="${run.test.classpath}"/>
        </condition>
        <condition property="junit+testng.available">
            <and>
                <istrue value="${junit.available}"/>
                <istrue value="${testng.available}"/>
            </and>
        </condition>
        <condition else="testng" property="testng.mode" value="mixed">
            <istrue value="${junit+testng.available}"/>
        </condition>
        <condition else="" property="testng.debug.mode" value="-mixed">
            <istrue value="${junit+testng.available}"/>
        </condition>
        <property name="java.failonerror" value="true"/>
    </target>
    <target name="-post-init">
        <!-- Empty placeholder for easier customization. -->
        <!-- You can override this target in the ../build.xml file. -->
    </target>
    <target depends="-pre-init,-init-private,-init-user,-init-project,-do-init" name="-init-check">
        <fail unless="src.local-src.dir">Must set src.local-src.dir</fail>
        <fail unless="src.console.dir">Must set src.console.dir</fail>
        <fail unless="src.earth-obs.dir">Must set src.earth-obs.dir</fail>
        <fail unless="src.geotiff.dir">Must set src.geotiff.dir</fail>
        <fail unless="src.netcdf.dir">Must set src.netcdf.dir</fail>
        <fail unless="src.shapefile.dir">Must set src.shapefile.dir</fail>
        <fail unless="src.xmlstore.dir">Must set src.xmlstore.dir</fail>
        <fail unless="src.storage.dir">Must set src.storage.dir</fail>
        <fail unless="src.feature.dir">Must set src.feature.dir</fail>
        <fail unless="src.referencing.dir">Must set src.referencing.dir</fail>
        <fail unless="src.ref-by-id.dir">Must set src.ref-by-id.dir</fail>
        <fail unless="src.metadata.dir">Must set src.metadata.dir</fail>
        <fail unless="src.utility.dir">Must set src.utility.dir</fail>
        <fail unless="src.fra-profile.dir">Must set src.fra-profile.dir</fail>
        <fail unless="src.gdal.dir">Must set src.gdal.dir</fail>
        <fail unless="src.c.gdal.dir">Must set src.c.gdal.dir</fail>
        <fail unless="test.webapp.dir">Must set test.webapp.dir</fail>
        <fail unless="test.console.dir">Must set test.console.dir</fail>
        <fail unless="test.earth-obs.dir">Must set test.earth-obs.dir</fail>
        <fail unless="test.geotiff.dir">Must set test.geotiff.dir</fail>
        <fail unless="test.netcdf.dir">Must set test.netcdf.dir</fail>
        <fail unless="test.shapefile.dir">Must set test.shapefile.dir</fail>
        <fail unless="test.xmlstore.dir">Must set test.xmlstore.dir</fail>
        <fail unless="test.storage.dir">Must set test.storage.dir</fail>
        <fail unless="test.feature.dir">Must set test.feature.dir</fail>
        <fail unless="test.referencing.dir">Must set test.referencing.dir</fail>
        <fail unless="test.ref-by-id.dir">Must set test.ref-by-id.dir</fail>
        <fail unless="test.metadata.dir">Must set test.metadata.dir</fail>
        <fail unless="test.utility.dir">Must set test.utility.dir</fail>
        <fail unless="test.fra-profile.dir">Must set test.fra-profile.dir</fail>
        <fail unless="test.gdal.dir">Must set test.gdal.dir</fail>
        <fail unless="build.dir">Must set build.dir</fail>
        <fail unless="dist.dir">Must set dist.dir</fail>
        <fail unless="build.classes.dir">Must set build.classes.dir</fail>
        <fail unless="dist.javadoc.dir">Must set dist.javadoc.dir</fail>
        <fail unless="build.test.classes.dir">Must set build.test.classes.dir</fail>
        <fail unless="build.test.results.dir">Must set build.test.results.dir</fail>
        <fail unless="build.classes.excludes">Must set build.classes.excludes</fail>
        <fail unless="dist.jar">Must set dist.jar</fail>
    </target>
    <target name="-init-macrodef-property">
        <macrodef name="property" uri="http://www.netbeans.org/ns/j2se-project/1">
            <attribute name="name"/>
            <attribute name="value"/>
            <sequential>
                <property name="@{name}" value="${@{value}}"/>
            </sequential>
        </macrodef>
    </target>
    <target depends="-init-ap-cmdline-properties" if="ap.supported.internal" name="-init-macrodef-javac-with-processors">
        <macrodef name="javac" uri="http://www.netbeans.org/ns/j2se-project/3">
<<<<<<< HEAD
            <attribute default="${src.local-src.dir}:${src.console.dir}:${src.netcdf.dir}:${src.shapefile.dir}:${src.storage.dir}:${src.feature.dir}:${src.referencing.dir}:${src.metadata.dir}:${src.utility.dir}:${src.fra-profile.dir}" name="srcdir"/>
=======
            <attribute default="${src.local-src.dir}:${src.webapp.dir}:${src.console.dir}:${src.earth-obs.dir}:${src.geotiff.dir}:${src.netcdf.dir}:${src.shapefile.dir}:${src.xmlstore.dir}:${src.storage.dir}:${src.feature.dir}:${src.referencing.dir}:${src.ref-by-id.dir}:${src.metadata.dir}:${src.utility.dir}:${src.fra-profile.dir}:${src.gdal.dir}:${src.c.gdal.dir}" name="srcdir"/>
>>>>>>> 7c2d28f3
            <attribute default="${build.classes.dir}" name="destdir"/>
            <attribute default="${javac.classpath}" name="classpath"/>
            <attribute default="${javac.processorpath}" name="processorpath"/>
            <attribute default="${build.generated.sources.dir}/ap-source-output" name="apgeneratedsrcdir"/>
            <attribute default="${includes}" name="includes"/>
            <attribute default="${excludes}" name="excludes"/>
            <attribute default="${javac.debug}" name="debug"/>
            <attribute default="${empty.dir}" name="sourcepath"/>
            <attribute default="${empty.dir}" name="gensrcdir"/>
            <element name="customize" optional="true"/>
            <sequential>
                <property location="${build.dir}/empty" name="empty.dir"/>
                <mkdir dir="${empty.dir}"/>
                <mkdir dir="@{apgeneratedsrcdir}"/>
                <javac debug="@{debug}" deprecation="${javac.deprecation}" destdir="@{destdir}" encoding="${source.encoding}" excludes="@{excludes}" fork="${javac.fork}" includeantruntime="false" includes="@{includes}" source="${javac.source}" sourcepath="@{sourcepath}" srcdir="@{srcdir}" target="${javac.target}" tempdir="${java.io.tmpdir}">
                    <src>
                        <dirset dir="@{gensrcdir}" erroronmissingdir="false">
                            <include name="*"/>
                        </dirset>
                    </src>
                    <classpath>
                        <path path="@{classpath}"/>
                    </classpath>
                    <compilerarg line="${endorsed.classpath.cmd.line.arg}"/>
                    <compilerarg line="${javac.profile.cmd.line.arg}"/>
                    <compilerarg line="${javac.compilerargs}"/>
                    <compilerarg value="-processorpath"/>
                    <compilerarg path="@{processorpath}:${empty.dir}"/>
                    <compilerarg line="${ap.processors.internal}"/>
                    <compilerarg line="${annotation.processing.processor.options}"/>
                    <compilerarg value="-s"/>
                    <compilerarg path="@{apgeneratedsrcdir}"/>
                    <compilerarg line="${ap.proc.none.internal}"/>
                    <customize/>
                </javac>
            </sequential>
        </macrodef>
    </target>
    <target depends="-init-ap-cmdline-properties" name="-init-macrodef-javac-without-processors" unless="ap.supported.internal">
        <macrodef name="javac" uri="http://www.netbeans.org/ns/j2se-project/3">
<<<<<<< HEAD
            <attribute default="${src.local-src.dir}:${src.console.dir}:${src.netcdf.dir}:${src.shapefile.dir}:${src.storage.dir}:${src.feature.dir}:${src.referencing.dir}:${src.metadata.dir}:${src.utility.dir}:${src.fra-profile.dir}" name="srcdir"/>
=======
            <attribute default="${src.local-src.dir}:${src.webapp.dir}:${src.console.dir}:${src.earth-obs.dir}:${src.geotiff.dir}:${src.netcdf.dir}:${src.shapefile.dir}:${src.xmlstore.dir}:${src.storage.dir}:${src.feature.dir}:${src.referencing.dir}:${src.ref-by-id.dir}:${src.metadata.dir}:${src.utility.dir}:${src.fra-profile.dir}:${src.gdal.dir}:${src.c.gdal.dir}" name="srcdir"/>
>>>>>>> 7c2d28f3
            <attribute default="${build.classes.dir}" name="destdir"/>
            <attribute default="${javac.classpath}" name="classpath"/>
            <attribute default="${javac.processorpath}" name="processorpath"/>
            <attribute default="${build.generated.sources.dir}/ap-source-output" name="apgeneratedsrcdir"/>
            <attribute default="${includes}" name="includes"/>
            <attribute default="${excludes}" name="excludes"/>
            <attribute default="${javac.debug}" name="debug"/>
            <attribute default="${empty.dir}" name="sourcepath"/>
            <attribute default="${empty.dir}" name="gensrcdir"/>
            <element name="customize" optional="true"/>
            <sequential>
                <property location="${build.dir}/empty" name="empty.dir"/>
                <mkdir dir="${empty.dir}"/>
                <javac debug="@{debug}" deprecation="${javac.deprecation}" destdir="@{destdir}" encoding="${source.encoding}" excludes="@{excludes}" fork="${javac.fork}" includeantruntime="false" includes="@{includes}" source="${javac.source}" sourcepath="@{sourcepath}" srcdir="@{srcdir}" target="${javac.target}" tempdir="${java.io.tmpdir}">
                    <src>
                        <dirset dir="@{gensrcdir}" erroronmissingdir="false">
                            <include name="*"/>
                        </dirset>
                    </src>
                    <classpath>
                        <path path="@{classpath}"/>
                    </classpath>
                    <compilerarg line="${endorsed.classpath.cmd.line.arg}"/>
                    <compilerarg line="${javac.profile.cmd.line.arg}"/>
                    <compilerarg line="${javac.compilerargs}"/>
                    <customize/>
                </javac>
            </sequential>
        </macrodef>
    </target>
    <target depends="-init-macrodef-javac-with-processors,-init-macrodef-javac-without-processors" name="-init-macrodef-javac">
        <macrodef name="depend" uri="http://www.netbeans.org/ns/j2se-project/3">
<<<<<<< HEAD
            <attribute default="${src.local-src.dir}:${src.console.dir}:${src.netcdf.dir}:${src.shapefile.dir}:${src.storage.dir}:${src.feature.dir}:${src.referencing.dir}:${src.metadata.dir}:${src.utility.dir}:${src.fra-profile.dir}" name="srcdir"/>
=======
            <attribute default="${src.local-src.dir}:${src.webapp.dir}:${src.console.dir}:${src.earth-obs.dir}:${src.geotiff.dir}:${src.netcdf.dir}:${src.shapefile.dir}:${src.xmlstore.dir}:${src.storage.dir}:${src.feature.dir}:${src.referencing.dir}:${src.ref-by-id.dir}:${src.metadata.dir}:${src.utility.dir}:${src.fra-profile.dir}:${src.gdal.dir}:${src.c.gdal.dir}" name="srcdir"/>
>>>>>>> 7c2d28f3
            <attribute default="${build.classes.dir}" name="destdir"/>
            <attribute default="${javac.classpath}" name="classpath"/>
            <sequential>
                <depend cache="${build.dir}/depcache" destdir="@{destdir}" excludes="${excludes}" includes="${includes}" srcdir="@{srcdir}">
                    <classpath>
                        <path path="@{classpath}"/>
                    </classpath>
                </depend>
            </sequential>
        </macrodef>
        <macrodef name="force-recompile" uri="http://www.netbeans.org/ns/j2se-project/3">
            <attribute default="${build.classes.dir}" name="destdir"/>
            <sequential>
                <fail unless="javac.includes">Must set javac.includes</fail>
                <pathconvert pathsep="${line.separator}" property="javac.includes.binary">
                    <path>
                        <filelist dir="@{destdir}" files="${javac.includes}"/>
                    </path>
                    <globmapper from="*.java" to="*.class"/>
                </pathconvert>
                <tempfile deleteonexit="true" property="javac.includesfile.binary"/>
                <echo file="${javac.includesfile.binary}" message="${javac.includes.binary}"/>
                <delete>
                    <files includesfile="${javac.includesfile.binary}"/>
                </delete>
                <delete>
                    <fileset file="${javac.includesfile.binary}"/>
                </delete>
            </sequential>
        </macrodef>
    </target>
    <target if="${junit.available}" name="-init-macrodef-junit-init">
        <condition else="false" property="nb.junit.batch" value="true">
            <and>
                <istrue value="${junit.available}"/>
                <not>
                    <isset property="test.method"/>
                </not>
            </and>
        </condition>
        <condition else="false" property="nb.junit.single" value="true">
            <and>
                <istrue value="${junit.available}"/>
                <isset property="test.method"/>
            </and>
        </condition>
    </target>
    <target name="-init-test-properties">
        <property name="test.binaryincludes" value="&lt;nothing&gt;"/>
        <property name="test.binarytestincludes" value=""/>
        <property name="test.binaryexcludes" value=""/>
    </target>
    <target if="${nb.junit.single}" name="-init-macrodef-junit-single" unless="${nb.junit.batch}">
        <macrodef name="junit" uri="http://www.netbeans.org/ns/j2se-project/3">
            <attribute default="${includes}" name="includes"/>
            <attribute default="${excludes}" name="excludes"/>
            <attribute default="**" name="testincludes"/>
            <attribute default="" name="testmethods"/>
            <element name="customize" optional="true"/>
            <sequential>
                <property name="junit.forkmode" value="perTest"/>
                <junit dir="${work.dir}" errorproperty="tests.failed" failureproperty="tests.failed" fork="true" forkmode="${junit.forkmode}" showoutput="true" tempdir="${build.dir}">
                    <test methods="@{testmethods}" name="@{testincludes}" todir="${build.test.results.dir}"/>
                    <syspropertyset>
                        <propertyref prefix="test-sys-prop."/>
                        <mapper from="test-sys-prop.*" to="*" type="glob"/>
                    </syspropertyset>
                    <formatter type="brief" usefile="false"/>
                    <formatter type="xml"/>
                    <jvmarg value="-ea"/>
                    <customize/>
                </junit>
            </sequential>
        </macrodef>
    </target>
    <target depends="-init-test-properties" if="${nb.junit.batch}" name="-init-macrodef-junit-batch" unless="${nb.junit.single}">
        <macrodef name="junit" uri="http://www.netbeans.org/ns/j2se-project/3">
            <attribute default="${includes}" name="includes"/>
            <attribute default="${excludes}" name="excludes"/>
            <attribute default="**" name="testincludes"/>
            <attribute default="" name="testmethods"/>
            <element name="customize" optional="true"/>
            <sequential>
                <property name="junit.forkmode" value="perTest"/>
                <junit dir="${work.dir}" errorproperty="tests.failed" failureproperty="tests.failed" fork="true" forkmode="${junit.forkmode}" showoutput="true" tempdir="${build.dir}">
                    <batchtest todir="${build.test.results.dir}">
                        <fileset dir="${test.webapp.dir}" excludes="@{excludes},${excludes}" includes="@{includes}">
                            <filename name="@{testincludes}"/>
                        </fileset>
                        <fileset dir="${test.console.dir}" excludes="@{excludes},${excludes}" includes="@{includes}">
                            <filename name="@{testincludes}"/>
                        </fileset>
                        <fileset dir="${test.earth-obs.dir}" excludes="@{excludes},${excludes}" includes="@{includes}">
                            <filename name="@{testincludes}"/>
                        </fileset>
                        <fileset dir="${test.geotiff.dir}" excludes="@{excludes},${excludes}" includes="@{includes}">
                            <filename name="@{testincludes}"/>
                        </fileset>
                        <fileset dir="${test.netcdf.dir}" excludes="@{excludes},${excludes}" includes="@{includes}">
                            <filename name="@{testincludes}"/>
                        </fileset>
                        <fileset dir="${test.shapefile.dir}" excludes="@{excludes},${excludes}" includes="@{includes}">
                            <filename name="@{testincludes}"/>
                        </fileset>
                        <fileset dir="${test.xmlstore.dir}" excludes="@{excludes},${excludes}" includes="@{includes}">
                            <filename name="@{testincludes}"/>
                        </fileset>
                        <fileset dir="${test.storage.dir}" excludes="@{excludes},${excludes}" includes="@{includes}">
                            <filename name="@{testincludes}"/>
                        </fileset>
                        <fileset dir="${test.feature.dir}" excludes="@{excludes},${excludes}" includes="@{includes}">
                            <filename name="@{testincludes}"/>
                        </fileset>
                        <fileset dir="${test.referencing.dir}" excludes="@{excludes},${excludes}" includes="@{includes}">
                            <filename name="@{testincludes}"/>
                        </fileset>
                        <fileset dir="${test.ref-by-id.dir}" excludes="@{excludes},${excludes}" includes="@{includes}">
                            <filename name="@{testincludes}"/>
                        </fileset>
                        <fileset dir="${test.metadata.dir}" excludes="@{excludes},${excludes}" includes="@{includes}">
                            <filename name="@{testincludes}"/>
                        </fileset>
                        <fileset dir="${test.utility.dir}" excludes="@{excludes},${excludes}" includes="@{includes}">
                            <filename name="@{testincludes}"/>
                        </fileset>
                        <fileset dir="${test.fra-profile.dir}" excludes="@{excludes},${excludes}" includes="@{includes}">
                            <filename name="@{testincludes}"/>
                        </fileset>
                        <fileset dir="${test.gdal.dir}" excludes="@{excludes},${excludes}" includes="@{includes}">
                            <filename name="@{testincludes}"/>
                        </fileset>
                        <fileset dir="${build.test.classes.dir}" excludes="@{excludes},${excludes},${test.binaryexcludes}" includes="${test.binaryincludes}">
                            <filename name="${test.binarytestincludes}"/>
                        </fileset>
                    </batchtest>
                    <syspropertyset>
                        <propertyref prefix="test-sys-prop."/>
                        <mapper from="test-sys-prop.*" to="*" type="glob"/>
                    </syspropertyset>
                    <formatter type="brief" usefile="false"/>
                    <formatter type="xml"/>
                    <jvmarg value="-ea"/>
                    <customize/>
                </junit>
            </sequential>
        </macrodef>
    </target>
    <target depends="-init-macrodef-junit-init,-init-macrodef-junit-single, -init-macrodef-junit-batch" if="${junit.available}" name="-init-macrodef-junit"/>
    <target if="${testng.available}" name="-init-macrodef-testng">
        <macrodef name="testng" uri="http://www.netbeans.org/ns/j2se-project/3">
            <attribute default="${includes}" name="includes"/>
            <attribute default="${excludes}" name="excludes"/>
            <attribute default="**" name="testincludes"/>
            <attribute default="" name="testmethods"/>
            <element name="customize" optional="true"/>
            <sequential>
                <condition else="" property="testng.methods.arg" value="@{testincludes}.@{testmethods}">
                    <isset property="test.method"/>
                </condition>
                <union id="test.set">
                    <fileset dir="${test.webapp.dir}" excludes="@{excludes},**/*.xml,${excludes}" includes="@{includes}">
                        <filename name="@{testincludes}"/>
                    </fileset>
                    <fileset dir="${test.console.dir}" excludes="@{excludes},**/*.xml,${excludes}" includes="@{includes}">
                        <filename name="@{testincludes}"/>
                    </fileset>
                    <fileset dir="${test.earth-obs.dir}" excludes="@{excludes},**/*.xml,${excludes}" includes="@{includes}">
                        <filename name="@{testincludes}"/>
                    </fileset>
                    <fileset dir="${test.geotiff.dir}" excludes="@{excludes},**/*.xml,${excludes}" includes="@{includes}">
                        <filename name="@{testincludes}"/>
                    </fileset>
                    <fileset dir="${test.netcdf.dir}" excludes="@{excludes},**/*.xml,${excludes}" includes="@{includes}">
                        <filename name="@{testincludes}"/>
                    </fileset>
                    <fileset dir="${test.shapefile.dir}" excludes="@{excludes},**/*.xml,${excludes}" includes="@{includes}">
                        <filename name="@{testincludes}"/>
                    </fileset>
                    <fileset dir="${test.xmlstore.dir}" excludes="@{excludes},**/*.xml,${excludes}" includes="@{includes}">
                        <filename name="@{testincludes}"/>
                    </fileset>
                    <fileset dir="${test.storage.dir}" excludes="@{excludes},**/*.xml,${excludes}" includes="@{includes}">
                        <filename name="@{testincludes}"/>
                    </fileset>
                    <fileset dir="${test.feature.dir}" excludes="@{excludes},**/*.xml,${excludes}" includes="@{includes}">
                        <filename name="@{testincludes}"/>
                    </fileset>
                    <fileset dir="${test.referencing.dir}" excludes="@{excludes},**/*.xml,${excludes}" includes="@{includes}">
                        <filename name="@{testincludes}"/>
                    </fileset>
                    <fileset dir="${test.ref-by-id.dir}" excludes="@{excludes},**/*.xml,${excludes}" includes="@{includes}">
                        <filename name="@{testincludes}"/>
                    </fileset>
                    <fileset dir="${test.metadata.dir}" excludes="@{excludes},**/*.xml,${excludes}" includes="@{includes}">
                        <filename name="@{testincludes}"/>
                    </fileset>
                    <fileset dir="${test.utility.dir}" excludes="@{excludes},**/*.xml,${excludes}" includes="@{includes}">
                        <filename name="@{testincludes}"/>
                    </fileset>
                    <fileset dir="${test.fra-profile.dir}" excludes="@{excludes},**/*.xml,${excludes}" includes="@{includes}">
                        <filename name="@{testincludes}"/>
                    </fileset>
                    <fileset dir="${test.gdal.dir}" excludes="@{excludes},**/*.xml,${excludes}" includes="@{includes}">
                        <filename name="@{testincludes}"/>
                    </fileset>
                </union>
                <taskdef classname="org.testng.TestNGAntTask" classpath="${run.test.classpath}" name="testng"/>
                <testng classfilesetref="test.set" failureProperty="tests.failed" listeners="org.testng.reporters.VerboseReporter" methods="${testng.methods.arg}" mode="${testng.mode}" outputdir="${build.test.results.dir}" suitename="Apache_SIS_on_Android" testname="TestNG tests" workingDir="${work.dir}">
                    <xmlfileset dir="${build.test.classes.dir}" includes="@{testincludes}"/>
                    <propertyset>
                        <propertyref prefix="test-sys-prop."/>
                        <mapper from="test-sys-prop.*" to="*" type="glob"/>
                    </propertyset>
                    <customize/>
                </testng>
            </sequential>
        </macrodef>
    </target>
    <target name="-init-macrodef-test-impl">
        <macrodef name="test-impl" uri="http://www.netbeans.org/ns/j2se-project/3">
            <attribute default="${includes}" name="includes"/>
            <attribute default="${excludes}" name="excludes"/>
            <attribute default="**" name="testincludes"/>
            <attribute default="" name="testmethods"/>
            <element implicit="true" name="customize" optional="true"/>
            <sequential>
                <echo>No tests executed.</echo>
            </sequential>
        </macrodef>
    </target>
    <target depends="-init-macrodef-junit" if="${junit.available}" name="-init-macrodef-junit-impl">
        <macrodef name="test-impl" uri="http://www.netbeans.org/ns/j2se-project/3">
            <attribute default="${includes}" name="includes"/>
            <attribute default="${excludes}" name="excludes"/>
            <attribute default="**" name="testincludes"/>
            <attribute default="" name="testmethods"/>
            <element implicit="true" name="customize" optional="true"/>
            <sequential>
                <j2seproject3:junit excludes="@{excludes}" includes="@{includes}" testincludes="@{testincludes}" testmethods="@{testmethods}">
                    <customize/>
                </j2seproject3:junit>
            </sequential>
        </macrodef>
    </target>
    <target depends="-init-macrodef-testng" if="${testng.available}" name="-init-macrodef-testng-impl">
        <macrodef name="test-impl" uri="http://www.netbeans.org/ns/j2se-project/3">
            <attribute default="${includes}" name="includes"/>
            <attribute default="${excludes}" name="excludes"/>
            <attribute default="**" name="testincludes"/>
            <attribute default="" name="testmethods"/>
            <element implicit="true" name="customize" optional="true"/>
            <sequential>
                <j2seproject3:testng excludes="@{excludes}" includes="@{includes}" testincludes="@{testincludes}" testmethods="@{testmethods}">
                    <customize/>
                </j2seproject3:testng>
            </sequential>
        </macrodef>
    </target>
    <target depends="-init-macrodef-test-impl,-init-macrodef-junit-impl,-init-macrodef-testng-impl" name="-init-macrodef-test">
        <macrodef name="test" uri="http://www.netbeans.org/ns/j2se-project/3">
            <attribute default="${includes}" name="includes"/>
            <attribute default="${excludes}" name="excludes"/>
            <attribute default="**" name="testincludes"/>
            <attribute default="" name="testmethods"/>
            <sequential>
                <j2seproject3:test-impl excludes="@{excludes}" includes="@{includes}" testincludes="@{testincludes}" testmethods="@{testmethods}">
                    <customize>
                        <classpath>
                            <path path="${run.test.classpath}"/>
                        </classpath>
                        <jvmarg line="${endorsed.classpath.cmd.line.arg}"/>
                        <jvmarg line="${run.jvmargs}"/>
                        <jvmarg line="${run.jvmargs.ide}"/>
                    </customize>
                </j2seproject3:test-impl>
            </sequential>
        </macrodef>
    </target>
    <target if="${junit.available}" name="-init-macrodef-junit-debug" unless="${nb.junit.batch}">
        <macrodef name="junit-debug" uri="http://www.netbeans.org/ns/j2se-project/3">
            <attribute default="${includes}" name="includes"/>
            <attribute default="${excludes}" name="excludes"/>
            <attribute default="**" name="testincludes"/>
            <attribute default="" name="testmethods"/>
            <element name="customize" optional="true"/>
            <sequential>
                <property name="junit.forkmode" value="perTest"/>
                <junit dir="${work.dir}" errorproperty="tests.failed" failureproperty="tests.failed" fork="true" forkmode="${junit.forkmode}" showoutput="true" tempdir="${build.dir}">
                    <test methods="@{testmethods}" name="@{testincludes}" todir="${build.test.results.dir}"/>
                    <syspropertyset>
                        <propertyref prefix="test-sys-prop."/>
                        <mapper from="test-sys-prop.*" to="*" type="glob"/>
                    </syspropertyset>
                    <formatter type="brief" usefile="false"/>
                    <formatter type="xml"/>
                    <jvmarg value="-ea"/>
                    <jvmarg line="${debug-args-line}"/>
                    <jvmarg value="-Xrunjdwp:transport=${debug-transport},address=${jpda.address}"/>
                    <customize/>
                </junit>
            </sequential>
        </macrodef>
    </target>
    <target depends="-init-test-properties" if="${nb.junit.batch}" name="-init-macrodef-junit-debug-batch">
        <macrodef name="junit-debug" uri="http://www.netbeans.org/ns/j2se-project/3">
            <attribute default="${includes}" name="includes"/>
            <attribute default="${excludes}" name="excludes"/>
            <attribute default="**" name="testincludes"/>
            <attribute default="" name="testmethods"/>
            <element name="customize" optional="true"/>
            <sequential>
                <property name="junit.forkmode" value="perTest"/>
                <junit dir="${work.dir}" errorproperty="tests.failed" failureproperty="tests.failed" fork="true" forkmode="${junit.forkmode}" showoutput="true" tempdir="${build.dir}">
                    <batchtest todir="${build.test.results.dir}">
                        <fileset dir="${test.webapp.dir}" excludes="@{excludes},${excludes}" includes="@{includes}">
                            <filename name="@{testincludes}"/>
                        </fileset>
                        <fileset dir="${test.console.dir}" excludes="@{excludes},${excludes}" includes="@{includes}">
                            <filename name="@{testincludes}"/>
                        </fileset>
                        <fileset dir="${test.earth-obs.dir}" excludes="@{excludes},${excludes}" includes="@{includes}">
                            <filename name="@{testincludes}"/>
                        </fileset>
                        <fileset dir="${test.geotiff.dir}" excludes="@{excludes},${excludes}" includes="@{includes}">
                            <filename name="@{testincludes}"/>
                        </fileset>
                        <fileset dir="${test.netcdf.dir}" excludes="@{excludes},${excludes}" includes="@{includes}">
                            <filename name="@{testincludes}"/>
                        </fileset>
                        <fileset dir="${test.shapefile.dir}" excludes="@{excludes},${excludes}" includes="@{includes}">
                            <filename name="@{testincludes}"/>
                        </fileset>
                        <fileset dir="${test.xmlstore.dir}" excludes="@{excludes},${excludes}" includes="@{includes}">
                            <filename name="@{testincludes}"/>
                        </fileset>
                        <fileset dir="${test.storage.dir}" excludes="@{excludes},${excludes}" includes="@{includes}">
                            <filename name="@{testincludes}"/>
                        </fileset>
                        <fileset dir="${test.feature.dir}" excludes="@{excludes},${excludes}" includes="@{includes}">
                            <filename name="@{testincludes}"/>
                        </fileset>
                        <fileset dir="${test.referencing.dir}" excludes="@{excludes},${excludes}" includes="@{includes}">
                            <filename name="@{testincludes}"/>
                        </fileset>
                        <fileset dir="${test.ref-by-id.dir}" excludes="@{excludes},${excludes}" includes="@{includes}">
                            <filename name="@{testincludes}"/>
                        </fileset>
                        <fileset dir="${test.metadata.dir}" excludes="@{excludes},${excludes}" includes="@{includes}">
                            <filename name="@{testincludes}"/>
                        </fileset>
                        <fileset dir="${test.utility.dir}" excludes="@{excludes},${excludes}" includes="@{includes}">
                            <filename name="@{testincludes}"/>
                        </fileset>
                        <fileset dir="${test.fra-profile.dir}" excludes="@{excludes},${excludes}" includes="@{includes}">
                            <filename name="@{testincludes}"/>
                        </fileset>
                        <fileset dir="${test.gdal.dir}" excludes="@{excludes},${excludes}" includes="@{includes}">
                            <filename name="@{testincludes}"/>
                        </fileset>
                        <fileset dir="${build.test.classes.dir}" excludes="@{excludes},${excludes},${test.binaryexcludes}" includes="${test.binaryincludes}">
                            <filename name="${test.binarytestincludes}"/>
                        </fileset>
                    </batchtest>
                    <syspropertyset>
                        <propertyref prefix="test-sys-prop."/>
                        <mapper from="test-sys-prop.*" to="*" type="glob"/>
                    </syspropertyset>
                    <formatter type="brief" usefile="false"/>
                    <formatter type="xml"/>
                    <jvmarg value="-ea"/>
                    <jvmarg line="${debug-args-line}"/>
                    <jvmarg value="-Xrunjdwp:transport=${debug-transport},address=${jpda.address}"/>
                    <customize/>
                </junit>
            </sequential>
        </macrodef>
    </target>
    <target depends="-init-macrodef-junit-debug,-init-macrodef-junit-debug-batch" if="${junit.available}" name="-init-macrodef-junit-debug-impl">
        <macrodef name="test-debug-impl" uri="http://www.netbeans.org/ns/j2se-project/3">
            <attribute default="${includes}" name="includes"/>
            <attribute default="${excludes}" name="excludes"/>
            <attribute default="**" name="testincludes"/>
            <attribute default="" name="testmethods"/>
            <element implicit="true" name="customize" optional="true"/>
            <sequential>
                <j2seproject3:junit-debug excludes="@{excludes}" includes="@{includes}" testincludes="@{testincludes}" testmethods="@{testmethods}">
                    <customize/>
                </j2seproject3:junit-debug>
            </sequential>
        </macrodef>
    </target>
    <target if="${testng.available}" name="-init-macrodef-testng-debug">
        <macrodef name="testng-debug" uri="http://www.netbeans.org/ns/j2se-project/3">
            <attribute default="${main.class}" name="testClass"/>
            <attribute default="" name="testMethod"/>
            <element name="customize2" optional="true"/>
            <sequential>
                <condition else="-testclass @{testClass}" property="test.class.or.method" value="-methods @{testClass}.@{testMethod}">
                    <isset property="test.method"/>
                </condition>
                <condition else="-suitename Apache_SIS_on_Android -testname @{testClass} ${test.class.or.method}" property="testng.cmd.args" value="@{testClass}">
                    <matches pattern=".*\.xml" string="@{testClass}"/>
                </condition>
                <delete dir="${build.test.results.dir}" quiet="true"/>
                <mkdir dir="${build.test.results.dir}"/>
                <j2seproject3:debug classname="org.testng.TestNG" classpath="${debug.test.classpath}">
                    <customize>
                        <customize2/>
                        <jvmarg value="-ea"/>
                        <arg line="${testng.debug.mode}"/>
                        <arg line="-d ${build.test.results.dir}"/>
                        <arg line="-listener org.testng.reporters.VerboseReporter"/>
                        <arg line="${testng.cmd.args}"/>
                    </customize>
                </j2seproject3:debug>
            </sequential>
        </macrodef>
    </target>
    <target depends="-init-macrodef-testng-debug" if="${testng.available}" name="-init-macrodef-testng-debug-impl">
        <macrodef name="testng-debug-impl" uri="http://www.netbeans.org/ns/j2se-project/3">
            <attribute default="${main.class}" name="testClass"/>
            <attribute default="" name="testMethod"/>
            <element implicit="true" name="customize2" optional="true"/>
            <sequential>
                <j2seproject3:testng-debug testClass="@{testClass}" testMethod="@{testMethod}">
                    <customize2/>
                </j2seproject3:testng-debug>
            </sequential>
        </macrodef>
    </target>
    <target depends="-init-macrodef-junit-debug-impl" if="${junit.available}" name="-init-macrodef-test-debug-junit">
        <macrodef name="test-debug" uri="http://www.netbeans.org/ns/j2se-project/3">
            <attribute default="${includes}" name="includes"/>
            <attribute default="${excludes}" name="excludes"/>
            <attribute default="**" name="testincludes"/>
            <attribute default="" name="testmethods"/>
            <attribute default="${main.class}" name="testClass"/>
            <attribute default="" name="testMethod"/>
            <sequential>
                <j2seproject3:test-debug-impl excludes="@{excludes}" includes="@{includes}" testincludes="@{testincludes}" testmethods="@{testmethods}">
                    <customize>
                        <classpath>
                            <path path="${run.test.classpath}"/>
                        </classpath>
                        <jvmarg line="${endorsed.classpath.cmd.line.arg}"/>
                        <jvmarg line="${run.jvmargs}"/>
                        <jvmarg line="${run.jvmargs.ide}"/>
                    </customize>
                </j2seproject3:test-debug-impl>
            </sequential>
        </macrodef>
    </target>
    <target depends="-init-macrodef-testng-debug-impl" if="${testng.available}" name="-init-macrodef-test-debug-testng">
        <macrodef name="test-debug" uri="http://www.netbeans.org/ns/j2se-project/3">
            <attribute default="${includes}" name="includes"/>
            <attribute default="${excludes}" name="excludes"/>
            <attribute default="**" name="testincludes"/>
            <attribute default="" name="testmethods"/>
            <attribute default="${main.class}" name="testClass"/>
            <attribute default="" name="testMethod"/>
            <sequential>
                <j2seproject3:testng-debug-impl testClass="@{testClass}" testMethod="@{testMethod}">
                    <customize2>
                        <syspropertyset>
                            <propertyref prefix="test-sys-prop."/>
                            <mapper from="test-sys-prop.*" to="*" type="glob"/>
                        </syspropertyset>
                    </customize2>
                </j2seproject3:testng-debug-impl>
            </sequential>
        </macrodef>
    </target>
    <target depends="-init-macrodef-test-debug-junit,-init-macrodef-test-debug-testng" name="-init-macrodef-test-debug"/>
    <!--
                pre NB7.2 profiling section; consider it deprecated
            -->
    <target depends="-profile-pre-init, init, -profile-post-init, -profile-init-macrodef-profile, -profile-init-check" if="profiler.info.jvmargs.agent" name="profile-init"/>
    <target if="profiler.info.jvmargs.agent" name="-profile-pre-init">
        <!-- Empty placeholder for easier customization. -->
        <!-- You can override this target in the ../build.xml file. -->
    </target>
    <target if="profiler.info.jvmargs.agent" name="-profile-post-init">
        <!-- Empty placeholder for easier customization. -->
        <!-- You can override this target in the ../build.xml file. -->
    </target>
    <target if="profiler.info.jvmargs.agent" name="-profile-init-macrodef-profile">
        <macrodef name="resolve">
            <attribute name="name"/>
            <attribute name="value"/>
            <sequential>
                <property name="@{name}" value="${env.@{value}}"/>
            </sequential>
        </macrodef>
        <macrodef name="profile">
            <attribute default="${main.class}" name="classname"/>
            <element name="customize" optional="true"/>
            <sequential>
                <property environment="env"/>
                <resolve name="profiler.current.path" value="${profiler.info.pathvar}"/>
                <java classname="@{classname}" dir="${profiler.info.dir}" failonerror="${java.failonerror}" fork="true" jvm="${profiler.info.jvm}">
                    <jvmarg line="${endorsed.classpath.cmd.line.arg}"/>
                    <jvmarg value="${profiler.info.jvmargs.agent}"/>
                    <jvmarg line="${profiler.info.jvmargs}"/>
                    <env key="${profiler.info.pathvar}" path="${profiler.info.agentpath}:${profiler.current.path}"/>
                    <arg line="${application.args}"/>
                    <classpath>
                        <path path="${run.classpath}"/>
                    </classpath>
                    <syspropertyset>
                        <propertyref prefix="run-sys-prop."/>
                        <mapper from="run-sys-prop.*" to="*" type="glob"/>
                    </syspropertyset>
                    <customize/>
                </java>
            </sequential>
        </macrodef>
    </target>
    <target depends="-profile-pre-init, init, -profile-post-init, -profile-init-macrodef-profile" if="profiler.info.jvmargs.agent" name="-profile-init-check">
        <fail unless="profiler.info.jvm">Must set JVM to use for profiling in profiler.info.jvm</fail>
        <fail unless="profiler.info.jvmargs.agent">Must set profiler agent JVM arguments in profiler.info.jvmargs.agent</fail>
    </target>
    <!--
                end of pre NB7.2 profiling section
            -->
    <target depends="-init-debug-args" name="-init-macrodef-nbjpda">
        <macrodef name="nbjpdastart" uri="http://www.netbeans.org/ns/j2se-project/1">
            <attribute default="${main.class}" name="name"/>
            <attribute default="${debug.classpath}" name="classpath"/>
            <attribute default="" name="stopclassname"/>
            <sequential>
                <nbjpdastart addressproperty="jpda.address" name="@{name}" stopclassname="@{stopclassname}" transport="${debug-transport}">
                    <classpath>
                        <path path="@{classpath}"/>
                    </classpath>
                </nbjpdastart>
            </sequential>
        </macrodef>
        <macrodef name="nbjpdareload" uri="http://www.netbeans.org/ns/j2se-project/1">
            <attribute default="${build.classes.dir}" name="dir"/>
            <sequential>
                <nbjpdareload>
                    <fileset dir="@{dir}" includes="${fix.classes}">
                        <include name="${fix.includes}*.class"/>
                    </fileset>
                </nbjpdareload>
            </sequential>
        </macrodef>
    </target>
    <target name="-init-debug-args">
        <property name="version-output" value="java version &quot;${ant.java.version}"/>
        <condition property="have-jdk-older-than-1.4">
            <or>
                <contains string="${version-output}" substring="java version &quot;1.0"/>
                <contains string="${version-output}" substring="java version &quot;1.1"/>
                <contains string="${version-output}" substring="java version &quot;1.2"/>
                <contains string="${version-output}" substring="java version &quot;1.3"/>
            </or>
        </condition>
        <condition else="-Xdebug" property="debug-args-line" value="-Xdebug -Xnoagent -Djava.compiler=none">
            <istrue value="${have-jdk-older-than-1.4}"/>
        </condition>
        <condition else="dt_socket" property="debug-transport-by-os" value="dt_shmem">
            <os family="windows"/>
        </condition>
        <condition else="${debug-transport-by-os}" property="debug-transport" value="${debug.transport}">
            <isset property="debug.transport"/>
        </condition>
    </target>
    <target depends="-init-debug-args" name="-init-macrodef-debug">
        <macrodef name="debug" uri="http://www.netbeans.org/ns/j2se-project/3">
            <attribute default="${main.class}" name="classname"/>
            <attribute default="${debug.classpath}" name="classpath"/>
            <element name="customize" optional="true"/>
            <sequential>
                <java classname="@{classname}" dir="${work.dir}" failonerror="${java.failonerror}" fork="true">
                    <jvmarg line="${endorsed.classpath.cmd.line.arg}"/>
                    <jvmarg line="${debug-args-line}"/>
                    <jvmarg value="-Xrunjdwp:transport=${debug-transport},address=${jpda.address}"/>
                    <jvmarg value="-Dfile.encoding=${runtime.encoding}"/>
                    <redirector errorencoding="${runtime.encoding}" inputencoding="${runtime.encoding}" outputencoding="${runtime.encoding}"/>
                    <jvmarg line="${run.jvmargs}"/>
                    <jvmarg line="${run.jvmargs.ide}"/>
                    <classpath>
                        <path path="@{classpath}"/>
                    </classpath>
                    <syspropertyset>
                        <propertyref prefix="run-sys-prop."/>
                        <mapper from="run-sys-prop.*" to="*" type="glob"/>
                    </syspropertyset>
                    <customize/>
                </java>
            </sequential>
        </macrodef>
    </target>
    <target name="-init-macrodef-java">
        <macrodef name="java" uri="http://www.netbeans.org/ns/j2se-project/1">
            <attribute default="${main.class}" name="classname"/>
            <attribute default="${run.classpath}" name="classpath"/>
            <attribute default="jvm" name="jvm"/>
            <element name="customize" optional="true"/>
            <sequential>
                <java classname="@{classname}" dir="${work.dir}" failonerror="${java.failonerror}" fork="true">
                    <jvmarg line="${endorsed.classpath.cmd.line.arg}"/>
                    <jvmarg value="-Dfile.encoding=${runtime.encoding}"/>
                    <redirector errorencoding="${runtime.encoding}" inputencoding="${runtime.encoding}" outputencoding="${runtime.encoding}"/>
                    <jvmarg line="${run.jvmargs}"/>
                    <jvmarg line="${run.jvmargs.ide}"/>
                    <classpath>
                        <path path="@{classpath}"/>
                    </classpath>
                    <syspropertyset>
                        <propertyref prefix="run-sys-prop."/>
                        <mapper from="run-sys-prop.*" to="*" type="glob"/>
                    </syspropertyset>
                    <customize/>
                </java>
            </sequential>
        </macrodef>
    </target>
    <target name="-init-macrodef-copylibs">
        <macrodef name="copylibs" uri="http://www.netbeans.org/ns/j2se-project/3">
            <attribute default="${manifest.file}" name="manifest"/>
            <element name="customize" optional="true"/>
            <sequential>
                <property location="${build.classes.dir}" name="build.classes.dir.resolved"/>
                <pathconvert property="run.classpath.without.build.classes.dir">
                    <path path="${run.classpath}"/>
                    <map from="${build.classes.dir.resolved}" to=""/>
                </pathconvert>
                <pathconvert pathsep=" " property="jar.classpath">
                    <path path="${run.classpath.without.build.classes.dir}"/>
                    <chainedmapper>
                        <flattenmapper/>
                        <filtermapper>
                            <replacestring from=" " to="%20"/>
                        </filtermapper>
                        <globmapper from="*" to="lib/*"/>
                    </chainedmapper>
                </pathconvert>
                <taskdef classname="org.netbeans.modules.java.j2seproject.copylibstask.CopyLibs" classpath="${libs.CopyLibs.classpath}" name="copylibs"/>
                <copylibs compress="${jar.compress}" excludeFromCopy="${copylibs.excludes}" index="${jar.index}" indexMetaInf="${jar.index.metainf}" jarfile="${dist.jar}" manifest="@{manifest}" manifestencoding="UTF-8" rebase="${copylibs.rebase}" runtimeclasspath="${run.classpath.without.build.classes.dir}">
                    <fileset dir="${build.classes.dir}" excludes="${dist.archive.excludes}"/>
                    <manifest>
                        <attribute name="Class-Path" value="${jar.classpath}"/>
                        <customize/>
                    </manifest>
                </copylibs>
            </sequential>
        </macrodef>
    </target>
    <target name="-init-presetdef-jar">
        <presetdef name="jar" uri="http://www.netbeans.org/ns/j2se-project/1">
            <jar compress="${jar.compress}" index="${jar.index}" jarfile="${dist.jar}" manifestencoding="UTF-8">
                <j2seproject1:fileset dir="${build.classes.dir}" excludes="${dist.archive.excludes}"/>
            </jar>
        </presetdef>
    </target>
    <target name="-init-ap-cmdline-properties">
        <property name="annotation.processing.enabled" value="true"/>
        <property name="annotation.processing.processors.list" value=""/>
        <property name="annotation.processing.processor.options" value=""/>
        <property name="annotation.processing.run.all.processors" value="true"/>
        <property name="javac.processorpath" value="${javac.classpath}"/>
        <property name="javac.test.processorpath" value="${javac.test.classpath}"/>
        <condition property="ap.supported.internal" value="true">
            <not>
                <matches pattern="1\.[0-5](\..*)?" string="${javac.source}"/>
            </not>
        </condition>
    </target>
    <target depends="-init-ap-cmdline-properties" if="ap.supported.internal" name="-init-ap-cmdline-supported">
        <condition else="" property="ap.processors.internal" value="-processor ${annotation.processing.processors.list}">
            <isfalse value="${annotation.processing.run.all.processors}"/>
        </condition>
        <condition else="" property="ap.proc.none.internal" value="-proc:none">
            <isfalse value="${annotation.processing.enabled}"/>
        </condition>
    </target>
    <target depends="-init-ap-cmdline-properties,-init-ap-cmdline-supported" name="-init-ap-cmdline">
        <property name="ap.cmd.line.internal" value=""/>
    </target>
    <target depends="-pre-init,-init-private,-init-user,-init-project,-do-init,-post-init,-init-check,-init-macrodef-property,-init-macrodef-javac,-init-macrodef-test,-init-macrodef-test-debug,-init-macrodef-nbjpda,-init-macrodef-debug,-init-macrodef-java,-init-presetdef-jar,-init-ap-cmdline" name="init"/>
    <!--
                ===================
                COMPILATION SECTION
                ===================
            -->
    <target name="-deps-jar-init" unless="built-jar.properties">
        <property location="${build.dir}/built-jar.properties" name="built-jar.properties"/>
        <delete file="${built-jar.properties}" quiet="true"/>
    </target>
    <target if="already.built.jar.${basedir}" name="-warn-already-built-jar">
        <echo level="warn" message="Cycle detected: Apache SIS on Android was already built"/>
    </target>
    <target depends="init,-deps-jar-init" name="deps-jar" unless="no.deps">
        <mkdir dir="${build.dir}"/>
        <touch file="${built-jar.properties}" verbose="false"/>
        <property file="${built-jar.properties}" prefix="already.built.jar."/>
        <antcall target="-warn-already-built-jar"/>
        <propertyfile file="${built-jar.properties}">
            <entry key="${basedir}" value=""/>
        </propertyfile>
    </target>
    <target depends="init,-check-automatic-build,-clean-after-automatic-build" name="-verify-automatic-build"/>
    <target depends="init" name="-check-automatic-build">
        <available file="${build.classes.dir}/.netbeans_automatic_build" property="netbeans.automatic.build"/>
    </target>
    <target depends="init" if="netbeans.automatic.build" name="-clean-after-automatic-build">
        <antcall target="clean"/>
    </target>
    <target depends="init,deps-jar" name="-pre-pre-compile">
        <mkdir dir="${build.classes.dir}"/>
    </target>
    <target name="-pre-compile">
        <!-- Empty placeholder for easier customization. -->
        <!-- You can override this target in the ../build.xml file. -->
    </target>
    <target if="do.depend.true" name="-compile-depend">
        <pathconvert property="build.generated.subdirs">
            <dirset dir="${build.generated.sources.dir}" erroronmissingdir="false">
                <include name="*"/>
            </dirset>
        </pathconvert>
<<<<<<< HEAD
        <j2seproject3:depend srcdir="${src.local-src.dir}:${src.console.dir}:${src.netcdf.dir}:${src.shapefile.dir}:${src.storage.dir}:${src.feature.dir}:${src.referencing.dir}:${src.metadata.dir}:${src.utility.dir}:${src.fra-profile.dir}:${build.generated.subdirs}"/>
=======
        <j2seproject3:depend srcdir="${src.local-src.dir}:${src.webapp.dir}:${src.console.dir}:${src.earth-obs.dir}:${src.geotiff.dir}:${src.netcdf.dir}:${src.shapefile.dir}:${src.xmlstore.dir}:${src.storage.dir}:${src.feature.dir}:${src.referencing.dir}:${src.ref-by-id.dir}:${src.metadata.dir}:${src.utility.dir}:${src.fra-profile.dir}:${src.gdal.dir}:${src.c.gdal.dir}:${build.generated.subdirs}"/>
>>>>>>> 7c2d28f3
    </target>
    <target depends="init,deps-jar,-pre-pre-compile,-pre-compile, -copy-persistence-xml,-compile-depend" if="have.sources" name="-do-compile">
        <j2seproject3:javac gensrcdir="${build.generated.sources.dir}"/>
        <copy todir="${build.classes.dir}">
            <fileset dir="${src.local-src.dir}" excludes="${build.classes.excludes},${excludes}" includes="${includes}"/>
            <fileset dir="${src.console.dir}" excludes="${build.classes.excludes},${excludes}" includes="${includes}"/>
            <fileset dir="${src.earth-obs.dir}" excludes="${build.classes.excludes},${excludes}" includes="${includes}"/>
            <fileset dir="${src.geotiff.dir}" excludes="${build.classes.excludes},${excludes}" includes="${includes}"/>
            <fileset dir="${src.netcdf.dir}" excludes="${build.classes.excludes},${excludes}" includes="${includes}"/>
            <fileset dir="${src.shapefile.dir}" excludes="${build.classes.excludes},${excludes}" includes="${includes}"/>
            <fileset dir="${src.xmlstore.dir}" excludes="${build.classes.excludes},${excludes}" includes="${includes}"/>
            <fileset dir="${src.storage.dir}" excludes="${build.classes.excludes},${excludes}" includes="${includes}"/>
            <fileset dir="${src.feature.dir}" excludes="${build.classes.excludes},${excludes}" includes="${includes}"/>
            <fileset dir="${src.referencing.dir}" excludes="${build.classes.excludes},${excludes}" includes="${includes}"/>
            <fileset dir="${src.ref-by-id.dir}" excludes="${build.classes.excludes},${excludes}" includes="${includes}"/>
            <fileset dir="${src.metadata.dir}" excludes="${build.classes.excludes},${excludes}" includes="${includes}"/>
            <fileset dir="${src.utility.dir}" excludes="${build.classes.excludes},${excludes}" includes="${includes}"/>
            <fileset dir="${src.fra-profile.dir}" excludes="${build.classes.excludes},${excludes}" includes="${includes}"/>
            <fileset dir="${src.gdal.dir}" excludes="${build.classes.excludes},${excludes}" includes="${includes}"/>
            <fileset dir="${src.c.gdal.dir}" excludes="${build.classes.excludes},${excludes}" includes="${includes}"/>
        </copy>
    </target>
    <target if="has.persistence.xml" name="-copy-persistence-xml">
        <mkdir dir="${build.classes.dir}/META-INF"/>
        <copy todir="${build.classes.dir}/META-INF">
            <fileset dir="${meta.inf.dir}" includes="persistence.xml orm.xml"/>
        </copy>
    </target>
    <target name="-post-compile">
        <!-- Empty placeholder for easier customization. -->
        <!-- You can override this target in the ../build.xml file. -->
    </target>
    <target depends="init,deps-jar,-verify-automatic-build,-pre-pre-compile,-pre-compile,-do-compile,-post-compile" description="Compile project." name="compile"/>
    <target name="-pre-compile-single">
        <!-- Empty placeholder for easier customization. -->
        <!-- You can override this target in the ../build.xml file. -->
    </target>
    <target depends="init,deps-jar,-pre-pre-compile" name="-do-compile-single">
        <fail unless="javac.includes">Must select some files in the IDE or set javac.includes</fail>
        <j2seproject3:force-recompile/>
<<<<<<< HEAD
        <j2seproject3:javac excludes="" gensrcdir="${build.generated.sources.dir}" includes="${javac.includes}" sourcepath="${src.local-src.dir}:${src.console.dir}:${src.netcdf.dir}:${src.shapefile.dir}:${src.storage.dir}:${src.feature.dir}:${src.referencing.dir}:${src.metadata.dir}:${src.utility.dir}:${src.fra-profile.dir}"/>
=======
        <j2seproject3:javac excludes="" gensrcdir="${build.generated.sources.dir}" includes="${javac.includes}" sourcepath="${src.local-src.dir}:${src.webapp.dir}:${src.console.dir}:${src.earth-obs.dir}:${src.geotiff.dir}:${src.netcdf.dir}:${src.shapefile.dir}:${src.xmlstore.dir}:${src.storage.dir}:${src.feature.dir}:${src.referencing.dir}:${src.ref-by-id.dir}:${src.metadata.dir}:${src.utility.dir}:${src.fra-profile.dir}:${src.gdal.dir}:${src.c.gdal.dir}"/>
>>>>>>> 7c2d28f3
    </target>
    <target name="-post-compile-single">
        <!-- Empty placeholder for easier customization. -->
        <!-- You can override this target in the ../build.xml file. -->
    </target>
    <target depends="init,deps-jar,-verify-automatic-build,-pre-pre-compile,-pre-compile-single,-do-compile-single,-post-compile-single" name="compile-single"/>
    <!--
                ====================
                JAR BUILDING SECTION
                ====================
            -->
    <target depends="init" name="-pre-pre-jar">
        <dirname file="${dist.jar}" property="dist.jar.dir"/>
        <mkdir dir="${dist.jar.dir}"/>
    </target>
    <target name="-pre-jar">
        <!-- Empty placeholder for easier customization. -->
        <!-- You can override this target in the ../build.xml file. -->
    </target>
    <target depends="init" if="do.archive" name="-do-jar-create-manifest" unless="manifest.available">
        <tempfile deleteonexit="true" destdir="${build.dir}" property="tmp.manifest.file"/>
        <touch file="${tmp.manifest.file}" verbose="false"/>
    </target>
    <target depends="init" if="do.archive+manifest.available" name="-do-jar-copy-manifest">
        <tempfile deleteonexit="true" destdir="${build.dir}" property="tmp.manifest.file"/>
        <copy encoding="${manifest.encoding}" file="${manifest.file}" outputencoding="UTF-8" tofile="${tmp.manifest.file}"/>
    </target>
    <target depends="init,-do-jar-create-manifest,-do-jar-copy-manifest" if="do.archive+main.class.available" name="-do-jar-set-mainclass">
        <manifest encoding="UTF-8" file="${tmp.manifest.file}" mode="update">
            <attribute name="Main-Class" value="${main.class}"/>
        </manifest>
    </target>
    <target depends="init,-do-jar-create-manifest,-do-jar-copy-manifest" if="do.archive+profile.available" name="-do-jar-set-profile">
        <manifest encoding="UTF-8" file="${tmp.manifest.file}" mode="update">
            <attribute name="Profile" value="${javac.profile}"/>
        </manifest>
    </target>
    <target depends="init,-do-jar-create-manifest,-do-jar-copy-manifest" if="do.archive+splashscreen.available" name="-do-jar-set-splashscreen">
        <basename file="${application.splash}" property="splashscreen.basename"/>
        <mkdir dir="${build.classes.dir}/META-INF"/>
        <copy failonerror="false" file="${application.splash}" todir="${build.classes.dir}/META-INF"/>
        <manifest encoding="UTF-8" file="${tmp.manifest.file}" mode="update">
            <attribute name="SplashScreen-Image" value="META-INF/${splashscreen.basename}"/>
        </manifest>
    </target>
    <target depends="init,-init-macrodef-copylibs,compile,-pre-pre-jar,-pre-jar,-do-jar-create-manifest,-do-jar-copy-manifest,-do-jar-set-mainclass,-do-jar-set-profile,-do-jar-set-splashscreen" if="do.mkdist" name="-do-jar-copylibs">
        <j2seproject3:copylibs manifest="${tmp.manifest.file}"/>
        <echo level="info">To run this application from the command line without Ant, try:</echo>
        <property location="${dist.jar}" name="dist.jar.resolved"/>
        <echo level="info">java -jar "${dist.jar.resolved}"</echo>
    </target>
    <target depends="init,compile,-pre-pre-jar,-pre-jar,-do-jar-create-manifest,-do-jar-copy-manifest,-do-jar-set-mainclass,-do-jar-set-profile,-do-jar-set-splashscreen" if="do.archive" name="-do-jar-jar" unless="do.mkdist">
        <j2seproject1:jar manifest="${tmp.manifest.file}"/>
        <property location="${build.classes.dir}" name="build.classes.dir.resolved"/>
        <property location="${dist.jar}" name="dist.jar.resolved"/>
        <pathconvert property="run.classpath.with.dist.jar">
            <path path="${run.classpath}"/>
            <map from="${build.classes.dir.resolved}" to="${dist.jar.resolved}"/>
        </pathconvert>
        <condition else="" property="jar.usage.message" value="To run this application from the command line without Ant, try:${line.separator}${platform.java} -cp ${run.classpath.with.dist.jar} ${main.class}">
            <isset property="main.class.available"/>
        </condition>
        <condition else="debug" property="jar.usage.level" value="info">
            <isset property="main.class.available"/>
        </condition>
        <echo level="${jar.usage.level}" message="${jar.usage.message}"/>
    </target>
    <target depends="-do-jar-copylibs" if="do.archive" name="-do-jar-delete-manifest">
        <delete>
            <fileset file="${tmp.manifest.file}"/>
        </delete>
    </target>
    <target depends="init,compile,-pre-pre-jar,-pre-jar,-do-jar-create-manifest,-do-jar-copy-manifest,-do-jar-set-mainclass,-do-jar-set-profile,-do-jar-set-splashscreen,-do-jar-jar,-do-jar-delete-manifest" name="-do-jar-without-libraries"/>
    <target depends="init,compile,-pre-pre-jar,-pre-jar,-do-jar-create-manifest,-do-jar-copy-manifest,-do-jar-set-mainclass,-do-jar-set-profile,-do-jar-set-splashscreen,-do-jar-copylibs,-do-jar-delete-manifest" name="-do-jar-with-libraries"/>
    <target name="-post-jar">
        <!-- Empty placeholder for easier customization. -->
        <!-- You can override this target in the ../build.xml file. -->
    </target>
    <target depends="init,compile,-pre-jar,-do-jar-without-libraries,-do-jar-with-libraries,-post-jar" name="-do-jar"/>
    <target depends="init,compile,-pre-jar,-do-jar,-post-jar" description="Build JAR." name="jar"/>
    <!--
                =================
                EXECUTION SECTION
                =================
            -->
    <target depends="init,compile" description="Run a main class." name="run">
        <j2seproject1:java>
            <customize>
                <arg line="${application.args}"/>
            </customize>
        </j2seproject1:java>
    </target>
    <target name="-do-not-recompile">
        <property name="javac.includes.binary" value=""/>
    </target>
    <target depends="init,compile-single" name="run-single">
        <fail unless="run.class">Must select one file in the IDE or set run.class</fail>
        <j2seproject1:java classname="${run.class}"/>
    </target>
    <target depends="init,compile-test-single" name="run-test-with-main">
        <fail unless="run.class">Must select one file in the IDE or set run.class</fail>
        <j2seproject1:java classname="${run.class}" classpath="${run.test.classpath}"/>
    </target>
    <!--
                =================
                DEBUGGING SECTION
                =================
            -->
    <target depends="init" if="netbeans.home" name="-debug-start-debugger">
        <j2seproject1:nbjpdastart name="${debug.class}"/>
    </target>
    <target depends="init" if="netbeans.home" name="-debug-start-debugger-main-test">
        <j2seproject1:nbjpdastart classpath="${debug.test.classpath}" name="${debug.class}"/>
    </target>
    <target depends="init,compile" name="-debug-start-debuggee">
        <j2seproject3:debug>
            <customize>
                <arg line="${application.args}"/>
            </customize>
        </j2seproject3:debug>
    </target>
    <target depends="init,compile,-debug-start-debugger,-debug-start-debuggee" description="Debug project in IDE." if="netbeans.home" name="debug"/>
    <target depends="init" if="netbeans.home" name="-debug-start-debugger-stepinto">
        <j2seproject1:nbjpdastart stopclassname="${main.class}"/>
    </target>
    <target depends="init,compile,-debug-start-debugger-stepinto,-debug-start-debuggee" if="netbeans.home" name="debug-stepinto"/>
    <target depends="init,compile-single" if="netbeans.home" name="-debug-start-debuggee-single">
        <fail unless="debug.class">Must select one file in the IDE or set debug.class</fail>
        <j2seproject3:debug classname="${debug.class}"/>
    </target>
    <target depends="init,compile-single,-debug-start-debugger,-debug-start-debuggee-single" if="netbeans.home" name="debug-single"/>
    <target depends="init,compile-test-single" if="netbeans.home" name="-debug-start-debuggee-main-test">
        <fail unless="debug.class">Must select one file in the IDE or set debug.class</fail>
        <j2seproject3:debug classname="${debug.class}" classpath="${debug.test.classpath}"/>
    </target>
    <target depends="init,compile-test-single,-debug-start-debugger-main-test,-debug-start-debuggee-main-test" if="netbeans.home" name="debug-test-with-main"/>
    <target depends="init" name="-pre-debug-fix">
        <fail unless="fix.includes">Must set fix.includes</fail>
        <property name="javac.includes" value="${fix.includes}.java"/>
    </target>
    <target depends="init,-pre-debug-fix,compile-single" if="netbeans.home" name="-do-debug-fix">
        <j2seproject1:nbjpdareload/>
    </target>
    <target depends="init,-pre-debug-fix,-do-debug-fix" if="netbeans.home" name="debug-fix"/>
    <!--
                =================
                PROFILING SECTION
                =================
            -->
    <!--
                pre NB7.2 profiler integration
            -->
    <target depends="profile-init,compile" description="Profile a project in the IDE." if="profiler.info.jvmargs.agent" name="-profile-pre72">
        <fail unless="netbeans.home">This target only works when run from inside the NetBeans IDE.</fail>
        <nbprofiledirect>
            <classpath>
                <path path="${run.classpath}"/>
            </classpath>
        </nbprofiledirect>
        <profile/>
    </target>
    <target depends="profile-init,compile-single" description="Profile a selected class in the IDE." if="profiler.info.jvmargs.agent" name="-profile-single-pre72">
        <fail unless="profile.class">Must select one file in the IDE or set profile.class</fail>
        <fail unless="netbeans.home">This target only works when run from inside the NetBeans IDE.</fail>
        <nbprofiledirect>
            <classpath>
                <path path="${run.classpath}"/>
            </classpath>
        </nbprofiledirect>
        <profile classname="${profile.class}"/>
    </target>
    <target depends="profile-init,compile-single" if="profiler.info.jvmargs.agent" name="-profile-applet-pre72">
        <fail unless="netbeans.home">This target only works when run from inside the NetBeans IDE.</fail>
        <nbprofiledirect>
            <classpath>
                <path path="${run.classpath}"/>
            </classpath>
        </nbprofiledirect>
        <profile classname="sun.applet.AppletViewer">
            <customize>
                <arg value="${applet.url}"/>
            </customize>
        </profile>
    </target>
    <target depends="profile-init,compile-test-single" if="profiler.info.jvmargs.agent" name="-profile-test-single-pre72">
        <fail unless="netbeans.home">This target only works when run from inside the NetBeans IDE.</fail>
        <nbprofiledirect>
            <classpath>
                <path path="${run.test.classpath}"/>
            </classpath>
        </nbprofiledirect>
        <junit dir="${profiler.info.dir}" errorproperty="tests.failed" failureproperty="tests.failed" fork="true" jvm="${profiler.info.jvm}" showoutput="true">
            <env key="${profiler.info.pathvar}" path="${profiler.info.agentpath}:${profiler.current.path}"/>
            <jvmarg value="${profiler.info.jvmargs.agent}"/>
            <jvmarg line="${profiler.info.jvmargs}"/>
            <test name="${profile.class}"/>
            <classpath>
                <path path="${run.test.classpath}"/>
            </classpath>
            <syspropertyset>
                <propertyref prefix="test-sys-prop."/>
                <mapper from="test-sys-prop.*" to="*" type="glob"/>
            </syspropertyset>
            <formatter type="brief" usefile="false"/>
            <formatter type="xml"/>
        </junit>
    </target>
    <!--
                end of pre NB72 profiling section
            -->
    <target if="netbeans.home" name="-profile-check">
        <condition property="profiler.configured">
            <or>
                <contains casesensitive="true" string="${run.jvmargs.ide}" substring="-agentpath:"/>
                <contains casesensitive="true" string="${run.jvmargs.ide}" substring="-javaagent:"/>
            </or>
        </condition>
    </target>
    <target depends="-profile-check,-profile-pre72" description="Profile a project in the IDE." if="profiler.configured" name="profile" unless="profiler.info.jvmargs.agent">
        <startprofiler/>
        <antcall target="run"/>
    </target>
    <target depends="-profile-check,-profile-single-pre72" description="Profile a selected class in the IDE." if="profiler.configured" name="profile-single" unless="profiler.info.jvmargs.agent">
        <fail unless="run.class">Must select one file in the IDE or set run.class</fail>
        <startprofiler/>
        <antcall target="run-single"/>
    </target>
    <target depends="-profile-test-single-pre72" description="Profile a selected test in the IDE." name="profile-test-single"/>
    <target depends="-profile-check" description="Profile a selected test in the IDE." if="profiler.configured" name="profile-test" unless="profiler.info.jvmargs">
        <fail unless="test.includes">Must select some files in the IDE or set test.includes</fail>
        <startprofiler/>
        <antcall target="test-single"/>
    </target>
    <target depends="-profile-check" description="Profile a selected class in the IDE." if="profiler.configured" name="profile-test-with-main">
        <fail unless="run.class">Must select one file in the IDE or set run.class</fail>
        <startprofiler/>
        <antcall target="run-test-with-main"/>
    </target>
    <target depends="-profile-check,-profile-applet-pre72" if="profiler.configured" name="profile-applet" unless="profiler.info.jvmargs.agent">
        <fail unless="applet.url">Must select one file in the IDE or set applet.url</fail>
        <startprofiler/>
        <antcall target="run-applet"/>
    </target>
    <!--
                ===============
                JAVADOC SECTION
                ===============
            -->
    <target depends="init" if="have.sources" name="-javadoc-build">
        <mkdir dir="${dist.javadoc.dir}"/>
        <condition else="" property="javadoc.endorsed.classpath.cmd.line.arg" value="-J${endorsed.classpath.cmd.line.arg}">
            <and>
                <isset property="endorsed.classpath.cmd.line.arg"/>
                <not>
                    <equals arg1="${endorsed.classpath.cmd.line.arg}" arg2=""/>
                </not>
            </and>
        </condition>
        <condition else="" property="bug5101868workaround" value="*.java">
            <matches pattern="1\.[56](\..*)?" string="${java.version}"/>
        </condition>
        <javadoc additionalparam="-J-Dfile.encoding=${file.encoding} ${javadoc.additionalparam}" author="${javadoc.author}" charset="UTF-8" destdir="${dist.javadoc.dir}" docencoding="UTF-8" encoding="${javadoc.encoding.used}" failonerror="true" noindex="${javadoc.noindex}" nonavbar="${javadoc.nonavbar}" notree="${javadoc.notree}" private="${javadoc.private}" source="${javac.source}" splitindex="${javadoc.splitindex}" use="${javadoc.use}" useexternalfile="true" version="${javadoc.version}" windowtitle="${javadoc.windowtitle}">
            <classpath>
                <path path="${javac.classpath}"/>
            </classpath>
            <fileset dir="${src.local-src.dir}" excludes="${bug5101868workaround},${excludes}" includes="${includes}">
                <filename name="**/*.java"/>
            </fileset>
            <fileset dir="${src.console.dir}" excludes="${bug5101868workaround},${excludes}" includes="${includes}">
                <filename name="**/*.java"/>
            </fileset>
            <fileset dir="${src.earth-obs.dir}" excludes="${bug5101868workaround},${excludes}" includes="${includes}">
                <filename name="**/*.java"/>
            </fileset>
            <fileset dir="${src.geotiff.dir}" excludes="${bug5101868workaround},${excludes}" includes="${includes}">
                <filename name="**/*.java"/>
            </fileset>
            <fileset dir="${src.netcdf.dir}" excludes="${bug5101868workaround},${excludes}" includes="${includes}">
                <filename name="**/*.java"/>
            </fileset>
            <fileset dir="${src.shapefile.dir}" excludes="${bug5101868workaround},${excludes}" includes="${includes}">
                <filename name="**/*.java"/>
            </fileset>
            <fileset dir="${src.xmlstore.dir}" excludes="${bug5101868workaround},${excludes}" includes="${includes}">
                <filename name="**/*.java"/>
            </fileset>
            <fileset dir="${src.storage.dir}" excludes="${bug5101868workaround},${excludes}" includes="${includes}">
                <filename name="**/*.java"/>
            </fileset>
            <fileset dir="${src.feature.dir}" excludes="${bug5101868workaround},${excludes}" includes="${includes}">
                <filename name="**/*.java"/>
            </fileset>
            <fileset dir="${src.referencing.dir}" excludes="${bug5101868workaround},${excludes}" includes="${includes}">
                <filename name="**/*.java"/>
            </fileset>
            <fileset dir="${src.ref-by-id.dir}" excludes="${bug5101868workaround},${excludes}" includes="${includes}">
                <filename name="**/*.java"/>
            </fileset>
            <fileset dir="${src.metadata.dir}" excludes="${bug5101868workaround},${excludes}" includes="${includes}">
                <filename name="**/*.java"/>
            </fileset>
            <fileset dir="${src.utility.dir}" excludes="${bug5101868workaround},${excludes}" includes="${includes}">
                <filename name="**/*.java"/>
            </fileset>
            <fileset dir="${src.fra-profile.dir}" excludes="${bug5101868workaround},${excludes}" includes="${includes}">
                <filename name="**/*.java"/>
            </fileset>
            <fileset dir="${src.gdal.dir}" excludes="${bug5101868workaround},${excludes}" includes="${includes}">
                <filename name="**/*.java"/>
            </fileset>
            <fileset dir="${src.c.gdal.dir}" excludes="${bug5101868workaround},${excludes}" includes="${includes}">
                <filename name="**/*.java"/>
            </fileset>
            <fileset dir="${build.generated.sources.dir}" erroronmissingdir="false">
                <include name="**/*.java"/>
                <exclude name="*.java"/>
            </fileset>
            <arg line="${javadoc.endorsed.classpath.cmd.line.arg}"/>
        </javadoc>
        <copy todir="${dist.javadoc.dir}">
            <fileset dir="${src.local-src.dir}" excludes="${excludes}" includes="${includes}">
                <filename name="**/doc-files/**"/>
            </fileset>
            <fileset dir="${src.console.dir}" excludes="${excludes}" includes="${includes}">
                <filename name="**/doc-files/**"/>
            </fileset>
            <fileset dir="${src.earth-obs.dir}" excludes="${excludes}" includes="${includes}">
                <filename name="**/doc-files/**"/>
            </fileset>
            <fileset dir="${src.geotiff.dir}" excludes="${excludes}" includes="${includes}">
                <filename name="**/doc-files/**"/>
            </fileset>
            <fileset dir="${src.netcdf.dir}" excludes="${excludes}" includes="${includes}">
                <filename name="**/doc-files/**"/>
            </fileset>
            <fileset dir="${src.shapefile.dir}" excludes="${excludes}" includes="${includes}">
                <filename name="**/doc-files/**"/>
            </fileset>
            <fileset dir="${src.xmlstore.dir}" excludes="${excludes}" includes="${includes}">
                <filename name="**/doc-files/**"/>
            </fileset>
            <fileset dir="${src.storage.dir}" excludes="${excludes}" includes="${includes}">
                <filename name="**/doc-files/**"/>
            </fileset>
            <fileset dir="${src.feature.dir}" excludes="${excludes}" includes="${includes}">
                <filename name="**/doc-files/**"/>
            </fileset>
            <fileset dir="${src.referencing.dir}" excludes="${excludes}" includes="${includes}">
                <filename name="**/doc-files/**"/>
            </fileset>
            <fileset dir="${src.ref-by-id.dir}" excludes="${excludes}" includes="${includes}">
                <filename name="**/doc-files/**"/>
            </fileset>
            <fileset dir="${src.metadata.dir}" excludes="${excludes}" includes="${includes}">
                <filename name="**/doc-files/**"/>
            </fileset>
            <fileset dir="${src.utility.dir}" excludes="${excludes}" includes="${includes}">
                <filename name="**/doc-files/**"/>
            </fileset>
            <fileset dir="${src.fra-profile.dir}" excludes="${excludes}" includes="${includes}">
                <filename name="**/doc-files/**"/>
            </fileset>
            <fileset dir="${src.gdal.dir}" excludes="${excludes}" includes="${includes}">
                <filename name="**/doc-files/**"/>
            </fileset>
            <fileset dir="${src.c.gdal.dir}" excludes="${excludes}" includes="${includes}">
                <filename name="**/doc-files/**"/>
            </fileset>
            <fileset dir="${build.generated.sources.dir}" erroronmissingdir="false">
                <include name="**/doc-files/**"/>
            </fileset>
        </copy>
    </target>
    <target depends="init,-javadoc-build" if="netbeans.home" name="-javadoc-browse" unless="no.javadoc.preview">
        <nbbrowse file="${dist.javadoc.dir}/index.html"/>
    </target>
    <target depends="init,-javadoc-build,-javadoc-browse" description="Build Javadoc." name="javadoc"/>
    <!--
                =========================
                TEST COMPILATION SECTION
                =========================
            -->
    <target depends="init,compile" if="have.tests" name="-pre-pre-compile-test">
        <mkdir dir="${build.test.classes.dir}"/>
    </target>
    <target name="-pre-compile-test">
        <!-- Empty placeholder for easier customization. -->
        <!-- You can override this target in the ../build.xml file. -->
    </target>
    <target if="do.depend.true" name="-compile-test-depend">
        <j2seproject3:depend classpath="${javac.test.classpath}" destdir="${build.test.classes.dir}" srcdir="${test.webapp.dir}:${test.console.dir}:${test.earth-obs.dir}:${test.geotiff.dir}:${test.netcdf.dir}:${test.shapefile.dir}:${test.xmlstore.dir}:${test.storage.dir}:${test.feature.dir}:${test.referencing.dir}:${test.ref-by-id.dir}:${test.metadata.dir}:${test.utility.dir}:${test.fra-profile.dir}:${test.gdal.dir}"/>
    </target>
    <target depends="init,deps-jar,compile,-pre-pre-compile-test,-pre-compile-test,-compile-test-depend" if="have.tests" name="-do-compile-test">
        <j2seproject3:javac apgeneratedsrcdir="${build.test.classes.dir}" classpath="${javac.test.classpath}" debug="true" destdir="${build.test.classes.dir}" processorpath="${javac.test.processorpath}" srcdir="${test.webapp.dir}:${test.console.dir}:${test.earth-obs.dir}:${test.geotiff.dir}:${test.netcdf.dir}:${test.shapefile.dir}:${test.xmlstore.dir}:${test.storage.dir}:${test.feature.dir}:${test.referencing.dir}:${test.ref-by-id.dir}:${test.metadata.dir}:${test.utility.dir}:${test.fra-profile.dir}:${test.gdal.dir}"/>
        <copy todir="${build.test.classes.dir}">
            <fileset dir="${test.webapp.dir}" excludes="${build.classes.excludes},${excludes}" includes="${includes}"/>
            <fileset dir="${test.console.dir}" excludes="${build.classes.excludes},${excludes}" includes="${includes}"/>
            <fileset dir="${test.earth-obs.dir}" excludes="${build.classes.excludes},${excludes}" includes="${includes}"/>
            <fileset dir="${test.geotiff.dir}" excludes="${build.classes.excludes},${excludes}" includes="${includes}"/>
            <fileset dir="${test.netcdf.dir}" excludes="${build.classes.excludes},${excludes}" includes="${includes}"/>
            <fileset dir="${test.shapefile.dir}" excludes="${build.classes.excludes},${excludes}" includes="${includes}"/>
            <fileset dir="${test.xmlstore.dir}" excludes="${build.classes.excludes},${excludes}" includes="${includes}"/>
            <fileset dir="${test.storage.dir}" excludes="${build.classes.excludes},${excludes}" includes="${includes}"/>
            <fileset dir="${test.feature.dir}" excludes="${build.classes.excludes},${excludes}" includes="${includes}"/>
            <fileset dir="${test.referencing.dir}" excludes="${build.classes.excludes},${excludes}" includes="${includes}"/>
            <fileset dir="${test.ref-by-id.dir}" excludes="${build.classes.excludes},${excludes}" includes="${includes}"/>
            <fileset dir="${test.metadata.dir}" excludes="${build.classes.excludes},${excludes}" includes="${includes}"/>
            <fileset dir="${test.utility.dir}" excludes="${build.classes.excludes},${excludes}" includes="${includes}"/>
            <fileset dir="${test.fra-profile.dir}" excludes="${build.classes.excludes},${excludes}" includes="${includes}"/>
            <fileset dir="${test.gdal.dir}" excludes="${build.classes.excludes},${excludes}" includes="${includes}"/>
        </copy>
    </target>
    <target name="-post-compile-test">
        <!-- Empty placeholder for easier customization. -->
        <!-- You can override this target in the ../build.xml file. -->
    </target>
    <target depends="init,compile,-pre-pre-compile-test,-pre-compile-test,-do-compile-test,-post-compile-test" name="compile-test"/>
    <target name="-pre-compile-test-single">
        <!-- Empty placeholder for easier customization. -->
        <!-- You can override this target in the ../build.xml file. -->
    </target>
    <target depends="init,deps-jar,compile,-pre-pre-compile-test,-pre-compile-test-single" if="have.tests" name="-do-compile-test-single">
        <fail unless="javac.includes">Must select some files in the IDE or set javac.includes</fail>
        <j2seproject3:force-recompile destdir="${build.test.classes.dir}"/>
        <j2seproject3:javac apgeneratedsrcdir="${build.test.classes.dir}" classpath="${javac.test.classpath}" debug="true" destdir="${build.test.classes.dir}" excludes="" includes="${javac.includes}" processorpath="${javac.test.processorpath}" sourcepath="${test.webapp.dir}:${test.console.dir}:${test.earth-obs.dir}:${test.geotiff.dir}:${test.netcdf.dir}:${test.shapefile.dir}:${test.xmlstore.dir}:${test.storage.dir}:${test.feature.dir}:${test.referencing.dir}:${test.ref-by-id.dir}:${test.metadata.dir}:${test.utility.dir}:${test.fra-profile.dir}:${test.gdal.dir}" srcdir="${test.webapp.dir}:${test.console.dir}:${test.earth-obs.dir}:${test.geotiff.dir}:${test.netcdf.dir}:${test.shapefile.dir}:${test.xmlstore.dir}:${test.storage.dir}:${test.feature.dir}:${test.referencing.dir}:${test.ref-by-id.dir}:${test.metadata.dir}:${test.utility.dir}:${test.fra-profile.dir}:${test.gdal.dir}"/>
        <copy todir="${build.test.classes.dir}">
            <fileset dir="${test.webapp.dir}" excludes="${build.classes.excludes},${excludes}" includes="${includes}"/>
            <fileset dir="${test.console.dir}" excludes="${build.classes.excludes},${excludes}" includes="${includes}"/>
            <fileset dir="${test.earth-obs.dir}" excludes="${build.classes.excludes},${excludes}" includes="${includes}"/>
            <fileset dir="${test.geotiff.dir}" excludes="${build.classes.excludes},${excludes}" includes="${includes}"/>
            <fileset dir="${test.netcdf.dir}" excludes="${build.classes.excludes},${excludes}" includes="${includes}"/>
            <fileset dir="${test.shapefile.dir}" excludes="${build.classes.excludes},${excludes}" includes="${includes}"/>
            <fileset dir="${test.xmlstore.dir}" excludes="${build.classes.excludes},${excludes}" includes="${includes}"/>
            <fileset dir="${test.storage.dir}" excludes="${build.classes.excludes},${excludes}" includes="${includes}"/>
            <fileset dir="${test.feature.dir}" excludes="${build.classes.excludes},${excludes}" includes="${includes}"/>
            <fileset dir="${test.referencing.dir}" excludes="${build.classes.excludes},${excludes}" includes="${includes}"/>
            <fileset dir="${test.ref-by-id.dir}" excludes="${build.classes.excludes},${excludes}" includes="${includes}"/>
            <fileset dir="${test.metadata.dir}" excludes="${build.classes.excludes},${excludes}" includes="${includes}"/>
            <fileset dir="${test.utility.dir}" excludes="${build.classes.excludes},${excludes}" includes="${includes}"/>
            <fileset dir="${test.fra-profile.dir}" excludes="${build.classes.excludes},${excludes}" includes="${includes}"/>
            <fileset dir="${test.gdal.dir}" excludes="${build.classes.excludes},${excludes}" includes="${includes}"/>
        </copy>
    </target>
    <target name="-post-compile-test-single">
        <!-- Empty placeholder for easier customization. -->
        <!-- You can override this target in the ../build.xml file. -->
    </target>
    <target depends="init,compile,-pre-pre-compile-test,-pre-compile-test-single,-do-compile-test-single,-post-compile-test-single" name="compile-test-single"/>
    <!--
                =======================
                TEST EXECUTION SECTION
                =======================
            -->
    <target depends="init" if="have.tests" name="-pre-test-run">
        <mkdir dir="${build.test.results.dir}"/>
    </target>
    <target depends="init,compile-test,-pre-test-run" if="have.tests" name="-do-test-run">
        <j2seproject3:test includes="${includes}" testincludes="**/*Test.java"/>
    </target>
    <target depends="init,compile-test,-pre-test-run,-do-test-run" if="have.tests" name="-post-test-run">
        <fail if="tests.failed" unless="ignore.failing.tests">Some tests failed; see details above.</fail>
    </target>
    <target depends="init" if="have.tests" name="test-report"/>
    <target depends="init" if="netbeans.home+have.tests" name="-test-browse"/>
    <target depends="init,compile-test,-pre-test-run,-do-test-run,test-report,-post-test-run,-test-browse" description="Run unit tests." name="test"/>
    <target depends="init" if="have.tests" name="-pre-test-run-single">
        <mkdir dir="${build.test.results.dir}"/>
    </target>
    <target depends="init,compile-test-single,-pre-test-run-single" if="have.tests" name="-do-test-run-single">
        <fail unless="test.includes">Must select some files in the IDE or set test.includes</fail>
        <j2seproject3:test excludes="" includes="${test.includes}" testincludes="${test.includes}"/>
    </target>
    <target depends="init,compile-test-single,-pre-test-run-single,-do-test-run-single" if="have.tests" name="-post-test-run-single">
        <fail if="tests.failed" unless="ignore.failing.tests">Some tests failed; see details above.</fail>
    </target>
    <target depends="init,compile-test-single,-pre-test-run-single,-do-test-run-single,-post-test-run-single" description="Run single unit test." name="test-single"/>
    <target depends="init,compile-test-single,-pre-test-run-single" if="have.tests" name="-do-test-run-single-method">
        <fail unless="test.class">Must select some files in the IDE or set test.class</fail>
        <fail unless="test.method">Must select some method in the IDE or set test.method</fail>
        <j2seproject3:test excludes="" includes="${javac.includes}" testincludes="${test.class}" testmethods="${test.method}"/>
    </target>
    <target depends="init,compile-test-single,-pre-test-run-single,-do-test-run-single-method" if="have.tests" name="-post-test-run-single-method">
        <fail if="tests.failed" unless="ignore.failing.tests">Some tests failed; see details above.</fail>
    </target>
    <target depends="init,compile-test-single,-pre-test-run-single,-do-test-run-single-method,-post-test-run-single-method" description="Run single unit test." name="test-single-method"/>
    <!--
                =======================
                TEST DEBUGGING SECTION
                =======================
            -->
    <target depends="init,compile-test-single,-pre-test-run-single" if="have.tests" name="-debug-start-debuggee-test">
        <fail unless="test.class">Must select one file in the IDE or set test.class</fail>
        <j2seproject3:test-debug excludes="" includes="${javac.includes}" testClass="${test.class}" testincludes="${javac.includes}"/>
    </target>
    <target depends="init,compile-test-single,-pre-test-run-single" if="have.tests" name="-debug-start-debuggee-test-method">
        <fail unless="test.class">Must select one file in the IDE or set test.class</fail>
        <fail unless="test.method">Must select some method in the IDE or set test.method</fail>
        <j2seproject3:test-debug excludes="" includes="${javac.includes}" testClass="${test.class}" testMethod="${test.method}" testincludes="${test.class}" testmethods="${test.method}"/>
    </target>
    <target depends="init,compile-test" if="netbeans.home+have.tests" name="-debug-start-debugger-test">
        <j2seproject1:nbjpdastart classpath="${debug.test.classpath}" name="${test.class}"/>
    </target>
    <target depends="init,compile-test-single,-debug-start-debugger-test,-debug-start-debuggee-test" name="debug-test"/>
    <target depends="init,compile-test-single,-debug-start-debugger-test,-debug-start-debuggee-test-method" name="debug-test-method"/>
    <target depends="init,-pre-debug-fix,compile-test-single" if="netbeans.home" name="-do-debug-fix-test">
        <j2seproject1:nbjpdareload dir="${build.test.classes.dir}"/>
    </target>
    <target depends="init,-pre-debug-fix,-do-debug-fix-test" if="netbeans.home" name="debug-fix-test"/>
    <!--
                =========================
                APPLET EXECUTION SECTION
                =========================
            -->
    <target depends="init,compile-single" name="run-applet">
        <fail unless="applet.url">Must select one file in the IDE or set applet.url</fail>
        <j2seproject1:java classname="sun.applet.AppletViewer">
            <customize>
                <arg value="${applet.url}"/>
            </customize>
        </j2seproject1:java>
    </target>
    <!--
                =========================
                APPLET DEBUGGING  SECTION
                =========================
            -->
    <target depends="init,compile-single" if="netbeans.home" name="-debug-start-debuggee-applet">
        <fail unless="applet.url">Must select one file in the IDE or set applet.url</fail>
        <j2seproject3:debug classname="sun.applet.AppletViewer">
            <customize>
                <arg value="${applet.url}"/>
            </customize>
        </j2seproject3:debug>
    </target>
    <target depends="init,compile-single,-debug-start-debugger,-debug-start-debuggee-applet" if="netbeans.home" name="debug-applet"/>
    <!--
                ===============
                CLEANUP SECTION
                ===============
            -->
    <target name="-deps-clean-init" unless="built-clean.properties">
        <property location="${build.dir}/built-clean.properties" name="built-clean.properties"/>
        <delete file="${built-clean.properties}" quiet="true"/>
    </target>
    <target if="already.built.clean.${basedir}" name="-warn-already-built-clean">
        <echo level="warn" message="Cycle detected: Apache SIS on Android was already built"/>
    </target>
    <target depends="init,-deps-clean-init" name="deps-clean" unless="no.deps">
        <mkdir dir="${build.dir}"/>
        <touch file="${built-clean.properties}" verbose="false"/>
        <property file="${built-clean.properties}" prefix="already.built.clean."/>
        <antcall target="-warn-already-built-clean"/>
        <propertyfile file="${built-clean.properties}">
            <entry key="${basedir}" value=""/>
        </propertyfile>
    </target>
    <target depends="init" name="-do-clean">
        <delete dir="${build.dir}"/>
        <delete dir="${dist.dir}" followsymlinks="false" includeemptydirs="true"/>
    </target>
    <target name="-post-clean">
        <!-- Empty placeholder for easier customization. -->
        <!-- You can override this target in the ../build.xml file. -->
    </target>
    <target depends="init,deps-clean,-do-clean,-post-clean" description="Clean build products." name="clean"/>
    <target name="-check-call-dep">
        <property file="${call.built.properties}" prefix="already.built."/>
        <condition property="should.call.dep">
            <and>
                <not>
                    <isset property="already.built.${call.subproject}"/>
                </not>
                <available file="${call.script}"/>
            </and>
        </condition>
    </target>
    <target depends="-check-call-dep" if="should.call.dep" name="-maybe-call-dep">
        <ant antfile="${call.script}" inheritall="false" target="${call.target}">
            <propertyset>
                <propertyref prefix="transfer."/>
                <mapper from="transfer.*" to="*" type="glob"/>
            </propertyset>
        </ant>
    </target>
</project><|MERGE_RESOLUTION|>--- conflicted
+++ resolved
@@ -19,7 +19,7 @@
   - cleanup
 
         -->
-<project xmlns:j2seproject1="http://www.netbeans.org/ns/j2se-project/1" xmlns:j2seproject3="http://www.netbeans.org/ns/j2se-project/3" xmlns:jaxrpc="http://www.netbeans.org/ns/j2se-project/jax-rpc" basedir=".." default="default" name="Apache_SIS_on_Android-impl">
+<project xmlns:j2seproject1="http://www.netbeans.org/ns/j2se-project/1" xmlns:j2seproject3="http://www.netbeans.org/ns/j2se-project/3" xmlns:jaxrpc="http://www.netbeans.org/ns/j2se-project/jax-rpc" basedir=".." default="default" name="Apache_SIS_on_GeoAPI_3.0-impl">
     <fail message="Please build using Ant 1.8.0 or higher.">
         <condition>
             <not>
@@ -142,6 +142,7 @@
         <condition property="have.sources">
             <or>
                 <available file="${src.local-src.dir}"/>
+                <available file="${src.webapp.dir}"/>
                 <available file="${src.console.dir}"/>
                 <available file="${src.earth-obs.dir}"/>
                 <available file="${src.geotiff.dir}"/>
@@ -260,6 +261,7 @@
     </target>
     <target depends="-pre-init,-init-private,-init-user,-init-project,-do-init" name="-init-check">
         <fail unless="src.local-src.dir">Must set src.local-src.dir</fail>
+        <fail unless="src.webapp.dir">Must set src.webapp.dir</fail>
         <fail unless="src.console.dir">Must set src.console.dir</fail>
         <fail unless="src.earth-obs.dir">Must set src.earth-obs.dir</fail>
         <fail unless="src.geotiff.dir">Must set src.geotiff.dir</fail>
@@ -310,11 +312,7 @@
     </target>
     <target depends="-init-ap-cmdline-properties" if="ap.supported.internal" name="-init-macrodef-javac-with-processors">
         <macrodef name="javac" uri="http://www.netbeans.org/ns/j2se-project/3">
-<<<<<<< HEAD
-            <attribute default="${src.local-src.dir}:${src.console.dir}:${src.netcdf.dir}:${src.shapefile.dir}:${src.storage.dir}:${src.feature.dir}:${src.referencing.dir}:${src.metadata.dir}:${src.utility.dir}:${src.fra-profile.dir}" name="srcdir"/>
-=======
             <attribute default="${src.local-src.dir}:${src.webapp.dir}:${src.console.dir}:${src.earth-obs.dir}:${src.geotiff.dir}:${src.netcdf.dir}:${src.shapefile.dir}:${src.xmlstore.dir}:${src.storage.dir}:${src.feature.dir}:${src.referencing.dir}:${src.ref-by-id.dir}:${src.metadata.dir}:${src.utility.dir}:${src.fra-profile.dir}:${src.gdal.dir}:${src.c.gdal.dir}" name="srcdir"/>
->>>>>>> 7c2d28f3
             <attribute default="${build.classes.dir}" name="destdir"/>
             <attribute default="${javac.classpath}" name="classpath"/>
             <attribute default="${javac.processorpath}" name="processorpath"/>
@@ -355,11 +353,7 @@
     </target>
     <target depends="-init-ap-cmdline-properties" name="-init-macrodef-javac-without-processors" unless="ap.supported.internal">
         <macrodef name="javac" uri="http://www.netbeans.org/ns/j2se-project/3">
-<<<<<<< HEAD
-            <attribute default="${src.local-src.dir}:${src.console.dir}:${src.netcdf.dir}:${src.shapefile.dir}:${src.storage.dir}:${src.feature.dir}:${src.referencing.dir}:${src.metadata.dir}:${src.utility.dir}:${src.fra-profile.dir}" name="srcdir"/>
-=======
             <attribute default="${src.local-src.dir}:${src.webapp.dir}:${src.console.dir}:${src.earth-obs.dir}:${src.geotiff.dir}:${src.netcdf.dir}:${src.shapefile.dir}:${src.xmlstore.dir}:${src.storage.dir}:${src.feature.dir}:${src.referencing.dir}:${src.ref-by-id.dir}:${src.metadata.dir}:${src.utility.dir}:${src.fra-profile.dir}:${src.gdal.dir}:${src.c.gdal.dir}" name="srcdir"/>
->>>>>>> 7c2d28f3
             <attribute default="${build.classes.dir}" name="destdir"/>
             <attribute default="${javac.classpath}" name="classpath"/>
             <attribute default="${javac.processorpath}" name="processorpath"/>
@@ -392,11 +386,7 @@
     </target>
     <target depends="-init-macrodef-javac-with-processors,-init-macrodef-javac-without-processors" name="-init-macrodef-javac">
         <macrodef name="depend" uri="http://www.netbeans.org/ns/j2se-project/3">
-<<<<<<< HEAD
-            <attribute default="${src.local-src.dir}:${src.console.dir}:${src.netcdf.dir}:${src.shapefile.dir}:${src.storage.dir}:${src.feature.dir}:${src.referencing.dir}:${src.metadata.dir}:${src.utility.dir}:${src.fra-profile.dir}" name="srcdir"/>
-=======
             <attribute default="${src.local-src.dir}:${src.webapp.dir}:${src.console.dir}:${src.earth-obs.dir}:${src.geotiff.dir}:${src.netcdf.dir}:${src.shapefile.dir}:${src.xmlstore.dir}:${src.storage.dir}:${src.feature.dir}:${src.referencing.dir}:${src.ref-by-id.dir}:${src.metadata.dir}:${src.utility.dir}:${src.fra-profile.dir}:${src.gdal.dir}:${src.c.gdal.dir}" name="srcdir"/>
->>>>>>> 7c2d28f3
             <attribute default="${build.classes.dir}" name="destdir"/>
             <attribute default="${javac.classpath}" name="classpath"/>
             <sequential>
@@ -604,7 +594,7 @@
                     </fileset>
                 </union>
                 <taskdef classname="org.testng.TestNGAntTask" classpath="${run.test.classpath}" name="testng"/>
-                <testng classfilesetref="test.set" failureProperty="tests.failed" listeners="org.testng.reporters.VerboseReporter" methods="${testng.methods.arg}" mode="${testng.mode}" outputdir="${build.test.results.dir}" suitename="Apache_SIS_on_Android" testname="TestNG tests" workingDir="${work.dir}">
+                <testng classfilesetref="test.set" failureProperty="tests.failed" listeners="org.testng.reporters.VerboseReporter" methods="${testng.methods.arg}" mode="${testng.mode}" outputdir="${build.test.results.dir}" suitename="Apache_SIS_on_GeoAPI_3.0" testname="TestNG tests" workingDir="${work.dir}">
                     <xmlfileset dir="${build.test.classes.dir}" includes="@{testincludes}"/>
                     <propertyset>
                         <propertyref prefix="test-sys-prop."/>
@@ -797,7 +787,7 @@
                 <condition else="-testclass @{testClass}" property="test.class.or.method" value="-methods @{testClass}.@{testMethod}">
                     <isset property="test.method"/>
                 </condition>
-                <condition else="-suitename Apache_SIS_on_Android -testname @{testClass} ${test.class.or.method}" property="testng.cmd.args" value="@{testClass}">
+                <condition else="-suitename Apache_SIS_on_GeoAPI_3.0 -testname @{testClass} ${test.class.or.method}" property="testng.cmd.args" value="@{testClass}">
                     <matches pattern=".*\.xml" string="@{testClass}"/>
                 </condition>
                 <delete dir="${build.test.results.dir}" quiet="true"/>
@@ -1089,7 +1079,7 @@
         <delete file="${built-jar.properties}" quiet="true"/>
     </target>
     <target if="already.built.jar.${basedir}" name="-warn-already-built-jar">
-        <echo level="warn" message="Cycle detected: Apache SIS on Android was already built"/>
+        <echo level="warn" message="Cycle detected: Apache SIS on GeoAPI 3.0 was already built"/>
     </target>
     <target depends="init,-deps-jar-init" name="deps-jar" unless="no.deps">
         <mkdir dir="${build.dir}"/>
@@ -1120,16 +1110,13 @@
                 <include name="*"/>
             </dirset>
         </pathconvert>
-<<<<<<< HEAD
-        <j2seproject3:depend srcdir="${src.local-src.dir}:${src.console.dir}:${src.netcdf.dir}:${src.shapefile.dir}:${src.storage.dir}:${src.feature.dir}:${src.referencing.dir}:${src.metadata.dir}:${src.utility.dir}:${src.fra-profile.dir}:${build.generated.subdirs}"/>
-=======
         <j2seproject3:depend srcdir="${src.local-src.dir}:${src.webapp.dir}:${src.console.dir}:${src.earth-obs.dir}:${src.geotiff.dir}:${src.netcdf.dir}:${src.shapefile.dir}:${src.xmlstore.dir}:${src.storage.dir}:${src.feature.dir}:${src.referencing.dir}:${src.ref-by-id.dir}:${src.metadata.dir}:${src.utility.dir}:${src.fra-profile.dir}:${src.gdal.dir}:${src.c.gdal.dir}:${build.generated.subdirs}"/>
->>>>>>> 7c2d28f3
     </target>
     <target depends="init,deps-jar,-pre-pre-compile,-pre-compile, -copy-persistence-xml,-compile-depend" if="have.sources" name="-do-compile">
         <j2seproject3:javac gensrcdir="${build.generated.sources.dir}"/>
         <copy todir="${build.classes.dir}">
             <fileset dir="${src.local-src.dir}" excludes="${build.classes.excludes},${excludes}" includes="${includes}"/>
+            <fileset dir="${src.webapp.dir}" excludes="${build.classes.excludes},${excludes}" includes="${includes}"/>
             <fileset dir="${src.console.dir}" excludes="${build.classes.excludes},${excludes}" includes="${includes}"/>
             <fileset dir="${src.earth-obs.dir}" excludes="${build.classes.excludes},${excludes}" includes="${includes}"/>
             <fileset dir="${src.geotiff.dir}" excludes="${build.classes.excludes},${excludes}" includes="${includes}"/>
@@ -1165,11 +1152,7 @@
     <target depends="init,deps-jar,-pre-pre-compile" name="-do-compile-single">
         <fail unless="javac.includes">Must select some files in the IDE or set javac.includes</fail>
         <j2seproject3:force-recompile/>
-<<<<<<< HEAD
-        <j2seproject3:javac excludes="" gensrcdir="${build.generated.sources.dir}" includes="${javac.includes}" sourcepath="${src.local-src.dir}:${src.console.dir}:${src.netcdf.dir}:${src.shapefile.dir}:${src.storage.dir}:${src.feature.dir}:${src.referencing.dir}:${src.metadata.dir}:${src.utility.dir}:${src.fra-profile.dir}"/>
-=======
         <j2seproject3:javac excludes="" gensrcdir="${build.generated.sources.dir}" includes="${javac.includes}" sourcepath="${src.local-src.dir}:${src.webapp.dir}:${src.console.dir}:${src.earth-obs.dir}:${src.geotiff.dir}:${src.netcdf.dir}:${src.shapefile.dir}:${src.xmlstore.dir}:${src.storage.dir}:${src.feature.dir}:${src.referencing.dir}:${src.ref-by-id.dir}:${src.metadata.dir}:${src.utility.dir}:${src.fra-profile.dir}:${src.gdal.dir}:${src.c.gdal.dir}"/>
->>>>>>> 7c2d28f3
     </target>
     <target name="-post-compile-single">
         <!-- Empty placeholder for easier customization. -->
@@ -1438,6 +1421,9 @@
             <fileset dir="${src.local-src.dir}" excludes="${bug5101868workaround},${excludes}" includes="${includes}">
                 <filename name="**/*.java"/>
             </fileset>
+            <fileset dir="${src.webapp.dir}" excludes="${bug5101868workaround},${excludes}" includes="${includes}">
+                <filename name="**/*.java"/>
+            </fileset>
             <fileset dir="${src.console.dir}" excludes="${bug5101868workaround},${excludes}" includes="${includes}">
                 <filename name="**/*.java"/>
             </fileset>
@@ -1491,6 +1477,9 @@
         </javadoc>
         <copy todir="${dist.javadoc.dir}">
             <fileset dir="${src.local-src.dir}" excludes="${excludes}" includes="${includes}">
+                <filename name="**/doc-files/**"/>
+            </fileset>
+            <fileset dir="${src.webapp.dir}" excludes="${excludes}" includes="${includes}">
                 <filename name="**/doc-files/**"/>
             </fileset>
             <fileset dir="${src.console.dir}" excludes="${excludes}" includes="${includes}">
@@ -1715,7 +1704,7 @@
         <delete file="${built-clean.properties}" quiet="true"/>
     </target>
     <target if="already.built.clean.${basedir}" name="-warn-already-built-clean">
-        <echo level="warn" message="Cycle detected: Apache SIS on Android was already built"/>
+        <echo level="warn" message="Cycle detected: Apache SIS on GeoAPI 3.0 was already built"/>
     </target>
     <target depends="init,-deps-clean-init" name="deps-clean" unless="no.deps">
         <mkdir dir="${build.dir}"/>
