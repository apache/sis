--- conflicted
+++ resolved
@@ -91,12 +91,8 @@
 # Those dependencies must exist in the local Maven repository.
 # Those numbers should match the ones declared in the pom.xml files.
 #
-<<<<<<< HEAD
 geoapi.version       = 3.1-SNAPSHOT
-jsr363.version       = 1.0
-=======
 jsr385.version       = 2.1.3
->>>>>>> 6b2e6347
 jaxb.version         = 2.3.3
 jaxb.runtime         = 2.3.7
 istack.version       = 3.0.12
@@ -128,13 +124,8 @@
 maven.repository   = ${user.home}/.m2/repository
 endorsed.classpath =
 javac.classpath=\
-<<<<<<< HEAD
     ${maven.repository}/org/opengis/geoapi-pending/${geoapi.version}/geoapi-pending-${geoapi.version}.jar:\
-    ${maven.repository}/javax/measure/unit-api/${jsr363.version}/unit-api-${jsr363.version}.jar:\
-=======
-    ${project.GeoAPI}/dist/geoapi.jar:\
     ${maven.repository}/javax/measure/unit-api/${jsr385.version}/unit-api-${jsr385.version}.jar:\
->>>>>>> 6b2e6347
     ${maven.repository}/jakarta/xml/bind/jakarta.xml.bind-api/${jaxb.version}/jakarta.xml.bind-api-${jaxb.version}.jar:\
     ${maven.repository}/com/esri/geometry/esri-geometry-api/${esri.api.version}/esri-geometry-api-${esri.api.version}.jar:\
     ${maven.repository}/org/locationtech/jts/jts-core/${jts.version}/jts-core-${jts.version}.jar:\
