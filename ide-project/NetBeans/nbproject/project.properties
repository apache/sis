#
# Licensed to the Apache Software Foundation (ASF) under one or more
# contributor license agreements.  See the NOTICE file distributed with
# this work for additional information regarding copyright ownership.
# The ASF licenses this file to You under the Apache License, Version 2.0
# (the "License"); you may not use this file except in compliance with
# the License.  You may obtain a copy of the License at
#
#     http://www.apache.org/licenses/LICENSE-2.0
#
# Unless required by applicable law or agreed to in writing, software
# distributed under the License is distributed on an "AS IS" BASIS,
# WITHOUT WARRANTIES OR CONDITIONS OF ANY KIND, either express or implied.
# See the License for the specific language governing permissions and
# limitations under the License.
#

#
# SIS project file for NetBeans.
# This can used as an alternative to Maven projects for development and testing purpose only.
#
application.title    = Spatial Information System (SIS)
application.vendor   = Apache
application.homepage = http://sis.apache.org/
application.desc     = Apache SIS is a free software, Java language library for developing geospatial applications.

#
# Some global configuration.
#
includes             = **
excludes             =
main.class           =
manifest.file        = manifest.mf
project.license      = apache20
project.licensePath  = ../../ide-project/LicenseHeader.txt
no.dependencies      = true
source.encoding      = UTF-8
javac.source         = 1.7
javac.target         = 1.7
platform.active      = default_platform
junit.forkmode       = once
run.jvmargs          = -ea -Dorg.apache.sis.test.verbose=true -Dorg.apache.sis.test.extensive=true
#                      -Dderby.drda.startNetworkServer=true -Dderby.drda.portNumber=1527

#
# Source directories.
#
project.root         = ../..
src.local-src.dir    = ../local-src
<<<<<<< HEAD
=======
src.webapp.dir       = ${project.root}/application/sis-webapp/src/main/java
test.webapp.dir      = ${project.root}/application/sis-webapp/src/test/java
>>>>>>> 7c2d28f3
src.console.dir      = ${project.root}/application/sis-console/src/main/java
test.console.dir     = ${project.root}/application/sis-console/src/test/java
src.earth-obs.dir    = ${project.root}/storage/sis-earth-observation/src/main/java
test.earth-obs.dir   = ${project.root}/storage/sis-earth-observation/src/test/java
src.geotiff.dir      = ${project.root}/storage/sis-geotiff/src/main/java
test.geotiff.dir     = ${project.root}/storage/sis-geotiff/src/test/java
src.netcdf.dir       = ${project.root}/storage/sis-netcdf/src/main/java
test.netcdf.dir      = ${project.root}/storage/sis-netcdf/src/test/java
src.shapefile.dir    = ${project.root}/storage/sis-shapefile/src/main/java
test.shapefile.dir   = ${project.root}/storage/sis-shapefile/src/test/java
src.xmlstore.dir     = ${project.root}/storage/sis-xmlstore/src/main/java
test.xmlstore.dir    = ${project.root}/storage/sis-xmlstore/src/test/java
src.gdal.dir         = ${project.root}/storage/sis-gdal/src/main/java
src.c.gdal.dir       = ${project.root}/storage/sis-gdal/src/main/c
test.gdal.dir        = ${project.root}/storage/sis-gdal/src/test/java
src.storage.dir      = ${project.root}/storage/sis-storage/src/main/java
test.storage.dir     = ${project.root}/storage/sis-storage/src/test/java
src.feature.dir      = ${project.root}/core/sis-feature/src/main/java
test.feature.dir     = ${project.root}/core/sis-feature/src/test/java
src.referencing.dir  = ${project.root}/core/sis-referencing/src/main/java
test.referencing.dir = ${project.root}/core/sis-referencing/src/test/java
src.ref-by-id.dir    = ${project.root}/core/sis-referencing-by-identifiers/src/main/java
test.ref-by-id.dir   = ${project.root}/core/sis-referencing-by-identifiers/src/test/java
src.metadata.dir     = ${project.root}/core/sis-metadata/src/main/java
test.metadata.dir    = ${project.root}/core/sis-metadata/src/test/java
src.utility.dir      = ${project.root}/core/sis-utility/src/main/java
test.utility.dir     = ${project.root}/core/sis-utility/src/test/java
src.fra-profile.dir  = ${project.root}/profiles/sis-french-profile/src/main/java
test.fra-profile.dir = ${project.root}/profiles/sis-french-profile/src/test/java

#
# Version numbers for all dependencies.
# Those dependencies must exist in the local Maven repository.
# Those numbers should match the ones declared in the pom.xml files.
#
<<<<<<< HEAD
android.version      = 4.1.1.4
geoapi.version       = 3.0.0
unit-api.version     = 0.6.1
jsr275.version       = 0.9.3
=======
geoapi.version       = 3.0.1-RC1
jsr363.version       = 1.0
>>>>>>> 7c2d28f3
jama.version         = 1.0.3
geometry.version     = 1.2.1
georss.version       = 0.9.8
rome.version         = 0.9
jdom1.version        = 1.0
jdom2.version        = 2.0.4
jee.version          = 7.0
osgi.version         = 6.0.0
netcdf.version       = 4.6.9
joda-time.version    = 2.8.1
httpclient.version   = 4.5.1
httpcore.version     = 4.4.4
cm-logging.version   = 1.2
slf4j.version        = 1.7.7
junit.version        = 4.12
hamcrest.version     = 1.3
jaxb-ns-mapper       = 2.2.4
hsqldb.version       = 2.3.5
postgresql.version   = 42.1.1.jre7

#
# Classpaths for compilation, execution and tests.
# The dependencies are read directy from the local Maven directory.
#
maven.repository   = ${user.home}/.m2/repository
endorsed.classpath=
javac.classpath=\
    ${maven.repository}/com/google/android/android/${android.version}/android-${android.version}.jar:\
    ${maven.repository}/org/opengis/geoapi/${geoapi.version}/geoapi-${geoapi.version}.jar:\
    ${maven.repository}/javax/measure/unit-api/${jsr363.version}/unit-api-${jsr363.version}.jar:\
    ${maven.repository}/com/esri/geometry/esri-geometry-api/${geometry.version}/esri-geometry-api-${geometry.version}.jar:\
    ${maven.repository}/org/geonames/georss-rome/${georss.version}/georss-rome-${georss.version}.jar:\
    ${maven.repository}/rome/rome/${rome.version}/rome-${rome.version}.jar:\
    ${maven.repository}/jdom/jdom/${jdom1.version}/jdom-${jdom1.version}.jar:\
<<<<<<< HEAD
    ${maven.repository}/edu/ucar/cdm/${netcdf.version}/cdm-${netcdf.version}.jar
=======
    ${maven.repository}/javax/javaee-api/${jee.version}/javaee-api-${jee.version}.jar:\
    ${maven.repository}/edu/ucar/cdm/${netcdf.version}/cdm-${netcdf.version}.jar:\
    ${maven.repository}/org/osgi/org.osgi.core/${osgi.version}/org.osgi.core-${osgi.version}.jar:\
    ${maven.repository}/com/googlecode/jaxb-namespaceprefixmapper-interfaces/JAXBNamespacePrefixMapper/${jaxb-ns-mapper}/JAXBNamespacePrefixMapper-${jaxb-ns-mapper}.jar
>>>>>>> 7c2d28f3
javac.processorpath=\
    ${javac.classpath}
javac.test.classpath=\
    ${javac.classpath}:\
    ${maven.repository}/junit/junit/${junit.version}/junit-${junit.version}.jar:\
    ${maven.repository}/org/hamcrest/hamcrest-core/${hamcrest.version}/hamcrest-core-${hamcrest.version}.jar:\
    ${maven.repository}/org/opengis/geoapi-conformance/${geoapi.version}/geoapi-conformance-${geoapi.version}.jar:\
    ${maven.repository}/org/postgresql/postgresql/${postgresql.version}/postgresql-${postgresql.version}.jar:\
    ${maven.repository}/org/hsqldb/hsqldb/${hsqldb.version}/hsqldb-${hsqldb.version}.jar:\
    ${maven.repository}/gov/nist/math/jama/${jama.version}/jama-${jama.version}.jar:\
    ${maven.repository}/org/opengis/wrapper/geoapi-netcdf/${geoapi.version}/geoapi-netcdf-${geoapi.version}.jar:\
    ${maven.repository}/org/opengis/wrapper/geoapi-netcdf/${geoapi.version}/geoapi-netcdf-${geoapi.version}-tests.jar:\
    ${build.classes.dir}
javac.test.processorpath=\
    ${javac.test.classpath}
run.classpath=\
    ${javac.classpath}:\
    ${build.classes.dir}
run.test.classpath=\
    ${javac.test.classpath}:\
    ${build.test.classes.dir}:\
    ${maven.repository}/org/jdom/jdom2/${jdom2.version}/jdom2-${jdom2.version}.jar:\
    ${maven.repository}/edu/ucar/udunits/${netcdf.version}/udunits-${netcdf.version}.jar:\
    ${maven.repository}/edu/ucar/httpservices/${netcdf.version}/httpservices-${netcdf.version}.jar:\
    ${maven.repository}/joda-time/joda-time/${joda-time.version}/joda-time-${joda-time.version}.jar:\
    ${maven.repository}/commons-logging/commons-logging/${cm-logging.version}/commons-logging-${cm-logging.version}.jar:\
    ${maven.repository}/org/apache/httpcomponents/httpcore/${httpcore.version}/httpcore-${httpcore.version}.jar:\
    ${maven.repository}/org/apache/httpcomponents/httpclient/${httpclient.version}/httpclient-${httpclient.version}.jar:\
    ${maven.repository}/org/slf4j/slf4j-api/${slf4j.version}/slf4j-api-${slf4j.version}.jar:\
    ${maven.repository}/org/slf4j/slf4j-jdk14/${slf4j.version}/slf4j-jdk14-${slf4j.version}.jar
debug.classpath=\
    ${run.classpath}
debug.test.classpath=\
    ${run.test.classpath}

#
# Build configuration and destination directories.
#
javac.compilerargs                       = -Xdoclint:syntax,html,reference,missing/protected,accessibility/protected
javac.deprecation                        = true
javac.external.vm                        = false
javadoc.windowtitle                      = Apache SIS
javadoc.encoding                         = ${source.encoding}
javadoc.author                           = true
javadoc.version                          = true
javadoc.use                              = true
javadoc.noindex                          = false
javadoc.nonavbar                         = false
javadoc.notree                           = false
javadoc.private                          = false
javadoc.splitindex                       = false
javadoc.additionalparam                  =
annotation.processing.enabled            = true
annotation.processing.enabled.in.editor  = false
annotation.processing.processors.list    =
annotation.processing.run.all.processors = true
annotation.processing.source.output      = ${build.generated.sources.dir}/ap-source-output
jnlp.enabled                             = false
jnlp.codebase.type                       = no.codebase
jnlp.descriptor                          = application
jnlp.mixed.code                          = default
jnlp.offline-allowed                     = false
jnlp.signed                              = false
jnlp.signing                             =
jnlp.signing.alias                       =
jnlp.signing.keystore                    =
jar.compress                             = true
jar.index                                = ${jnlp.enabled}
jar.archive.disabled                     = ${jnlp.enabled}
meta.inf.dir                             = ${src.dir}/META-INF
build.dir                                = build
build.classes.dir                        = ${build.dir}/classes
build.generated.dir                      = ${build.dir}/generated
build.generated.sources.dir              = ${build.dir}/generated-sources
build.test.classes.dir                   = ${build.dir}/test/classes
build.test.results.dir                   = ${build.dir}/test/results
build.classes.excludes                   = **/*.java,**/*.form,**/*.txt,**/*.xml,**/*.html,**/*.png,**/*.bak,**/resources/*.properties
build.sysclasspath                       = ignore
dist.dir                                 = dist
dist.jar                                 = ${dist.dir}/SIS.jar
dist.javadoc.dir                         = ${dist.dir}/javadoc
mkdist.disabled                          = true

#
# Editor
#
auxiliary.org-netbeans-spi-editor-hints-projects.perProjectHintSettingsEnabled=true
auxiliary.org-netbeans-spi-editor-hints-projects.perProjectHintSettingsFile=nbproject/cfg_hints.xml<|MERGE_RESOLUTION|>--- conflicted
+++ resolved
@@ -47,11 +47,8 @@
 #
 project.root         = ../..
 src.local-src.dir    = ../local-src
-<<<<<<< HEAD
-=======
 src.webapp.dir       = ${project.root}/application/sis-webapp/src/main/java
 test.webapp.dir      = ${project.root}/application/sis-webapp/src/test/java
->>>>>>> 7c2d28f3
 src.console.dir      = ${project.root}/application/sis-console/src/main/java
 test.console.dir     = ${project.root}/application/sis-console/src/test/java
 src.earth-obs.dir    = ${project.root}/storage/sis-earth-observation/src/main/java
@@ -87,15 +84,8 @@
 # Those dependencies must exist in the local Maven repository.
 # Those numbers should match the ones declared in the pom.xml files.
 #
-<<<<<<< HEAD
-android.version      = 4.1.1.4
-geoapi.version       = 3.0.0
-unit-api.version     = 0.6.1
-jsr275.version       = 0.9.3
-=======
 geoapi.version       = 3.0.1-RC1
 jsr363.version       = 1.0
->>>>>>> 7c2d28f3
 jama.version         = 1.0.3
 geometry.version     = 1.2.1
 georss.version       = 0.9.8
@@ -123,21 +113,16 @@
 maven.repository   = ${user.home}/.m2/repository
 endorsed.classpath=
 javac.classpath=\
-    ${maven.repository}/com/google/android/android/${android.version}/android-${android.version}.jar:\
     ${maven.repository}/org/opengis/geoapi/${geoapi.version}/geoapi-${geoapi.version}.jar:\
     ${maven.repository}/javax/measure/unit-api/${jsr363.version}/unit-api-${jsr363.version}.jar:\
     ${maven.repository}/com/esri/geometry/esri-geometry-api/${geometry.version}/esri-geometry-api-${geometry.version}.jar:\
     ${maven.repository}/org/geonames/georss-rome/${georss.version}/georss-rome-${georss.version}.jar:\
     ${maven.repository}/rome/rome/${rome.version}/rome-${rome.version}.jar:\
     ${maven.repository}/jdom/jdom/${jdom1.version}/jdom-${jdom1.version}.jar:\
-<<<<<<< HEAD
-    ${maven.repository}/edu/ucar/cdm/${netcdf.version}/cdm-${netcdf.version}.jar
-=======
     ${maven.repository}/javax/javaee-api/${jee.version}/javaee-api-${jee.version}.jar:\
     ${maven.repository}/edu/ucar/cdm/${netcdf.version}/cdm-${netcdf.version}.jar:\
     ${maven.repository}/org/osgi/org.osgi.core/${osgi.version}/org.osgi.core-${osgi.version}.jar:\
     ${maven.repository}/com/googlecode/jaxb-namespaceprefixmapper-interfaces/JAXBNamespacePrefixMapper/${jaxb-ns-mapper}/JAXBNamespacePrefixMapper-${jaxb-ns-mapper}.jar
->>>>>>> 7c2d28f3
 javac.processorpath=\
     ${javac.classpath}
 javac.test.classpath=\
