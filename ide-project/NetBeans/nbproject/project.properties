--- conflicted
+++ resolved
@@ -154,14 +154,10 @@
     ${javac.modulepath}
 run.classpath=\
     ${javac.classpath}:\
-<<<<<<< HEAD
-    ${build.classes.dir}
+    ${build.classes.dir}:\
+    ${maven.repository}/org/webjars/material-design-icons/${icons.version}/material-design-icons-${icons.version}.jar
 run.modulepath=\
     ${javac.modulepath}
-=======
-    ${build.classes.dir}:\
-    ${maven.repository}/org/webjars/material-design-icons/${icons.version}/material-design-icons-${icons.version}.jar
->>>>>>> 0b9fa755
 run.test.classpath=\
     ${javac.test.classpath}:\
     ${build.test.classes.dir}:\
