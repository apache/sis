--- conflicted
+++ resolved
@@ -90,13 +90,8 @@
 # Those dependencies must exist in the local Maven repository.
 # Those numbers should match the ones declared in the pom.xml files.
 #
-<<<<<<< HEAD
-geoapi.version       = 3.0.1
-jsr363.version       = 1.0
-=======
-geoapi.version       = 3.1-SNAPSHOT
+geoapi.version       = 3.0.2
 jsr385.version       = 2.1.3
->>>>>>> 5cf53d65
 jaxb.version         = 2.3.3
 jaxb.runtime         = 2.3.7
 istack.version       = 3.0.12
@@ -128,13 +123,8 @@
 maven.repository   = ${user.home}/.m2/repository
 endorsed.classpath =
 javac.classpath=\
-<<<<<<< HEAD
     ${maven.repository}/org/opengis/geoapi/${geoapi.version}/geoapi-${geoapi.version}.jar:\
-    ${maven.repository}/javax/measure/unit-api/${jsr363.version}/unit-api-${jsr363.version}.jar:\
-=======
-    ${maven.repository}/org/opengis/geoapi-pending/${geoapi.version}/geoapi-pending-${geoapi.version}.jar:\
     ${maven.repository}/javax/measure/unit-api/${jsr385.version}/unit-api-${jsr385.version}.jar:\
->>>>>>> 5cf53d65
     ${maven.repository}/jakarta/xml/bind/jakarta.xml.bind-api/${jaxb.version}/jakarta.xml.bind-api-${jaxb.version}.jar:\
     ${maven.repository}/com/esri/geometry/esri-geometry-api/${esri.api.version}/esri-geometry-api-${esri.api.version}.jar:\
     ${maven.repository}/org/locationtech/jts/jts-core/${jts.version}/jts-core-${jts.version}.jar:\
