/*
 * Licensed to the Apache Software Foundation (ASF) under one or more
 * contributor license agreements.  See the NOTICE file distributed with
 * this work for additional information regarding copyright ownership.
 * The ASF licenses this file to You under the Apache License, Version 2.0
 * (the "License"); you may not use this file except in compliance with
 * the License.  You may obtain a copy of the License at
 *
 *     http://www.apache.org/licenses/LICENSE-2.0
 *
 * Unless required by applicable law or agreed to in writing, software
 * distributed under the License is distributed on an "AS IS" BASIS,
 * WITHOUT WARRANTIES OR CONDITIONS OF ANY KIND, either express or implied.
 * See the License for the specific language governing permissions and
 * limitations under the License.
 */
package org.apache.sis.gui.dataset;

import java.util.Arrays;
import java.util.List;
import java.util.Map;
import java.util.LinkedHashMap;
import java.util.Collection;
import javafx.util.Callback;
import javafx.event.EventHandler;
import javafx.scene.input.MouseEvent;
import javafx.scene.control.TableCell;
import javafx.scene.control.TableColumn;
import javafx.scene.text.TextAlignment;
import javafx.collections.ListChangeListener;
import javafx.collections.transformation.TransformationList;
import javafx.scene.layout.Background;
import org.apache.sis.util.collection.Containers;
import org.apache.sis.gui.internal.Styles;

// Specific to the main branch:
import org.apache.sis.feature.AbstractFeature;


/**
 * Wraps a {@link FeatureList} with the capability to expand the multi-valued properties of
 * a selected {@code Feature}. The expansion appears as additional rows below the feature.
 * This view is used only if the feature type contains at least one property type with a
 * maximum number of occurrence greater than 1.
 *
 * @author  Martin Desruisseaux (Geomatys)
 */
final class ExpandableList extends TransformationList<AbstractFeature,AbstractFeature>
        implements Callback<TableColumn<AbstractFeature,AbstractFeature>, TableCell<AbstractFeature,AbstractFeature>>,
                   EventHandler<MouseEvent>
{
    /**
     * The background of {@linkplain #expansion} rows header.
     */
    private static final Background EXPANSION_HEADER = Background.fill(Styles.EXPANDED_ROW);

    /**
     * The icon for rows that can be expanded.
     * Set to the Unicode supplementary character U+1F5C7 "Empty Note Pad".
     */
    private static final String EXPANDABLE = "\uD83D\uDDC7";

    /**
     * The icon for rows that are expanded.
     * Set to the Unicode supplementary character U+1F5CA "Note Pad".
     */
    private static final String EXPANDED = "\uD83D\uDDCA";

    /**
     * Mapping from property names to index in the {@link ExpandedFeature#values} array.
     * This map is shared by all {@link ExpandedFeature} instances contained in this list.
     * It shall be modified only if this list has been cleared first.
     */
    private final Map<String,Integer> nameToIndex;

    /**
     * View index of the first row of the currently expanded feature, {@link Integer#MAX_VALUE} if none.
     * Expansion rows will be added or removed <em>below</em> this row; this row itself will not be removed.
     */
    private int indexOfExpanded;

    /**
     * The rows of the expanded feature, or {@code null} if none. If non-null, this array shall never be empty.
     * The reason why we do not allow empty arrays is because we will insert {@code expansion.length - 1} rows
     * below the expanded feature. Consequently, empty arrays cause negative indices that are more difficult to
     * debug than {@link NullPointerException}, because they happen later.
     *
     * <p>If non-null, they array should have at least 2 elements. An array of only 1 element is not wrong,
     * but is useless since it has no additional rows to show below the first row.</p>
     */
    private ExpandedFeature[] expansion;

    /**
     * Creates a new expandable list for the given features.
     *
     * @param  features  the {@link FeatureList} list to wrap.
     */
    ExpandableList(final FeatureList features) {
        super(features);
        nameToIndex     = new LinkedHashMap<>();
        indexOfExpanded = Integer.MAX_VALUE;
    }

    /**
     * Specifies the names of properties that may be multi-valued. This method needs to be invoked
     * only if the {@code FeatureType} changed. This method shall not be invoked if there is any
     * {@link #expansion} rows. Normally this list will be empty at invocation time.
     *
     * @param  columnNames  names of properties that may contain multi-values.
     */
    final void setMultivaluedColumns(final List<String> columnNames) {
        assert expansion == null : indexOfExpanded;
        nameToIndex.clear();
        final int size = columnNames.size();
        for (int i=0; i<size; i++) {
            nameToIndex.putIfAbsent(columnNames.get(i), i);
        }
    }

    /**
     * Removes the expanded rows. This method does not fire change event;
     * it is caller's responsibility to perform those tasks.
     *
     * <h4>Design note</h4>
     * We return {@code null} instead of an empty list if
     * there are no removed elements because we want to force callers to perform a null check.
     * The reason is that if there was no expansion rows, then {@link #indexOfExpanded} has an
     * invalid value and using that value in {@link #nextRemove(int, List)} may be dangerous.
     * A {@link NullPointerException} would intercept that error sooner.
     *
     * @return the removed rows, or {@code null} if none.
     */
<<<<<<< HEAD
    private List<AbstractFeature> shrink() {
        final List<AbstractFeature> removed = (expansion == null) ? null
                                    : UnmodifiableArrayList.wrap(expansion, 1, expansion.length);
=======
    private List<Feature> shrink() {
        final List<Feature> removed = (expansion == null) ? null
                : Containers.viewAsUnmodifiableList(expansion, 1, expansion.length);
>>>>>>> a2c13a94
        expansion       = null;
        indexOfExpanded = Integer.MAX_VALUE;
        return removed;
    }

    /**
     * Clears all elements from this list. This method removes the expanded rows before to
     * remove the rest of the list because otherwise, the {@code sourceChanged(…)} method in
     * this class would have to expand the whole feature list for inserting removed elements.
     */
    @Override
    public void clear() {
        final int removeAfter = indexOfExpanded;
        final List<AbstractFeature> removed = shrink();
        if (removed != null) {
            beginChange();
            nextUpdate(removeAfter);
            nextRemove(removeAfter + 1, removed);
            endChange();
        }
        getSource().clear();
    }

    /**
     * Invoked when user clicked on the icon on the left of a row.
     * The method sets the expanded rows to the ones containing the clicked cell.
     * If that row is the currently expanded one, then it will be reduced to a single row.
     */
    @Override
    public void handle(final MouseEvent event) {
        /*
         * Remove the additional rows from this list. Before doing so, we need to remember
         * what we are removing from this list view in order to send notification later.
         */
        final IconCell cell = (IconCell) event.getSource();
        final int index = getSourceIndex(cell.getIndex());      // Must be invoked before `shrink()`.
        final int removeAfter = indexOfExpanded;
        final List<AbstractFeature> removed = shrink();
//      index = getViewIndex(index);                // Not needed for current single-selection model.
        /*
         * If a new row is selected, extract now all properties. We need at least the number
         * of properties anyway for determining the number of additional rows.  But we store
         * also the property values in arrays for convenience because we cannot use indices
         * on arbitrary collections (they may not be lists).  This is okay on the assumption
         * that the number of elements is not large.
         */
        if (index != indexOfExpanded) {
            expansion = ExpandedFeature.create(cell.getItem(), nameToIndex);
            if (expansion != null) {
                indexOfExpanded = index;
                final int limit = Integer.MAX_VALUE - getSource().size();
                if (expansion.length > limit) {
                    if (limit > 1) {
                        expansion = Arrays.copyOf(expansion, limit);    // Drop last rows for avoiding integer overflow.
                    } else {
                        expansion = null;                               // Drop completely for avoiding integer overflow.
                        indexOfExpanded = Integer.MAX_VALUE;
                    }
                }
            }
        }
        /*
         * Send change notifications only after all states have been updated.
         */
        beginChange();
        if (removed != null) {
            nextUpdate(removeAfter);
            nextRemove(removeAfter + 1, removed);
        }
        if (expansion != null) {
            // An ArithmeticException below would be a bug in above limit adjustment.
            nextAdd(indexOfExpanded + 1, Math.addExact(indexOfExpanded, expansion.length));
        }
        endChange();
    }

    /**
     * Returns {@code true} if the given feature contains more than one row.
     */
    private boolean isExpandable(final AbstractFeature feature) {
        if (feature != null) {
            for (final String name : nameToIndex.keySet()) {
                final Object value = feature.getPropertyValue(name);
                if (value instanceof Collection<?>) {
                    final int size = ((Collection<?>) value).size();
                    if (size >= 2) {
                        return true;
                    }
                }
            }
        }
        return false;
    }

    /**
     * Returns the number of elements in this list.
     */
    @Override
    public int size() {
        int size = getSource().size();
        if (size != 0 && expansion != null) {
            size += expansion.length - 1;
        }
        return size;
    }

    /**
     * Returns the feature at the given index. This method forwards the request to the source,
     * except if the given index is for an expanded row.
     */
    @Override
    public AbstractFeature get(int index) {
        final int i = index - indexOfExpanded;
        if (i >= 0) {
            final int n = expansion.length;     // A NullPointerException here would be an ExpandableList bug.
            if (i < n) return expansion[i];
            index -= n;
        }
        return getSource().get(index);
    }

    /**
     * Given an index in this expanded list, returns the index of corresponding element in the feature list.
     * All indices from {@link #indexOfExpanded} inclusive to <code>{@linkplain #indexOfExpanded} +
     * {@linkplain #expansion}.length</code> exclusive map to the same {@link AbstractFeature} instance.
     *
     * @param  index  index in this expandable list.
     * @return index of the corresponding element in {@link FeatureList}.
     */
    @Override
    public int getSourceIndex(int index) {
        if (index > indexOfExpanded) {
            index = Math.max(indexOfExpanded, index - (expansion.length - 1));
            // A NullPointerException above would be an ExpandableList bug.
        }
        return index;
    }

    /**
     * Given an index in the feature list, returns the index in this expandable list.
     * If the given index maps the expanded feature, then the returned index will be
     * for the first row. This is okay if the lower index inclusive or for upper index
     * <em>exclusive</em> (it would not be okay for upper index inclusive).
     *
     * @param  index  index in the wrapped {@link FeatureList}.
     * @return index of the corresponding element in this list.
     */
    @Override
    public int getViewIndex(int index) {
        if (index > indexOfExpanded) {
            index += expansion.length - 1;
            // A NullPointerException above would be an ExpandableList bug.
        }
        return index;
    }

    /**
     * Notifies all listeners that the list changed. This method expects an event from the wrapped
     * {@link FeatureList} and converts source indices to indices of this expandable list.
     */
    @Override
    protected void sourceChanged(final ListChangeListener.Change<? extends AbstractFeature> c) {
        fireChange(new ListChangeListener.Change<AbstractFeature>(this) {
            @Override public void     reset()               {c.reset();}
            @Override public boolean  next()                {return c.next();}
            @Override public boolean  wasAdded()            {return c.wasAdded();}
            @Override public boolean  wasRemoved()          {return c.wasRemoved();}
            @Override public boolean  wasReplaced()         {return c.wasReplaced();}
            @Override public boolean  wasUpdated()          {return c.wasUpdated();}
            @Override public boolean  wasPermutated()       {return c.wasPermutated();}
            @Override protected int[] getPermutation()      {return null;}  // Not invoked since we override the method below.
            @Override public    int   getPermutation(int i) {return getViewIndex(c.getPermutation(getSourceIndex(i)));}
            @Override public    int   getFrom()             {return getViewIndex(c.getFrom());}
            @Override public    int   getTo() {
                // If remove only, must be where removed elements were positioned in the list.
                return (wasAdded() || !wasRemoved()) ? getViewIndex(c.getTo()) : getFrom();
            }

            @Override
            public int getRemovedSize() {
                int removedSize = c.getRemovedSize();
                if (overlapExpanded(c.getFrom(), removedSize)) {
                    removedSize += expansion.length - 1;
                }
                return removedSize;
            }

            @Override
            @SuppressWarnings("unchecked")
            public List<AbstractFeature> getRemoved() {
                return (List<AbstractFeature>) expandRemoved(c.getFrom(), c.getRemoved());
            }
        });
    }

    /**
     * Returns {@code true} if the given range of removed rows overlaps the expanded rows.
     */
    private boolean overlapExpanded(final int sourceFrom, final int removedSize) {
        return (sourceFrom <= indexOfExpanded && sourceFrom > indexOfExpanded - removedSize);   // Use - for avoiding overflow.
    }

    /**
     * If the range of removed elements overlaps the range of expanded rows, inserts values in the
     * {@code removed} list for the expanded rows. Actually this insertion should never happens in
     * the way we use {@link ExpandableList}, but we check as a safety.
     *
     * @param  sourceFrom  index of the first removed element in the source list.
     * @param  removed     the removed elements provided by the {@link FeatureList}.
     * @return the removed elements as seen by this {@code ExpandableList}.
     */
    private List<? extends AbstractFeature> expandRemoved(final int sourceFrom, final List<? extends AbstractFeature> removed) {
        if (!overlapExpanded(sourceFrom, removed.size())) {
            return removed;
        }
        final int s = indexOfExpanded;
        final int n = expansion.length;         // A NullPointerException here would be an ExpandableList bug.
        final AbstractFeature[] features = removed.toArray(new AbstractFeature[removed.size() + (n - 1)]);
        System.arraycopy(features,  s+1, features, s + n, features.length - (s+1));
        System.arraycopy(expansion, 0,   features, s,  n);
        return Arrays.asList(features);
    }

    /**
     * Creates a new cell for an icon to show at the beginning of a row.
     * This method is provided for allowing {@code ExpandableList} to be
     * given to {@link TableColumn#setCellFactory(Callback)}.
     *
     * @param  column  the column where the cell will be shown.
     */
    @Override
    public TableCell<AbstractFeature,AbstractFeature> call(final TableColumn<AbstractFeature,AbstractFeature> column) {
        return new IconCell();
    }

    /**
     * The cell which represents whether a row is expandable or expanded.
     * If visible, this is the first column in the table.
     */
    private final class IconCell extends TableCell<AbstractFeature,AbstractFeature>  {
        /**
         * Whether this cell is listening to mouse click events.
         */
        private boolean isListening;

        /**
         * Creates a new cell for feature property value.
         */
        IconCell() {
            setTextAlignment(TextAlignment.CENTER);
        }

        /**
         * Invoked when a new feature needs to be show. This method sets an icon depending on
         * whether there is multi-valued properties, and whether the current row is expanded.
         * The call will have a listener only if it has an icon.
         */
        @Override
        protected void updateItem(final AbstractFeature value, final boolean empty) {
            super.updateItem(value, empty);
            Background b = null;
            String  text = null;
            if (value instanceof ExpandedFeature) {
                /*
                 * If this is the selected row, put an icon only on the first row,
                 * not on additional rows showing the other collection elements.
                 */
                if (((ExpandedFeature) value).index == 0) {
                    text = EXPANDED;
                } else {
                    b = EXPANSION_HEADER;
                }
            } else if (isExpandable(value)) {
                text = EXPANDABLE;
            }
            setBackground(b);
            setText(text);
            if (isListening != (isListening = (text != null))) {        // Check whether `isListening` changed.
                if (isListening) {
                    addEventFilter(MouseEvent.MOUSE_CLICKED, ExpandableList.this);
                } else {
                    removeEventFilter(MouseEvent.MOUSE_CLICKED, ExpandableList.this);
                }
            }
        }
    }
}<|MERGE_RESOLUTION|>--- conflicted
+++ resolved
@@ -130,15 +130,9 @@
      *
      * @return the removed rows, or {@code null} if none.
      */
-<<<<<<< HEAD
     private List<AbstractFeature> shrink() {
         final List<AbstractFeature> removed = (expansion == null) ? null
-                                    : UnmodifiableArrayList.wrap(expansion, 1, expansion.length);
-=======
-    private List<Feature> shrink() {
-        final List<Feature> removed = (expansion == null) ? null
                 : Containers.viewAsUnmodifiableList(expansion, 1, expansion.length);
->>>>>>> a2c13a94
         expansion       = null;
         indexOfExpanded = Integer.MAX_VALUE;
         return removed;
