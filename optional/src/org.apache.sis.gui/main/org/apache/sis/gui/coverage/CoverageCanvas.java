--- conflicted
+++ resolved
@@ -1219,15 +1219,9 @@
                              + "Max: %, 16.4f  %, 16.4f%n"
                              + "POI: %, 16.4f  %, 16.4f%n"
                              + "Min: %, 16.4f  %, 16.4f%n",
-<<<<<<< HEAD
-                             aoi.getMaxX(),      aoi.getMaxY(),
-                             poi.getOrdinate(0), poi.getOrdinate(1),
-                             aoi.getMinX(),      aoi.getMinY()))
-=======
                              aoi.getMaxX(),        aoi.getMaxY(),
-                             poi.getCoordinate(0), poi.getCoordinate(1),
+                             poi.getOrdinate(0),   poi.getOrdinate(1),
                              aoi.getMinX(),        aoi.getMinY()))
->>>>>>> 9ca908d7
                      .appendHorizontalSeparator();
             }
             final Rectangle source = data.objectiveToData(aoi);
