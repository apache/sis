/*
 * Licensed to the Apache Software Foundation (ASF) under one or more
 * contributor license agreements.  See the NOTICE file distributed with
 * this work for additional information regarding copyright ownership.
 * The ASF licenses this file to You under the Apache License, Version 2.0
 * (the "License"); you may not use this file except in compliance with
 * the License.  You may obtain a copy of the License at
 *
 *     http://www.apache.org/licenses/LICENSE-2.0
 *
 * Unless required by applicable law or agreed to in writing, software
 * distributed under the License is distributed on an "AS IS" BASIS,
 * WITHOUT WARRANTIES OR CONDITIONS OF ANY KIND, either express or implied.
 * See the License for the specific language governing permissions and
 * limitations under the License.
 */
package org.apache.sis.resources.embedded;

import java.io.IOException;
import java.sql.Connection;
import java.sql.ResultSet;
import java.sql.Statement;
import javax.sql.DataSource;
import java.util.Map;
import java.util.ServiceLoader;
import org.opengis.referencing.crs.CoordinateReferenceSystem;
import org.apache.sis.setup.InstallationResources;
import org.apache.sis.metadata.sql.internal.shared.Initializer;
import org.apache.sis.system.DataDirectory;
import org.apache.sis.referencing.factory.sql.EPSGFactory;

// Test dependencies
import org.junit.jupiter.api.Test;
import org.junit.jupiter.api.TestInstance;
import static org.junit.jupiter.api.Assertions.*;
import static org.junit.jupiter.api.Assumptions.assumeTrue;

<<<<<<< HEAD
=======
// Specific to the geoapi-3.1 and geoapi-4.0 branches:
import static org.apache.sis.test.Assertions.assertSingleton;

>>>>>>> 5d62feec

/**
 * Tests {@link EmbeddedResources}.
 * This test has the side-effect of creating the database if it does not already exists.
 *
 * @author  Martin Desruisseaux (Geomatys)
 */
@SuppressWarnings("exports")
@TestInstance(TestInstance.Lifecycle.PER_CLASS)
public final class EmbeddedResourcesTest {
    /**
     * Creates a new test case.
     *
     * @throws Exception if an error occurred while creating the database.
     */
    public EmbeddedResourcesTest() throws Exception {
        // TODO: use @BeforeAll annotation instead. It doesn't seem to work with current Gradle build.
        createDatabaseIfAbsent();
    }

    /**
     * Creates the database if not already done.
     *
     * @throws Exception if an error occurred while creating the database.
     */
    private static void createDatabaseIfAbsent() throws Exception {
        final var generator = new Generator();
        synchronized (Initializer.class) {
            generator.registerAsDefaultDataSource();  // Done first because `….metadata.sql` will want its data source.
            generator.createIfAbsent();
        }
    }

    /**
     * Skips the test if the <abbr>EPSG</abbr> scripts are not present.
     * This method uses {@code LICENSE.txt} as a sentinel file.
     * Note that even if the <abbr>EPSG</abbr> data are not available,
     * the database may still contain other metadata.
     */
    private static void assumeContainsEPSG() {
        assumeTrue(EmbeddedResources.class.getResource("LICENSE.txt") != null,
                "EPSG resources not found. See `README.md` for manual installation.");
    }

    /**
     * Returns the {@link EmbeddedResources} instance declared in the {@code META-INF/services/} directory.
     * The provider may coexist with providers defined in other modules, so we need to filter them.
     */
    private static InstallationResources getInstance() {
        InstallationResources provider = null;
        for (InstallationResources candidate : ServiceLoader.load(InstallationResources.class)) {
            if (candidate instanceof EmbeddedResources) {
                assertNull(provider, "Expected only one instance.");
                provider = candidate;
            }
        }
        assertNotNull(provider, "Expected an instance.");
        return provider;
    }

    /**
     * Tests fetching the licenses.
     *
     * @throws IOException if an error occurred while reading a license.
     */
    @Test
    public void testLicences() throws IOException {
        assumeContainsEPSG();
        final InstallationResources provider = getInstance();
        assertTrue(provider.getLicense("Embedded", null, "text/plain").contains("IOGP"));
        assertTrue(provider.getLicense("Embedded", null, "text/html" ).contains("IOGP"));
    }

    /**
     * Tests connecting to the database.
     *
     * @throws Exception if an error occurred while fetching the data source, or connecting to the database.
     *
     * @todo The test is currently not executed because {@code SIS_DATA} is set by the build script.
     *       We need a way to ignore it.
     */
    @Test
    public void testConnection() throws Exception {
        assumeContainsEPSG();
        final String dir = DataDirectory.getenv();
        assumeTrue((dir == null) || dir.isEmpty(), "The SIS_DATA environment variable must be unset for enabling this test.");
        final DataSource ds = Initializer.getDataSource();
        assertNotNull(ds, "Cannot find the data source.");
        try (Connection c = ds.getConnection()) {
            assertEquals("jdbc:derby:classpath:" + EmbeddedResources.DIRECTORY + "/Databases/" + Initializer.DATABASE, c.getMetaData().getURL(), "URL");
            try (Statement s = c.createStatement()) {
                try (ResultSet r = s.executeQuery("SELECT COORD_REF_SYS_NAME FROM EPSG.\"Coordinate Reference System\" WHERE COORD_REF_SYS_CODE = 4326")) {
                    assertTrue(r.next(), "ResultSet.next()");
                    assertEquals(r.getString(1), "WGS 84");
                    assertFalse(r.next(), "ResultSet.next()");
                }
            }
        }
        try (EPSGFactory factory = new EPSGFactory(Map.of("dataSource", ds))) {
            verifyEPSG_6676(factory.createCoordinateReferenceSystem("EPSG:6676"));
        }
    }

    /**
     * Verifies the <abbr>CRS</abbr> created from code EPSG:6676. This is a <abbr>CRS</abbr>
     * for which no hard-coded fallback exists in {@link org.apache.sis.referencing.CommonCRS}.
     * Consequently, this verification fails if we do not have a connection to a complete <abbr>EPSG</abbr> database.
     */
    private static void verifyEPSG_6676(final CoordinateReferenceSystem crs) {
<<<<<<< HEAD
        String area = crs.getDomainOfValidity().getDescription().toString();
=======
        String area = assertSingleton(crs.getDomains()).getDomainOfValidity().getDescription().toString();
>>>>>>> 5d62feec
        assertTrue(area.contains("Japan"), area);
    }
}<|MERGE_RESOLUTION|>--- conflicted
+++ resolved
@@ -35,12 +35,6 @@
 import static org.junit.jupiter.api.Assertions.*;
 import static org.junit.jupiter.api.Assumptions.assumeTrue;
 
-<<<<<<< HEAD
-=======
-// Specific to the geoapi-3.1 and geoapi-4.0 branches:
-import static org.apache.sis.test.Assertions.assertSingleton;
-
->>>>>>> 5d62feec
 
 /**
  * Tests {@link EmbeddedResources}.
@@ -150,11 +144,7 @@
      * Consequently, this verification fails if we do not have a connection to a complete <abbr>EPSG</abbr> database.
      */
     private static void verifyEPSG_6676(final CoordinateReferenceSystem crs) {
-<<<<<<< HEAD
         String area = crs.getDomainOfValidity().getDescription().toString();
-=======
-        String area = assertSingleton(crs.getDomains()).getDomainOfValidity().getDescription().toString();
->>>>>>> 5d62feec
         assertTrue(area.contains("Japan"), area);
     }
 }