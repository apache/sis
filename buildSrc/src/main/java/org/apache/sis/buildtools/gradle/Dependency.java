--- conflicted
+++ resolved
@@ -71,21 +71,12 @@
         Map.entry("database",                 "non-free:sis-embedded-data"),        // Optional.
         Map.entry("gui",                      "application:sis-javafx"),            // Optional.
         Map.entry("cql",                      "core:sis-cql"),                      // Incubator.
-<<<<<<< HEAD
-        Map.entry("storage.shapefile",        "core:sis-shapefile"),
-        Map.entry("storage.gimi",             "core:sis-gimi"),
-        Map.entry("storage.gsf",              "core:sis-gsf"),
-        Map.entry("storage.geopackage",       "core:sis-geopackage"),
-        Map.entry("storage.coveragejson",     "core:sis-coveragejson"),
-=======
         Map.entry("storage.shapefile",        "storage:sis-shapefile"),
         Map.entry("storage.gimi",             "storage:sis-gimi"),
         Map.entry("storage.gsf",              "storage:sis-gsf"),
         Map.entry("storage.gdal",             "storage:sis-gdal"),
         Map.entry("storage.geopackage",       "storage:sis-geopackage"),
         Map.entry("storage.coveragejson",     "storage:sis-coveragejson"),
-        Map.entry("portrayal.map",            "core:sis-portrayal-map"),
->>>>>>> edc8e9e8
         Map.entry("webapp",                   "application:sis-webapp")
     );
 
