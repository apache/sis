--- conflicted
+++ resolved
@@ -565,12 +565,8 @@
     <maven.compiler.target>8</maven.compiler.target>
     <sis.plugin.version>${project.version}</sis.plugin.version>
     <sis.non-free.version>1.0-M1</sis.non-free.version>                 <!-- Used only if "non-free" profile is enabled. -->
-<<<<<<< HEAD
     <geoapi.version>3.1-SNAPSHOT</geoapi.version>
-=======
-    <geoapi.version>4.0-SNAPSHOT</geoapi.version>
     <jaxb.version>2.3.2</jaxb.version>
->>>>>>> ae989c9f
   </properties>
 
   <profiles>
