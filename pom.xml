<?xml version="1.0" encoding="UTF-8"?>

<!--
  Licensed to the Apache Software Foundation (ASF) under one
  or more contributor license agreements.  See the NOTICE file
  distributed with this work for additional information
  regarding copyright ownership.  The ASF licenses this file
  to you under the Apache License, Version 2.0 (the
  "License"); you may not use this file except in compliance
  with the License.  You may obtain a copy of the License at

    http://www.apache.org/licenses/LICENSE-2.0

  Unless required by applicable law or agreed to in writing,
  software distributed under the License is distributed on an
  "AS IS" BASIS, WITHOUT WARRANTIES OR CONDITIONS OF ANY
  KIND, either express or implied.  See the License for the
  specific language governing permissions and limitations
  under the License.
-->

<project xmlns              = "http://maven.apache.org/POM/4.0.0"
         xmlns:xsi          = "http://www.w3.org/2001/XMLSchema-instance"
         xsi:schemaLocation = "http://maven.apache.org/POM/4.0.0
                               http://maven.apache.org/xsd/maven-4.0.0.xsd">
  <modelVersion>4.0.0</modelVersion>

  <parent>
    <groupId>org.apache</groupId>
    <artifactId>apache</artifactId>
    <version>13</version>
  </parent>



  <!-- ==============================================================
         Project description. The <organization> and <licenses>
         elements are inherited from the parent Apache pom.xml.
       ============================================================== -->
  <groupId>org.apache.sis</groupId>
  <artifactId>parent</artifactId>
  <version>0.4-SNAPSHOT</version>
  <packaging>pom</packaging>

  <name>Apache SIS</name>
  <url>http://sis.apache.org</url>
  <description>
  <!-- Left alignment because this description will be copied in META-INF/MANIFEST.MF
       The leading space after the first line is necessary for proper formatting. -->
Apache SIS is a free software, Java language library for developing geospatial applications.
 SIS provides data structures for geographic data and associated metadata along with methods
 to manipulate those data structures. The SIS metadata module forms the base of the library
 and enables the creation of metadata objects which comply with the ISO 19115 metadata model
 and which can be read from or written to ISO 19139 compliant XML documents.
 The SIS referencing module will enable the construction of geodetic data structures for
 geospatial referencing based on the ISO 19111 model such as axis, projection and coordinate
 reference system definitions, along with the associated operations which enable the mathematical
 conversion of coordinates between different systems of reference.
 The SIS storage modules will provide a common approach to the reading and writing of grid coverages
 applicable to simple imagery as to many dimensional data structures.
  </description>
  <inceptionYear>2010</inceptionYear>



  <!-- ==============================================================
         Source code repository, issue managements and mailing lists.
       ============================================================== -->
  <scm>
    <connection>
      scm:svn:http://svn.apache.org/repos/asf/sis/trunk
    </connection>
    <developerConnection>
      scm:svn:https://svn.apache.org/repos/asf/sis/trunk
    </developerConnection>
    <url>http://svn.apache.org/viewvc/sis/trunk</url>
  </scm>

  <ciManagement>
    <system>jenkins</system>
    <url>https://builds.apache.org/job/sis-trunk</url>
  </ciManagement>

  <issueManagement>
    <system>JIRA</system>
    <url>https://issues.apache.org/jira/browse/SIS</url>
  </issueManagement>

  <mailingLists>
    <mailingList>
      <name>Development mailing list</name>
      <subscribe>dev-subscribe@sis.apache.org</subscribe>
      <unsubscribe>dev-unsubscribe@sis.apache.org</unsubscribe>
      <post>dev@sis.apache.org</post>
      <archive>http://mail-archives.apache.org/mod_mbox/sis-dev/</archive>
    </mailingList>
    <mailingList>
      <name>Commit mailing list</name>
      <subscribe>commits-subscribe@sis.apache.org</subscribe>
      <unsubscribe>commits-unsubscribe@sis.apache.org</unsubscribe>
      <post>commits@sis.apache.org</post>
      <archive>http://mail-archives.apache.org/mod_mbox/sis-commits/</archive>
    </mailingList>
    <mailingList>
      <name>User mailing list</name>
      <subscribe>user-subscribe@sis.apache.org</subscribe>
      <unsubscribe>user-unsubscribe@sis.apache.org</unsubscribe>
      <post>user@sis.apache.org</post>
      <archive>http://mail-archives.apache.org/mod_mbox/sis-user/</archive>
    </mailingList>
  </mailingLists>



  <!-- ==============================================================
         Developers and Contributors.
       ============================================================== -->
  <developers>
    <developer>
      <name>Adam Estrada</name>
      <id>aestrada</id>
      <roles>
        <role>lead</role>
      </roles>
    </developer>
    <developer>
      <name>Chris A. Mattmann</name>
      <id>mattmann</id>
      <email>mattmann@apache.org</email>
      <url>http://sunset.usc.edu/~mattmann/</url>
      <organization>NASA Jet Propulsion Laboratory</organization>
      <organizationUrl>http://www.jpl.nasa.gov</organizationUrl>
      <timezone>-8</timezone>
      <roles>
        <role>committer</role>
      </roles>
    </developer>
    <developer>
      <name>Joseph F. White</name>
      <id>jwhite</id>
      <roles>
        <role>developer</role>
      </roles>
    </developer>
    <developer>
      <name>Martin Desruisseaux</name>
      <id>desruisseaux</id>
      <email>desruisseaux@apache.org</email>
      <organization>Geomatys</organization>
      <organizationUrl>http://www.geomatys.com</organizationUrl>
      <timezone>+1</timezone>
      <roles>
        <role>developer</role>
      </roles>
    </developer>
    <developer>
      <name>Patrick O'Leary</name>
      <id>pjaol</id>
      <email>pjaol@apache.org</email>
      <organization>AT&amp;T Interactive</organization>
      <organizationUrl>http://www.attinteractive.com</organizationUrl>
      <timezone>-8</timezone>
      <roles>
        <role>committer</role>
      </roles>
    </developer>
    <developer>
      <name>Paul Michael Ramirez</name>
      <id>pramirez</id>
      <email>pramirez@apache.org</email>
      <url>http://people.apache.org/~pramirez/</url>
      <organization>NASA Jet Propulsion Laboratory</organization>
      <organizationUrl>http://www.jpl.nasa.gov</organizationUrl>
      <timezone>-8</timezone>
      <roles>
        <role>committer</role>
      </roles>
    </developer>
    <developer>
      <name>Sean McCleese</name>
      <id>smcclees</id>
      <email>smcclees@apache.org</email>
      <organization>NASA Jet Propulsion Laboratory</organization>
      <organizationUrl>http://www.jpl.nasa.gov</organizationUrl>
      <timezone>-8</timezone>
      <roles>
        <role>committer</role>
      </roles>
    </developer>
    <developer>
      <name>Travis L. Pinney</name>
      <id>tlpinney</id>
      <email>travis.pinney@gmail.com</email>
      <roles>
        <role>developer</role>
      </roles>
    </developer>
    <developer>
      <name>Nga Chung</name>
      <id>nchung</id>
      <email>nchung@apache.org</email>
      <organization>NASA Jet Propulsion Laboratory</organization>
      <organizationUrl>http://www.jpl.nasa.gov</organizationUrl>
      <timezone>-8</timezone>
      <roles>
        <role>committer</role>
      </roles>
    </developer>
  </developers>

  <contributors>
    <contributor>
      <name>Adrian Custer</name>
      <roles>
        <role>documentation</role>
      </roles>
    </contributor>
    <contributor>
      <name>Andrew Hart</name>
      <!-- id>ahart</id -->
    </contributor>
    <contributor>
      <name>Charitha</name>
      <!-- id>charithcc</id -->
    </contributor>
    <contributor>
      <name>Cédric Briançon</name>
      <email>cedric.briancon@geomatys.com</email>
      <organization>Geomatys</organization>
      <organizationUrl>http://www.geomatys.com</organizationUrl>
      <timezone>+1</timezone>
      <roles>
        <role>developer</role>
      </roles>
    </contributor>
    <contributor>
      <name>Gregory D. Reddin</name>
      <!-- id>greddin</id -->
      <roles>
        <role>mentor</role>
      </roles>
    </contributor>
    <contributor>
      <name>Guilhem Legal</name>
      <email>guilhem.legal@geomatys.com</email>
      <organization>Geomatys</organization>
      <organizationUrl>http://www.geomatys.com</organizationUrl>
      <timezone>+1</timezone>
      <roles>
        <role>developer</role>
      </roles>
    </contributor>
    <contributor>
      <name>Ian Holsman</name>
      <!-- id>ianh</id -->
      <roles>
        <role>mentor</role>
      </roles>
    </contributor>
    <contributor>
      <name>Joe Schaefer</name>
      <!-- id>joes</id -->
      <roles>
        <role>mentor</role>
      </roles>
    </contributor>
    <contributor>
      <name>Johann Sorel</name>
      <email>johann.sorel@geomatys.com</email>
      <organization>Geomatys</organization>
      <organizationUrl>http://www.geomatys.com/</organizationUrl>
      <timezone>+1</timezone>
      <roles>
        <role>developer</role>
      </roles>
    </contributor>
    <contributor>
      <name>Kevan Miller</name>
      <roles>
        <role>mentor</role>
      </roles>
    </contributor>
    <contributor>
      <name>Peter Karich</name>
      <!-- id>pk</id -->
    </contributor>
    <contributor>
      <name>Ross Laidlaw</name>
      <!-- id>rlaidlaw</id -->
    </contributor>
    <contributor>
      <name>Touraïvane</name>
      <organization>Institut de Recherche pour le Développement (IRD)</organization>
      <organizationUrl>http://www.ird.fr</organizationUrl>
      <timezone>+11</timezone>
      <roles>
        <role>developer</role>
      </roles>
    </contributor>
  </contributors>



  <!-- ==============================================================
         Dependency management. If a POM in a child module declares
         one of those dependencies, then it will use the version
         specified here. Otherwise, those dependencies are ignored.

         See http://search.maven.org/ for latest version numbers.
       ============================================================== -->
  <dependencyManagement>
    <dependencies>
      <!-- Import all dependency management used by the GeAPI project.
           This include JUnit and units of measurement. -->
      <dependency>
        <groupId>org.opengis</groupId>
        <artifactId>geoapi-parent</artifactId>
        <version>${geoapi.version}</version>
        <type>pom</type>
        <scope>import</scope>
      </dependency>
      <dependency>
        <groupId>org.opengis</groupId>
        <artifactId>geoapi</artifactId>
        <version>${geoapi.version}</version>
      </dependency>
      <dependency>
        <groupId>org.opengis</groupId>
        <artifactId>geoapi-conformance</artifactId>
        <version>${geoapi.version}</version>
        <scope>test</scope>
      </dependency>

      <!-- Libraries (language, XML, network) -->
      <dependency>
        <groupId>com.esri.geometry</groupId>
        <artifactId>esri-geometry-api</artifactId>
        <version>1.1</version>
      </dependency>
      <dependency>
        <groupId>gov.nist.math</groupId>
        <artifactId>jama</artifactId>
        <version>1.0.3</version>
      </dependency>
      <dependency>
        <groupId>javax</groupId>
        <artifactId>javaee-api</artifactId>
        <version>6.0</version>
        <scope>provided</scope>
      </dependency>
      <dependency>
        <groupId>org.apache.commons</groupId>
        <artifactId>commons-compress</artifactId>
        <version>1.5</version>
      </dependency>

      <!-- Optional dependencies -->
      <dependency>
        <groupId>org.osgi</groupId>
        <artifactId>org.osgi.core</artifactId>
        <version>5.0.0</version>
        <scope>provided</scope>
      </dependency>
      <dependency>
        <groupId>edu.ucar</groupId>
        <artifactId>netcdf</artifactId>
        <version>${netcdf.version}</version>
        <scope>provided</scope>
      </dependency>
      <dependency>
        <groupId>org.slf4j</groupId>
        <artifactId>slf4j-jdk14</artifactId>
        <version>1.7.5</version> <!-- Must matches the version used by NetCDF. -->
        <scope>runtime</scope> <!-- Should never be needed at compile time. -->
      </dependency>
    </dependencies>
  </dependencyManagement>



  <!-- ===========================================================
           Dependencies to be inherited by all modules.
       =========================================================== -->
  <dependencies>
    <dependency>
      <groupId>junit</groupId>
      <artifactId>junit</artifactId>
      <scope>test</scope>
    </dependency>
  </dependencies>



  <!-- ===================================================================
         Properties used in dependency management and build configuration.
         The last properties in this list depend on the Apache SIS branch.
       =================================================================== -->
  <properties>
<<<<<<< HEAD
    <geoapi.version>3.0.0</geoapi.version>
    <netcdf.version>4.3.18</netcdf.version>
=======
    <geoapi.version>3.1-M04</geoapi.version>
    <netcdf.version>4.3.20</netcdf.version>
>>>>>>> 57ecbca0
    <findbugs.version>2.5.3</findbugs.version>
    <project.build.sourceEncoding>UTF-8</project.build.sourceEncoding>
    <website.encoding>UTF-8</website.encoding>
    <website.locale>en</website.locale>

    <!-- Following properties are branch-specific -->
    <maven.compile.source>1.6</maven.compile.source>
    <maven.compile.target>1.6</maven.compile.target>
    <sis.plugin.version>${project.version}</sis.plugin.version>
  </properties>

  <profiles>
    <profile>
      <id>apache-release</id>
      <properties>
        <maven.compiler.debug>false</maven.compiler.debug> <!-- For smaller JAR files size. -->
        <maven.compiler.optimize>true</maven.compiler.optimize>
      </properties>
    </profile>
  </profiles>



  <!-- ==============================================================
         Build configuration.
         See http://maven.apache.org/plugins/ for a plugins list.
       ============================================================== -->
  <build>
    <plugins>

      <!-- Compile -->
      <plugin>
        <artifactId>maven-compiler-plugin</artifactId>
        <configuration>
          <source>${maven.compile.source}</source>
          <target>${maven.compile.target}</target>
          <encoding>${project.build.sourceEncoding}</encoding>
        </configuration>
      </plugin>

      <!-- Execute test suites instead of individual test cases. -->
      <plugin>
        <groupId>org.apache.maven.plugins</groupId>
        <artifactId>maven-surefire-plugin</artifactId>
        <configuration>
          <includes>
            <include>**/*TestSuite.java</include>
          </includes>
        </configuration>
      </plugin>

      <!-- JAR packaging
           Note: <index> and <addClasspath> are mutually exclusive: when both are enabled,
           the META-INF/INDEX.LIST file has precedence over the "Class-Path" entry in the
           META-INF/MANIFEST.MF file,  thus causing java.lang.NoClassDefFoundError if the
           INDEX.LIST file is incomplete (which seem to happen in practice). -->
      <plugin>
        <artifactId>maven-jar-plugin</artifactId>
        <configuration>
          <archive>
            <addMavenDescriptor>false</addMavenDescriptor>
            <index>false</index>
            <manifest>
              <addClasspath>true</addClasspath>
              <addDefaultImplementationEntries>true</addDefaultImplementationEntries>
            </manifest>
            <manifestEntries>
              <Built-On>${maven.build.timestamp}</Built-On>
              <Implementation-URL>${project.url}</Implementation-URL>
              <Specification-Title>GeoAPI</Specification-Title>
              <Specification-Version>${geoapi.version}</Specification-Version>
              <Specification-Vendor>Open Geospatial Consortium</Specification-Vendor>
            </manifestEntries>
          </archive>
          <skipIfEmpty>true</skipIfEmpty>
        </configuration>
        <executions>
          <execution>
            <goals>
              <goal>test-jar</goal>
            </goals>
          </execution>
        </executions>
      </plugin>

      <!-- Set "*-source-release.zip" filename prefix to "sis-*" instead of "parent-*" -->
      <plugin>
        <artifactId>maven-assembly-plugin</artifactId>
        <executions>
          <execution>
            <id>source-release-assembly</id>
            <configuration>
              <finalName>sis-${project.version}</finalName>
            </configuration>
          </execution>
        </executions>
      </plugin>

      <!-- Package as OSGi bundle -->
      <plugin>
        <groupId>org.apache.felix</groupId>
        <artifactId>maven-bundle-plugin</artifactId>
        <version>2.4.0</version>
        <extensions>true</extensions>
        <configuration>
          <instructions>
            <Bundle-DocURL>${project.url}</Bundle-DocURL>
          </instructions>
        </configuration>
      </plugin>

      <!-- Build XHTML pages from the DocBook files
           See src/main/docbook/README.txt -->
      <plugin>
        <groupId>com.agilejava.docbkx</groupId>
        <artifactId>docbkx-maven-plugin</artifactId>
        <version>2.0.14</version>
        <inherited>false</inherited>
        <dependencies>
          <dependency> <!-- XHTML generation -->
            <groupId>net.sf.docbook</groupId>
            <artifactId>docbook-xml</artifactId>
            <version>5.0-all</version>
            <classifier>resources</classifier>
            <type>zip</type>
            <scope>runtime</scope>
          </dependency>
          <dependency> <!-- Syntax highlighting -->
            <groupId>net.sf.xslthl</groupId>
            <artifactId>xslthl</artifactId>
            <version>2.1.0</version>
            <scope>runtime</scope>
          </dependency>
        </dependencies>
        <configuration>
          <sourceDirectory>${basedir}/src/main/docbook</sourceDirectory>
          <targetDirectory>${basedir}/target/site/book</targetDirectory>
          <xhtmlCustomization>src/main/docbook/book.xsl</xhtmlCustomization>
          <xincludeSupported>true</xincludeSupported>
          <htmlStylesheet>book.css</htmlStylesheet>
          <highlightSource>true</highlightSource>
        </configuration>
        <executions>
          <execution>
            <goals>
              <goal>generate-xhtml</goal>
            </goals>
            <phase>pre-site</phase>
          </execution>
        </executions>
      </plugin>

      <!-- Create web site. The Maven generated site is not deployed at the URL
           declared in this pom.xml (namely http://sis.apache.org). Consequently,
           we disable links relativization for avoiding confusing behavior. -->
      <plugin>
        <artifactId>maven-site-plugin</artifactId>
        <configuration>
          <locales>${website.locale}</locales>
          <inputEncoding>${project.build.sourceEncoding}</inputEncoding>
          <outputEncoding>${website.encoding}</outputEncoding>
          <relativizeDecorationLinks>false</relativizeDecorationLinks>
        </configuration>
      </plugin>

      <!-- Dependencies requires for the SIS FindBugs configuration file.
           This dependency should be declared in the <reporting> section,
           but Maven 3.0.4 does not support dependency declaration there.
           Note that the version number is duplicated in the <reporting>
           section, because <reporting> ignores <pluginManagement>. -->
      <plugin>
        <groupId>org.codehaus.mojo</groupId>
        <artifactId>findbugs-maven-plugin</artifactId>
        <version>${findbugs.version}</version>
        <dependencies>
          <dependency>
            <groupId>org.apache.sis.core</groupId>
            <artifactId>sis-build-helper</artifactId>
            <version>${sis.plugin.version}</version>
          </dependency>
        </dependencies>
      </plugin>
    </plugins>

    <!-- Following plugins are used only by some specific modules. -->
    <pluginManagement>
      <plugins>
        <plugin>
          <groupId>org.codehaus.mojo</groupId>
          <artifactId>build-helper-maven-plugin</artifactId>
          <version>1.8</version>
        </plugin>
        <plugin>
          <groupId>org.mortbay.jetty</groupId>
          <artifactId>jetty-maven-plugin</artifactId>
          <version>8.1.14.v20131031</version>
        </plugin>
      </plugins>
    </pluginManagement>
  </build>



  <!-- ==============================================================
         Reports configuration.
       ============================================================== -->
  <reporting>
    <plugins>
      <plugin>
        <artifactId>maven-project-info-reports-plugin</artifactId>
        <version>2.7</version>
        <reportSets>
          <reportSet>
            <reports>
              <report>index</report>
              <report>summary</report>
              <report>license</report>
              <report>dependency-info</report>
              <report>dependencies</report>
              <report>dependency-convergence</report>
              <report>issue-tracking</report>
              <report>mailing-list</report>
              <report>project-team</report>
              <report>scm</report>
              <report>cim</report>
            </reports>
          </reportSet>
        </reportSets>
      </plugin>

      <!-- Produce JavaDoc -->
      <plugin>
        <artifactId>maven-javadoc-plugin</artifactId>
        <version>2.9.1</version>
        <configuration>
          <source>${maven.compile.source}</source>              <!-- Enables javadoc to handle language constructs present in target JDK. -->
          <encoding>${project.build.sourceEncoding}</encoding>  <!-- Encoding of Java source file. -->
          <docencoding>${website.encoding}</docencoding>        <!-- Encoding of the generated HTML files. -->
          <charset>${website.encoding}</charset>                <!-- Encoding to declare in the HTML META tag. -->
          <locale>${website.locale}</locale>                    <!-- Locale for navigation bar, help file contents, etc. -->
          <author>false</author>                                <!-- Excludes the authors text in the generated docs. -->
          <version>false</version>                              <!-- Excludes the version text in the generated docs. -->
          <nosince>true</nosince>                               <!-- Omits the "Since" sections associated with the since tags. -->
          <noqualifier>all</noqualifier>                        <!-- Omit qualifying package name before class names in output. -->
          <quiet>true</quiet>                                   <!-- Shuts off non-error and non-warning messages. -->
          <keywords>true</keywords>                             <!-- Adds HTML meta keyword tags to the generated files. -->
          <breakiterator>true</breakiterator>                   <!-- Better boundary detection when determining the end of the first sentence. -->
          <stylesheetfile>src/main/javadoc/stylesheet.css</stylesheetfile>
          <validateLinks>true</validateLinks>
          <links>
            <link>http://www.geoapi.org/3.0/javadoc</link>
          </links>

          <!-- Separates packages on the overview page into the groups specified. -->
          <groups>
            <group>
              <title>Testing tools</title> <!-- Exists in test javadoc only. -->
              <packages>org.apache.sis.test*</packages>
            </group>
            <group>
              <title>Applications</title>
              <packages>org.apache.sis.console*:org.apache.sis.services*</packages>
            </group>
            <group>
              <title>Data storage</title>
              <packages>org.apache.sis.storage*:org.apache.sis.index*</packages>
            </group>
            <group>
              <title>Feature and Geometry</title>
              <packages>org.apache.sis.feature*:org.apache.sis.geometry*</packages>
            </group>
            <group>
              <title>Referencing</title>
              <packages>org.apache.sis.referencing*:org.apache.sis.parameter*:org.apache.sis.io.wkt</packages>
            </group>
            <group>
              <title>Metadata</title>
              <packages>org.apache.sis.metadata*</packages>
            </group>
            <group>
              <title>Utilities</title>
              <packages>org.apache.sis.math*:org.apache.sis.measure*:org.apache.sis.util*:org.apache.sis.io:org.apache.sis.xml*:org.apache.sis.setup*</packages>
            </group>
            <group>
              <title>Profiles</title>
              <packages>org.apache.sis.profile*</packages>
            </group>
          </groups>

          <!-- Internal packages to hide from javadoc. -->
          <excludePackageNames>org.apache.sis.internal:org.apache.sis.util.resources:com</excludePackageNames>

          <!-- Custom taglets, some of them implemented in Java. -->
          <tags>
            <tag><placement>t</placement> <name>goal</name>     <head>Maven goal:</head></tag>
            <tag><placement>t</placement> <name>phase</name>    <head>Maven phase:</head></tag>
            <tag><placement>X</placement> <name>category</name> <head>Category:</head></tag>
            <tag><placement>a</placement> <name>todo</name>     <head>TODO:</head></tag>
          </tags>
          <taglets>
            <taglet><tagletClass>org.apache.sis.internal.taglet.Module</tagletClass></taglet>
            <taglet><tagletClass>org.apache.sis.internal.taglet.WebSite</tagletClass></taglet>
            <taglet><tagletClass>org.apache.sis.internal.taglet.Section</tagletClass></taglet>
            <taglet><tagletClass>org.apache.sis.internal.taglet.Note</tagletClass></taglet>
            <taglet><tagletClass>org.apache.sis.internal.taglet.Example</tagletClass></taglet>
            <taglet><tagletClass>org.apache.sis.internal.taglet.Preformat</tagletClass></taglet>
            <taglet><tagletClass>org.apache.sis.internal.taglet.SourceRepositoryURL</tagletClass></taglet>
          </taglets>
          <tagletArtifact>
            <groupId>org.apache.sis.core</groupId>
            <artifactId>sis-build-helper</artifactId>
            <version>${sis.plugin.version}</version>
          </tagletArtifact>
        </configuration>
        <reportSets>
          <reportSet>
            <id>aggregate</id>
            <reports>
              <report>aggregate</report>
              <report>test-aggregate</report>
            </reports>
          </reportSet>
        </reportSets>
      </plugin>

      <!-- Produce Source cross references -->
      <plugin>
        <artifactId>maven-jxr-plugin</artifactId>
        <version>2.4</version>
        <reportSets>
          <reportSet>
            <id>aggregate</id>
            <reports>
              <report>aggregate</report>
              <report>test-aggregate</report>
            </reports>
          </reportSet>
        </reportSets>
      </plugin>

      <!-- Unit tests report -->
      <plugin>
        <artifactId>maven-surefire-report-plugin</artifactId>
        <version>2.16</version>
      </plugin>

      <!-- "Release Audit" report (checks license headers etc.) -->
      <plugin>
        <groupId>org.apache.rat</groupId>
        <artifactId>apache-rat-plugin</artifactId>
        <version>0.10</version>
        <configuration>
          <excludes>
            <exclude>ide-project/**</exclude>
          </excludes>
        </configuration>
      </plugin>

      <!-- FindBugs Report. Checkstyle configuration instructions apply also to FindBugs:
           http://maven.apache.org/plugins/maven-checkstyle-plugin/examples/multi-module-config.html
      -->
      <plugin>
        <groupId>org.codehaus.mojo</groupId>
        <artifactId>findbugs-maven-plugin</artifactId>
        <version>${findbugs.version}</version> <!-- See also the same plugin in the <build> section. -->
        <configuration>
          <threshold>Normal</threshold>
          <effort>Default</effort>
          <excludeFilterFile>org/apache/sis/findbugs-exclude.xml</excludeFilterFile>
       </configuration>
      </plugin>
    </plugins>
  </reporting>



  <!-- ==============================================================
         Additional repositories from which to download artifacts.
         The parent pom.xml already declares the apache.snapshots
         repository for library artifacts. But we also need it for
         Maven plugins in order to download sis-build-helper when
         the user did not built it himself.
       ============================================================== -->
  <pluginRepositories>
    <pluginRepository>
      <id>apache.snapshots</id>
      <name>Apache Snapshot Repository</name>
      <url>http://repository.apache.org/snapshots</url>
      <releases>
        <enabled>false</enabled>
      </releases>
    </pluginRepository>
  </pluginRepositories>

  <repositories>
    <!--  UCAR repository from which to download the NetCDF library. -->
    <repository>
      <id>UCAR</id>
      <name>UCAR repository</name>
      <url>https://artifacts.unidata.ucar.edu/content/repositories/unidata-releases</url>
    </repository>
  </repositories>


  <!-- ==============================================================
         Group of modules to build in approximate dependency order.
       ============================================================== -->
  <modules>
    <module>core</module>
    <module>storage</module>
    <module>application</module>
    <module>profiles</module>
  </modules>

</project><|MERGE_RESOLUTION|>--- conflicted
+++ resolved
@@ -396,13 +396,8 @@
          The last properties in this list depend on the Apache SIS branch.
        =================================================================== -->
   <properties>
-<<<<<<< HEAD
     <geoapi.version>3.0.0</geoapi.version>
-    <netcdf.version>4.3.18</netcdf.version>
-=======
-    <geoapi.version>3.1-M04</geoapi.version>
     <netcdf.version>4.3.20</netcdf.version>
->>>>>>> 57ecbca0
     <findbugs.version>2.5.3</findbugs.version>
     <project.build.sourceEncoding>UTF-8</project.build.sourceEncoding>
     <website.encoding>UTF-8</website.encoding>
