--- conflicted
+++ resolved
@@ -557,13 +557,8 @@
     <maven.compiler.target>8</maven.compiler.target>
     <sis.plugin.version>${project.version}</sis.plugin.version>
     <sis.non-free.version>1.2</sis.non-free.version>                <!-- Used only if "non-free" profile is activated. -->
-<<<<<<< HEAD
-    <javafx.version>17</javafx.version>                             <!-- Used only if "javafx" profile is activated. -->
+    <javafx.version>18.0.1</javafx.version>                         <!-- Used only if "javafx" profile is activated. -->
     <geoapi.version>3.1-SNAPSHOT</geoapi.version>
-=======
-    <javafx.version>18.0.1</javafx.version>                         <!-- Used only if "javafx" profile is activated. -->
-    <geoapi.version>4.0-SNAPSHOT</geoapi.version>
->>>>>>> db22d547
   </properties>
 
   <profiles>
