<?xml version="1.0" encoding="UTF-8"?>

<!--
  Licensed to the Apache Software Foundation (ASF) under one
  or more contributor license agreements.  See the NOTICE file
  distributed with this work for additional information
  regarding copyright ownership.  The ASF licenses this file
  to you under the Apache License, Version 2.0 (the
  "License"); you may not use this file except in compliance
  with the License.  You may obtain a copy of the License at

    http://www.apache.org/licenses/LICENSE-2.0

  Unless required by applicable law or agreed to in writing,
  software distributed under the License is distributed on an
  "AS IS" BASIS, WITHOUT WARRANTIES OR CONDITIONS OF ANY
  KIND, either express or implied.  See the License for the
  specific language governing permissions and limitations
  under the License.
-->

<!-- =============================================================================================
     Maven project configuration file
     http://maven.apache.org/

     Apache SIS build requires Java 18 or higher, but compiled files can be executed on Java 11.
     Setting the SIS_DATA environment variable before build is optional but recommended.

     Build development snapshot:        mvn clean install
     Include EPSG database:             mvn install -Pnon-free
     Include JavaFX dependency (GPL):   mvn install -Pjavafx
     Run more extensive tests:          mvn test -Dorg.apache.sis.test.extensive=true
     ============================================================================================= -->
<project xmlns              = "http://maven.apache.org/POM/4.0.0"
         xmlns:xsi          = "http://www.w3.org/2001/XMLSchema-instance"
         xsi:schemaLocation = "http://maven.apache.org/POM/4.0.0
                               http://maven.apache.org/xsd/maven-4.0.0.xsd">
  <modelVersion>4.0.0</modelVersion>
  <parent>
    <groupId>org.apache</groupId>
    <artifactId>apache</artifactId>
    <version>29</version>
  </parent>



  <!-- ==============================================================
         Project description. The <organization> and <licenses>
         elements are inherited from the parent Apache pom.xml.
       ============================================================== -->
  <groupId>org.apache.sis</groupId>
  <artifactId>parent</artifactId>
  <version>1.x-SNAPSHOT</version>
  <packaging>pom</packaging>

  <name>Apache SIS</name>
  <url>http://sis.apache.org</url>
  <description>
    Apache Spatial Information System (SIS) is a free software, Java language library for developing geospatial applications.
    SIS provides data structures for geographic features and associated metadata along with methods to manipulate those data structures.
    The library is an implementation of GeoAPI 3.0.2 interfaces and can be used for desktop or server applications.
    The SIS metadata module forms the base of the library and enables the creation of metadata objects which comply with the ISO 19115 international standard.
    The SIS referencing module enable the construction of geodetic data structures for geospatial referencing as defined by ISO 19111 standard,
    along with the associated operations which enable the transformation of coordinates between different reference systems.
    The SIS storage modules provide a common approach to the reading and writing of metadata, features and coverages
    applicable to simple imagery as to many dimensional data structures.
  </description>
  <inceptionYear>2010</inceptionYear>



  <!-- ==============================================================
         Source code repository, issue managements and mailing lists.
       ============================================================== -->
  <scm>
    <connection>
      scm:git:https://gitbox.apache.org/repos/asf/sis.git
    </connection>
    <developerConnection>
      scm:git:https://gitbox.apache.org/repos/asf/sis.git
    </developerConnection>
    <url>https://gitbox.apache.org/repos/asf?p=sis.git</url>
  </scm>

  <ciManagement>
    <system>jenkins</system>
    <url>https://ci-builds.apache.org/job/SIS/</url>
  </ciManagement>

  <issueManagement>
    <system>JIRA</system>
    <url>https://issues.apache.org/jira/browse/SIS</url>
  </issueManagement>

  <mailingLists>
    <mailingList>
      <name>User mailing list</name>
      <subscribe>user-subscribe@sis.apache.org</subscribe>
      <unsubscribe>user-unsubscribe@sis.apache.org</unsubscribe>
      <post>user@sis.apache.org</post>
      <archive>https://lists.apache.org/list.html?user@sis.apache.org</archive>
    </mailingList>
    <mailingList>
      <name>Development mailing list</name>
      <subscribe>dev-subscribe@sis.apache.org</subscribe>
      <unsubscribe>dev-unsubscribe@sis.apache.org</unsubscribe>
      <post>dev@sis.apache.org</post>
      <archive>https://lists.apache.org/list.html?dev@sis.apache.org</archive>
    </mailingList>
    <mailingList>
      <name>Commit mailing list</name>
      <subscribe>commits-subscribe@sis.apache.org</subscribe>
      <unsubscribe>commits-unsubscribe@sis.apache.org</unsubscribe>
      <post>commits@sis.apache.org</post>
      <archive>https://lists.apache.org/list.html?commits@sis.apache.org</archive>
    </mailingList>
  </mailingLists>



  <!-- ==============================================================
         Developers and Contributors.
       ============================================================== -->
  <developers>
    <developer>
      <name>Adam Estrada</name>
      <id>aestrada</id>
      <roles>
        <role>PMC member</role>
      </roles>
    </developer>
    <developer>
      <name>Andrew Hart</name>
      <id>ahart</id>
      <roles>
        <role>PMC member</role>
      </roles>
    </developer>
    <developer>
      <name>Charitha Madusanka</name>
      <id>charithcc</id>
      <roles>
        <role>PMC member</role>
      </roles>
    </developer>
    <developer>
      <name>Chris A. Mattmann</name>
      <id>mattmann</id>
      <email>mattmann@apache.org</email>
      <organization>NASA Jet Propulsion Laboratory</organization>
      <organizationUrl>https://www.jpl.nasa.gov</organizationUrl>
      <timezone>-8</timezone>
      <roles>
        <role>PMC emeritus</role>
      </roles>
    </developer>
    <developer>
      <name>Gregory D. Reddin</name>
      <id>greddin</id>
      <roles>
        <role>PMC member</role>
        <role>mentor</role>
      </roles>
    </developer>
    <developer>
      <name>Ian Holsman</name>
      <id>ianh</id>
      <roles>
        <role>PMC emeritus</role>
        <role>mentor</role>
      </roles>
    </developer>
    <developer>
      <name>Joe Schaefer</name>
      <id>joes</id>
      <roles>
        <role>PMC emeritus</role>
      </roles>
    </developer>
    <developer>
      <name>Johann Sorel</name>
      <id>jsorel</id>
      <email>johann.sorel@geomatys.com</email>
      <organization>Geomatys</organization>
      <organizationUrl>https://www.geomatys.com</organizationUrl>
      <timezone>+1</timezone>
      <roles>
        <role>PMC member</role>
      </roles>
    </developer>
    <developer>
      <name>Joseph F. White</name>
      <id>jwhite</id>
      <roles>
        <role>PMC member</role>
      </roles>
    </developer>
    <developer>
      <name>Marc Le Bihan</name>
      <roles>
        <role>PMC member</role>
      </roles>
    </developer>
    <developer>
      <name>Martin Desruisseaux</name>
      <id>desruisseaux</id>
      <email>desruisseaux@apache.org</email>
      <organization>Geomatys</organization>
      <organizationUrl>https://www.geomatys.com</organizationUrl>
      <timezone>+1</timezone>
      <roles>
        <role>PMC member</role>
        <role>chair</role>
      </roles>
    </developer>
    <developer>
      <name>Nga Thien Chung</name>
      <id>nchung</id>
      <email>nchung@apache.org</email>
      <organization>NASA Jet Propulsion Laboratory</organization>
      <organizationUrl>https://www.jpl.nasa.gov</organizationUrl>
      <timezone>-8</timezone>
      <roles>
        <role>PMC member</role>
      </roles>
    </developer>
    <developer>
      <name>Olivier Nouguier</name>
      <roles>
        <role>PMC member</role>
      </roles>
    </developer>
    <developer>
      <name>Patrick O'Leary</name>
      <id>pjaol</id>
      <email>pjaol@apache.org</email>
      <organization>AT&amp;T Interactive</organization>
      <timezone>-8</timezone>
      <roles>
        <role>PMC member</role>
      </roles>
    </developer>
    <developer>
      <name>Paul Michael Ramirez</name>
      <id>pramirez</id>
      <email>pramirez@apache.org</email>
      <url>http://people.apache.org/~pramirez/</url>
      <organization>NASA Jet Propulsion Laboratory</organization>
      <organizationUrl>https://www.jpl.nasa.gov</organizationUrl>
      <timezone>-8</timezone>
      <roles>
        <role>PMC member</role>
      </roles>
    </developer>
    <developer>
      <name>Peter Karich</name>
      <id>pk</id>
      <roles>
        <role>PMC member</role>
      </roles>
    </developer>
    <developer>
      <name>Rémi Maréchal</name>
      <id>rmarechal</id>
      <email>remi.marechal@geomatys.com</email>
      <organization>Geomatys</organization>
      <organizationUrl>https://www.geomatys.com</organizationUrl>
      <timezone>+1</timezone>
      <roles>
        <role>committer</role>
      </roles>
    </developer>
    <developer>
      <name>Ross Laidlaw</name>
      <id>rlaidlaw</id>
      <roles>
        <role>PMC member</role>
      </roles>
    </developer>
    <developer>
      <name>Sean William McCleese</name>
      <id>smcclees</id>
      <email>smcclees@apache.org</email>
      <organization>NASA Jet Propulsion Laboratory</organization>
      <organizationUrl>https://www.jpl.nasa.gov</organizationUrl>
      <timezone>-8</timezone>
      <roles>
        <role>PMC member</role>
      </roles>
    </developer>
    <developer>
      <name>Suresh Marru</name>
      <roles>
        <role>PMC member</role>
      </roles>
    </developer>
    <developer>
      <name>Travis L. Pinney</name>
      <id>tlpinney</id>
      <email>travis.pinney@gmail.com</email>
      <roles>
        <role>PMC member</role>
      </roles>
    </developer>
  </developers>

  <contributors>
    <contributor>
      <name>Adrian Custer</name>
      <roles>
        <role>documentation</role>
      </roles>
    </contributor>
    <contributor>
      <name>Alexis manin</name>
      <email>alexis.manin@geomatys.com</email>
      <organization>Geomatys</organization>
      <organizationUrl>https://www.geomatys.com</organizationUrl>
      <timezone>+1</timezone>
      <roles>
        <role>developer</role>
      </roles>
    </contributor>
    <contributor>
      <name>Antoine Hnawia</name>
      <organization>Institut de Recherche pour le Développement</organization>
      <organizationUrl>https://www.ird.fr</organizationUrl>
      <timezone>+11</timezone>
      <roles>
        <role>developer</role>
      </roles>
    </contributor>
    <contributor>
      <name>Cédric Briançon</name>
      <email>cedric.briancon@geomatys.com</email>
      <organization>Geomatys</organization>
      <organizationUrl>https://www.geomatys.com</organizationUrl>
      <timezone>+1</timezone>
      <roles>
        <role>developer</role>
      </roles>
    </contributor>
    <contributor>
      <name>Christina Hough</name>
      <roles>
        <role>translator</role>
      </roles>
    </contributor>
    <contributor>
      <name>Cullen Rombach</name>
      <organization>Image Matters</organization>
      <organizationUrl>https://www.imagemattersllc.com</organizationUrl>
      <timezone>-5</timezone>
      <roles>
        <role>developer</role>
      </roles>
    </contributor>
    <contributor>
      <name>Guilhem Legal</name>
      <email>guilhem.legal@geomatys.com</email>
      <organization>Geomatys</organization>
      <organizationUrl>https://www.geomatys.com</organizationUrl>
      <timezone>+1</timezone>
      <roles>
        <role>developer</role>
      </roles>
    </contributor>
    <contributor>
      <name>Kevan Miller</name>
      <roles>
        <role>mentor</role>
      </roles>
    </contributor>
    <contributor>
      <name>Minh Chinh Vu</name>
      <email>chinhvm.uet.1995@gmail.com</email>
      <organization>VNSC</organization>
      <organizationUrl>https://vnsc.org.vn</organizationUrl>
      <timezone>+7</timezone>
      <roles>
        <role>developer</role>
      </roles>
    </contributor>
    <contributor>
      <name>Thi Phuong Hao Nguyen</name>
      <email>nguyenthiphuonghao243@gmail.com</email>
      <organization>VNSC</organization>
      <organizationUrl>https://vnsc.org.vn</organizationUrl>
      <timezone>+7</timezone>
      <roles>
        <role>developer</role>
      </roles>
    </contributor>
    <contributor>
      <name>Touraïvane</name>
      <organization>Institut de Recherche pour le Développement (IRD)</organization>
      <organizationUrl>https://www.ird.fr</organizationUrl>
      <timezone>+11</timezone>
      <roles>
        <role>developer</role>
      </roles>
    </contributor>
  </contributors>



  <!-- ==============================================================
         Dependency management. If a POM in a child module declares
         one of those dependencies, then it will use the version
         specified here. Otherwise, those dependencies are ignored.

         See https://search.maven.org/ for latest version numbers.
       ============================================================== -->
  <dependencyManagement>
    <dependencies>
      <!-- Import all dependency management used by the GeAPI project.
           This include JUnit and units of measurement. -->
      <dependency>
        <groupId>org.opengis</groupId>
        <artifactId>geoapi-parent</artifactId>
        <version>${geoapi.version}</version>
        <type>pom</type>
        <scope>import</scope>
      </dependency>
      <dependency>
        <groupId>org.opengis</groupId>
        <artifactId>geoapi-pending</artifactId>
        <version>${geoapi.version}</version>
      </dependency>
      <dependency>
        <groupId>org.opengis</groupId>
        <artifactId>geoapi-conformance</artifactId>
        <version>${geoapi.version}</version>
        <scope>test</scope>
      </dependency>

      <!-- Libraries (language, XML, network) -->
      <dependency>
        <groupId>com.esri.geometry</groupId>
        <artifactId>esri-geometry-api</artifactId>
        <version>2.2.4</version>
        <optional>true</optional>
      </dependency>
      <dependency>
        <groupId>org.locationtech.jts</groupId>
        <artifactId>jts-core</artifactId>
        <version>1.19.0</version>
        <optional>true</optional>
      </dependency>
      <dependency>
        <groupId>gov.nist.math</groupId>
        <artifactId>jama</artifactId>
        <version>1.0.3</version>
        <scope>test</scope>
      </dependency>
      <dependency>
        <groupId>net.sf.geographiclib</groupId>
        <artifactId>GeographicLib-Java</artifactId>
        <version>2.0</version>
        <scope>test</scope>
      </dependency>
      <dependency>
        <groupId>jakarta.xml.bind</groupId>
        <artifactId>jakarta.xml.bind-api</artifactId>
        <version>2.3.3</version>
      </dependency>
      <dependency>
        <groupId>org.glassfish.jaxb</groupId>
        <artifactId>jaxb-runtime</artifactId>
        <version>2.3.7</version>
        <scope>test</scope>
      </dependency>

      <!-- Databases -->
      <dependency>
        <groupId>org.apache.derby</groupId>
        <artifactId>derby</artifactId>
        <version>10.15.2.0</version>        <!-- 10.15 is the last series compatible with JDK 11. -->
        <scope>test</scope>
      </dependency>
      <dependency>
        <groupId>org.apache.derby</groupId>
        <artifactId>derbytools</artifactId>
        <version>10.15.2.0</version>
        <scope>test</scope>
      </dependency>
      <dependency>
        <groupId>org.hsqldb</groupId>
        <artifactId>hsqldb</artifactId>
        <version>2.7.1</version>
        <scope>test</scope>
      </dependency>
      <dependency>
        <groupId>com.h2database</groupId>
        <artifactId>h2</artifactId>
        <version>2.1.214</version>
        <scope>test</scope>
      </dependency>
      <dependency>
        <groupId>org.postgresql</groupId>
        <artifactId>postgresql</artifactId>
        <version>42.6.0</version>
        <scope>test</scope>
      </dependency>

      <!-- Optional dependencies -->
      <dependency>
        <groupId>edu.ucar</groupId>
        <artifactId>cdm-core</artifactId>
        <version>5.5.3</version>
      </dependency>
      <dependency>
        <groupId>org.slf4j</groupId>
        <artifactId>slf4j-jdk14</artifactId>
        <version>1.7.28</version>               <!-- Must matches the version used by netCDF. -->
      </dependency>
    </dependencies>
  </dependencyManagement>



  <!-- ===========================================================
           Dependencies to be inherited by all modules.
       =========================================================== -->
  <dependencies>
    <dependency>
      <groupId>junit</groupId>
      <artifactId>junit</artifactId>
      <scope>test</scope>
    </dependency>
  </dependencies>



  <!-- ===================================================================
         Properties used in dependency management and build configuration.
         The last properties in this list depend on the Apache SIS branch.
       =================================================================== -->
  <properties>
    <project.build.sourceEncoding>UTF-8</project.build.sourceEncoding>
    <website.encoding>UTF-8</website.encoding>
    <website.locale>en</website.locale>

    <!-- Following properties are branch-specific -->
    <maven.compiler.source>11</maven.compiler.source>
    <maven.compiler.target>11</maven.compiler.target>
    <sis.plugin.version>${project.version}</sis.plugin.version>
    <sis.non-free.version>1.3</sis.non-free.version>                <!-- Used only if "non-free" profile is activated. -->
<<<<<<< HEAD
    <javafx.version>19</javafx.version>                             <!-- Used only if "javafx" profile is activated. -->
    <geoapi.version>3.1-SNAPSHOT</geoapi.version>
=======
    <javafx.version>20.0.1</javafx.version>                         <!-- Used only if "javafx" profile is activated. -->
    <geoapi.version>4.0-SNAPSHOT</geoapi.version>
>>>>>>> 94ed0815
  </properties>

  <profiles>
    <profile>
      <id>apache-release</id>
      <properties>
        <maven.compiler.debug>false</maven.compiler.debug>              <!-- For smaller JAR files size. -->
        <maven.compiler.optimize>true</maven.compiler.optimize>
        <org.apache.sis.test.extensive>true</org.apache.sis.test.extensive>
      </properties>
      <build>
        <plugins>
          <plugin>
            <!-- Configuration of Javadoc attached to Maven artifacts (not aggregated javadoc). -->
            <artifactId>maven-javadoc-plugin</artifactId>
            <configuration>
              <nonavbar>true</nonavbar>         <!-- Navigation bar not used when Javadoc is browsed from IDE. -->
              <doclint>-reference</doclint>     <!-- Cross-modules references are valid only in aggregated javadoc. -->
            </configuration>
          </plugin>
        </plugins>
      </build>
    </profile>

    <!-- ===================================================================
           If the user has not set the SIS_DATA environment variable,
           set a default value where we can create a minimalist database.
         =================================================================== -->
    <profile>
      <id>sis-data</id>
      <activation>
        <property>
          <name>!env.SIS_DATA</name>
        </property>
      </activation>
      <build>
        <plugins>
          <plugin>
            <artifactId>maven-surefire-plugin</artifactId>
            <configuration>
              <environmentVariables>
                <SIS_DATA>${session.executionRootDirectory}/target</SIS_DATA>
              </environmentVariables>
            </configuration>
          </plugin>
        </plugins>
      </build>
    </profile>
  </profiles>



  <!-- ==============================================================
         Build configuration.
         See http://maven.apache.org/plugins/ for a plugins list.
       ============================================================== -->
  <build>
    <plugins>
      <!-- JDK requirement for building (not necessarily for running) -->
      <plugin>
        <groupId>org.apache.maven.plugins</groupId>
        <artifactId>maven-enforcer-plugin</artifactId>
        <version>3.3.0</version>
        <executions>
          <execution>
            <id>enforce</id>
            <goals>
              <goal>enforce</goal>
            </goals>
            <configuration>
              <rules>
                <requireJavaVersion>
                  <version>18</version>
                </requireJavaVersion>
              </rules>
            </configuration>
          </execution>
          <execution>
            <!-- Metadata (including timestamp) considered more valuable than bit-by-bit reproductive build. -->
            <id>enforce-output-timestamp-property</id>
            <configuration>
              <skip>true</skip>
            </configuration>
          </execution>
        </executions>
      </plugin>

      <!-- Cleanup local repository by removing Apache SIS snapshots -->
      <plugin>
        <groupId>org.codehaus.mojo</groupId>
        <artifactId>build-helper-maven-plugin</artifactId>
        <version>3.3.0</version>
        <executions>
          <execution>
            <id>remove-old-artifacts</id>
            <goals>
              <goal>remove-project-artifact</goal>
            </goals>
            <configuration>
              <removeAll>false</removeAll>      <!-- Remove only snapshots of this project version. -->
            </configuration>
          </execution>
        </executions>
      </plugin>

      <!-- Compile -->
      <plugin>
        <artifactId>maven-compiler-plugin</artifactId>
        <version>3.11.0</version>
        <configuration>
          <release>${maven.compiler.target}</release>
          <encoding>${project.build.sourceEncoding}</encoding>
          <useIncrementalCompilation>false</useIncrementalCompilation> <!-- https://issues.apache.org/jira/browse/MCOMPILER-209 -->
          <compilerArgs>
            <arg>-Xlint:all</arg>
            <arg>-Xdoclint:syntax,html,missing/protected,accessibility/protected</arg>
          </compilerArgs>
        </configuration>
      </plugin>

      <!-- Execute test suites instead of individual test cases. -->
      <plugin>
        <groupId>org.apache.maven.plugins</groupId>
        <artifactId>maven-surefire-plugin</artifactId>
        <version>3.0.0</version>
        <configuration>
          <trimStackTrace>false</trimStackTrace>
          <includes>
            <include>**/*TestSuite.java</include>
          </includes>
          <systemProperties>
            <property>
              <name>derby.stream.error.file</name>
              <value>${project.build.directory}/derby.log</value>
            </property>
          </systemProperties>
        </configuration>
      </plugin>

      <!-- JAR packaging
           Note: <index> and <addClasspath> are mutually exclusive: when both are enabled,
           the META-INF/INDEX.LIST file has precedence over the "Class-Path" entry in the
           META-INF/MANIFEST.MF file,  thus causing java.lang.NoClassDefFoundError if the
           INDEX.LIST file is incomplete (which seem to happen in practice). -->
      <plugin>
        <artifactId>maven-jar-plugin</artifactId>
        <version>3.3.0</version>
        <configuration>
          <archive>
            <addMavenDescriptor>false</addMavenDescriptor>
            <index>false</index>
            <manifest>
              <addClasspath>true</addClasspath>
              <classpathLayoutType>simple</classpathLayoutType>
              <addDefaultImplementationEntries>true</addDefaultImplementationEntries>
            </manifest>
            <manifestEntries>
              <Built-On>${maven.build.timestamp}</Built-On>
              <Specification-Title>GeoAPI</Specification-Title>
              <Specification-Version>${geoapi.version}</Specification-Version>
              <Specification-Vendor>Open Geospatial Consortium</Specification-Vendor>
              <Implementation-URL>http://sis.apache.org/</Implementation-URL>
            </manifestEntries>
          </archive>
          <skipIfEmpty>true</skipIfEmpty>
        </configuration>
        <executions>
          <execution>
            <goals>
              <goal>test-jar</goal>
            </goals>
          </execution>
        </executions>
      </plugin>

      <!-- Set "*-source-release.zip" filename prefix to "sis-*" instead of "parent-*" -->
      <plugin>
        <artifactId>maven-assembly-plugin</artifactId>
        <version>3.4.2</version>
        <executions>
          <execution>
            <id>source-release-assembly</id>
            <configuration>
              <finalName>sis-${project.version}</finalName>
            </configuration>
          </execution>
        </executions>
      </plugin>

      <!-- Checkstype configuration
           Legal note: Checkstyle is under LGPL license, but it is okay to use it only for
           the build if it is downloaded by Maven (not included in Apache SIS distribution).
           See http://www.apache.org/legal/resolved.html#prohibited
      -->
      <plugin>
        <groupId>org.apache.maven.plugins</groupId>
        <artifactId>maven-checkstyle-plugin</artifactId>
        <version>3.2.2</version>
        <executions>
          <execution>
            <goals>
              <goal>check</goal>
            </goals>
            <configuration>
              <skip>${skipTests}</skip>                 <!-- When skipping tests, skip also checkstyle verification.  -->
              <excludes>**/generated/**/*</excludes>    <!-- Skip generated source code, e.g. classes created by JMH. -->
              <encoding>${project.build.sourceEncoding}</encoding>
              <consoleOutput>true</consoleOutput>
              <checkstyleRules>
                <module name="Checker">
                  <!--
                    Whether whitespaces should be present before or after various kind of tokens,
                    and where line wraps are allowed or mandated.
                  -->
                  <module name="FileTabCharacter"/>                 <!-- No tab characters in the file. -->
                  <module name="NewlineAtEndOfFile"/>               <!-- Newline at the end of each file. -->
                  <module name="TreeWalker">
                    <module name="RegexpSinglelineJava">
                      <property name="format" value="\s+$"/>
                      <property name="message" value="Trailing spaces not allowed."/>
                    </module>
                    <module name="NoLineWrap"/>                     <!-- Imports and package statements are not line-wrapped. -->
                    <module name="RedundantImport"/>                <!-- No redundant import statements. -->
                    <module name="GenericWhitespace"/>              <!-- Whitespace around the Generic tokens follow typical convention. -->
                    <module name="TypecastParenPad"/>               <!-- No space inside parentheses for typecasts. -->
                    <module name="SeparatorWrap">                   <!-- No line wrapping before comma. -->
                      <property name="tokens" value="COMMA"/>
                    </module>
                    <module name="WhitespaceAfter">                 <!-- Checks that a token is followed by whitespace. -->
                      <property name="tokens" value="TYPECAST, LITERAL_IF, LITERAL_ELSE, LITERAL_WHILE, LITERAL_DO, LITERAL_FOR, DO_WHILE"/>
                    </module>
                    <module name="NoWhitespaceAfter">               <!-- No whitespace after "++" in ++x, etc. -->
                      <property name="tokens" value="INC, DEC, BNOT, LNOT"/>
                    </module>
                    <module name="NoWhitespaceBefore">              <!-- No whitespace before "++" in x++, etc. -->
                      <property name="tokens" value="COMMA, POST_INC, POST_DEC, ELLIPSIS"/>
                    </module>
                    <module name="WhitespaceAround">
                      <property name="tokens" value="
                        MINUS_ASSIGN, STAR_ASSIGN, DIV_ASSIGN, MOD_ASSIGN, MOD,
                        SL, SL_ASSIGN, SR, SR_ASSIGN, BSR, BSR_ASSIGN,
                        BAND, BAND_ASSIGN, BOR, BOR_ASSIGN, BXOR, BXOR_ASSIGN,
                        TYPE_EXTENSION_AND, LAND, LOR, QUESTION, LAMBDA,
                        COLON, DO_WHILE, LITERAL_DO, LITERAL_WHILE, LITERAL_FOR,
                        LITERAL_ELSE, LITERAL_SWITCH,
                        LITERAL_TRY, LITERAL_CATCH, LITERAL_FINALLY,
                        LITERAL_SYNCHRONIZED"/>
                      <property name="allowEmptyConstructors" value="true"/>
                      <property name="allowEmptyMethods"      value="true"/>
                      <property name="allowEmptyTypes"        value="true"/>
                      <property name="allowEmptyLoops"        value="true"/>
                      <property name="allowEmptyLambdas"      value="true"/>
                      <property name="allowEmptyCatches"      value="true"/>
                    </module>
                    <!--
                      Code formatting on other aspects than whitespaces. When there is different ways to express
                      the same thing (e.g. Java-style versus C-style of array declarations), the following rules
                      enforce one specific convention.
                    -->
                    <module name="UpperEll"/>                       <!-- Upper-case 'L' suffix for longs, not 'l'. -->
                    <module name="ArrayTypeStyle"/>                 <!-- Java-style arrays, not C-style. -->
                    <module name="ModifierOrder"/>                  <!-- Order of public, static, etc. keywords. -->
                    <module name="AvoidEscapedUnicodeCharacters">
                      <property name="allowEscapesForControlCharacters" value="true"/>
                      <property name="allowNonPrintableEscapes"         value="true"/>
                      <property name="allowIfAllCharactersEscaped"      value="true"/>
                      <property name="allowByTailComment"               value="true"/>
                    </module>
                    <!--
                      Programming language constructs: number of elements, modifiers, etc.
                    -->
                    <module name="OuterTypeNumber"/>                <!-- Only one outer type per file. -->
                    <module name="OuterTypeFilename"/>              <!-- Outer type name and file name shall match. -->
                    <module name="InterfaceIsType"/>                <!-- Do not allow interface without methods. -->
                    <module name="FinalClass"/>                     <!-- Class having only private constructors should be final. -->
                    <module name="PackageDeclaration"/>             <!-- All classes shall be in a package. -->
                    <module name="HideUtilityClassConstructor"/>    <!-- No public constructor in utility classes. -->
                    <module name="MissingOverride"/>                <!-- @Override annotation everywhere applicable. -->
                    <module name="PackageAnnotation"/>              <!-- Package annotations shall be used only in package-info files. -->
                    <module name="EmptyCatchBlock"/>                <!-- No empty catch unless there is a comment inside. -->
                    <module name="CovariantEquals"/>                <!-- No equals(Foo), unless equals(Object) also exists. -->
                    <module name="ExplicitInitialization"/>         <!-- No unnecessary initialization to 0 or null. -->
                    <module name="SimplifyBooleanReturn"/>          <!-- No if (boolean) return true; else return false. -->
                    <module name="RedundantModifier">               <!-- No modifiers that were implicit. -->
                      <property name="tokens" value="VARIABLE_DEF, ANNOTATION_FIELD_DEF, INTERFACE_DEF, CLASS_DEF, ENUM_DEF, RESOURCE"/>
                    </module>
                  </module>
                  <module name="UniqueProperties"/>                 <!-- No duplicated keys in *.properties files. -->
                </module>
              </checkstyleRules>
            </configuration>
          </execution>
        </executions>
      </plugin>

      <!-- JavaDoc configuration. -->
      <plugin>
        <artifactId>maven-javadoc-plugin</artifactId>
        <version>3.5.0</version>
        <configuration>
          <source>16</source>                                   <!-- Enables javadoc to handle language constructs present in target JDK. -->
          <encoding>${project.build.sourceEncoding}</encoding>  <!-- Encoding of Java source file. -->
          <docencoding>${website.encoding}</docencoding>        <!-- Encoding of the generated HTML files. -->
          <charset>${website.encoding}</charset>                <!-- Encoding to declare in the HTML META tag. -->
          <locale>${website.locale}</locale>                    <!-- Locale for navigation bar, help file contents, etc. -->
          <author>false</author>                                <!-- Excludes the authors text in the generated docs. -->
          <version>false</version>                              <!-- Excludes the version text in the generated docs. -->
          <noqualifier>all</noqualifier>                        <!-- Omit qualifying package name before class names in output. -->
          <quiet>true</quiet>                                   <!-- Shuts off non-error and non-warning messages. -->
          <keywords>true</keywords>                             <!-- Adds HTML meta keyword tags to the generated files. -->
          <breakiterator>true</breakiterator>                   <!-- Better boundary detection when determining the end of the first sentence. -->
          <validateLinks>true</validateLinks>                   <!-- Validates content of package-list resources. -->
          <detectJavaApiLink>false</detectJavaApiLink>          <!-- Let us declare link to Java API. -->
          <links>
            <link>https://docs.oracle.com/en/java/javase/11/docs/api</link>
            <link>http://unitsofmeasurement.github.io/unit-api/site/apidocs</link>
            <link>http://www.geoapi.org/snapshot/javadoc</link>
          </links>

          <additionalOptions>
            <additionalOption>--add-stylesheet "${maven.multiModuleProjectDirectory}/src/main/javadoc/sis.css"</additionalOption>
          </additionalOptions>

          <!-- Separates packages on the overview page into the groups specified. -->
          <groups>
            <group>
              <title>Testing tools</title> <!-- Exists in test javadoc only. -->
              <packages>org.apache.sis.test*</packages>
            </group>
            <group>
              <title>Applications</title>
              <packages>org.apache.sis.gui*:org.apache.sis.console*:org.apache.sis.services*:org.apache.sis.openoffice*</packages>
            </group>
            <group>
              <title>Data storage</title>
              <packages>org.apache.sis.storage*:org.apache.sis.index*</packages>
            </group>
            <group>
              <title>Coverage and raster</title>
              <packages>org.apache.sis.coverage*:org.apache.sis.image*</packages>
            </group>
            <group>
              <title>Feature and Geometry</title>
              <packages>org.apache.sis.feature*:org.apache.sis.geometry*</packages>
            </group>
            <group>
              <title>Referencing</title>
              <packages>org.apache.sis.referencing*:org.apache.sis.parameter*:org.apache.sis.distance*</packages>
            </group>
            <group>
              <title>Metadata</title>
              <packages>org.apache.sis.metadata*:org.apache.sis.io.wkt</packages>
            </group>
            <group>
              <title>Utilities</title>
              <packages>org.apache.sis.math*:org.apache.sis.measure*:org.apache.sis.util*:org.apache.sis.io*:org.apache.sis.xml*:org.apache.sis.setup*</packages>
            </group>
            <group>
              <title>Profiles</title>
              <packages>org.apache.sis.profile*</packages>
            </group>
          </groups>

          <!-- Internal packages to hide from javadoc. -->
          <excludePackageNames>org.apache.sis.internal.*:org.apache.sis.util.resources:org.apache.sis.referencing.operation.provider</excludePackageNames>

          <!-- Custom taglets, some of them implemented in Java. -->
          <tags>
            <tag><placement>X</placement> <name>category</name> <head>Category:</head></tag>
            <tag><placement>a</placement> <name>todo</name>     <head>TODO:</head></tag>
          </tags>
          <taglets>
            <taglet><tagletClass>org.apache.sis.internal.doclet.Include</tagletClass></taglet>
          </taglets>
          <doclet>org.apache.sis.internal.doclet.Doclet</doclet>
          <tagletArtifact>
            <groupId>org.apache.sis.core</groupId>
            <artifactId>sis-build-helper</artifactId>
            <version>${sis.plugin.version}</version>
          </tagletArtifact>
          <docletArtifact>
            <groupId>org.apache.sis.core</groupId>
            <artifactId>sis-build-helper</artifactId>
            <version>${sis.plugin.version}</version>
          </docletArtifact>
        </configuration>
      </plugin>

      <!-- Create web site. The Maven generated site is not deployed at the URL
           declared in this pom.xml (namely http://sis.apache.org). Consequently,
           we disable links relativization for avoiding confusing behavior. -->
      <plugin>
        <artifactId>maven-site-plugin</artifactId>
        <configuration>
          <locales>${website.locale}</locales>
          <inputEncoding>${project.build.sourceEncoding}</inputEncoding>
          <outputEncoding>${website.encoding}</outputEncoding>
          <relativizeDecorationLinks>false</relativizeDecorationLinks>
        </configuration>
      </plugin>
    </plugins>

    <pluginManagement>
      <plugins>
        <plugin>
          <groupId>org.apache.maven.plugins</groupId>
          <artifactId>maven-deploy-plugin</artifactId>
          <version>3.1.1</version>
        </plugin>
      </plugins>
    </pluginManagement>
  </build>



  <!-- ==============================================================
         Additional repositories from which to download artifacts.
         The parent pom.xml already declares the apache.snapshots
         repository for library artifacts. But we also need it for
         Maven plugins in order to download sis-build-helper when
         the user did not built it himself.
       ============================================================== -->
  <pluginRepositories>
    <pluginRepository>
      <id>apache.snapshots</id>
      <name>Apache Snapshot Repository</name>
      <url>https://repository.apache.org/snapshots</url>
      <releases>
        <enabled>false</enabled>
      </releases>
    </pluginRepository>
  </pluginRepositories>

  <!-- Used for GeoAPI snapshots only.
       Shall be removed on SIS master. -->
  <repositories>
    <repository>
      <id>geotoolkit</id>
      <name>Geotoolkit.org repository</name>
      <url>https://maven.geotoolkit.org</url>
    </repository>
  </repositories>



  <!-- ==============================================================
         Group of modules to build in approximate dependency order.
       ============================================================== -->
  <modules>
    <module>core</module>
    <module>cloud</module>
    <module>storage</module>
    <module>application</module>
    <module>profiles</module>
  </modules>

</project><|MERGE_RESOLUTION|>--- conflicted
+++ resolved
@@ -546,13 +546,8 @@
     <maven.compiler.target>11</maven.compiler.target>
     <sis.plugin.version>${project.version}</sis.plugin.version>
     <sis.non-free.version>1.3</sis.non-free.version>                <!-- Used only if "non-free" profile is activated. -->
-<<<<<<< HEAD
-    <javafx.version>19</javafx.version>                             <!-- Used only if "javafx" profile is activated. -->
+    <javafx.version>20.0.1</javafx.version>                         <!-- Used only if "javafx" profile is activated. -->
     <geoapi.version>3.1-SNAPSHOT</geoapi.version>
-=======
-    <javafx.version>20.0.1</javafx.version>                         <!-- Used only if "javafx" profile is activated. -->
-    <geoapi.version>4.0-SNAPSHOT</geoapi.version>
->>>>>>> 94ed0815
   </properties>
 
   <profiles>
